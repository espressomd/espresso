#!/usr/bin/env bash
# Copyright (C) 2016 The ESPResSo project
# Copyright (C) 2014 Olaf Lenz
#
# Copying and distribution of this file, with or without modification,
# are permitted in any medium without royalty provided the copyright
# notice and this notice are preserved.  This file is offered as-is,
# without any warranty.


# HELPER FUNCTIONS

# output value of env variables
function outp {
    for p in $*; do
        echo "  $p=${!p}"
    done
}

# start a block
function start {
    echo "=================================================="
    echo "START $1"
    echo "=================================================="
}

# end a block
function end {
    echo "=================================================="
    echo "END $1"
    echo "=================================================="
}

# execute and output a command
function cmd {
    echo ">$1"
    eval $1
}


# handle environment variables
[ -z "$insource" ] && insource="true"
[ -z "$srcdir" ] && srcdir=`pwd`
[ -z "$cmake_params" ] && configure_params=""
[ -z "$with_fftw" ] && with_fftw="true"
[ -z "$with_tcl" ] && with_tcl="true"
[ -z "$with_python_interface" ] && with_python_interface="true"
[ -z "$myconfig" ] && myconfig="default"
[ -z "$check_procs" ] && check_procs=2
[ -z "$make_check" ] && make_check="true"

if $insource; then
    builddir=$srcdir
elif [ -z "$builddir" ]; then
    builddir=$srcdir/build
fi

outp insource srcdir builddir \
    configure_params with_fftw \
    with_tcl with_python_interface myconfig check_procs

# check indentation of python files
pep8 --filename=*.pyx,*.pxd,*.py --select=E111 $srcdir/src/python/espressomd/
ec=$?
if [ $ec -eq 0 ]; then
    echo ""
    echo "Indentation in Python files correct..."
    echo ""
else
    echo ""
    echo "Error: Python files are not indented the right way. Please use 4 spaces per indentation level!"
    echo ""
    exit $ec
fi

if ! $insource; then
    if [ ! -d $builddir ]; then
        echo "Creating $builddir..."
        mkdir -p $builddir
    fi
fi

if ! $insource ; then
    cd $builddir
fi

# CONFIGURE
start "CONFIGURE"
cmake_params="-DPYTHON_LIBRARY=/home/travis/miniconda/envs/test/lib/libpython2.7.so.1.0 $cmake_params"
<<<<<<< HEAD

if $with_mpi; then
    cmake_params="-DWITH_MPI=ON $cmake_params"
else
    cmake_params="-DWITH_MPI=OFF $cmake_params"
fi
=======
>>>>>>> c9f4c037

if $with_fftw; then
    cmake_params="$cmake_params"
else
    cmake_params="-DCMAKE_DISABLE_FIND_PACKAGE_FFTW3=ON $cmake_params"
fi

if $with_tcl; then
    cmake_params="-DWITH_TCL=ON $cmake_params"
else
    cmake_params="-DWITH_TCL=OFF $cmake_params"
fi

if $with_python_interface; then
    cmake_params="-DWITH_PYTHON=ON $cmake_params"
else
    cmake_params="-DWITH_PYTHON=OFF $cmake_params"
fi

MYCONFIG_DIR=$srcdir/maintainer/jenkins/configs
if [ "$myconfig" = "default" ]; then
    echo "Using default myconfig."
else
    myconfig_file=$MYCONFIG_DIR/$myconfig.hpp
    if [ ! -e "$myconfig_file" ]; then
        echo "$myconfig_file does not exist!"
        exit 1
    fi
    echo "Copying $myconfig.hpp to $builddir/myconfig.hpp..."
    cp $myconfig_file $builddir/myconfig.hpp
fi

# Acticate anaconda environment
cmd "source activate test"

cmd "cmake $cmake_params $srcdir" || exit $?
end "CONFIGURE"

# BUILD
start "BUILD"

cmd "make -j $check_procs" || exit $?

end "BUILD"

if $make_check; then
    start "TEST"

    cmd "make check_tcl"
    ec=$?
    if [ $ec != 0 ]; then	
        cmd "cat $srcdir/testsuite/tcl/Testing/Temporary/LastTest.log"
        exit $ec
    fi

    cmd "make check_unit_tests"
    ec=$?
    if [ $ec != 0 ]; then	
        cmd "cat $srcdir/src/core/unit_tests/Testing/Temporary/LastTest.log"
        exit $ec
    fi

    end "TEST"
fi<|MERGE_RESOLUTION|>--- conflicted
+++ resolved
@@ -87,15 +87,6 @@
 # CONFIGURE
 start "CONFIGURE"
 cmake_params="-DPYTHON_LIBRARY=/home/travis/miniconda/envs/test/lib/libpython2.7.so.1.0 $cmake_params"
-<<<<<<< HEAD
-
-if $with_mpi; then
-    cmake_params="-DWITH_MPI=ON $cmake_params"
-else
-    cmake_params="-DWITH_MPI=OFF $cmake_params"
-fi
-=======
->>>>>>> c9f4c037
 
 if $with_fftw; then
     cmake_params="$cmake_params"
