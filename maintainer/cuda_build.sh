#!/usr/bin/env bash

nvidia-smi
<<<<<<< HEAD
srcdir="${CI_PROJECT_DIR}" with_coverage="true" build_procs=4 maintainer/travis/build_cmake.sh
result=$?
echo $result
if (( $result == 0 )); then
    STATUS="success"
else
    STATUS="failure"
fi
echo "result was $result\n"
GIT_COMMIT=$(git rev-parse HEAD)
URL=$(echo "https://gitlab.icp.uni-stuttgart.de/espressomd/espresso/-/jobs/${CI_JOB_ID}")
curl "https://api.github.com/repos/espressomd/espresso/statuses/$GIT_COMMIT?access_token=$GITHUB_TOKEN" \
      -H "Content-Type: application/json" \
      -X POST \
      -d "{\"state\": \"$STATUS\", \"context\": \"ICP CUDA build\", \"target_url\": \"$URL\"}"
exit $result
=======
srcdir="${CI_PROJECT_DIR}" with_coverage="true" build_procs=4 maintainer/travis/build_cmake.sh
>>>>>>> eda2b3f4
<|MERGE_RESOLUTION|>--- conflicted
+++ resolved
@@ -1,23 +1,4 @@
 #!/usr/bin/env bash
 
 nvidia-smi
-<<<<<<< HEAD
 srcdir="${CI_PROJECT_DIR}" with_coverage="true" build_procs=4 maintainer/travis/build_cmake.sh
-result=$?
-echo $result
-if (( $result == 0 )); then
-    STATUS="success"
-else
-    STATUS="failure"
-fi
-echo "result was $result\n"
-GIT_COMMIT=$(git rev-parse HEAD)
-URL=$(echo "https://gitlab.icp.uni-stuttgart.de/espressomd/espresso/-/jobs/${CI_JOB_ID}")
-curl "https://api.github.com/repos/espressomd/espresso/statuses/$GIT_COMMIT?access_token=$GITHUB_TOKEN" \
-      -H "Content-Type: application/json" \
-      -X POST \
-      -d "{\"state\": \"$STATUS\", \"context\": \"ICP CUDA build\", \"target_url\": \"$URL\"}"
-exit $result
-=======
-srcdir="${CI_PROJECT_DIR}" with_coverage="true" build_procs=4 maintainer/travis/build_cmake.sh
->>>>>>> eda2b3f4
