--- conflicted
+++ resolved
@@ -1,7 +1,3 @@
-#!/usr/bin/env sh
-# Copyright (C) 2018-2020 The ESPResSo project
-#
-# This file is part of ESPResSo.
 #
 # ESPResSo is free software: you can redistribute it and/or modify
 # it under the terms of the GNU General Public License as published by
@@ -15,9 +11,7 @@
 #
 # You should have received a copy of the GNU General Public License
 # along with this program.  If not, see <http://www.gnu.org/licenses/>.
-
 cd "$(git rev-parse --show-toplevel)"
-
 if ! git diff-index --quiet HEAD -- && [ "${1}" != "-f" ]; then
     echo "Warning, your working tree is not clean. Please commit your changes."
     echo "You can also call this script with the -f flag to proceed anyway, but"
@@ -25,21 +19,13 @@
     exit 1
 fi
 
-<<<<<<< HEAD
 if ! hash pre-commit 2>/dev/null; then
-    python3 -m pre_commit 2>&1 >/dev/null
-    if [ "$?" = "0" ]; then
-        alias pre-commit="python3 -m pre_commit"
-    else
-        echo "pre-commit command not found."
-        exit 2
-    fi
+    echo "pre-commit command not found."
+    exit 2
 fi
 
 pre-commit run --all-files
-=======
 maintainer/lint/pre_commit.sh run --all-files || exit 1
->>>>>>> 703500c2
 
 if [ "${CI}" != "" ]; then
     git --no-pager diff > style.patch
@@ -57,7 +43,6 @@
     echo "Passed style check"
 fi
 
-<<<<<<< HEAD
 pylint_command () {
     if hash pylint 2> /dev/null; then
         pylint "${@}"
@@ -66,17 +51,12 @@
     elif hash pylint-3 2> /dev/null; then
         pylint-3 "${@}"
     else
-        python3 -m pylint "${@}"
-        if [ "$?" = "1" ]; then
-          echo "pylint not found" >&2
-          exit 1
-        fi
+        echo "pylint not found" >&2
+        exit 1
     fi
 }
 pylint_command --score=no --reports=no --output-format=text src doc maintainer testsuite samples | tee pylint.log
-=======
 maintainer/lint/pylint.sh --score=no --reports=no --output-format=text src doc maintainer testsuite samples | tee pylint.log
->>>>>>> 703500c2
 errors=$(grep -Pc '^[a-z]+/.+?.py:[0-9]+:[0-9]+: [CRWEF][0-9]+:' pylint.log)
 
 if [ "${CI}" != "" ]; then
@@ -88,5 +68,4 @@
 else
   echo "Passed pylint check"
 fi
-
 exit 0