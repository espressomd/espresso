--- conflicted
+++ resolved
@@ -99,18 +99,12 @@
   cmake_params="$cmake_params -DWITH_CCACHE=ON"
 fi
 
-<<<<<<< HEAD
 if $with_walberla; then
   cmake_params="$cmake_params -DWITH_WALBERLA=ON"
 fi
-if [[ "$hide_gpu" == "true" ]]
-then
-  echo Hiding gpu from Cuda via CUDA_VISIBLE_DEVICES
-=======
 command -v nvidia-smi && nvidia-smi
 if [ $hide_gpu = "true" ]; then
   echo "Hiding gpu from Cuda via CUDA_VISIBLE_DEVICES"
->>>>>>> ff5e0156
   export CUDA_VISIBLE_DEVICES=
 fi
 
