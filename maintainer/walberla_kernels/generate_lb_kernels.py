--- conflicted
+++ resolved
@@ -249,11 +249,7 @@
     import pystencils
     import lbmpy
     SpecifierSet = setuptools.version.pkg_resources.packaging.specifiers.SpecifierSet
-<<<<<<< HEAD
-    for module, requirement in [(pystencils, '==0.4.4'), (lbmpy, '==0.4.3')]:
-=======
     for module, requirement in [(pystencils, '==0.4.4'), (lbmpy, '==0.4.4')]:
->>>>>>> 79115df8
         assert SpecifierSet(requirement).contains(module.__version__), \
             f"{module.__name__} version {module.__version__} doesn't match requirement {requirement}"
 
