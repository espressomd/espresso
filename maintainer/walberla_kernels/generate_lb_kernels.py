#
# Copyright (C) 2020-2021 The ESPResSo project
#
# This file is part of ESPResSo.
#
# ESPResSo is free software: you can redistribute it and/or modify
# it under the terms of the GNU General Public License as published by
# the Free Software Foundation, either version 3 of the License, or
# (at your option) any later version.
#
# ESPResSo is distributed in the hope that it will be useful,
# but WITHOUT ANY WARRANTY; without even the implied warranty of
# MERCHANTABILITY or FITNESS FOR A PARTICULAR PURPOSE.  See the
# GNU General Public License for more details.
#
# You should have received a copy of the GNU General Public License
# along with this program.  If not, see <http://www.gnu.org/licenses/>.
#

import os
import sys
import jinja2
import argparse

import sympy as sp
import pystencils as ps
from lbmpy.creationfunctions import create_lb_collision_rule, create_mrt_orthogonal
import lbmpy.forcemodels
from pystencils_walberla import CodeGeneration, codegen

from lbmpy_walberla import generate_boundary, generate_lb_pack_info
from walberla_lbm_generation import generate_macroscopic_values_accessors

import lbmpy.boundaries
import lbmpy_walberla.additional_data_handler
import relaxation_rates
from lbmpy.fieldaccess import CollideOnlyInplaceAccessor
from lbmpy.stencils import get_stencil
from lbmpy.updatekernels import create_lbm_kernel, create_stream_pull_with_output_kernel
from lbmpy.macroscopic_value_kernels import macroscopic_values_setter

<<<<<<< HEAD

=======
import lees_edwards
>>>>>>> b822bbf2
# for collide-push from lbmpy.fieldaccess import StreamPushTwoFieldsAccessor

from lbmpy.advanced_streaming.indexing import NeighbourOffsetArrays


parser = argparse.ArgumentParser(description='Generate the waLBerla kernels.')
parser.add_argument('--single-precision', action='store_true', required=False,
                    help='Use single-precision')
parser.add_argument("--gpu", action="store_true")
args = parser.parse_args()

if args.gpu: target = ps.Target.GPU
else: target = ps.Target.CPU 
print(target)
data_type_cpp = {True: 'double', False: 'float'}
data_type_np = {True: 'float64', False: 'float32'}


def adapt_pystencils():
    '''
    Adapt pystencils to the SFINAE method (add the block offset lambda
    callback and the time_step increment).
    '''
    old_add_pystencils_filters_to_jinja_env = codegen.add_pystencils_filters_to_jinja_env

    def new_add_pystencils_filters_to_jinja_env(jinja_env):
        # save original pystencils to adapt
        old_add_pystencils_filters_to_jinja_env(jinja_env)
        old_generate_members = jinja_env.filters['generate_members']
        old_generate_refs_for_kernel_parameters = jinja_env.filters[
            'generate_refs_for_kernel_parameters']

        @jinja2.contextfilter
        def new_generate_members(*args, **kwargs):
            output = old_generate_members(*args, **kwargs)
            token = ' block_offset_0_;'
            if token in output:
                i = output.index(token)
                vartype = output[:i].split('\n')[-1].strip()
                output += f'\nstd::function<void(IBlock *, {vartype}&, {vartype}&, {vartype}&)> block_offset_generator = [](IBlock * const, {vartype}&, {vartype}&, {vartype}&) {{ }};'
            return output

        def new_generate_refs_for_kernel_parameters(*args, **kwargs):
            output = old_generate_refs_for_kernel_parameters(*args, **kwargs)
            if 'block_offset_0' in output:
                old_token = 'auto & block_offset_'
                new_token = 'auto block_offset_'
                assert output.count(old_token) == 3, \
                    f'could not find "{old_token}" in """\n{output}\n"""'
                output = output.replace(old_token, new_token)
                output += '\nblock_offset_generator(block, block_offset_0, block_offset_1, block_offset_2);'
            return output

        # replace pystencils
        jinja_env.filters['generate_members'] = new_generate_members
        jinja_env.filters['generate_refs_for_kernel_parameters'] = new_generate_refs_for_kernel_parameters

    codegen.add_pystencils_filters_to_jinja_env = new_add_pystencils_filters_to_jinja_env


def earmark_generated_kernels():
    '''
    Add an earmark at the beginning of generated kernels to document the
    pystencils/lbmpy toolchain that was used to create them.
    '''
    walberla_root = lbmpy_walberla.__file__.split('/python/lbmpy_walberla/')[0]
    with open(os.path.join(walberla_root, '.git/HEAD')) as f:
        walberla_commit = f.read()
    if walberla_commit.startswith('ref: refs/heads/master'):
        ref = walberla_commit.split()[1]
        with open(os.path.join(walberla_root, f'.git/{ref}')) as f:
            walberla_commit = f.read()
    token = '// kernel generated with'
    earmark = (
        f'{token} pystencils v{ps.__version__}, lbmpy v{lbmpy.__version__}, '
        f'lbmpy_walberla/pystencils_walberla from commit {walberla_commit}\n'
    )
    for filename in os.listdir('.'):
        if filename.endswith(('.h', '.cpp')):
            with open(filename, 'r+') as f:
                content = f.read()
                if not content.startswith(token):
                    f.seek(0)
                    f.write(earmark + content)


def guard_generated_kernels_clang_format():
    '''
    Some namespaces are too long and will break ``clang-format`` versions
    9 and 10. Replace them with a unique string of reasonable size.
    '''
    import re
    import hashlib
    for filename in os.listdir('.'):
        if filename.endswith('.cpp'):
            with open(filename, 'r') as f:
                content = f.read()
            all_ns = re.findall(r"^namespace (internal_[a-zA-Z0-9_]{54,}) \{$",
                                content, flags=re.MULTILINE)
            if not all_ns:
                continue
            for ns in all_ns:
                content = re.sub(rf"(?<=[^a-zA-Z0-9_]){ns}(?=[^a-zA-Z0-9_])",
                                 f"internal_{hashlib.md5(ns.encode('utf-8')).hexdigest()}",
                                 content)
            with open(filename, 'w') as f:
                f.write(content)


def generate_fields(ctx, stencil):
    dtype = data_type_np[ctx.double_accuracy]
    field_layout = 'fzyx'
    q = len(stencil)
    dim = len(stencil[0])

    fields = {}
    # Symbols for PDF (twice, due to double buffering)
    fields['pdfs'] = ps.Field.create_generic(
        'pdfs',
        dim,
        dtype,
        index_dimensions=1,
        layout=field_layout,
        index_shape=(q,)
    )
    fields['pdfs_tmp'] = ps.Field.create_generic(
        'pdfs_tmp',
        dim,
        dtype,
        index_dimensions=1,
        layout=field_layout,
        index_shape=(q,)
    )
    fields['velocity'] = ps.Field.create_generic(
        'velocity',
        dim,
        dtype,
        index_dimensions=1,
        layout=field_layout,
        index_shape=(dim,)
    )
    fields['force'] = ps.Field.create_generic(
        'force',
        dim,
        dtype,
        index_dimensions=1,
        layout=field_layout,
        index_shape=(dim,)
    )

    return fields


def generate_collision_sweep(
        ctx, lb_method, collision_rule, class_name, params):

    # Symbols for PDF (twice, due to double buffering)
    fields = generate_fields(ctx, lb_method.stencil)

    # Generate collision kernel
    collide_update_rule = create_lbm_kernel(
        collision_rule,
        fields['pdfs'],
        fields['pdfs_tmp'],
        CollideOnlyInplaceAccessor())
    collide_ast = ps.create_kernel(collide_update_rule, **params,
                                   data_type=data_type_np[ctx.double_accuracy])
    collide_ast.function_name = 'kernel_collide'
    collide_ast.assumed_inner_stride_one = True
    print(class_name, target)
    codegen.generate_sweep(ctx, class_name, collide_ast, target=target)


def generate_stream_sweep(ctx, lb_method, class_name, params):
    # Symbols for PDF (twice, due to double buffering)
    fields = generate_fields(ctx, lb_method.stencil)

    # Generate stream kernel
    stream_update_rule = create_stream_pull_with_output_kernel(lb_method, fields['pdfs'], fields['pdfs_tmp'],
                                                               output={'velocity': fields['velocity']})
    stream_ast = ps.create_kernel(stream_update_rule, **params,
                                  data_type=data_type_np[ctx.double_accuracy])
    stream_ast.function_name = 'kernel_stream'
    stream_ast.assumed_inner_stride_one = True
    codegen.generate_sweep(
        ctx, class_name, stream_ast, field_swaps=[(fields['pdfs'], fields['pdfs_tmp'])], target=target)


def generate_setters(lb_method):
    fields = generate_fields(ctx, lb_method.stencil)

    initial_rho = sp.Symbol('rho_0')
    pdfs_setter = macroscopic_values_setter(lb_method,
                                            initial_rho,
                                            fields['velocity'].center_vector,
                                            fields['pdfs'].center_vector)
    return pdfs_setter


<<<<<<< HEAD
def generate_update_vel_sweep(lb_method):
    fields = generate_fields(ctx, lb_method.stencil)
    update_vel_from_pdf_kernel = macroscopic_values_getter(
        lb_method, None, fields["velocity"], fields["pdfs"])
#        compile_macroscopic_values_getter(lb_method, ["velocity"], field_layout="fzyx")
    codegen.generate_sweep(ctx, 
                           f"{target_prefix}UpdateVelocityFromPDFSweep{precision_prefix}", 
                           update_vel_from_pdf_kernel, target=target) 


=======
>>>>>>> b822bbf2
def check_dependencies():
    import setuptools
    import pystencils
    import lbmpy
    SpecifierSet = setuptools.version.pkg_resources.packaging.specifiers.SpecifierSet
    for module, requirement in [(pystencils, '==0.4.4'), (lbmpy, '==0.4.4')]:
        assert SpecifierSet(requirement).contains(module.__version__), \
            f"{module.__name__} version {module.__version__} doesn't match requirement {requirement}"


class BounceBackSlipVelocityUBB(
        lbmpy_walberla.additional_data_handler.UBBAdditionalDataHandler):
    '''
    Dynamic UBB that implements the bounce-back method with slip velocity.
    '''

    def data_initialisation(self, direction):
        '''
        Modified ``indexVector`` initialiser. The "classical" dynamic UBB
        uses the velocity callback as a velocity flow profile generator.
        Here we use that callback as a bounce-back slip velocity generator.
        This way, the dynamic UBB can be used to implement a LB boundary.
        '''
        code = super().data_initialisation(direction)
        dirVec = self.stencil_info[direction][1]
        token = ' = elementInitaliser(Cell(it.x(){}, it.y(){}, it.z(){}),'
        old_initialiser = token.format('', '', '')
        assert old_initialiser in code
        new_initialiser = token.format(
            '+' + str(dirVec[0]),
            '+' + str(dirVec[1]),
            '+' + str(dirVec[2])).replace('+-', '-')
        return code.replace(old_initialiser, new_initialiser)


class PatchedUBB(lbmpy.boundaries.UBB):
    '''
    Velocity bounce back boundary condition, enforcing specified velocity at obstacle.
    '''

    def __call__(self, f_out, f_in, dir_symbol,
                 inv_dir, lb_method, index_field):
        '''
        Modify the assignments such that the source and target pdfs are swapped.
        '''
        assignments = super().__call__(
            f_out, f_in, dir_symbol, inv_dir, lb_method, index_field)

        assert len(assignments) > 0

        out = []
        if len(assignments) > 1:
            out.extend(assignments[:-1])

        neighbor_offset = NeighbourOffsetArrays.neighbour_offset(
            dir_symbol, lb_method.stencil)

        assignment = assignments[-1]
        assert assignment.lhs.field == f_in
        out.append(ps.Assignment(assignment.lhs.get_shifted(*neighbor_offset),
                                 assignment.rhs - f_out(dir_symbol) + f_in(dir_symbol)))
        return out


check_dependencies()
adapt_pystencils()


class PatchedCodeGeneration(CodeGeneration):

    def __init__(self):
        old_sys_argv = sys.argv
        sys.argv = sys.argv[:1]
        super().__init__()
        sys.argv = old_sys_argv


with PatchedCodeGeneration() as ctx:
    ctx.double_accuracy = not args.single_precision
    ctx.cuda = True
    if target == ps.Target.GPU:
        target_prefix = "Cuda"
    else:
        target_prefix = ""
    precision_prefix = {
        True: 'DoublePrecision',
        False: 'SinglePrecision'}[
        ctx.double_accuracy]
    precision_suffix = {
        True: 'double_precision',
        False: 'single_precision'}[
        ctx.double_accuracy]
    precision_rng = {
        True: ps.rng.PhiloxTwoDoubles,
        False: ps.rng.PhiloxFourFloats}[
        ctx.double_accuracy]
    kT = sp.symbols('kT')
    stencil = get_stencil('D3Q19')
    fields = generate_fields(ctx, stencil)
    force_field = fields['force']

    # Vectorization parameters
    cpu_vectorize_info = {
        "instruction_set": "avx",
        "assume_inner_stride_one": True,
        "assume_aligned": True,
        "assume_sufficient_line_padding": False}
    params = {"target": target}
    params_vec = {"target": target, "cpu_vectorize_info": cpu_vectorize_info}

    # LB Method definition
    method = create_mrt_orthogonal(
        stencil=stencil,
        compressible=True,
        weighted=True,
        relaxation_rates=relaxation_rates.rr_getter,
        force_model=lbmpy.forcemodels.Schiller(force_field.center_vector)
    )

    # generate stream kernels
    generate_stream_sweep(
        ctx,
        method,
        f"{target_prefix}StreamSweep{precision_prefix}",
        params)
    if target == ps.Target.CPU:
        generate_stream_sweep(
            ctx,
            method,
            f"{target_prefix}StreamSweep{precision_prefix}AVX",
            params_vec)

    # generate initial densities
    pdfs_setter = generate_setters(method)
    codegen.generate_sweep(
        ctx,
        f"{target_prefix}InitialPDFsSetter{precision_prefix}",
        pdfs_setter, target=target)

    # generate unthermalized collision rule
    collision_rule_unthermalized = create_lb_collision_rule(
        method,
        optimization={'cse_global': True,
                      'double_precision': ctx.double_accuracy}
    )
    generate_collision_sweep(
        ctx,
        method,
        collision_rule_unthermalized,
        f"{target_prefix}CollideSweep{precision_prefix}",
        params 
    )
    if target == ps.Target.CPU:
        generate_collision_sweep(
            ctx,
            method,
            collision_rule_unthermalized,
            f"{target_prefix}CollideSweep{precision_prefix}AVX",
            {"cpu_vectorize_info": cpu_vectorize_info}
        )

    # generate unthermalized Lees-Edwards collision rule

    le_config = lbmpy.LBMConfig(stencil=stencil, method=lbmpy.Method.TRT, relaxation_rate=sp.Symbol("omega_shear"), compressible=True,
                                force_model=lbmpy.ForceModel.GUO,
                                force=force_field.center_vector, kernel_type='collide_only')
    lbm_opt = lbmpy.LBMOptimisation(symbolic_field=fields["pdfs"])
    le_collision_rule_unthermalized = lbmpy.create_lb_update_rule(
        lbm_config=le_config,
        lbm_optimisation=lbm_opt)

    le_collision_rule_unthermalized = lees_edwards.add_lees_edwards_to_collision(
        le_collision_rule_unthermalized,
        fields["pdfs"], stencil, 1)  # shear_dir_normal y
    generate_collision_sweep(
        ctx,
        le_config,
        le_collision_rule_unthermalized,
        f"CollideSweep{precision_prefix}LeesEdwards",
        {}
    )
    generate_collision_sweep(
        ctx,
        le_config,
        le_collision_rule_unthermalized,
        f"CollideSweep{precision_prefix}LeesEdwardsAVX",
        {"cpu_vectorize_info": cpu_vectorize_info}
    )

    # generate thermalized LB
    collision_rule_thermalized = create_lb_collision_rule(
        method,
        fluctuating={
            'temperature': kT,
            'block_offsets': 'walberla',
            'rng_node': precision_rng
        },
        optimization={'cse_global': True,
                      'double_precision': ctx.double_accuracy}
    )
    generate_collision_sweep(
        ctx,
        method,
        collision_rule_thermalized,
        f"{target_prefix}CollideSweep{precision_prefix}Thermalized",
        params
    )
    if target == ps.Target.CPU:
        generate_collision_sweep(
            ctx,
            method,
            collision_rule_thermalized,
            f"{target_prefix}CollideSweep{precision_prefix}ThermalizedAVX",
            params_vec
        )

    # generate accessors
    if target == ps.Target.CPU:
        generate_macroscopic_values_accessors(
            ctx,
            collision_rule_unthermalized.method,
            f'{target_prefix}macroscopic_values_accessors_{precision_suffix}.h')

    # Boundary conditions
    ubb_dynamic = PatchedUBB(lambda *args: None, dim=3,
                             data_type=data_type_np[ctx.double_accuracy])
    ubb_data_handler = BounceBackSlipVelocityUBB(method.stencil, ubb_dynamic)

    generate_boundary(ctx, f'{target_prefix}Dynamic_UBB_{precision_suffix}', ubb_dynamic,
                      method, additional_data_handler=ubb_data_handler,
                      streaming_pattern="push", target=target)

    with open(f'{target_prefix}Dynamic_UBB_{precision_suffix}.h', 'r+') as f:
        content = f.read()
        f.seek(0)
        f.truncate(0)
        # patch for old versions of pystencils_walberla
        if '#pragma once' not in content:
            content = '#pragma once\n' + content
        # patch for floating point accuracy
        content = content.replace('real_t', data_type_cpp[ctx.double_accuracy])
        f.write(content)

    # communication
    generate_lb_pack_info(
        ctx,
        f'{target_prefix}PushPackInfo{precision_prefix}',
        method.stencil,
        fields['pdfs'],
        streaming_pattern='push',
        target=target
    )

    # Info header containing correct template definitions for stencil and field
    #ctx.write_file(f"InfoHeader{precision_prefix}.h", info_header)

earmark_generated_kernels()
guard_generated_kernels_clang_format()<|MERGE_RESOLUTION|>--- conflicted
+++ resolved
@@ -39,11 +39,7 @@
 from lbmpy.updatekernels import create_lbm_kernel, create_stream_pull_with_output_kernel
 from lbmpy.macroscopic_value_kernels import macroscopic_values_setter
 
-<<<<<<< HEAD
-
-=======
 import lees_edwards
->>>>>>> b822bbf2
 # for collide-push from lbmpy.fieldaccess import StreamPushTwoFieldsAccessor
 
 from lbmpy.advanced_streaming.indexing import NeighbourOffsetArrays
@@ -243,19 +239,6 @@
     return pdfs_setter
 
 
-<<<<<<< HEAD
-def generate_update_vel_sweep(lb_method):
-    fields = generate_fields(ctx, lb_method.stencil)
-    update_vel_from_pdf_kernel = macroscopic_values_getter(
-        lb_method, None, fields["velocity"], fields["pdfs"])
-#        compile_macroscopic_values_getter(lb_method, ["velocity"], field_layout="fzyx")
-    codegen.generate_sweep(ctx, 
-                           f"{target_prefix}UpdateVelocityFromPDFSweep{precision_prefix}", 
-                           update_vel_from_pdf_kernel, target=target) 
-
-
-=======
->>>>>>> b822bbf2
 def check_dependencies():
     import setuptools
     import pystencils
