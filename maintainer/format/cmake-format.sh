--- conflicted
+++ resolved
@@ -21,25 +21,12 @@
 if [ "$?" = "0" ]; then
     CMAKE_FORMAT="python3 -m cmake_format"
 else
-    python3 -m cmake_format 2>&1 >/dev/null
-    if [ "$?" = "0" ]; then
-        alias cmake-format="python3 -m cmake_format"
-        CMAKE_FORMAT=cmake-format
-    else
-        echo "cmake-format command not found."
-        exit 2
-    fi
-fi
-
-eval ${CMAKE_FORMAT} --version | grep -qEo "${CMAKE_FORMAT_VER}"
-
-<<<<<<< HEAD
-if [ "$?" = "1" ]; then
-=======
-if ! ${CMAKE_FORMAT} --version | grep -qEo "${CMAKE_FORMAT_VER}"; then
->>>>>>> 703500c2
-    echo "Could not find cmake-format ${CMAKE_FORMAT_VER}."
+    echo "cmake-format command not found."
     exit 2
 fi
 
-eval ${CMAKE_FORMAT} "$@"+
+if ! ${CMAKE_FORMAT} --version | grep -qEo "${CMAKE_FORMAT_VER}"; then
+    echo "Could not find cmake-format ${CMAKE_FORMAT_VER}."
+    exit 2
+fi