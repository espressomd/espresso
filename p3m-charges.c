--- conflicted
+++ resolved
@@ -985,11 +985,6 @@
 void calc_meshift(void)
 {
     int i;
-<<<<<<< HEAD
-    double dmesh = (double)p3m.mesh[0];
-
-=======
->>>>>>> 57103b42
     
     meshift_x = (double *) realloc(meshift_x, p3m.mesh[0]*sizeof(double));
     meshift_y = (double *) realloc(meshift_y, p3m.mesh[1]*sizeof(double));
