# Copyright (C) 2009-2020 The ESPResSo project
# Copyright (C) 2009,2010
#   Max-Planck-Institute for Polymer Research, Theory Group
#
# This file is part of ESPResSo.
#
# ESPResSo is free software: you can redistribute it and/or modify
# it under the terms of the GNU General Public License as published by
# the Free Software Foundation, either version 3 of the License, or
# (at your option) any later version.
#
# ESPResSo is distributed in the hope that it will be useful,
# but WITHOUT ANY WARRANTY; without even the implied warranty of
# MERCHANTABILITY or FITNESS FOR A PARTICULAR PURPOSE.  See the
# GNU General Public License for more details.
#
# You should have received a copy of the GNU General Public License
# along with this program.  If not, see <http://www.gnu.org/licenses/>.
#

# Find the NVCC compiler, include its libraries and declare a custom
# `add_library()` wrapper function named `add_gpu_library()`.

set(CMAKE_CUDA_COMPILER ${CUDA_NVCC_EXECUTABLE})
set(CUDA 1)

execute_process(COMMAND ${CMAKE_CUDA_COMPILER} --version
                OUTPUT_VARIABLE NVCC_VERSION_STRING)

string(REGEX
       REPLACE "^.*Cuda compilation tools, release [0-9\.]+, V([0-9\.]+).*\$"
               "\\1" CMAKE_CUDA_COMPILER_VERSION "${NVCC_VERSION_STRING}")

if(NOT CUDA_NVCC_EXECUTABLE STREQUAL "${CUDA_TOOLKIT_ROOT_DIR}/bin/nvcc")
  get_filename_component(NVCC_EXECUTABLE_DIRNAME "${CUDA_NVCC_EXECUTABLE}" DIRECTORY)
  get_filename_component(NVCC_EXECUTABLE_DIRNAME "${NVCC_EXECUTABLE_DIRNAME}" DIRECTORY)
  message(
    WARNING
      "Your nvcc (${CUDA_NVCC_EXECUTABLE}) does not appear to match your CUDA libraries (in ${CUDA_TOOLKIT_ROOT_DIR}). While ESPResSo will still compile, you might get unexpected crashes. Please point CUDA_TOOLKIT_ROOT_DIR to your CUDA toolkit path, e.g. by adding -DCUDA_TOOLKIT_ROOT_DIR='${NVCC_EXECUTABLE_DIRNAME}' to your cmake command."
  )
endif()

set(CUDA_LINK_LIBRARIES_KEYWORD PUBLIC)

set(CUDA_PROPAGATE_HOST_FLAGS OFF)

list(APPEND CUDA_NVCC_FLAGS_DEBUG -g)
list(APPEND CUDA_NVCC_FLAGS_RELEASE -O3 -Xptxas=-O3 -Xcompiler=-O3 -DNDEBUG)
list(APPEND CUDA_NVCC_FLAGS_MINSIZEREL -O2 -Xptxas=-O2 -Xcompiler=-Os -DNDEBUG)
list(APPEND CUDA_NVCC_FLAGS_RELWITHDEBINFO -O2 -g -Xptxas=-O2 -Xcompiler=-O2,-g -DNDEBUG)
list(APPEND CUDA_NVCC_FLAGS_COVERAGE -O3 -g -Xptxas=-O3 -Xcompiler=-Og,-g)
list(APPEND CUDA_NVCC_FLAGS_RELWITHASSERT -O3 -g -Xptxas=-O3 -Xcompiler=-O3,-g)
list(APPEND CUDA_NVCC_FLAGS
       -gencode=arch=compute_30,code=sm_30 -gencode=arch=compute_52,code=sm_52
       -gencode=arch=compute_52,code=compute_52 -std=c++${CMAKE_CUDA_STANDARD}
       $<$<BOOL:${WARNINGS_ARE_ERRORS}>:-Xcompiler=-Werror;-Xptxas=-Werror>
       $<$<BOOL:${CMAKE_OSX_SYSROOT}>:-Xcompiler=-isysroot;-Xcompiler=${CMAKE_OSX_SYSROOT}>)

<<<<<<< HEAD
find_library(
  CUDA_LIBRARY NAMES cuda REQUIRED
  PATHS ${CUDA_TOOLKIT_ROOT_DIR}/lib64 ${CUDA_TOOLKIT_ROOT_DIR}/lib
        /usr/local/nvidia/lib /usr/lib/x86_64-linux-gnu NO_DEFAULT_PATH)
find_library(
  CUDART_LIBRARY NAMES cudart REQUIRED
  PATHS ${CUDA_TOOLKIT_ROOT_DIR}/lib64 ${CUDA_TOOLKIT_ROOT_DIR}/lib
        /usr/local/nvidia/lib /usr/lib/x86_64-linux-gnu NO_DEFAULT_PATH)
find_library(
  CUFFT_LIBRARY NAMES cufft REQUIRED
  PATHS ${CUDA_TOOLKIT_ROOT_DIR}/lib64 ${CUDA_TOOLKIT_ROOT_DIR}/lib
        /usr/local/nvidia/lib /usr/lib/x86_64-linux-gnu NO_DEFAULT_PATH)
find_library(
  CUDA_CUBLAS_LIBRARIES NAMES cublas
  PATHS ${CUDA_TOOLKIT_ROOT_DIR}/lib64 ${CUDA_TOOLKIT_ROOT_DIR}/lib
        /usr/local/nvidia/lib /usr/lib/x86_64-linux-gnu NO_DEFAULT_PATH)
find_library(
  CUDA_cusolver_LIBRARY NAMES cusolver
  PATHS ${CUDA_TOOLKIT_ROOT_DIR}/lib64 ${CUDA_TOOLKIT_ROOT_DIR}/lib
        /usr/local/nvidia/lib /usr/lib/x86_64-linux-gnu NO_DEFAULT_PATH)
=======
function(find_gpu_library)
  cmake_parse_arguments(LIBRARY "REQUIRED" "NAMES;VARNAME" "" ${ARGN})
  list(APPEND LIBRARY_PATHS
       ${CUDA_TOOLKIT_ROOT_DIR}/lib64 ${CUDA_TOOLKIT_ROOT_DIR}/lib
       /usr/local/nvidia/lib /usr/lib/x86_64-linux-gnu)
  if(LIBRARY_REQUIRED)
    find_library(${LIBRARY_VARNAME} NAMES ${LIBRARY_NAMES} PATHS ${LIBRARY_PATHS} NO_DEFAULT_PATH REQUIRED)
  else()
    find_library(${LIBRARY_VARNAME} NAMES ${LIBRARY_NAMES} PATHS ${LIBRARY_PATHS} NO_DEFAULT_PATH)
  endif()
endfunction(find_gpu_library)

find_gpu_library(VARNAME CUDA_LIBRARY NAMES cuda REQUIRED)
find_gpu_library(VARNAME CUDART_LIBRARY NAMES cudart REQUIRED)
find_gpu_library(VARNAME CUDA_CUFFT_LIBRARIES NAMES cufft REQUIRED)
>>>>>>> 7c8a3c30

function(add_gpu_library)
  cuda_add_library(${ARGV})
  set(GPU_TARGET_NAME ${ARGV0})
  set_property(TARGET ${GPU_TARGET_NAME} PROPERTY CUDA_SEPARABLE_COMPILATION ON)
  target_link_libraries(${GPU_TARGET_NAME} PRIVATE
    ${CUDA_LIBRARY} ${CUDART_LIBRARY} ${CUDA_CUFFT_LIBRARIES}
    utils Boost::serialization Boost::mpi)
endfunction()

include(FindPackageHandleStandardArgs)
find_package_handle_standard_args(
  CudaCompilerNVCC REQUIRED_VARS CMAKE_CUDA_COMPILER VERSION_VAR
  CMAKE_CUDA_COMPILER_VERSION)<|MERGE_RESOLUTION|>--- conflicted
+++ resolved
@@ -56,28 +56,6 @@
        $<$<BOOL:${WARNINGS_ARE_ERRORS}>:-Xcompiler=-Werror;-Xptxas=-Werror>
        $<$<BOOL:${CMAKE_OSX_SYSROOT}>:-Xcompiler=-isysroot;-Xcompiler=${CMAKE_OSX_SYSROOT}>)
 
-<<<<<<< HEAD
-find_library(
-  CUDA_LIBRARY NAMES cuda REQUIRED
-  PATHS ${CUDA_TOOLKIT_ROOT_DIR}/lib64 ${CUDA_TOOLKIT_ROOT_DIR}/lib
-        /usr/local/nvidia/lib /usr/lib/x86_64-linux-gnu NO_DEFAULT_PATH)
-find_library(
-  CUDART_LIBRARY NAMES cudart REQUIRED
-  PATHS ${CUDA_TOOLKIT_ROOT_DIR}/lib64 ${CUDA_TOOLKIT_ROOT_DIR}/lib
-        /usr/local/nvidia/lib /usr/lib/x86_64-linux-gnu NO_DEFAULT_PATH)
-find_library(
-  CUFFT_LIBRARY NAMES cufft REQUIRED
-  PATHS ${CUDA_TOOLKIT_ROOT_DIR}/lib64 ${CUDA_TOOLKIT_ROOT_DIR}/lib
-        /usr/local/nvidia/lib /usr/lib/x86_64-linux-gnu NO_DEFAULT_PATH)
-find_library(
-  CUDA_CUBLAS_LIBRARIES NAMES cublas
-  PATHS ${CUDA_TOOLKIT_ROOT_DIR}/lib64 ${CUDA_TOOLKIT_ROOT_DIR}/lib
-        /usr/local/nvidia/lib /usr/lib/x86_64-linux-gnu NO_DEFAULT_PATH)
-find_library(
-  CUDA_cusolver_LIBRARY NAMES cusolver
-  PATHS ${CUDA_TOOLKIT_ROOT_DIR}/lib64 ${CUDA_TOOLKIT_ROOT_DIR}/lib
-        /usr/local/nvidia/lib /usr/lib/x86_64-linux-gnu NO_DEFAULT_PATH)
-=======
 function(find_gpu_library)
   cmake_parse_arguments(LIBRARY "REQUIRED" "NAMES;VARNAME" "" ${ARGN})
   list(APPEND LIBRARY_PATHS
@@ -93,7 +71,9 @@
 find_gpu_library(VARNAME CUDA_LIBRARY NAMES cuda REQUIRED)
 find_gpu_library(VARNAME CUDART_LIBRARY NAMES cudart REQUIRED)
 find_gpu_library(VARNAME CUDA_CUFFT_LIBRARIES NAMES cufft REQUIRED)
->>>>>>> 7c8a3c30
+
+find_gpu_library(VARNAME CUDA_CUBLAS_LIBRARIES NAMES cublas REQUIRED)
+find_gpu_library(VARNAME CUDA_cusolver_LIBRARY NAMES cusolver REQUIRED)
 
 function(add_gpu_library)
   cuda_add_library(${ARGV})
