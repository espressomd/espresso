# Copyright (C) 2009-2020 The ESPResSo project
# Copyright (C) 2009,2010
#   Max-Planck-Institute for Polymer Research, Theory Group
#
# This file is part of ESPResSo.
#
# ESPResSo is free software: you can redistribute it and/or modify
# it under the terms of the GNU General Public License as published by
# the Free Software Foundation, either version 3 of the License, or
# (at your option) any later version.
#
# ESPResSo is distributed in the hope that it will be useful,
# but WITHOUT ANY WARRANTY; without even the implied warranty of
# MERCHANTABILITY or FITNESS FOR A PARTICULAR PURPOSE.  See the
# GNU General Public License for more details.
#
# You should have received a copy of the GNU General Public License
# along with this program.  If not, see <http://www.gnu.org/licenses/>.
#

# Find the Clang compiler, include its libraries and declare a custom
# `add_library()` wrapper function named `add_gpu_library()`.

if(NOT CMAKE_CXX_COMPILER_ID MATCHES "Clang")
  message(
    FATAL_ERROR
      "To compile CUDA code with Clang, the C++ compiler must be Clang, not ${CMAKE_CXX_COMPILER_ID}."
  )
endif()

set(CMAKE_CUDA_COMPILER ${CMAKE_CXX_COMPILER})
set(CMAKE_CUDA_COMPILER_VERSION ${CMAKE_CXX_COMPILER_VERSION})
set(CUDA 1)

execute_process(COMMAND ${CMAKE_CUDA_COMPILER} ${CMAKE_CXX_FLAGS} --verbose
                ERROR_VARIABLE CUDA_DIR_STRING)
string(REGEX REPLACE "^.*Found CUDA installation: ([^,]+).*\$" "\\1" CUDA_DIR
                     "${CUDA_DIR_STRING}")
string(REGEX REPLACE "^.*Found CUDA installation: .* version ([0-9\.]+|unknown).*\$"
                     "\\1" CUDA_VERSION "${CUDA_DIR_STRING}")

message(STATUS "Found CUDA-capable host compiler: ${CMAKE_CUDA_COMPILER}")
if(NOT CUDA_DIR_STRING MATCHES "Found CUDA installation" OR CUDA_VERSION STREQUAL "unknown")
  message(FATAL_ERROR "Clang found no compatible CUDA library.")
endif()
message(STATUS "Found CUDA version: ${CUDA_VERSION}")
message(STATUS "Found CUDA installation: ${CUDA_DIR}")

if(CUDA_VERSION VERSION_LESS ${MINIMAL_CUDA_VERSION})
  message(
    FATAL_ERROR
      "${CMAKE_CUDA_COMPILER} was built for CUDA ${CUDA_VERSION}: version does not match requirements (CUDA ${MINIMAL_CUDA_VERSION})."
  )
endif()

set(CUDA_NVCC_FLAGS_DEBUG "${CUDA_NVCC_FLAGS_DEBUG} -g")
set(CUDA_NVCC_FLAGS_RELEASE "${CUDA_NVCC_FLAGS_RELEASE} -O3 -DNDEBUG")
set(CUDA_NVCC_FLAGS_MINSIZEREL "${CUDA_NVCC_FLAGS_MINSIZEREL} -O2 -DNDEBUG")
set(CUDA_NVCC_FLAGS_RELWITHDEBINFO "${CUDA_NVCC_FLAGS_RELWITHDEBINFO} -O2 -g -DNDEBUG")
set(CUDA_NVCC_FLAGS_COVERAGE "${CUDA_NVCC_FLAGS_COVERAGE} -O3 -g")
set(CUDA_NVCC_FLAGS_RELWITHASSERT "${CUDA_NVCC_FLAGS_RELWITHASSERT} -O3 -g")
string(TOUPPER ${CMAKE_BUILD_TYPE} CMAKE_BUILD_TYPE_UPPER)
set(gpu_interface_flags "${CUDA_NVCC_FLAGS} ${CUDA_NVCC_FLAGS_${CMAKE_BUILD_TYPE_UPPER}} --cuda-gpu-arch=sm_30")
if (CMAKE_CXX_COMPILER_VERSION VERSION_GREATER 3.8.9)
  set(gpu_interface_flags "${gpu_interface_flags} --cuda-gpu-arch=sm_52")
endif()

<<<<<<< HEAD
find_library(
  CUDA_LIBRARY NAMES cuda REQUIRED
    PATHS ${CUDA_DIR}/lib64 ${CUDA_DIR}/lib /usr/local/nvidia/lib
    /usr/lib/x86_64-linux-gnu NO_DEFAULT_PATH)
find_library(
  CUDART_LIBRARY NAMES cudart REQUIRED
    PATHS ${CUDA_DIR}/lib64 ${CUDA_DIR}/lib /usr/local/nvidia/lib
    /usr/lib/x86_64-linux-gnu NO_DEFAULT_PATH)
find_library(
  CUFFT_LIBRARY NAMES cufft REQUIRED
    PATHS ${CUDA_DIR}/lib64 ${CUDA_DIR}/lib /usr/local/nvidia/lib
    /usr/lib/x86_64-linux-gnu NO_DEFAULT_PATH)
find_library(
  CUDA_CUBLAS_LIBRARIES NAMES cublas
    PATHS ${CUDA_DIR}/lib64 ${CUDA_DIR}/lib /usr/local/nvidia/lib
    /usr/lib/x86_64-linux-gnu NO_DEFAULT_PATH)
find_library(
  CUDA_cusolver_LIBRARY NAMES cusolver
    PATHS ${CUDA_DIR}/lib64 ${CUDA_DIR}/lib /usr/local/nvidia/lib
    /usr/lib/x86_64-linux-gnu NO_DEFAULT_PATH)
=======
function(find_gpu_library)
  cmake_parse_arguments(LIBRARY "REQUIRED" "NAMES;VARNAME" "" ${ARGN})
  list(APPEND LIBRARY_PATHS
       ${CUDA_DIR}/lib64 ${CUDA_DIR}/lib
       /usr/local/nvidia/lib /usr/lib/x86_64-linux-gnu)
  if(LIBRARY_REQUIRED)
    find_library(${LIBRARY_VARNAME} NAMES ${LIBRARY_NAMES} PATHS ${LIBRARY_PATHS} NO_DEFAULT_PATH REQUIRED)
  else()
    find_library(${LIBRARY_VARNAME} NAMES ${LIBRARY_NAMES} PATHS ${LIBRARY_PATHS} NO_DEFAULT_PATH)
  endif()
endfunction(find_gpu_library)

find_gpu_library(VARNAME CUDA_LIBRARY NAMES cuda REQUIRED)
find_gpu_library(VARNAME CUDART_LIBRARY NAMES cudart REQUIRED)
find_gpu_library(VARNAME CUFFT_LIBRARY NAMES cufft REQUIRED)
>>>>>>> 7c8a3c30

function(add_gpu_library)
  set(options STATIC SHARED MODULE EXCLUDE_FROM_ALL)
  set(oneValueArgs)
  set(multiValueArgs)
  cmake_parse_arguments(ARG "${options}" "${oneValueArgs}" "${multiValueArgs}" ${ARGN})
  list(GET ARG_UNPARSED_ARGUMENTS 0 TARGET_NAME)
  list(REMOVE_AT ARG_UNPARSED_ARGUMENTS 0)
  set(TARGET_SOURCES ${ARG_UNPARSED_ARGUMENTS})
  set_source_files_properties(${TARGET_SOURCES} PROPERTIES LANGUAGE "CXX")
  add_library(${ARGV})
  set_target_properties(${TARGET_NAME} PROPERTIES LINKER_LANGUAGE "CXX")
  target_link_libraries(${TARGET_NAME} PRIVATE ${CUDA_LIBRARY} ${CUDART_LIBRARY} ${CUFFT_LIBRARY})
  foreach(file ${TARGET_SOURCES})
    if(${file} MATCHES "\\.cu$")
      set_source_files_properties (${file} PROPERTY COMPILE_FLAGS ${gpu_interface_flags})
    endif()
  endforeach()
endfunction()

include(FindPackageHandleStandardArgs)
find_package_handle_standard_args(
  CudaCompilerClang REQUIRED_VARS CMAKE_CUDA_COMPILER VERSION_VAR
  CMAKE_CUDA_COMPILER_VERSION)<|MERGE_RESOLUTION|>--- conflicted
+++ resolved
@@ -65,28 +65,6 @@
   set(gpu_interface_flags "${gpu_interface_flags} --cuda-gpu-arch=sm_52")
 endif()
 
-<<<<<<< HEAD
-find_library(
-  CUDA_LIBRARY NAMES cuda REQUIRED
-    PATHS ${CUDA_DIR}/lib64 ${CUDA_DIR}/lib /usr/local/nvidia/lib
-    /usr/lib/x86_64-linux-gnu NO_DEFAULT_PATH)
-find_library(
-  CUDART_LIBRARY NAMES cudart REQUIRED
-    PATHS ${CUDA_DIR}/lib64 ${CUDA_DIR}/lib /usr/local/nvidia/lib
-    /usr/lib/x86_64-linux-gnu NO_DEFAULT_PATH)
-find_library(
-  CUFFT_LIBRARY NAMES cufft REQUIRED
-    PATHS ${CUDA_DIR}/lib64 ${CUDA_DIR}/lib /usr/local/nvidia/lib
-    /usr/lib/x86_64-linux-gnu NO_DEFAULT_PATH)
-find_library(
-  CUDA_CUBLAS_LIBRARIES NAMES cublas
-    PATHS ${CUDA_DIR}/lib64 ${CUDA_DIR}/lib /usr/local/nvidia/lib
-    /usr/lib/x86_64-linux-gnu NO_DEFAULT_PATH)
-find_library(
-  CUDA_cusolver_LIBRARY NAMES cusolver
-    PATHS ${CUDA_DIR}/lib64 ${CUDA_DIR}/lib /usr/local/nvidia/lib
-    /usr/lib/x86_64-linux-gnu NO_DEFAULT_PATH)
-=======
 function(find_gpu_library)
   cmake_parse_arguments(LIBRARY "REQUIRED" "NAMES;VARNAME" "" ${ARGN})
   list(APPEND LIBRARY_PATHS
@@ -102,7 +80,9 @@
 find_gpu_library(VARNAME CUDA_LIBRARY NAMES cuda REQUIRED)
 find_gpu_library(VARNAME CUDART_LIBRARY NAMES cudart REQUIRED)
 find_gpu_library(VARNAME CUFFT_LIBRARY NAMES cufft REQUIRED)
->>>>>>> 7c8a3c30
+
+find_gpu_library(VARNAME CUDA_CUBLAS_LIBRARIES NAMES cublas REQUIRED)
+find_gpu_library(VARNAME CUDA_cusolver_LIBRARY NAMES cusolver REQUIRED)
 
 function(add_gpu_library)
   set(options STATIC SHARED MODULE EXCLUDE_FROM_ALL)
