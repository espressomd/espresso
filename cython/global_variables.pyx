cimport global_variables
import numpy as np

cpdef int marcello_test(int x):
  return x**2

cdef class GlobalsHandle:
  def __init__(self):
    pass

  property time_step:
    def __set__(self, double _time_step):
      if _time_step <= 0:
        raise ValueError("Time Step must be positive")
      mpi_set_time_step(_time_step)
    def __get__(self):
      global time_step
      return time_step

<<<<<<< HEAD
=======
  property skin:
    def __set__(self, double _skin):
      if _skin <= 0:
        raise ValueError("Skin must be >= 0")
      global skin
      skin=_skin
      mpi_bcast_parameter(28)
    def __get__(self): 
      global skin
      return skin

>>>>>>> 0bae897c
  property box_l:
    def __set__(self, _box_l):
      global box_l
      if len(_box_l) != 3:
        raise ValueError("Box length must be of length 3")
      for i in range(3):
        if _box_l[i] <= 0:
          raise ValueError("Box length must be > 0 in all directions")
        box_l[i]=_box_l[i]

      mpi_bcast_parameter(0)

    def __get__(self):
      return np.array([box_l[0], box_l[1], box_l[2]])

  property cell_grid:
    def __get__(self):
      return \
      np.array( [ \
      dd.cell_grid[0], \
      dd.cell_grid[1], \
      dd.cell_grid[2]  \
      ] )

  property skin:
    def __set__(self, double _skin):
      global skin
      skin=_skin
      mpi_bcast_parameter(28)
    def __get__(self): 
      global skin
      return skin



<|MERGE_RESOLUTION|>--- conflicted
+++ resolved
@@ -17,20 +17,6 @@
       global time_step
       return time_step
 
-<<<<<<< HEAD
-=======
-  property skin:
-    def __set__(self, double _skin):
-      if _skin <= 0:
-        raise ValueError("Skin must be >= 0")
-      global skin
-      skin=_skin
-      mpi_bcast_parameter(28)
-    def __get__(self): 
-      global skin
-      return skin
-
->>>>>>> 0bae897c
   property box_l:
     def __set__(self, _box_l):
       global box_l
@@ -55,14 +41,14 @@
       dd.cell_grid[2]  \
       ] )
 
+
   property skin:
     def __set__(self, double _skin):
+      if _skin <= 0:
+        raise ValueError("Skin must be >= 0")
       global skin
       skin=_skin
       mpi_bcast_parameter(28)
     def __get__(self): 
       global skin
       return skin
-
-
-
