import ctypes
import sys
sys.setdlopenflags((sys.getdlopenflags() | ctypes.RTLD_GLOBAL ))

import espresso as es
import numpy

es._espressoHandle.Tcl_Eval("thermostat lb 1.")
dev="cpu"
N=100
es.glob.time_step=0.01
es.glob.skin=1.
es.glob.box_l=[10., 10., 10.]
es.cu.device=0
print "cuda device:"
print es.cu.device
es.lb[dev].agrid=1
es.lb[dev].dens=1
es.lb[dev].visc=1
es.lb[dev].friction=1
es.lb[dev].tau=0.1

es.lb[dev].ext_force=[1., 2., 3.,]
print es.lb[dev].ext_force
print es.lb[dev].dens
print es.lb[dev].visc
print es.lb[dev].agrid
es.lb[dev].print_vtk_velocity="test.vtk"
#es.lb[dev].checkpoint_style=1
#es.lb[dev].checkpoint="cp.dat"
for i in range(N):
  es.part[i].pos=numpy.random.random(3)*es.glob.box_l

es.inter[0,0].lennardJones = {"eps":1,"sigma":1,"shift":0.25}

es._espressoHandle.Tcl_Eval("integrate 100")
<<<<<<< HEAD
#for i in range(N):
#  print es.part[i].pos
=======
for i in range(N):
  print es.part[i].pos
>>>>>>> 16905591

es._espressoHandle.die()
<|MERGE_RESOLUTION|>--- conflicted
+++ resolved
@@ -34,12 +34,7 @@
 es.inter[0,0].lennardJones = {"eps":1,"sigma":1,"shift":0.25}
 
 es._espressoHandle.Tcl_Eval("integrate 100")
-<<<<<<< HEAD
-#for i in range(N):
-#  print es.part[i].pos
-=======
 for i in range(N):
   print es.part[i].pos
->>>>>>> 16905591
 
 es._espressoHandle.die()
