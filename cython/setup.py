#!/usr/bin/env python

from distutils.core import setup
from distutils.extension import Extension
from Cython.Distutils import build_ext
import os

import numpy as np

ext_params = {}
ext_params['include_dirs'] = [np.get_include()]
ext_params['extra_compile_args'] = ["-fPIC"]
#ext_params['extra_link_args'] = ["-Wl", "-Wl"]  # TODO: ad-neeeded ignored
#ext_params['library_dirs'] = [ "..", "/usr/lib64" ]

ext_modules=[
    Extension("espresso", ["espresso.pyx"], libraries=['espresso_main','tcl8.5', 'mpi'], **ext_params),
    Extension("particle_data", ["particle_data.pyx"], libraries=['espresso_main','tcl8.5', 'mpi' ], **ext_params),
    Extension("interaction_data", ["interaction_data.pyx"], libraries=['espresso_main','tcl8.5', 'mpi'], **ext_params),
    Extension("global_variables", ["global_variables.pyx"], libraries=['espresso_main','tcl8.5', 'mpi'], **ext_params),
    Extension("debye_hueckel", ["debye_hueckel.pyx"], libraries=['espresso_main','tcl8.5', 'mpi'], **ext_params),
<<<<<<< HEAD
    Extension("integrate", ["integrate.pyx"], libraries=['espresso_main', 'tcl8.5', 'mpi'], **ext_params),
=======
	Extension("integrate", ["integrate.pyx"], libraries=['espresso_main', 'tcl8.5', 'mpi'], **ext_params),
	Extension("changeVolume", ["changeVolume.pyx"], libraries=['espresso_main', 'tcl8.5', 'mpi'], **ext_params),
>>>>>>> 109a4561
]

setup(
#  name = 'BLAS and LAPACK wrapper',
  name = 'espresso',
  cmdclass = {'build_ext': build_ext},
  ext_modules = ext_modules,
)
<|MERGE_RESOLUTION|>--- conflicted
+++ resolved
@@ -19,17 +19,14 @@
     Extension("interaction_data", ["interaction_data.pyx"], libraries=['espresso_main','tcl8.5', 'mpi'], **ext_params),
     Extension("global_variables", ["global_variables.pyx"], libraries=['espresso_main','tcl8.5', 'mpi'], **ext_params),
     Extension("debye_hueckel", ["debye_hueckel.pyx"], libraries=['espresso_main','tcl8.5', 'mpi'], **ext_params),
-<<<<<<< HEAD
     Extension("integrate", ["integrate.pyx"], libraries=['espresso_main', 'tcl8.5', 'mpi'], **ext_params),
-=======
-	Extension("integrate", ["integrate.pyx"], libraries=['espresso_main', 'tcl8.5', 'mpi'], **ext_params),
-	Extension("changeVolume", ["changeVolume.pyx"], libraries=['espresso_main', 'tcl8.5', 'mpi'], **ext_params),
->>>>>>> 109a4561
+    Extension("integrate", ["integrate.pyx"], libraries=['espresso_main', 'tcl8.5', 'mpi'], **ext_params),
+    Extension("changeVolume", ["changeVolume.pyx"], libraries=['espresso_main', 'tcl8.5', 'mpi'], **ext_params),
 ]
 
 setup(
 #  name = 'BLAS and LAPACK wrapper',
-  name = 'espresso',
-  cmdclass = {'build_ext': build_ext},
-  ext_modules = ext_modules,
+    name = 'espresso',
+    cmdclass = {'build_ext': build_ext},
+    ext_modules = ext_modules,
 )
