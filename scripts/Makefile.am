# Copyright (C) 2012,2013 The ESPResSo project
# Copyright (C) 2007,2008,2009,2010,2011 Olaf Lenz, Axel Arnold
#
# This file is part of ESPResSo.
#
# ESPResSo is free software: you can redistribute it and/or modify
# it under the terms of the GNU General Public License as published by
# the Free Software Foundation, either version 3 of the License, or
# (at your option) any later version.
#
# ESPResSo is distributed in the hope that it will be useful,
# but WITHOUT ANY WARRANTY; without even the implied warranty of
# MERCHANTABILITY or FITNESS FOR A PARTICULAR PURPOSE.  See the
# GNU General Public License for more details.
#
# You should have received a copy of the GNU General Public License
# along with this program.  If not, see <http://www.gnu.org/licenses/>.
#
# All Tcl-scripts in the scripts-directory should be listed here

# make a copy of all script files
# PLEASE KEEP ALPHABETIC ORDER
ESSCRIPTS = \
	init.tcl \
	ABHmath.tcl \
	auxiliary.tcl \
	blockfile_support.tcl \
	bundle.tcl \
	countBonds.tcl \
	dielectrics.tcl \
	gibbs_ghmc.tcl \
	parallel_tempering.tcl \
	pdb.tcl \
	polymer.tcl \
	statistics.tcl \
	vtf.tcl \
<<<<<<< HEAD
	vtk.tcl \
	tclline.tcl \
	parallel_tempering.tcl
=======
	vtk.tcl
>>>>>>> 2bcb4bd6

EXTRA_DIST=$(ESSCRIPTS)

# copy the scripts files from the source dir to the obj dir if they are different
# using INSTALL_DATA here as the scripts should not be executable
.PHONY: copy-scripts
FORCE:
copy-scripts: FORCE
	for file in $(ESSCRIPTS); do \
	  if test ! -e $$file || test ! $$file -ef $(abs_srcdir)/$$file; then \
	    $(INSTALL_DATA) $(abs_srcdir)/$$file $(abs_builddir); \
	  fi; \
	done

all-local: copy-scripts
check-local: copy-scripts

clean-local:
	for file in $(ESSCRIPTS); do \
	  if test -e $$file && test ! $$file -ef $(abs_srcdir)/$$file; then \
	    rm -f $$file; \
	  fi; \
	done

# install the scripts from the obj dir to the install dir
# using INSTALL_DATA here as the scripts should not be executable
install-exec-local:
	test -z "$(DESTDIR)$(pkgdatadir)" || $(MKDIR_P) "$(DESTDIR)$(scriptsdir)"
	echo " $(INSTALL_DATA) $(ESSCRIPTS) '$(DESTDIR)$(scriptsdir)'"
	$(INSTALL_DATA) $(ESSCRIPTS) "$(DESTDIR)$(scriptsdir)"

uninstall-local:
	-cd $(DESTDIR)$(scriptsdir) && rm $(ESSCRIPTS)<|MERGE_RESOLUTION|>--- conflicted
+++ resolved
@@ -34,13 +34,8 @@
 	polymer.tcl \
 	statistics.tcl \
 	vtf.tcl \
-<<<<<<< HEAD
 	vtk.tcl \
-	tclline.tcl \
 	parallel_tempering.tcl
-=======
-	vtk.tcl
->>>>>>> 2bcb4bd6
 
 EXTRA_DIST=$(ESSCRIPTS)
 
