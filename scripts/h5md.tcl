--- conflicted
+++ resolved
@@ -376,6 +376,7 @@
 		h5mdfile H5Fcreate "${data_path}"
 	}
 
+	h5mdfile H5Gcreate2 "observables" ; #XXX only if it not already exists
 	h5mdfile H5Gcreate2 "observables/$name"
 	
         h5mdfile H5Screate_simple type int dims 0 
@@ -384,39 +385,24 @@
 	h5mdfile H5Screate_simple type double dims 0 
 	h5mdfile H5Pset_chunk dims 1 
 	h5mdfile H5Dcreate2 "observables/$name/time"
-<<<<<<< HEAD
-	h5mdfile H5Screate_simple type double dims 0 $h5md_num_part 3
-	h5mdfile H5Pset_chunk dims 5 $h5md_num_part 3
-=======
 	h5mdfile H5Screate_simple type double dims 0 $h5md_num_part
 	h5mdfile H5Pset_chunk dims 5 $h5md_num_part
->>>>>>> 036e5f88
 	h5mdfile H5Dcreate2 "observables/$name/value"
 
 }
 
 proc h5md_observable2D_write { name } {
 	global h5md_num_part h5md_p_ids
-<<<<<<< HEAD
-=======
-	
->>>>>>> 036e5f88
+	
 	h5mdfile H5Dopen2 "observables/$name/value"
 	set offset [h5mdfile get_dataset_dims]
+	puts $offset
 	# Write observable of all particles
-<<<<<<< HEAD
-	h5mdfile H5Dextend dims [expr [lindex $offset 0]+1] $h5md_num_part 3
-	h5mdfile H5Sselect_hyperslab offset [expr [lindex $offset 0]] 0 0
-	h5mdfile H5Screate_simple type double dims 1 $h5md_num_part 3
-	for { set j 0 } { $j < $h5md_num_part } { incr j } {
-		set p_id [lindex $h5md_p_ids $j]
-=======
 	h5mdfile H5Dextend dims [expr [lindex $offset 0]+1] $h5md_num_part
 	h5mdfile H5Sselect_hyperslab offset [expr [lindex $offset 0]] 0
 	h5mdfile H5Screate_simple type double dims 1 $h5md_num_part
 	set j 0
 	foreach p_id $h5md_p_ids {
->>>>>>> 036e5f88
 		set property [part $p_id print $name]
 		h5mdfile H5_write_value value $property index 0 $j
 		incr j
