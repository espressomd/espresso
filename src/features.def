# Feature definitions
#
# The definitions are used for
# * generation of src/config-features.hpp, which checks the sanity of
#   the various features and their combinations
# * generation of myconfig-sample.hpp
#
# Copying and distribution of this file, with or without modification,
# are permitted in any medium without royalty provided the copyright
# notice and this notice are preserved.  This file is offered as-is,
# without any warranty.
#
# Lines commented with '/* ... */' or '//' are copied to myconfig-sample.hpp
# Lines commented with '#' are ignored

/* Generic features */
PARTIAL_PERIODIC
EXTERNAL_FORCES
CONSTRAINTS
MASS
EXCLUSIONS
MOLFORCES                       requires EXPERIMENTAL_FEATURES
BOND_CONSTRAINT
LANGEVIN_PER_PARTICLE
COLLISION_DETECTION             implies GHOSTS_HAVE_BONDS
LEES_EDWARDS                    requires not ELECTROSTATICS and not LB and not PARTIAL_PERIODIC and EXPERIMENTAL_FEATURES
METADYNAMICS
NEMD
NPT
GHMC
CATALYTIC_REACTIONS
MULTI_TIMESTEP                  requires not GAUSSRANDOMCUT and not GAUSSRANDOM and EXPERIMENTAL_FEATURES
ENGINE                          implies ROTATION, EXTERNAL_FORCES
PARTICLE_ANISOTROPY

/* Rotation */
ROTATION
ROTATIONAL_INERTIA              implies ROTATION

/* Electrostatics */
ELECTROSTATICS
P3M                             equals ELECTROSTATICS and FFTW
INTER_RF                        implies ELECTROSTATICS
MMM1D_GPU                       requires CUDA and PARTIAL_PERIODIC and ELECTROSTATICS
EWALD_GPU                       requires CUDA and ELECTROSTATICS
_P3M_GPU_FLOAT                  requires CUDA and ELECTROSTATICS


/* Magnetostatics */
DIPOLES
DP3M                            equals DIPOLES and FFTW
DIPOLAR_DIRECT_SUM              requires CUDA
DIPOLAR_DIRECT_SUM              equals DIPOLES and ROTATION and CUDA

DIPOLAR_BARNES_HUT              requires CUDA
DIPOLAR_BARNES_HUT              equals DIPOLES and ROTATION and CUDA

/* Virtual sites features */
VIRTUAL_SITES_RELATIVE          implies VIRTUAL_SITES
VIRTUAL_SITES_RELATIVE          implies ROTATION
VIRTUAL_SITES                   

/* DPD features */
DPD
TUNABLE_SLIP                    requires EXPERIMENTAL_FEATURES

/* Lattice-Boltzmann features */
LB
LB_GPU                          requires CUDA
LB_BOUNDARIES                   requires LB
LB_BOUNDARIES_GPU               requires LB_GPU
LB_ELECTROHYDRODYNAMICS         implies LB
ELECTROKINETICS                 implies LB_GPU, EXTERNAL_FORCES, ELECTROSTATICS
ELECTROKINETICS                 requires CUDA
EK_BOUNDARIES                   implies ELECTROKINETICS, LB_GPU, LB_BOUNDARIES_GPU, CONSTRAINTS, EXTERNAL_FORCES, ELECTROSTATICS
EK_BOUNDARIES                   requires CUDA
EK_ELECTROSTATIC_COUPLING       implies ELECTROKINETICS, LB_GPU, ELECTROSTATICS
EK_ELECTROSTATIC_COUPLING       requires CUDA and FFTW
EK_DEBUG                        requires ELECTROKINETICS
EK_DOUBLE_PREC                  requires ELECTROKINETICS
LATTICE                         equals LB or LB_GPU
SHANCHEN                        implies LB_GPU
SHANCHEN                        requires not ELECTROKINETICS and EXPERIMENTAL_FEATURES


/* Interaction features */
TABULATED
LENNARD_JONES
LJ_WARN_WHEN_CLOSE
LENNARD_JONES_GENERIC           implies LENNARD_JONES
LJCOS
LJCOS2
LJ_ANGLE
LJGEN_SOFTCORE
COS2
GAY_BERNE
SMOOTH_STEP
HERTZIAN
GAUSSIAN
BMHTF_NACL
MORSE
BUCKINGHAM
SOFT_SPHERE
HAT
UMBRELLA                           requires EXPERIMENTAL_FEATURES 
GAY_BERNE                       implies ROTATION
GAY_BERNE                       requires EXPERIMENTAL_FEATURES
OVERLAPPED
THOLE                           implies GHOSTS_HAVE_BONDS
THOLE                           requires P3M

/* Fluid-Structure Interactions (object in fluid) */
OIF_LOCAL_FORCES
OIF_GLOBAL_FORCES
AFFINITY
MEMBRANE_COLLISION

BOND_ANGLE                      requires not BOND_ANGLE_OLD

BOND_ANGLEDIST
BOND_ANGLEDIST_HARMONIC         implies BOND_ANGLEDIST, CONSTRAINTS

BOND_ENDANGLEDIST
BOND_ENDANGLEDIST_HARMONIC      implies BOND_ENDANGLEDIST, CONSTRAINTS

CG_DNA                          implies TWIST_STACK, HYDROGEN_BOND, COULOMB_DEBYE_HUECKEL
TWIST_STACK
HYDROGEN_BOND
COULOMB_DEBYE_HUECKEL           requires ELECTROSTATICS and EXPERIMENTAL_FEATURES

/* Immersed-Boundary Bayreuth version */
IMMERSED_BOUNDARY
IMMERSED_BOUNDARY               requires not VIRTUAL_SITES_RELATIVE
IMMERSED_BOUNDARY               requires not VIRTUAL_SITES_COM
IMMERSED_BOUNDARY               requires not SHANCHEN
IMMERSED_BOUNDARY               requires not ELECTROKINETICS
SCAFACOS_DIPOLES                requires SCAFACOS
SCAFACOS_DIPOLES                implies DIPOLES
SCAFACOS                        requires ELECTROSTATICS

EXPERIMENTAL_FEATURES

// Shape of the noise in the (Langevin) thermostat
FLATNOISE                       requires not GAUSSRANDOM and not GAUSSRANDOM_CUT
GAUSSRANDOM                     requires not FLATNOISE and not GAUSSRANDOM_CUT
GAUSSRANDOMCUT                  requires not GAUSSRANDOM and not FLATNOISE


/* Strange features. Use only if you know what you are doing! */
/* activate the old dihedral form */
OLD_DIHEDRAL                    notest
/* turn off certain nonbonded interactions within molecules */
NO_INTRA_NB                     notest
/* ghost particles also have the bond information. */
GHOSTS_HAVE_BONDS               notest


/* Debugging */
ADDITIONAL_CHECKS

ESIF_DEBUG
COMM_DEBUG
EVENT_DEBUG
INTEG_DEBUG
CELL_DEBUG
GHOST_DEBUG
LATTICE_DEBUG
HALO_DEBUG
GRID_DEBUG
VERLET_DEBUG
PARTICLE_DEBUG
P3M_DEBUG
FFT_DEBUG
RANDOM_DEBUG
FORCE_DEBUG
THERMO_DEBUG
LE_DEBUG
LJ_DEBUG
MORSE_DEBUG
ESR_DEBUG
ESK_DEBUG
FENE_DEBUG
GHOST_FORCE_DEBUG
STAT_DEBUG
POLY_DEBUG
MOLFORCES_DEBUG
PTENSOR_DEBUG
MAGGS_DEBUG
LB_DEBUG
VIRTUAL_SITES_DEBUG
CUDA_DEBUG
H5MD_DEBUG
ICC_DEBUG


/* Single particle debugging */
ONEPART_DEBUG
// which particle id to debug
//#define ONEPART_DEBUG_ID 13

# External switches
# Switches that are set by configure or gcc, not to be set manually
CUDA external
FFTW external
H5MD external
SCAFACOS external
<<<<<<< HEAD

/*bond classes*/
BOND_CLASS_DEBUG
=======
GSL external
>>>>>>> 3bd7e4db
<|MERGE_RESOLUTION|>--- conflicted
+++ resolved
@@ -204,10 +204,8 @@
 FFTW external
 H5MD external
 SCAFACOS external
-<<<<<<< HEAD
 
 /*bond classes*/
 BOND_CLASS_DEBUG
-=======
-GSL external
->>>>>>> 3bd7e4db
+
+GSL external