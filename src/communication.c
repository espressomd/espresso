--- conflicted
+++ resolved
@@ -1139,12 +1139,7 @@
     /* If there are tabulated forces broadcast those as well */
     if ( get_ia_param(i,j)->TAB_maxval > 0) {
       /* First let all nodes know the new size for force and energy tables */
-<<<<<<< HEAD
       MPI_Bcast(&tablesize, 1, MPI_INT, 0, comm_cart);
-      MPI_Barrier(comm_cart); // Don't do anything until all nodes have this information
-=======
-      MPI_Bcast(&tablesize, 1, MPI_INT, 0, MPI_COMM_WORLD);
->>>>>>> bd182217
 
       /* Communicate the data */
       MPI_Bcast(tabulated_forces.e,tablesize, MPI_DOUBLE, 0 , comm_cart);
@@ -1153,12 +1148,7 @@
 #endif
 #ifdef INTERFACE_CORRECTION
     if(get_ia_param(i,j)->ADRESS_TAB_maxval > 0) {
-<<<<<<< HEAD
       MPI_Bcast(&adress_tablesize, 1, MPI_INT, 0, comm_cart);
-      MPI_Barrier(comm_cart); // Don't do anything until all nodes have this information
-=======
-      MPI_Bcast(&adress_tablesize, 1, MPI_INT, 0, MPI_COMM_WORLD);
->>>>>>> bd182217
       
       /* Communicate the data */
       MPI_Bcast(adress_tab_forces.e, adress_tablesize, MPI_DOUBLE, 0, comm_cart);
@@ -1199,26 +1189,17 @@
   if(j >= 0) { /* non-bonded interaction parameters */
     /* INCOMPATIBLE WHEN NODES USE DIFFERENT ARCHITECTURES */
     MPI_Bcast(get_ia_param(i, j), sizeof(IA_parameters), MPI_BYTE,
-<<<<<<< HEAD
 	      0, comm_cart);
-=======
-	      0, MPI_COMM_WORLD);
 
     copy_ia_params(get_ia_param(j, i), get_ia_param(i, j));
 
->>>>>>> bd182217
 #ifdef TABULATED
     {
       int tablesize=0;
       /* If there are tabulated forces broadcast those as well */
       if ( get_ia_param(i,j)->TAB_maxval > 0) {
 	/* Determine the new size for force and energy tables */
-<<<<<<< HEAD
 	MPI_Bcast(&tablesize,1,MPI_INT,0,comm_cart);
-	MPI_Barrier(comm_cart);
-=======
-	MPI_Bcast(&tablesize,1,MPI_INT,0,MPI_COMM_WORLD);
->>>>>>> bd182217
 	/* Allocate sizes accordingly */
 	realloc_doublelist(&tabulated_forces, tablesize);
 	realloc_doublelist(&tabulated_energies, tablesize);
@@ -1232,12 +1213,7 @@
     {
       int adress_tabsize=0;
       if ( get_ia_param(i,j)->ADRESS_TAB_maxval > 0) {
-<<<<<<< HEAD
 	MPI_Bcast(&adress_tabsize,1,MPI_INT,0,comm_cart);
-	MPI_Barrier(comm_cart);
-=======
-	MPI_Bcast(&adress_tabsize,1,MPI_INT,0,MPI_COMM_WORLD);
->>>>>>> bd182217
 	realloc_doublelist(&adress_tab_forces, adress_tabsize);
 	realloc_doublelist(&adress_tab_energies, adress_tabsize);
 	MPI_Bcast(adress_tab_forces.e,adress_tabsize, MPI_DOUBLE, 0, comm_cart);
@@ -1703,15 +1679,13 @@
   mpi_call(mpi_set_time_step_slave, -1, 0);
 
   time_step = time_s;
-<<<<<<< HEAD
-  MPI_Bcast(&time_step, 1, MPI_DOUBLE, 0, comm_cart);
-=======
+
   time_step_squared=time_step * time_step;
   time_step_squared_half = time_step_squared /2.;
   time_step_half= time_step / 2.;
 
-  MPI_Bcast(&time_step, 1, MPI_DOUBLE, 0, MPI_COMM_WORLD);
->>>>>>> bd182217
+  MPI_Bcast(&time_step, 1, MPI_DOUBLE, 0, comm_cart);
+
   rescale_velocities(time_step / old_ts);
   on_parameter_change(FIELD_TIMESTEP);
 }
@@ -2750,15 +2724,9 @@
 #ifdef ASYNC_BARRIER
     MPI_Barrier(comm_cart);
 #endif
-<<<<<<< HEAD
     MPI_Bcast(request, 3, MPI_INT, 0, comm_cart);
     COMM_TRACE(fprintf(stderr, "%d: processing %s %d...\n", this_node,
 		       names[request[0]], request[1]));
-=======
-    MPI_Bcast(request, 3, MPI_INT, 0, MPI_COMM_WORLD);
-    COMM_TRACE(fprintf(stderr, "%d: processing %s %d %d...\n", this_node,
-		       names[request[0]], request[1], request[2]));
->>>>>>> bd182217
     if ((request[0] < 0) || (request[0] >= N_CALLBACKS)) {
       fprintf(stderr, "%d: INTERNAL ERROR: unknown request %d\n", this_node, request[0]);
       errexit();
