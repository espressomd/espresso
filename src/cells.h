--- conflicted
+++ resolved
@@ -61,10 +61,6 @@
    </ul>
 */
 
-<<<<<<< HEAD
-//#include <tcl.h>
-=======
->>>>>>> b6f4f230
 #include "particle_data.h"
 #include "ghosts.h"
 #include "verlet.h"
