/*
  Copyright (C) 2010 The ESPResSo project
  Copyright (C) 2002,2003,2004,2005,2006,2007,2008,2009,2010 Max-Planck-Institute for Polymer Research, Theory Group, PO Box 3148, 55021 Mainz, Germany
  
  This file is part of ESPResSo.
  
  ESPResSo is free software: you can redistribute it and/or modify
  it under the terms of the GNU General Public License as published by
  the Free Software Foundation, either version 3 of the License, or
  (at your option) any later version.
  
  ESPResSo is distributed in the hope that it will be useful,
  but WITHOUT ANY WARRANTY; without even the implied warranty of
  MERCHANTABILITY or FITNESS FOR A PARTICULAR PURPOSE.  See the
  GNU General Public License for more details.
  
  You should have received a copy of the GNU General Public License
  along with this program.  If not, see <http://www.gnu.org/licenses/>. 
*/
/** \file elc.c
 *
 *  For more information about ELC, see \ref elc.h "elc.h".
 */
#include <math.h>
#include <mpi.h>
#include "utils.h"
#include "communication.h"
#include "particle_data.h"
#include "interaction_data.h"
#include "cells.h"
#include "elc.h"
#include "mmm-common.h"
#include "pressure.h"
#include "p3m.h"
#include "errorhandling.h"

#ifdef P3M

// #define CHECKPOINTS
// #define LOG_FORCES

/****************************************
 * LOCAL DEFINES
 ****************************************/

/** Largest reasonable cutoff for far formula */
#define MAXIMAL_FAR_CUT 50

/****************************************
 * LOCAL VARIABLES
 ****************************************/

/** \name Inverse box dimensions and derived constants */
/*@{*/
static double ux, ux2, uy, uy2, uz;
/*@}*/

ELC_struct elc_params = { 1e100, 10, 1, 0, 1, 1, 1, 1, 0, 0, 0, 0 };

/****************************************
 * LOCAL ARRAYS
 ****************************************/

/** \name Product decomposition data organization
    For the cell blocks
    it is assumed that the lower blocks part is in the lower half.
    This has to have positive sign, so that has to be first. */
/*@{*/
#define POQESP 0
#define POQECP 1
#define POQESM 2
#define POQECM 3

#define PQESSP 0
#define PQESCP 1
#define PQECSP 2
#define PQECCP 3
#define PQESSM 4
#define PQESCM 5
#define PQECSM 6
#define PQECCM 7
/*@}*/

/** number of local particles, equals the size of \ref elc::partblk. */
static int n_localpart = 0;

/** temporary buffers for product decomposition */
static double *partblk = NULL;
/** collected data from the other cells */
static double gblcblk[8];

/** structure for storing of sin and cos values */
typedef struct {
  double s, c;
} SCCache;

/** \name sin/cos caching */ 
/*@{*/
static SCCache *scxcache = NULL;
static int    n_scxcache;  
static SCCache *scycache = NULL;
static int    n_scycache;  
/*@}*/

/****************************************
 * LOCAL FUNCTIONS
 ****************************************/

/** \name sin/cos storage */
/*@{*/
static void prepare_scx_cache();
static void prepare_scy_cache();
/*@}*/
/** \name common code */
/*@{*/
static void distribute(int size);
/*@}*/
/** \name p=0 per frequency code */
/*@{*/
static void setup_P(int p, double omega);
static void add_P_force();
static double   P_energy(double omega);
/*@}*/
/** \name q=0 per frequency code */
/*@{*/
static void setup_Q(int q, double omega);
static void add_Q_force();
static double   Q_energy(double omega);
/*@}*/
/** \name p,q <> 0 per frequency code */
/*@{*/
static void setup_PQ(int p, int q, double omega);
static void add_PQ_force(int p, int q, double omega);
static double   PQ_energy(double omega);
static void add_dipole_force();
static double dipole_energy();
static double z_energy();
static void add_z_force();
/*@}*/

/* COMMON */
/**********/

void ELC_setup_constants()
{
  ux  = 1/box_l[0];
  ux2 = ux*ux;
  uy  = 1/box_l[1];
  uy2 = uy*uy;  
  uz  = 1/box_l[2];
}

/* SC Cache */
/************/
static void prepare_scx_cache()
{
  int np, c, i, ic, freq, o;
  double pref, arg;
  Particle *part;
  
  for (freq = 1; freq <= n_scxcache; freq++) {
    pref = C_2PI*ux*freq;
    o = (freq-1)*n_localpart;
    ic = 0;
    for (c = 0; c < local_cells.n; c++) {
      np   = local_cells.cell[c]->n;
      part = local_cells.cell[c]->part;
      for (i = 0; i < np; i++) {
	arg = pref*part[i].r.p[0];
	scxcache[o + ic].s = sin(arg);
	scxcache[o + ic].c = cos(arg);
	ic++;
      }
    }
  }
}

static void prepare_scy_cache()
{
  int np, c, i, ic, freq, o;
  double pref, arg;
  Particle *part;
  
  for (freq = 1; freq <= n_scycache; freq++) {
    pref = C_2PI*uy*freq;
    o = (freq-1)*n_localpart;
    ic = 0;
    for (c = 0; c < local_cells.n; c++) {
      np   = local_cells.cell[c]->n;
      part = local_cells.cell[c]->part;
      for (i = 0; i < np; i++) {
	arg = pref*part[i].r.p[1];
	scycache[o + ic].s = sin(arg);
	scycache[o + ic].c = cos(arg);
	ic++;
      }
    }
  }
}

/*****************************************************************/
/* data distribution */
/*****************************************************************/

MDINLINE void clear_vec(double *pdc, int size)
{
  int i;
  for (i = 0; i < size; i++)
    pdc[i] = 0;
}

MDINLINE void copy_vec(double *pdc_d, double *pdc_s, int size)
{
  int i;
  for (i = 0; i < size; i++)
    pdc_d[i] = pdc_s[i];
}

MDINLINE void add_vec(double *pdc_d, double *pdc_s1, double *pdc_s2, int size)
{
  int i;
  for (i = 0; i < size; i++)
    pdc_d[i] = pdc_s1[i] + pdc_s2[i];
}

MDINLINE void addscale_vec(double *pdc_d, double scale, double *pdc_s1, double *pdc_s2, int size)
{
  int i;
  for (i = 0; i < size; i++)
    pdc_d[i] = scale*pdc_s1[i] + pdc_s2[i];
}

MDINLINE void scale_vec(double scale, double *pdc, int size)
{
  int i;
  for (i = 0; i < size; i++)
    pdc[i] *= scale;
}

MDINLINE double *block(double *p, int index, int size)
{
  return &p[index*size];
}

void distribute(int size)
{
  double send_buf[8];
  copy_vec(send_buf, gblcblk, size);
  MPI_Allreduce(send_buf, gblcblk, size, MPI_DOUBLE, MPI_SUM, comm_cart);
}

#ifdef CHECKPOINTS
static void checkpoint(char *text, int p, int q, int e_size)
{
  int c, i;
  fprintf(stderr, "%d: %s %d %d\n", this_node, text, p, q);

  fprintf(stderr, "partblk\n");
  for (c = 0; c < n_localpart; c++) {
    fprintf(stderr, "%d", c);    
    for (i = 0; i < e_size; i++)
      fprintf(stderr, " %10.3g", block(partblk, c, 2*e_size)[i]);
    fprintf(stderr, " m");
    for (i = 0; i < e_size; i++)
      fprintf(stderr, " %10.3g", block(partblk, c, 2*e_size)[i + e_size]);
    fprintf(stderr, "\n");
  }
  fprintf(stderr, "\n");

  fprintf(stderr, "gblcblk\n");
  for (i = 0; i < e_size; i++)
    fprintf(stderr, " %10.3g", gblcblk[i]);
  fprintf(stderr, " m");
  for (i = 0; i < e_size; i++)
    fprintf(stderr, " %10.3g", gblcblk[i + e_size]);
  fprintf(stderr, "\n");
}

#else
#define checkpoint(text,p,q,size)
#endif

#ifdef LOG_FORCES
static void clear_log_forces(char *where)
{
  int np, c, i, j;
  Particle *part;

  fprintf(stderr, "%s\n", where);
  for (c = 0; c < local_cells.n; c++) {
    np   = local_cells.cell[c]->n;
    part = local_cells.cell[c]->part;
    for (i = 0; i < np; i++) {
      fprintf(stderr, "%d %g %g %g\n", part[i].p.identity,
	      part[i].f.f[0], part[i].f.f[1], part[i].f.f[2]);
      for (j = 0; j < 3; j++)
	part[i].f.f[j] = 0;
    }
  }
}
#else
#define clear_log_forces(w)
#endif

/*****************************************************************/
/* dipole terms */
/*****************************************************************/

static void add_dipole_force()
{
  int np, c, i;
  Particle *part;
  double pref = coulomb.prefactor*4*M_PI*ux*uy*uz;
  /* for nonneutral systems, this shift gives the background contribution
     (rsp. for this shift, the DM of the background is zero) */
  double shift = 0.5*box_l[2];

  gblcblk[0] = 0;
  for (c = 0; c < local_cells.n; c++) {
    np   = local_cells.cell[c]->n;
    part = local_cells.cell[c]->part;
    for (i = 0; i < np; i++) {
      gblcblk[0] += part[i].p.q*(part[i].r.p[2] - shift);

      if(elc_params.dielectric_contrast_on) {
	if(part[i].r.p[2]<elc_params.space_layer)
	  gblcblk[0] +=elc_params.di_mid_bot*part[i].p.q*(-part[i].r.p[2] - shift);

	if(part[i].r.p[2]>(elc_params.h-elc_params.space_layer))
	  gblcblk[0] +=elc_params.di_mid_top*part[i].p.q*(2*elc_params.h-part[i].r.p[2] - shift);
      }
    }
  }
  gblcblk[0] *= pref;
  
  distribute(1);
  
  for (c = 0; c < local_cells.n; c++) {
    np   = local_cells.cell[c]->n;
    part = local_cells.cell[c]->part;
    for (i = 0; i < np; i++) 
      part[i].f.f[2] -= gblcblk[0]*part[i].p.q;
  }
  
  if (!elc_params.neutralize) {
    /* SUBTRACT the forces of the neutralizing background
       looks very close to the code above, but is still different.
    */
    gblcblk[0] = 0;
    for (c = 0; c < local_cells.n; c++) {
      np   = local_cells.cell[c]->n;
      part = local_cells.cell[c]->part;
      for (i = 0; i < np; i++) {
	gblcblk[0] += part[i].p.q;

	if(elc_params.dielectric_contrast_on) {
	  if(part[i].r.p[2]<elc_params.space_layer)
	    gblcblk[0] +=elc_params.di_mid_bot*part[i].p.q;
	  if(part[i].r.p[2]>(elc_params.h-elc_params.space_layer))
	    gblcblk[0] +=elc_params.di_mid_top*part[i].p.q;
	}
      }
    }
    gblcblk[0] *= pref;
    
    distribute(1);
    
    for (c = 0; c < local_cells.n; c++) {
      np   = local_cells.cell[c]->n;
      part = local_cells.cell[c]->part;
      for (i = 0; i < np; i++)
	part[i].f.f[2] += gblcblk[0]*part[i].p.q*(part[i].r.p[2] - shift);
    }
  }
}

static double dipole_energy()
{
  int np, c, i;
  Particle *part;
  double pref = coulomb.prefactor*2*M_PI*ux*uy*uz;
  double eng, eng1, eng2, eng3;
  /* for nonneutral systems, this shift gives the background contribution
     (rsp. for this shift, the DM of the background is zero) */
  double shift = 0.5*box_l[2];

  double fac_delta_mid_bot = 1, fac_delta_mid_top = 1, fac_delta = 1; 

  if(elc_params.dielectric_contrast_on) {
    fac_delta_mid_bot=elc_params.di_mid_bot/(1-elc_params.di_mid_top*elc_params.di_mid_bot); 
    fac_delta_mid_top=elc_params.di_mid_top/(1-elc_params.di_mid_top*elc_params.di_mid_bot); 
    fac_delta=fac_delta_mid_bot*elc_params.di_mid_top;
  }

  gblcblk[0] = 0;gblcblk[1]=0;
  for (c = 0; c < local_cells.n; c++) {
    np   = local_cells.cell[c]->n;
    part = local_cells.cell[c]->part;
    for (i = 0; i < np; i++) {
      gblcblk[0] += part[i].p.q*(part[i].r.p[2] - shift);
      
      if(elc_params.dielectric_contrast_on) {
	if(part[i].r.p[2]<elc_params.space_layer)
	  gblcblk[1] +=elc_params.di_mid_bot*part[i].p.q*(-part[i].r.p[2] - shift);
	if(part[i].r.p[2]>(elc_params.h-elc_params.space_layer))
	  gblcblk[1] +=elc_params.di_mid_top*part[i].p.q*(2*elc_params.h-part[i].r.p[2] - shift);
      }
    }
  }

  distribute(2);

  eng = (this_node == 0) ? pref*(SQR(gblcblk[0])+gblcblk[0]*gblcblk[1]) : 0;

  if (!elc_params.neutralize) {
    /* SUBTRACT the energy of the neutralizing background */
    gblcblk[0] = 0; gblcblk[1] = 0;
    for (c = 0; c < local_cells.n; c++) {
      np   = local_cells.cell[c]->n;
      part = local_cells.cell[c]->part;
      for (i = 0; i < np; i++) {
	gblcblk[0] += part[i].p.q;
	gblcblk[1] += part[i].p.q*(SQR(part[i].r.p[2]- shift));
      }
    }
    
    distribute(2);
    
    eng1 = (this_node == 0) ? pref*(-gblcblk[1]*gblcblk[0] - (.25 - .5/3.)*SQR(gblcblk[0]*box_l[2])) : 0;

    if(!elc_params.dielectric_contrast_on)
      eng += eng1;
    else {
      gblcblk[0] = 0;  gblcblk[1] = 0;
      for (c = 0; c < local_cells.n; c++) {
	np   = local_cells.cell[c]->n;
	part = local_cells.cell[c]->part;
	for (i = 0; i < np; i++) {
	  gblcblk[0] += part[i].p.q;
	  gblcblk[1] += part[i].p.q*(SQR(part[i].r.p[2]-shift));

	  if(part[i].r.p[2]<elc_params.space_layer) {
	    gblcblk[0] +=elc_params.di_mid_bot*part[i].p.q;
	    gblcblk[1] +=elc_params.di_mid_bot*part[i].p.q*(SQR(-part[i].r.p[2]-shift));
	  }
	  if(part[i].r.p[2]>(elc_params.h-elc_params.space_layer)) {
	    gblcblk[0] +=elc_params.di_mid_top*part[i].p.q;
	    gblcblk[1] +=elc_params.di_mid_top*part[i].p.q*(SQR(2*elc_params.h-part[i].r.p[2]-shift));
	  }
	}
      }

      distribute(2);
    
      eng2 = (this_node == 0) ? pref*(-gblcblk[1]*gblcblk[0] - (.25 - .5/3.)*SQR(gblcblk[0]*box_l[2])) : 0;

      gblcblk[0] = 0;  gblcblk[1] = 0;
      for (c = 0; c < local_cells.n; c++) {
	np   = local_cells.cell[c]->n;
	part = local_cells.cell[c]->part;
	for (i = 0; i < np; i++) {
	  if(part[i].r.p[2]<elc_params.space_layer) {
	    gblcblk[0] +=elc_params.di_mid_bot*part[i].p.q;
	    gblcblk[1] +=elc_params.di_mid_bot*part[i].p.q*(SQR(-part[i].r.p[2]-shift));
	  }
	  if(part[i].r.p[2]>(elc_params.h-elc_params.space_layer)) {
	    gblcblk[0] +=elc_params.di_mid_top*part[i].p.q;
	    gblcblk[1] +=elc_params.di_mid_top*part[i].p.q*(SQR(2*elc_params.h-part[i].r.p[2]-shift));
	  }
	}
      }
      distribute(2);
    
      eng3 = (this_node == 0) ? pref*(-gblcblk[1]*gblcblk[0] - (.25 - .5/3.)*SQR(gblcblk[0]*box_l[2])) : 0;

      if (this_node == 0) eng+=(eng1+eng2-eng3)/2.0;
    }
  }

  return eng;
}

/*****************************************************************/

MDINLINE double image_sum_b(double q, double z) 
{
  double shift = 0.5*box_l[2];
  double fac=elc_params.di_mid_top*elc_params.di_mid_bot;
  double image_sum=(q/(1.0-fac)*(z-2.0*fac*box_l[2]/(1.0-fac)))-q*shift/(1-fac);
  // double image_sum=q*(z-shift);
  return image_sum;
}

MDINLINE double image_sum_t(double q, double z) 
{
  double shift = 0.5*box_l[2];
  double fac=elc_params.di_mid_top*elc_params.di_mid_bot;
  double image_sum=(q/(1.0-fac)*(z+2.0*fac*box_l[2]/(1.0-fac)))-q*shift/(1-fac);
  return image_sum;
}

/*****************************************************************/
static double z_energy() 
{
  int np, c, i;
  Particle *part;
  double pref = coulomb.prefactor*2*M_PI*ux*uy;
  double eng=0;
  /* for nonneutral systems, this shift gives the background contribution
     (rsp. for this shift, the DM of the background is zero) */
  double shift = 0.5*box_l[2];
  
  double q_m_t=0.0,q_m_b=0.0,q=0.0; 
  double fac_delta_mid_bot=1,fac_delta_mid_top=1,fac_delta=1; 
  
  if(elc_params.dielectric_contrast_on) {
    fac_delta_mid_bot=elc_params.di_mid_bot/(1-elc_params.di_mid_top*elc_params.di_mid_bot); 
    fac_delta_mid_top=elc_params.di_mid_top/(1-elc_params.di_mid_top*elc_params.di_mid_bot); 
    fac_delta=fac_delta_mid_bot*elc_params.di_mid_top;
    q_m_t=elc_params.di_mid_top;
    q_m_b=elc_params.di_mid_bot;
    q=q_m_t*q_m_b;
  }
  
  clear_vec(gblcblk, 4);
  for (c = 0; c < local_cells.n; c++) {
    np   = local_cells.cell[c]->n;
    part = local_cells.cell[c]->part;
    for (i = 0; i < np; i++) {
      gblcblk[0] += part[i].p.q; //q_i 
      gblcblk[1] += part[i].p.q*(part[i].r.p[2] - shift); //q_i z_
      if(elc_params.dielectric_contrast_on) {
	if(part[i].r.p[2]<elc_params.space_layer) {
	  gblcblk[2] += fac_delta*(1+elc_params.di_mid_bot)*part[i].p.q; 
	  gblcblk[3] += part[i].p.q*(image_sum_b(q_m_b*q,-(2*elc_params.h+part[i].r.p[2]))
				     +image_sum_b(q,-(2*elc_params.h-part[i].r.p[2])));
	} else {
	  gblcblk[2] += fac_delta_mid_bot*(1+elc_params.di_mid_top)*part[i].p.q; 
	  gblcblk[3] += part[i].p.q*(image_sum_b(q_m_b,-part[i].r.p[2])
				     +image_sum_b(q,-(2*elc_params.h-part[i].r.p[2])));
	}
	if(part[i].r.p[2]>(elc_params.h-elc_params.space_layer)) {
	  //note the minus sign here which is required due to |z_i-z_j|
	  gblcblk[2] -= fac_delta*(1+elc_params.di_mid_top)*part[i].p.q; 
	  gblcblk[3] -= part[i].p.q*(image_sum_t(q_m_t*q,4*elc_params.h-part[i].r.p[2])
	    			     +image_sum_t(q,2*elc_params.h+part[i].r.p[2]));
	} else {
	  //note the minus sign here which is required due to |z_i-z_j|
	  gblcblk[2] -= fac_delta_mid_top*(1+elc_params.di_mid_bot)*part[i].p.q; 	  
	  gblcblk[3] -= part[i].p.q*(image_sum_t(q_m_t,2*elc_params.h-part[i].r.p[2])
	  			     +image_sum_t(q,2*elc_params.h+part[i].r.p[2]));
	}
      }      
    }
  }
  distribute(4);
  
  if (this_node == 0)
    eng -= pref*(gblcblk[1]*gblcblk[2]-gblcblk[0]*gblcblk[3]); 

  return eng;
}

/*****************************************************************/
static void add_z_force() 
{
  int np, c, i, ic;
  Particle *part;
  double pref = coulomb.prefactor*2*M_PI*ux*uy;
  int size = 2;
  double fac_delta_mid_bot=1,fac_delta_mid_top=1,fac_delta=1;
  if(elc_params.dielectric_contrast_on) {
    double fac_elc=1.0/(1-elc_params.di_mid_top*elc_params.di_mid_bot); 
    fac_delta_mid_bot=elc_params.di_mid_bot*fac_elc; 
    fac_delta_mid_top=elc_params.di_mid_top*fac_elc; 
    fac_delta=fac_delta_mid_bot*elc_params.di_mid_top;

    clear_vec(gblcblk, size);
    ic = 0;
    for (c = 0; c < local_cells.n; c++) {
      np   = local_cells.cell[c]->n;
      part = local_cells.cell[c]->part;
      for (i = 0; i < np; i++) {
	gblcblk[0] += part[i].p.q; 
	if(part[i].r.p[2]<elc_params.space_layer)
	  gblcblk[1] += fac_delta*(1+elc_params.di_mid_bot)*part[i].p.q; 
	else
	  gblcblk[1] += fac_delta_mid_bot*(1+elc_params.di_mid_top)*part[i].p.q; 

	if(part[i].r.p[2]>(elc_params.h-elc_params.space_layer)) {
	  //note the minus sign here which is required due to |z_i-z_j|
	  gblcblk[1] -= fac_delta*(1+elc_params.di_mid_top)*part[i].p.q; 
	} else {
	  //note the minus sign here which is required due to |z_i-z_j|
	  gblcblk[1] -= fac_delta_mid_top*(1+elc_params.di_mid_bot)*part[i].p.q; 
	}
      }
    }

    gblcblk[0] *= pref;
    gblcblk[1] *= pref;

    distribute(2);
  
    for (c = 0; c < local_cells.n; c++) {
      np   = local_cells.cell[c]->n;
      part = local_cells.cell[c]->part;
      for (i = 0; i < np; i++) {
	part[i].f.f[2] += gblcblk[1]*part[i].p.q; 
      }
    }
  }
}

/*****************************************************************/
/* PoQ exp sum */
/*****************************************************************/

static void setup_P(int p, double omega)
{
  int np, c, i, ic, o = (p-1)*n_localpart;
  Particle *part;
  double pref = -coulomb.prefactor*4*M_PI*ux*uy/(exp(omega*box_l[2]) - 1);
  double pref_di = coulomb.prefactor*4*M_PI*ux*uy; 
  double e;
  int size = 4;
  double lclimgebot[4],lclimgetop[4],lclimge[4];  
  double fac_delta_mid_bot=1,fac_delta_mid_top=1,fac_delta=1;
  double scale=1;

  if(elc_params.dielectric_contrast_on) {
    double fac_elc=1.0/(1-elc_params.di_mid_top*elc_params.di_mid_bot*exp(-omega*2*elc_params.h));
    fac_delta_mid_bot=elc_params.di_mid_bot*fac_elc;
    fac_delta_mid_top=elc_params.di_mid_top*fac_elc; 
    fac_delta=fac_delta_mid_bot*elc_params.di_mid_top;
  }

  clear_vec(lclimge, size); 
  clear_vec(gblcblk, size);

  ic = 0;
  for (c = 0; c < local_cells.n; c++) {
    np   = local_cells.cell[c]->n;
    part = local_cells.cell[c]->part;
    for (i = 0; i < np; i++) {
      e = exp(omega*part[i].r.p[2]);

      partblk[size*ic + POQESM] = part[i].p.q*scxcache[o + ic].s/e;
      partblk[size*ic + POQESP] = part[i].p.q*scxcache[o + ic].s*e;
      partblk[size*ic + POQECM] = part[i].p.q*scxcache[o + ic].c/e;
      partblk[size*ic + POQECP] = part[i].p.q*scxcache[o + ic].c*e;
      
      add_vec(gblcblk, gblcblk, block(partblk, ic, size), size);
      
      if(elc_params.dielectric_contrast_on) {
	if(part[i].r.p[2]<elc_params.space_layer) { //handle the lower case first
	  //negative sign is okay here as the image is located at -part[i].r.p[2]
	  
	  e= exp(-omega*part[i].r.p[2]);
	  
	  scale = part[i].p.q*elc_params.di_mid_bot;
	  
	  lclimgebot[POQESM]=scxcache[o + ic].s/e;
	  lclimgebot[POQESP]=scxcache[o + ic].s*e;	
	  lclimgebot[POQECM]=scxcache[o + ic].c/e;
	  lclimgebot[POQECP]=scxcache[o + ic].c*e;
	  
	  addscale_vec(gblcblk, scale, lclimgebot, gblcblk, size);
	  
	  e = ( exp(omega*(-part[i].r.p[2] - 2*elc_params.h  ))*elc_params.di_mid_bot +
		exp(omega*( part[i].r.p[2] - 2*elc_params.h )) )*fac_delta;  
	  
	} else {
	  
	  e =( exp(omega*(-part[i].r.p[2] )) +
	       exp(omega*( part[i].r.p[2] - 2*elc_params.h ))*elc_params.di_mid_top )*fac_delta_mid_bot;    
	}
	
	lclimge[POQESP]+= part[i].p.q*scxcache[o + ic].s*e;
	lclimge[POQECP]+= part[i].p.q*scxcache[o + ic].c*e;
	
	
	if(part[i].r.p[2]>(elc_params.h-elc_params.space_layer)) { //handle the upper case now
	  
	  e=exp(omega*(2*elc_params.h-part[i].r.p[2]));
      
	  scale =part[i].p.q*elc_params.di_mid_top;      
	  
	  lclimgetop[POQESM]=scxcache[o + ic].s/e;
	  lclimgetop[POQESP]=scxcache[o + ic].s*e;	
	  lclimgetop[POQECM]=scxcache[o + ic].c/e;
	  lclimgetop[POQECP]=scxcache[o + ic].c*e;
	  
	  addscale_vec(gblcblk, scale, lclimgetop, gblcblk, size);
	  
	  e = ( exp(omega*( part[i].r.p[2] -4*elc_params.h ))*elc_params.di_mid_top +
		exp(omega*(-part[i].r.p[2] -2*elc_params.h )) )*fac_delta; 
	  
	} else {
	  
	  e = ( exp(omega*( +part[i].r.p[2] -2*elc_params.h )) +
		exp(omega*( -part[i].r.p[2] -2*elc_params.h ))*elc_params.di_mid_bot )*fac_delta_mid_top;
	}
	
	lclimge[POQESM]+= part[i].p.q*scxcache[o + ic].s*e;
	lclimge[POQECM]+= part[i].p.q*scxcache[o + ic].c*e;
      }
      
      ic++;
    }
  }
 
  scale_vec(pref, gblcblk, size);
 
  if(elc_params.dielectric_contrast_on) {
    scale_vec(pref_di, lclimge, size);
    add_vec(gblcblk, gblcblk, lclimge, size);
  }
}

static void setup_Q(int q, double omega)
{
  int np, c, i, ic, o = (q-1)*n_localpart;
  Particle *part;
  double pref = -coulomb.prefactor*4*M_PI*ux*uy/(exp(omega*box_l[2]) - 1);
  double pref_di = coulomb.prefactor*4*M_PI*ux*uy; 
  double e;
  int size = 4;
  double lclimgebot[4],lclimgetop[4],lclimge[4];
  double fac_delta_mid_bot=1,fac_delta_mid_top=1,fac_delta=1;
  double scale=1;

  if(elc_params.dielectric_contrast_on) {
    double fac_elc=1.0/(1-elc_params.di_mid_top*elc_params.di_mid_bot*exp(-omega*2*elc_params.h)); 
    fac_delta_mid_bot=elc_params.di_mid_bot*fac_elc; 
    fac_delta_mid_top=elc_params.di_mid_top*fac_elc; 
    fac_delta=fac_delta_mid_bot*elc_params.di_mid_top;
  }

  clear_vec(lclimge, size); 
  clear_vec(gblcblk, size);
  ic = 0;
  for (c = 0; c < local_cells.n; c++) {
    np   = local_cells.cell[c]->n;
    part = local_cells.cell[c]->part;
    for (i = 0; i < np; i++) {
      e = exp(omega*part[i].r.p[2]);

      partblk[size*ic + POQESM] = part[i].p.q*scycache[o + ic].s/e;
      partblk[size*ic + POQESP] = part[i].p.q*scycache[o + ic].s*e;
      partblk[size*ic + POQECM] = part[i].p.q*scycache[o + ic].c/e;
      partblk[size*ic + POQECP] = part[i].p.q*scycache[o + ic].c*e;
      
      add_vec(gblcblk, gblcblk, block(partblk, ic, size), size);
      
      if(elc_params.dielectric_contrast_on) {
	if(part[i].r.p[2]<elc_params.space_layer) { //handle the lower case first
	  //negative sign before omega is okay here as the image is located at -part[i].r.p[2]
	  
	  e= exp(-omega*part[i].r.p[2]);

	  scale = part[i].p.q*elc_params.di_mid_bot;

	  lclimgebot[POQESM]=scycache[o + ic].s/e;
	  lclimgebot[POQESP]=scycache[o + ic].s*e;	
	  lclimgebot[POQECM]=scycache[o + ic].c/e;
	  lclimgebot[POQECP]=scycache[o + ic].c*e;
	  
	  addscale_vec(gblcblk, scale, lclimgebot, gblcblk, size);
	  
	  e = ( exp(omega*(-part[i].r.p[2] - 2*elc_params.h  ))*elc_params.di_mid_bot +
		exp(omega*( part[i].r.p[2] - 2*elc_params.h )) )*fac_delta;  
	  
	} else {
	  
	  e= ( exp(omega*(-part[i].r.p[2] )) +
	       exp(omega*( part[i].r.p[2] - 2*elc_params.h ))*elc_params.di_mid_top )*fac_delta_mid_bot;    
	}
	
	lclimge[POQESP]+= part[i].p.q*scycache[o + ic].s*e;
	lclimge[POQECP]+= part[i].p.q*scycache[o + ic].c*e;
	
	
	if(part[i].r.p[2]>(elc_params.h-elc_params.space_layer)) { //handle the upper case now
	  
	  e=exp(omega*(2*elc_params.h-part[i].r.p[2]));

	  scale = part[i].p.q*elc_params.di_mid_top;

	  lclimgetop[POQESM]=scycache[o + ic].s/e;
	  lclimgetop[POQESP]=scycache[o + ic].s*e;	
	  lclimgetop[POQECM]=scycache[o + ic].c/e;
	  lclimgetop[POQECP]=scycache[o + ic].c*e;
	  
	  addscale_vec(gblcblk, scale, lclimgetop, gblcblk, size); 
	  
	  e = ( exp(omega*( part[i].r.p[2] -4*elc_params.h ))*elc_params.di_mid_top +
		exp(omega*(-part[i].r.p[2] -2*elc_params.h )) )*fac_delta; 
	  
	} else {
	  
	  e = ( exp(omega*( part[i].r.p[2] - 2*elc_params.h )) +
		exp(omega*(-part[i].r.p[2] -2*elc_params.h ))*elc_params.di_mid_bot )*fac_delta_mid_top;
	}
	
	lclimge[POQESM]+= part[i].p.q*scycache[o + ic].s*e;
	lclimge[POQECM]+= part[i].p.q*scycache[o + ic].c*e;
      }
      
      ic++;
    }
  }
  scale_vec(pref, gblcblk, size);

  if(elc_params.dielectric_contrast_on) {
    scale_vec(pref_di, lclimge, size);
    add_vec(gblcblk, gblcblk, lclimge, size);
  }

}

static void add_P_force()
{
  int np, c, i, ic;
  Particle *part;
  int size = 4;

  ic = 0;
  for (c = 0; c < local_cells.n; c++) {
    np   = local_cells.cell[c]->n;
    part = local_cells.cell[c]->part;
    for (i = 0; i < np; i++) {
      part[i].f.f[0] +=
	partblk[size*ic + POQESM]*gblcblk[POQECP] - partblk[size*ic + POQECM]*gblcblk[POQESP] +
	partblk[size*ic + POQESP]*gblcblk[POQECM] - partblk[size*ic + POQECP]*gblcblk[POQESM];
      part[i].f.f[2] +=
	partblk[size*ic + POQECM]*gblcblk[POQECP] + partblk[size*ic + POQESM]*gblcblk[POQESP] -
	partblk[size*ic + POQECP]*gblcblk[POQECM] - partblk[size*ic + POQESP]*gblcblk[POQESM];
      ic++;
    }
  }
}

static double P_energy(double omega)
{
  int np, c, i, ic;
  Particle *part;
  int size = 4;
  double eng = 0;
  double pref = 1/omega;

  ic = 0;
  for (c = 0; c < local_cells.n; c++) {
    np   = local_cells.cell[c]->n;
    part = local_cells.cell[c]->part;
    for (i = 0; i < np; i++) {
      eng += pref*(partblk[size*ic + POQECM]*gblcblk[POQECP] + partblk[size*ic + POQESM]*gblcblk[POQESP] +
		   partblk[size*ic + POQECP]*gblcblk[POQECM] + partblk[size*ic + POQESP]*gblcblk[POQESM]);
      ic++;
    }
  }
  return eng;
}

static void add_Q_force()
{
  int np, c, i, ic;
  Particle *part;
  int size = 4;

  ic = 0;
  for (c = 0; c < local_cells.n; c++) {
    np   = local_cells.cell[c]->n;
    part = local_cells.cell[c]->part;
    for (i = 0; i < np; i++) {
      part[i].f.f[1] +=
	partblk[size*ic + POQESM]*gblcblk[POQECP] - partblk[size*ic + POQECM]*gblcblk[POQESP] +
	partblk[size*ic + POQESP]*gblcblk[POQECM] - partblk[size*ic + POQECP]*gblcblk[POQESM];
      part[i].f.f[2] +=
	partblk[size*ic + POQECM]*gblcblk[POQECP] + partblk[size*ic + POQESM]*gblcblk[POQESP] -
	partblk[size*ic + POQECP]*gblcblk[POQECM] - partblk[size*ic + POQESP]*gblcblk[POQESM];
      ic++;
    }
  }
}

static double Q_energy(double omega)
{
  int np, c, i, ic;
  Particle *part;
  int size = 4;
  double eng = 0;
  double pref = 1/omega;

  ic = 0;
  for (c = 0; c < local_cells.n; c++) {
    np   = local_cells.cell[c]->n;
    part = local_cells.cell[c]->part;
    for (i = 0; i < np; i++) {
      eng += pref*(partblk[size*ic + POQECM]*gblcblk[POQECP] + partblk[size*ic + POQESM]*gblcblk[POQESP] +
		   partblk[size*ic + POQECP]*gblcblk[POQECM] + partblk[size*ic + POQESP]*gblcblk[POQESM]);
      ic++;
    }
  }
  return eng;
}

/*****************************************************************/
/* PQ particle blocks */
/*****************************************************************/

static void setup_PQ(int p, int q, double omega)
{
  int np, c, i, ic, ox = (p - 1)*n_localpart, oy = (q - 1)*n_localpart;
  Particle *part;
  double pref = -coulomb.prefactor*8*M_PI*ux*uy/(exp(omega*box_l[2]) - 1);
  double pref_di = coulomb.prefactor*8*M_PI*ux*uy; 
  double e;
  int size = 8;
  double lclimgebot[8],lclimgetop[8],lclimge[8];
  double fac_delta_mid_bot=1,fac_delta_mid_top=1,fac_delta=1;
  double scale=1;
  if(elc_params.dielectric_contrast_on) {
    double fac_elc=1.0/(1-elc_params.di_mid_top*elc_params.di_mid_bot*exp(-omega*2*elc_params.h)); 
    fac_delta_mid_bot=elc_params.di_mid_bot*fac_elc;
    fac_delta_mid_top=elc_params.di_mid_top*fac_elc; 
    fac_delta=fac_delta_mid_bot*elc_params.di_mid_top;
  }

  clear_vec(lclimge, size); 
  clear_vec(gblcblk, size);

  ic = 0;
  for (c = 0; c < local_cells.n; c++) {
    np   = local_cells.cell[c]->n;
    part = local_cells.cell[c]->part;
    for (i = 0; i < np; i++) {
      e = exp(omega*part[i].r.p[2]);

      partblk[size*ic + PQESSM] = scxcache[ox + ic].s*scycache[oy + ic].s*part[i].p.q/e;
      partblk[size*ic + PQESCM] = scxcache[ox + ic].s*scycache[oy + ic].c*part[i].p.q/e;
      partblk[size*ic + PQECSM] = scxcache[ox + ic].c*scycache[oy + ic].s*part[i].p.q/e;
      partblk[size*ic + PQECCM] = scxcache[ox + ic].c*scycache[oy + ic].c*part[i].p.q/e;

      partblk[size*ic + PQESSP] = scxcache[ox + ic].s*scycache[oy + ic].s*part[i].p.q*e;
      partblk[size*ic + PQESCP] = scxcache[ox + ic].s*scycache[oy + ic].c*part[i].p.q*e;
      partblk[size*ic + PQECSP] = scxcache[ox + ic].c*scycache[oy + ic].s*part[i].p.q*e;
      partblk[size*ic + PQECCP] = scxcache[ox + ic].c*scycache[oy + ic].c*part[i].p.q*e;

      add_vec(gblcblk, gblcblk, block(partblk, ic, size), size);
      
      if(elc_params.dielectric_contrast_on) {
	if(part[i].r.p[2]<elc_params.space_layer) { //handle the lower case first
	  //change e to take into account the z position of the images
	  
	  e= exp(-omega*part[i].r.p[2]);
	  scale = part[i].p.q*elc_params.di_mid_bot;
	  
	  lclimgebot[PQESSM] = scxcache[ox + ic].s*scycache[oy + ic].s/e;
	  lclimgebot[PQESCM] = scxcache[ox + ic].s*scycache[oy + ic].c/e;
	  lclimgebot[PQECSM] = scxcache[ox + ic].c*scycache[oy + ic].s/e;
	  lclimgebot[PQECCM] = scxcache[ox + ic].c*scycache[oy + ic].c/e;
	  
	  lclimgebot[PQESSP] = scxcache[ox + ic].s*scycache[oy + ic].s*e;
	  lclimgebot[PQESCP] = scxcache[ox + ic].s*scycache[oy + ic].c*e;
	  lclimgebot[PQECSP] = scxcache[ox + ic].c*scycache[oy + ic].s*e;
	  lclimgebot[PQECCP] = scxcache[ox + ic].c*scycache[oy + ic].c*e;
	  
	  addscale_vec(gblcblk, scale, lclimgebot, gblcblk, size);
	  
	  e = ( exp(omega*(-part[i].r.p[2] - 2*elc_params.h  ))*elc_params.di_mid_bot +
		exp(omega*( part[i].r.p[2] - 2*elc_params.h )) )*fac_delta*part[i].p.q;  
	  
	} else {
	  
	  e = ( exp(omega*(-part[i].r.p[2]     )) +
		exp(omega*( part[i].r.p[2] - 2*elc_params.h ))*elc_params.di_mid_top )*fac_delta_mid_bot*part[i].p.q;    
	} 
	
	lclimge[PQESSP]+= scxcache[ox + ic].s*scycache[oy + ic].s*e;
	lclimge[PQESCP]+= scxcache[ox + ic].s*scycache[oy + ic].c*e;
	lclimge[PQECSP]+= scxcache[ox + ic].c*scycache[oy + ic].s*e;
	lclimge[PQECCP]+= scxcache[ox + ic].c*scycache[oy + ic].c*e;
	
	
	if(part[i].r.p[2]>(elc_params.h-elc_params.space_layer)) { //handle the upper case now
	  
	  e=exp(omega*(2*elc_params.h-part[i].r.p[2]));
	  scale = part[i].p.q*elc_params.di_mid_top;
	  
	  lclimgetop[PQESSM] = scxcache[ox + ic].s*scycache[oy + ic].s/e;
	  lclimgetop[PQESCM] = scxcache[ox + ic].s*scycache[oy + ic].c/e;
	  lclimgetop[PQECSM] = scxcache[ox + ic].c*scycache[oy + ic].s/e;
	  lclimgetop[PQECCM] = scxcache[ox + ic].c*scycache[oy + ic].c/e;
	  
	  lclimgetop[PQESSP] = scxcache[ox + ic].s*scycache[oy + ic].s*e;
	  lclimgetop[PQESCP] = scxcache[ox + ic].s*scycache[oy + ic].c*e;
	  lclimgetop[PQECSP] = scxcache[ox + ic].c*scycache[oy + ic].s*e;
	  lclimgetop[PQECCP] = scxcache[ox + ic].c*scycache[oy + ic].c*e;
	  
	  addscale_vec(gblcblk,scale, lclimgetop, gblcblk, size); 
	  
	  e = ( exp(omega*( part[i].r.p[2] -4*elc_params.h ))*elc_params.di_mid_top +
		exp(omega*(-part[i].r.p[2] -2*elc_params.h )) )*fac_delta*part[i].p.q; 
	  
	} else {
	  
	  e = ( exp(omega*( part[i].r.p[2] -2*elc_params.h )) +
		exp(omega*(-part[i].r.p[2] -2*elc_params.h ))*elc_params.di_mid_bot )*fac_delta_mid_top*part[i].p.q;  
	}
	
	lclimge[PQESSM]+= scxcache[ox + ic].s*scycache[oy + ic].s*e;
	lclimge[PQESCM]+= scxcache[ox + ic].s*scycache[oy + ic].c*e;
	lclimge[PQECSM]+= scxcache[ox + ic].c*scycache[oy + ic].s*e;
	lclimge[PQECCM]+= scxcache[ox + ic].c*scycache[oy + ic].c*e;
	
      }
      
      ic++;
    }
  }

  scale_vec(pref, gblcblk, size);
  if(elc_params.dielectric_contrast_on)	{
    scale_vec(pref_di, lclimge, size);
    add_vec(gblcblk, gblcblk, lclimge, size);
  }
 }

static void add_PQ_force(int p, int q, double omega)
{
  int np, c, i, ic;
  Particle *part;
  double pref_x = C_2PI*ux*p/omega;
  double pref_y = C_2PI*uy*q/omega;
  int size = 8;

  ic = 0;
  for (c = 0; c < local_cells.n; c++) {
    np   = local_cells.cell[c]->n;
    part = local_cells.cell[c]->part;
    for (i = 0; i < np; i++) {
      part[i].f.f[0] +=
	pref_x*(partblk[size*ic + PQESCM]*gblcblk[PQECCP] + partblk[size*ic + PQESSM]*gblcblk[PQECSP] -
		partblk[size*ic + PQECCM]*gblcblk[PQESCP] - partblk[size*ic + PQECSM]*gblcblk[PQESSP] +
		partblk[size*ic + PQESCP]*gblcblk[PQECCM] + partblk[size*ic + PQESSP]*gblcblk[PQECSM] -
		partblk[size*ic + PQECCP]*gblcblk[PQESCM] - partblk[size*ic + PQECSP]*gblcblk[PQESSM]);
      part[i].f.f[1] +=
	pref_y*(partblk[size*ic + PQECSM]*gblcblk[PQECCP] + partblk[size*ic + PQESSM]*gblcblk[PQESCP] -
		partblk[size*ic + PQECCM]*gblcblk[PQECSP] - partblk[size*ic + PQESCM]*gblcblk[PQESSP] +
		partblk[size*ic + PQECSP]*gblcblk[PQECCM] + partblk[size*ic + PQESSP]*gblcblk[PQESCM] -
		partblk[size*ic + PQECCP]*gblcblk[PQECSM] - partblk[size*ic + PQESCP]*gblcblk[PQESSM]);
      part[i].f.f[2] +=
	       (partblk[size*ic + PQECCM]*gblcblk[PQECCP] + partblk[size*ic + PQECSM]*gblcblk[PQECSP] +
	        partblk[size*ic + PQESCM]*gblcblk[PQESCP] + partblk[size*ic + PQESSM]*gblcblk[PQESSP] -
	        partblk[size*ic + PQECCP]*gblcblk[PQECCM] - partblk[size*ic + PQECSP]*gblcblk[PQECSM] -
	        partblk[size*ic + PQESCP]*gblcblk[PQESCM] - partblk[size*ic + PQESSP]*gblcblk[PQESSM]);
      ic++;
    }
  }
}

static double PQ_energy(double omega)
{
  int np, c, i, ic;
  Particle *part;
  int size = 8;
  double eng = 0;
  double pref = 1/omega;

  ic = 0;
  for (c = 0; c < local_cells.n; c++) {
    np   = local_cells.cell[c]->n;
    part = local_cells.cell[c]->part;
    for (i = 0; i < np; i++) {
      eng += pref*(partblk[size*ic + PQECCM]*gblcblk[PQECCP] + partblk[size*ic + PQECSM]*gblcblk[PQECSP] +
		   partblk[size*ic + PQESCM]*gblcblk[PQESCP] + partblk[size*ic + PQESSM]*gblcblk[PQESSP] +
		   partblk[size*ic + PQECCP]*gblcblk[PQECCM] + partblk[size*ic + PQECSP]*gblcblk[PQECSM] +
		   partblk[size*ic + PQESCP]*gblcblk[PQESCM] + partblk[size*ic + PQESSP]*gblcblk[PQESSM]);
      ic++;
    }
  }
  return eng;
}

/*****************************************************************/
/* main loops */
/*****************************************************************/

void ELC_add_force()
{
  int p, q;
  double omega;

  prepare_scx_cache();
  prepare_scy_cache();

  clear_log_forces("start");

  add_dipole_force();  

  clear_log_forces("dipole");

  add_z_force();

  clear_log_forces("z_force");

  /* the second condition is just for the case of numerical accident */
  for (p = 1; ux*(p - 1) < elc_params.far_cut && p <= n_scxcache; p++) {
    omega = C_2PI*ux*p;
    setup_P(p, omega);
    distribute(4);
    add_P_force(); 
    checkpoint("************distri p", p, 0, 2);
  }

  for (q = 1; uy*(q - 1) < elc_params.far_cut && q <= n_scycache; q++) {
    omega = C_2PI*uy*q;
    setup_Q(q, omega);
    distribute(4); 
    add_Q_force();
    checkpoint("************distri q", 0, q, 2);
  }

  for (p = 1; ux*(p - 1) < elc_params.far_cut  && p <= n_scxcache ; p++) {
    for (q = 1; SQR(ux*(p - 1)) + SQR(uy*(q - 1)) < elc_params.far_cut2 && q <= n_scycache; q++) {
      omega = C_2PI*sqrt(SQR(ux*p) + SQR(uy*q));
      setup_PQ(p, q, omega);
      distribute(8);
      add_PQ_force(p, q, omega); 
      checkpoint("************distri pq", p, q, 4);
    }
  }

  clear_log_forces("end");
}

double ELC_energy()
{
  double eng;
  int p, q;
  double omega;

  eng = 2*dipole_energy(); 
  eng+=z_energy();
  prepare_scx_cache();
  prepare_scy_cache();

  /* the second condition is just for the case of numerical accident */
  for (p = 1; ux*(p - 1) < elc_params.far_cut && p <= n_scxcache; p++) {
    omega = C_2PI*ux*p;
    setup_P(p, omega);
    distribute(4);
    eng += P_energy(omega);
    checkpoint("E************distri p", p, 0, 2);
  }
  for (q = 1; uy*(q - 1) < elc_params.far_cut && q <= n_scycache; q++) {
    omega = C_2PI*uy*q;
    setup_Q(q, omega);
    distribute(4);
    eng += Q_energy(omega);
    checkpoint("E************distri q", 0, q, 2);
  }
  for (p = 1; ux*(p - 1) < elc_params.far_cut  && p <= n_scxcache ; p++) {
    for (q = 1; SQR(ux*(p - 1)) + SQR(uy*(q - 1)) < elc_params.far_cut2 && q <= n_scycache; q++) {
      omega = C_2PI*sqrt(SQR(ux*p) + SQR(uy*q));
      setup_PQ(p, q, omega);
      distribute(8);
      eng += PQ_energy(omega);
      checkpoint("E************distri pq", p, q, 4);
    }
  }
  /* we count both i<->j and j<->i, so return just half of it */
  return 0.5*eng;
}

int ELC_tune(double error)
{
  double err;
  double h = elc_params.h, lz = box_l[2];
  double min_inv_boxl = dmin(ux, uy);
  
  if (elc_params.dielectric_contrast_on) {
    // adjust lz according to dielectric layer method
    lz = elc_params.h + elc_params.space_layer;
  }

  if (h < 0)
    return TCL_ERROR;

  elc_params.far_cut = min_inv_boxl;
  do {
    err = 0.5*(exp(2*M_PI*elc_params.far_cut*h)/(lz - h)*
	       (C_2PI*elc_params.far_cut + 2*(ux + uy) + 1/(lz - h))/
	       (exp(2*M_PI*elc_params.far_cut*lz)- 1) +
	       exp(-2*M_PI*elc_params.far_cut*h)/(lz + 1)*
	       (C_2PI*elc_params.far_cut + 2*(ux + uy) + 1/(lz + h))/
	       (exp(2*M_PI*elc_params.far_cut*lz)- 1));

    elc_params.far_cut += min_inv_boxl;
  }
  while (err > error && elc_params.far_cut < MAXIMAL_FAR_CUT);
  if (elc_params.far_cut >= MAXIMAL_FAR_CUT)
    return TCL_ERROR;
  elc_params.far_cut -= min_inv_boxl;
  elc_params.far_cut2 = SQR(elc_params.far_cut);

  return TCL_OK;
}

/****************************************
 * COMMON PARTS
 ****************************************/

int tclprint_to_result_ELC(Tcl_Interp *interp)
{
  char buffer[TCL_DOUBLE_SPACE];

  Tcl_PrintDouble(interp, elc_params.maxPWerror, buffer);
  Tcl_AppendResult(interp, "} {coulomb elc ", buffer, (char *) NULL);
  Tcl_PrintDouble(interp, elc_params.gap_size, buffer);
  Tcl_AppendResult(interp, " ", buffer, (char *) NULL);
  Tcl_PrintDouble(interp, elc_params.far_cut, buffer);
  Tcl_AppendResult(interp, " ", buffer, (char *) NULL);
  if (!elc_params.neutralize)
    Tcl_AppendResult(interp, " noneutralization", (char *) NULL);
  if (elc_params.dielectric_contrast_on) {
    Tcl_PrintDouble(interp, elc_params.di_top, buffer);
    Tcl_AppendResult(interp, " dielectric ", buffer, (char *) NULL);
    Tcl_PrintDouble(interp, elc_params.di_mid, buffer);
    Tcl_AppendResult(interp, " ", buffer, (char *) NULL);
    Tcl_PrintDouble(interp, elc_params.di_bot, buffer);
    Tcl_AppendResult(interp, " ", buffer, (char *) NULL);
    Tcl_PrintDouble(interp, elc_params.space_layer, buffer);
    Tcl_AppendResult(interp, " ", buffer, (char *) NULL);
  }
  return TCL_OK;
}

int tclcommand_inter_coulomb_parse_elc_params(Tcl_Interp * interp, int argc, char ** argv)
{
  double pwerror;
  double gap_size;
  double far_cut = -1;
  double top = 1, mid = 1, bot = 1;
  int neutralize = 1;

  if (argc < 2) {
    Tcl_AppendResult(interp, "either nothing or elc <pwerror> <minimal layer distance> {<cutoff>}  {dielectric <di_top> <di_mid> <di_bottom>} {noneutralization} expected, not \"",
		     argv[0], "\"", (char *)NULL);
    return TCL_ERROR;
  }
  if (!ARG0_IS_D(pwerror))
    return TCL_ERROR;
  if (!ARG1_IS_D(gap_size))
    return TCL_ERROR;

  argc -= 2; argv += 2;

  if (argc > 0) {
    // if there, parse away manual cutoff
    if(ARG0_IS_D(far_cut)) {
      argc--; argv++;
    }
    else
      Tcl_ResetResult(interp);

    while (argc > 0) {
      if (ARG0_IS_S("noneutralization") || ARG0_IS_S("-noneutralization")) {
	neutralize = 0;
	argc--; argv++;
      }
      else if (argc >= 4 && ARG0_IS_S("dielectric")) {
	// just a dummy, not used, as it is only printed for information
	// purposes. We need to calculate it
	double space_layer_dummy;

	if (!ARG_IS_D(1,top) || !ARG_IS_D(2,mid) || !ARG_IS_D(3,bot))
	  return TCL_ERROR;
	argc -= 4; argv += 4;

	if (argc > 0 && ARG_IS_D(4, space_layer_dummy)) {
	  argc--; argv++;
	}
      }
      else {
	Tcl_AppendResult(interp, "either nothing or elc <pwerror> <minimal layer distance> {<cutoff>}  {dielectric <di_top> <di_mid> <di_bottom>} {noneutralization} expected, not \"",
			 argv[0], "\"", (char *)NULL);
	return TCL_ERROR;
      }
    }
  }
  CHECK_VALUE(ELC_set_params(pwerror, gap_size, far_cut, neutralize, top, mid, bot),
	      "choose a 3d electrostatics method prior to ELC");
}

int ELC_sanity_checks()
{
  char *errtxt;
  if (!PERIODIC(0) || !PERIODIC(1) || !PERIODIC(2)) {
    errtxt = runtime_error(128);
    ERROR_SPRINTF(errtxt, "{006 ELC requires periodicity 1 1 1} ");
    return 1;
  }
  return 0;
}

void ELC_init()
{
  char *errtxt;
  double maxsl;

  ELC_setup_constants();

  if (coulomb.method == COULOMB_ELC_P3M && elc_params.dielectric_contrast_on) {
    // recalculate the space layer size
    // set the space_layer to be 1/3 of the gap size, so that box = layer
    elc_params.space_layer = (1./3.)*elc_params.gap_size;
    // but make sure we leave enough space to not have to bother with overlapping
    // realspace P3M
    maxsl = elc_params.gap_size - p3m.params.r_cut;
    // and make sure the space layer is not bigger than half the actual simulation box,
    // to avoid overlaps
    if (maxsl > .5*elc_params.h) maxsl = .5*elc_params.h;
    if (elc_params.space_layer > maxsl) {
      if (maxsl <= 0) {
	errtxt = runtime_error(128);
	ERROR_SPRINTF(errtxt, "{007 P3M real space cutoff too large for ELC w/ dielectric contrast} ");
      }
      else
	elc_params.space_layer = maxsl;
    }

    // set the space_box 
    elc_params.space_box = elc_params.gap_size - 2*elc_params.space_layer;
    // reset minimal_dist for tuning
    elc_params.minimal_dist = dmin(elc_params.space_box, elc_params.space_layer);
  }

  if (elc_params.far_calculated &&
      (coulomb.method == COULOMB_ELC_P3M && elc_params.dielectric_contrast_on)) {
    if (ELC_tune(elc_params.maxPWerror) == TCL_ERROR) {
      errtxt = runtime_error(128);
      ERROR_SPRINTF(errtxt, "{008 ELC auto-retuning failed, gap size too small} ");
    }
  }
  if (coulomb.method == COULOMB_ELC_P3M && elc_params.dielectric_contrast_on) {
    p3m.params.additional_mesh[0] = p3m.params.additional_mesh[1] = 0;
    p3m.params.additional_mesh[2] = elc_params.space_layer; 
  }
}

void ELC_on_resort_particles()
{
  n_localpart = cells_get_n_particles();
  n_scxcache = (int)(ceil(elc_params.far_cut/ux) + 1);
  n_scycache = (int)(ceil(elc_params.far_cut/uy) + 1);
  scxcache = realloc(scxcache, n_scxcache*n_localpart*sizeof(SCCache));
  scycache = realloc(scycache, n_scycache*n_localpart*sizeof(SCCache));
    
  partblk   = realloc(partblk,  n_localpart*8*sizeof(double));
}

/* TODO: This function is not used anywhere :) To be removed?  */
void ELC_on_coulomb_change()
{
}

int ELC_set_params(double maxPWerror, double gap_size, double far_cut, int neutralize,
		   double top, double mid, double bot)
{
  elc_params.maxPWerror = maxPWerror;
  elc_params.gap_size = gap_size;
  elc_params.h = box_l[2] - gap_size;

  if (mid != top || mid != bot) {
    elc_params.dielectric_contrast_on = 1;

    elc_params.di_top = top;
    elc_params.di_mid = mid;
    elc_params.di_bot = bot;
    elc_params.di_mid_top = (elc_params.di_mid-elc_params.di_top)/(elc_params.di_mid+elc_params.di_top);
    elc_params.di_mid_bot = (elc_params.di_mid-elc_params.di_bot)/(elc_params.di_mid+elc_params.di_bot);   

    // neutralize is automatical with dielectric contrast
    elc_params.neutralize = 0;
    // initial setup of parameters, may change later when P3M is finally tuned
    // set the space_layer to be 1/3 of the gap size, so that box = layer
    elc_params.space_layer = (1./3.)*gap_size;
    // set the space_box 
    elc_params.space_box = gap_size - 2*elc_params.space_layer;
    // reset minimal_dist for tuning
    elc_params.minimal_dist = dmin(elc_params.space_box, elc_params.space_layer);
  }
  else {
    // setup without dielectric contrast
    elc_params.dielectric_contrast_on = 0;

    elc_params.neutralize = neutralize;
    elc_params.space_layer=0;
    elc_params.space_box = elc_params.minimal_dist = gap_size;
  }
  
  ELC_setup_constants();

  switch (coulomb.method) {
  case COULOMB_ELC_P3M:
  case COULOMB_P3M:
    p3m.params.epsilon = P3M_EPSILON_METALLIC;
    coulomb.method = COULOMB_ELC_P3M;
    break;
  default:
    return TCL_ERROR;
  }

  elc_params.far_cut = far_cut;
  if (far_cut != -1) {
    elc_params.far_cut2 = SQR(far_cut);
    elc_params.far_calculated = 0;
  }
  else {
    elc_params.far_calculated = 1;
    if (ELC_tune(elc_params.maxPWerror) == TCL_ERROR) {
      char *errtxt = runtime_error(128);
      ERROR_SPRINTF(errtxt, "{009 ELC tuning failed, gap size too small} ");
    }
  }
  mpi_bcast_coulomb_params();

  return TCL_OK;
}

////////////////////////////////////////////////////////////////////////////////////

void ELC_P3M_self_forces()
{
  Cell *cell;
  Particle *p;
  int i,c,np;
  double pos[3];
  double q, d[3], dist,dist2;

  for (c = 0; c < local_cells.n; c++) {
    cell = local_cells.cell[c];
    p  = cell->part;
    np = cell->n;
    for(i = 0; i < np; i++) {
      if(p[i].r.p[2]<elc_params.space_layer) {
	q=elc_params.di_mid_bot*p[i].p.q*p[i].p.q;
	pos[0]=p[i].r.p[0]; pos[1]=p[i].r.p[1]; pos[2]=-p[i].r.p[2];
	get_mi_vector(d, p[i].r.p, pos);
	dist2 = sqrlen(d);
	dist = sqrt(dist2);
	p3m_add_pair_force(q,d,dist2,dist,p[i].f.f);
      }
      if(p[i].r.p[2]>(elc_params.h-elc_params.space_layer)) {
	q=elc_params.di_mid_top*p[i].p.q*p[i].p.q;
	pos[0]=p[i].r.p[0]; pos[1]=p[i].r.p[1]; pos[2]=2*elc_params.h-p[i].r.p[2];
	get_mi_vector(d, p[i].r.p, pos);
	dist2 = sqrlen(d);
	dist = sqrt(dist2);
	p3m_add_pair_force(q,d,dist2,dist,p[i].f.f);
      }
    }
  }
}

////////////////////////////////////////////////////////////////////////////////////

void ELC_p3m_charge_assign_both()
{
  Cell *cell;
  Particle *p;
  double pos[3];
  int i,c,np;
  /* charged particle counter, charge fraction counter */
  int cp_cnt=0;
  /* prepare local FFT mesh */
  for(i=0; i<p3m.local_mesh.size; i++) p3m.rs_mesh[i] = 0.0;

  for (c = 0; c < local_cells.n; c++) {
    cell = local_cells.cell[c];
    p  = cell->part;
    np = cell->n;
    for(i = 0; i < np; i++) {
      if( p[i].p.q != 0.0 ) {
	p3m_assign_charge(p[i].p.q, p[i].r.p,cp_cnt);

	if(p[i].r.p[2]<elc_params.space_layer) {
	  double q=elc_params.di_mid_bot*p[i].p.q;
	  pos[0]=p[i].r.p[0]; pos[1]=p[i].r.p[1]; pos[2]=-p[i].r.p[2];
	  p3m_assign_charge(q, pos, -1);
	}
	
	if(p[i].r.p[2]>(elc_params.h-elc_params.space_layer)) {
	  double q=elc_params.di_mid_top*p[i].p.q;
	  pos[0]=p[i].r.p[0]; pos[1]=p[i].r.p[1]; pos[2]=2*elc_params.h-p[i].r.p[2];
	  p3m_assign_charge(q, pos,-1);
	}

	cp_cnt++;
      }
    }
  }
#ifdef P3M_STORE_CA_FRAC
  p3m_shrink_wrap_charge_grid(cp_cnt);
#endif
}

void ELC_p3m_charge_assign_image() 
{
  Cell *cell;
  Particle *p;
  double pos[3];
  int i,c,np;
  /* prepare local FFT mesh */
  for(i=0; i<p3m.local_mesh.size; i++) p3m.rs_mesh[i] = 0.0;

  for (c = 0; c < local_cells.n; c++) {
    cell = local_cells.cell[c];
    p  = cell->part;
    np = cell->n;
    for(i = 0; i < np; i++) {
      if( p[i].p.q != 0.0 ) {

	if(p[i].r.p[2]<elc_params.space_layer) {
	  double q=elc_params.di_mid_bot*p[i].p.q;
	  pos[0]=p[i].r.p[0]; pos[1]=p[i].r.p[1]; pos[2]=-p[i].r.p[2];
	  p3m_assign_charge(q, pos,-1);
	}
	
	if(p[i].r.p[2]>(elc_params.h-elc_params.space_layer)) {
	  double q=elc_params.di_mid_top*p[i].p.q;
	  pos[0]=p[i].r.p[0]; pos[1]=p[i].r.p[1]; pos[2]=2*elc_params.h-p[i].r.p[2];
	  p3m_assign_charge(q, pos, -1);
	}
      }
    }
  }
}

////////////////////////////////////////////////////////////////////////////////////

void ELC_P3M_dielectric_layers_force_contribution(Particle *p1, Particle *p2, double force1[3], double force2[3])
{
  double dist, dist2, d[3];
  double pos[3],q;
  double tp2;
  
  tp2=p2->r.p[2];
  
  if(p1->r.p[2]<elc_params.space_layer) {
    q=elc_params.di_mid_bot*p1->p.q*p2->p.q;
    pos[0]=p1->r.p[0]; pos[1]=p1->r.p[1]; pos[2]=-p1->r.p[2];
    get_mi_vector(d, p2->r.p, pos);
    dist2 = sqrlen(d);
    dist = sqrt(dist2);
    p3m_add_pair_force(q,d,dist2,dist,force2);
  } 
  
  if(p1->r.p[2]>(elc_params.h-elc_params.space_layer)) {
    q=elc_params.di_mid_top*p1->p.q*p2->p.q;
    pos[0]=p1->r.p[0]; pos[1]=p1->r.p[1]; pos[2]=2*elc_params.h-p1->r.p[2];
    get_mi_vector(d, p2->r.p, pos);
    dist2 = sqrlen(d);
    dist = sqrt(dist2);
    p3m_add_pair_force(q,d,dist2,dist,force2);
  } 
  
  if(tp2<elc_params.space_layer) {
    q=elc_params.di_mid_bot*p1->p.q*p2->p.q;
    pos[0]=p2->r.p[0]; pos[1]=p2->r.p[1]; pos[2]=-tp2;
    get_mi_vector(d, p1->r.p, pos);
    dist2 = sqrlen(d);
    dist = sqrt(dist2);
    p3m_add_pair_force(q,d,dist2,dist,force1);
  }
  
  if(tp2>(elc_params.h-elc_params.space_layer)) {	  
    q=elc_params.di_mid_top*p1->p.q*p2->p.q;
    pos[0]=p2->r.p[0]; pos[1]=p2->r.p[1]; pos[2]=2*elc_params.h-tp2;
    get_mi_vector(d, p1->r.p, pos);
    dist2 = sqrlen(d);
    dist = sqrt(dist2);
    p3m_add_pair_force(q,d,dist2,dist,force1);
  }
}

/////////////////////////////////////////////////////////////////////////////////////	  

double ELC_P3M_dielectric_layers_energy_contribution(Particle *p1, Particle *p2) 
{
  double pos[3],q;
  double dist, dist2, d[3];
  double tp2;
  double eng=0.0;
  
	
  tp2=p2->r.p[2];
  
  if(p1->r.p[2]<elc_params.space_layer) {
    q=elc_params.di_mid_bot*p1->p.q*p2->p.q;
    pos[0]=p1->r.p[0]; pos[1]=p1->r.p[1]; pos[2]=-p1->r.p[2];
    get_mi_vector(d, p2->r.p, pos);
    dist2 = sqrlen(d);
    dist = sqrt(dist2);
    eng+=p3m_pair_energy(q,d,dist2,dist);
    
  } 
  
  if(p1->r.p[2]>(elc_params.h-elc_params.space_layer)) {
    q=elc_params.di_mid_top*p1->p.q*p2->p.q;
    pos[0]=p1->r.p[0]; pos[1]=p1->r.p[1]; pos[2]=2*elc_params.h-p1->r.p[2];
    get_mi_vector(d, p2->r.p, pos);
    dist2 = sqrlen(d);
    dist = sqrt(dist2);
    eng+=p3m_pair_energy(q,d,dist2,dist);
  } 
  
  if(tp2<elc_params.space_layer) {
    q=elc_params.di_mid_bot*p1->p.q*p2->p.q;
    pos[0]=p2->r.p[0]; pos[1]=p2->r.p[1]; pos[2]=-tp2;
    get_mi_vector(d, p1->r.p, pos);
    dist2 = sqrlen(d);
    dist = sqrt(dist2);
    eng+=p3m_pair_energy(q,d,dist2,dist);
  }
  
  if(tp2>(elc_params.h-elc_params.space_layer)) {
    q=elc_params.di_mid_top*p1->p.q*p2->p.q;
    pos[0]=p2->r.p[0]; pos[1]=p2->r.p[1]; pos[2]=2*elc_params.h-tp2;
    get_mi_vector(d, p1->r.p, pos);
    dist2 = sqrlen(d);
    dist = sqrt(dist2);
    eng+=p3m_pair_energy(q,d,dist2,dist);
  }

  // fprintf(stderr,"energy is %f\n",eng);
  return (eng);
}

//////////////////////////////////////////////////////////////////////////////////

double ELC_P3M_dielectric_layers_energy_self() {
  int c, np1, i;
  Cell *cell;
  Particle *p1;
  double pos[3],q;
  double dist, dist2, d[3];
  double eng=0.0;
  for (c = 0; c < local_cells.n; c++) {
    cell = local_cells.cell[c];
    p1   = cell->part;
    np1  = cell->n;
    
    // Loop cell neighbors 
    for(i=0; i < np1; i++) {
      // Loop neighbor cell particles 
      
      if(p1[i].r.p[2]<elc_params.space_layer) {
	q=elc_params.di_mid_bot*p1[i].p.q*p1[i].p.q;
	pos[0]=p1[i].r.p[0]; pos[1]=p1[i].r.p[1]; pos[2]=-p1[i].r.p[2];
	get_mi_vector(d, p1[i].r.p, pos);
	dist2 = sqrlen(d);
	dist = sqrt(dist2);
	eng+=p3m_pair_energy(q,d,dist2,dist);
	//	fprintf(stderr,"energy is %f\n",eng);
      }
	
      if(p1[i].r.p[2]>(elc_params.h-elc_params.space_layer)) {
	q=elc_params.di_mid_top*p1[i].p.q*p1[i].p.q;
	pos[0]=p1[i].r.p[0]; pos[1]=p1[i].r.p[1]; pos[2]=2*elc_params.h-p1[i].r.p[2];
	get_mi_vector(d, p1[i].r.p, pos);
	dist2 = sqrlen(d);
	dist = sqrt(dist2);
       	eng+=p3m_pair_energy(q,d,dist2,dist);
	//	fprintf(stderr,"energy is %f\n",eng);
      }
    }
  }
  return (eng);
 } 

/////////////////////////////////////////////////////////////////////////////////

void  ELC_P3M_modify_p3m_sums_both()
{
  Cell *cell;
  Particle *part;
  int i,c,np;
  double node_sums[3], tot_sums[3];

  for(i=0;i<3;i++) { node_sums[i]=0.0; tot_sums[i]=0.0;}

  for (c = 0; c < local_cells.n; c++) {
    cell = local_cells.cell[c];
    part = cell->part;
    np   = cell->n;
    for(i=0;i<np;i++) {
      if( part[i].p.q != 0.0 ) {
	
	if(part[i].r.p[2]<elc_params.space_layer) {

	  node_sums[0] += 1.0;
	  node_sums[1] += SQR(elc_params.di_mid_bot*part[i].p.q);
	  node_sums[2] += elc_params.di_mid_bot*part[i].p.q;
	  
	}
	if(part[i].r.p[2]>(elc_params.h-elc_params.space_layer)) {

	  node_sums[0] += 1.0;
	  node_sums[1] += SQR(elc_params.di_mid_top*part[i].p.q);
	  node_sums[2] += elc_params.di_mid_top*part[i].p.q;
	  
	}
	
      }
    }
  }
  
  MPI_Allreduce(node_sums, tot_sums, 3, MPI_DOUBLE, MPI_SUM, comm_cart);
<<<<<<< HEAD
  p3m.sum_qpart    += (int)(tot_sums[0]+0.1);
  p3m.sum_q2       += tot_sums[1];
  p3m.square_sum_q += SQR(tot_sums[2]);
=======
  p3m_sum_qpart    += (int)(tot_sums[0]+0.1);
  p3m_sum_q2       += tot_sums[1];
  p3m_square_sum_q += SQR(tot_sums[2]);
>>>>>>> e0a4e35a
}

void  ELC_P3M_modify_p3m_sums_image()
{
  Cell *cell;
  Particle *part;
  int i,c,np;
  double node_sums[3], tot_sums[3];

  for(i=0;i<3;i++) { node_sums[i]=0.0; tot_sums[i]=0.0;}

  for (c = 0; c < local_cells.n; c++) {
    cell = local_cells.cell[c];
    part = cell->part;
    np   = cell->n;
    for(i=0;i<np;i++) {
      if( part[i].p.q != 0.0 ) {
	
	if(part[i].r.p[2]<elc_params.space_layer) {

	  node_sums[0] += 1.0;
	  node_sums[1] += SQR(elc_params.di_mid_bot*part[i].p.q);
	  node_sums[2] += elc_params.di_mid_bot*part[i].p.q;
	  
	}
	if(part[i].r.p[2]>(elc_params.h-elc_params.space_layer)) {

	  node_sums[0] += 1.0;
	  node_sums[1] += SQR(elc_params.di_mid_top*part[i].p.q);
	  node_sums[2] += elc_params.di_mid_top*part[i].p.q;
	  
	}
	
      }
    }
  }
  
  MPI_Allreduce(node_sums, tot_sums, 3, MPI_DOUBLE, MPI_SUM, comm_cart);
<<<<<<< HEAD
  p3m.sum_qpart    = (int)(tot_sums[0]+0.1);
  p3m.sum_q2       = tot_sums[1];
  p3m.square_sum_q = SQR(tot_sums[2]);
=======
  p3m_sum_qpart    = (int)(tot_sums[0]+0.1);
  p3m_sum_q2       = tot_sums[1];
  p3m_square_sum_q = SQR(tot_sums[2]);
>>>>>>> e0a4e35a
}

// this function is required in force.c for energy evaluation
void  ELC_P3M_restore_p3m_sums()
{
  Cell *cell;
  Particle *part;
  int i,c,np;
  double node_sums[3], tot_sums[3];

  for(i=0;i<3;i++) { node_sums[i]=0.0; tot_sums[i]=0.0;}

  for (c = 0; c < local_cells.n; c++) {
    cell = local_cells.cell[c];
    part = cell->part;
    np   = cell->n;
    for(i=0;i<np;i++) {
      if( part[i].p.q != 0.0 ) {
	if(elc_params.dielectric_contrast_on){
	  if(part[i].r.p[2]<elc_params.space_layer) {
	    
	    node_sums[0] += 1.0;
	    node_sums[1] += SQR(elc_params.di_mid_bot*part[i].p.q);
	    node_sums[2] += elc_params.di_mid_bot*part[i].p.q;
	    
	  }
	  if(part[i].r.p[2]>(elc_params.h-elc_params.space_layer)) {
	    
	    node_sums[0] += 1.0;
	    node_sums[1] += SQR(elc_params.di_mid_top*part[i].p.q);
	    node_sums[2] += elc_params.di_mid_top*part[i].p.q;
	    
	  }
	}
      }
    }
  }
  
  MPI_Allreduce(node_sums, tot_sums, 3, MPI_DOUBLE, MPI_SUM, comm_cart);
<<<<<<< HEAD
  p3m.sum_qpart    -= (int)(tot_sums[0]+0.1);
  p3m.sum_q2       -= tot_sums[1];
  p3m.square_sum_q -= SQR(tot_sums[2]);
=======
  p3m_sum_qpart    -= (int)(tot_sums[0]+0.1);
  p3m_sum_q2       -= tot_sums[1];
  p3m_square_sum_q -= SQR(tot_sums[2]);
>>>>>>> e0a4e35a
}

#endif<|MERGE_RESOLUTION|>--- conflicted
+++ resolved
@@ -1719,15 +1719,9 @@
   }
   
   MPI_Allreduce(node_sums, tot_sums, 3, MPI_DOUBLE, MPI_SUM, comm_cart);
-<<<<<<< HEAD
   p3m.sum_qpart    += (int)(tot_sums[0]+0.1);
   p3m.sum_q2       += tot_sums[1];
   p3m.square_sum_q += SQR(tot_sums[2]);
-=======
-  p3m_sum_qpart    += (int)(tot_sums[0]+0.1);
-  p3m_sum_q2       += tot_sums[1];
-  p3m_square_sum_q += SQR(tot_sums[2]);
->>>>>>> e0a4e35a
 }
 
 void  ELC_P3M_modify_p3m_sums_image()
@@ -1766,15 +1760,10 @@
   }
   
   MPI_Allreduce(node_sums, tot_sums, 3, MPI_DOUBLE, MPI_SUM, comm_cart);
-<<<<<<< HEAD
+
   p3m.sum_qpart    = (int)(tot_sums[0]+0.1);
   p3m.sum_q2       = tot_sums[1];
   p3m.square_sum_q = SQR(tot_sums[2]);
-=======
-  p3m_sum_qpart    = (int)(tot_sums[0]+0.1);
-  p3m_sum_q2       = tot_sums[1];
-  p3m_square_sum_q = SQR(tot_sums[2]);
->>>>>>> e0a4e35a
 }
 
 // this function is required in force.c for energy evaluation
@@ -1814,15 +1803,10 @@
   }
   
   MPI_Allreduce(node_sums, tot_sums, 3, MPI_DOUBLE, MPI_SUM, comm_cart);
-<<<<<<< HEAD
+
   p3m.sum_qpart    -= (int)(tot_sums[0]+0.1);
   p3m.sum_q2       -= tot_sums[1];
   p3m.square_sum_q -= SQR(tot_sums[2]);
-=======
-  p3m_sum_qpart    -= (int)(tot_sums[0]+0.1);
-  p3m_sum_q2       -= tot_sums[1];
-  p3m_square_sum_q -= SQR(tot_sums[2]);
->>>>>>> e0a4e35a
 }
 
 #endif