--- conflicted
+++ resolved
@@ -120,27 +120,12 @@
 {
   char buffer[TCL_DOUBLE_SPACE];
 	
-<<<<<<< HEAD
-  coulomb.method = COULOMB_MAGGS;
-
-    if (f_mass <=0.) {
-        Tcl_AppendResult(interp, "mass of the field is negative", (char *)NULL);
-        return TCL_ERROR;
-    } 
-    if(mesh<0) {
-        Tcl_AppendResult(interp, "mesh must be positive", (char *) NULL);
-        return TCL_ERROR;
-    }
-
-  return maggs_set_parameters(coulomb.bjerrum, f_mass, mesh);
-=======
   Tcl_PrintDouble(interp, maggs.f_mass, buffer);
   Tcl_AppendResult(interp, "maggs ", buffer, " ", (char *) NULL);
   sprintf(buffer,"%d",maggs.mesh);
   Tcl_AppendResult(interp, buffer, " ", (char *) NULL); 
 	
   return TCL_OK;
->>>>>>> 6dcfb641
 }
 
 #endif // ELECTROSTATICS