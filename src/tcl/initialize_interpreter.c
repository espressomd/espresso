
#include <tcl.h>

#include "adresso_tcl.h"
#include "bin_tcl.h"
#include "binary_file_tcl.h"
#include "blockfile_tcl.h"
#include "cells_tcl.h"
#include "constraint_tcl.h"
#include "domain_decomposition_tcl.h"
#include "dpd_tcl.h"
#include "global_tcl.h"
#include "grid_tcl.h"
#include "iccp3m_tcl.h"
#include "imd_tcl.h"
#include "integrate_tcl.h"
#include "interaction_data_tcl.h"
#include "lb-boundaries_tcl.h"
#include "lb_tcl.h"
#include "lj_tcl.h"
#include "maggs_tcl.h"
#include "metadynamics_tcl.h"
#include "nemd_tcl.h"
#include "p3m-dipolar_tcl.h"
#include "p3m_tcl.h"
#include "particle_data_tcl.h"
#include "polymer_tcl.h"
#include "pressure_tcl.h"
#include "random_tcl.h"
#include "statistics_chain_tcl.h"
#include "statistics_cluster_tcl.h"
#include "statistics_fluid_tcl.h"
#include "statistics_tcl.h"
#include "thermostat_tcl.h"
#include "topology_tcl.h"
#include "uwerr_tcl.h"
#include "virtual_sites_com_tcl.h"
<<<<<<< HEAD
#include "cuda_init_tcl.h"
#include "tcl/cuda_init_tcl.h"
=======

>>>>>>> 16905591


#define REGISTER_COMMAND(name, routine)					\
  Tcl_CreateCommand(interp, name, (Tcl_CmdProc *)routine, 0, NULL);

void register_tcl_commands(Tcl_Interp* interp) {
  /* in cells.c */
  REGISTER_COMMAND("cellsystem", tclcommand_cellsystem);
  /* in integrate.c */
  REGISTER_COMMAND("invalidate_system", tclcommand_invalidate_system);
  REGISTER_COMMAND("integrate", tclcommand_integrate);
  /* in global.c */
  REGISTER_COMMAND("setmd", tclcommand_setmd);
  /* in grid.c */
  REGISTER_COMMAND("change_volume", tclcommand_change_volume);
  /* in global.c */
  REGISTER_COMMAND("code_info", tclcommand_code_info);
  /* in interaction_data.c */
  REGISTER_COMMAND("inter",tclcommand_inter);
  /* in particle_data.c */
  REGISTER_COMMAND("part",tclcommand_part);
  /* in file binaryfile.c */
  REGISTER_COMMAND("writemd", tclcommand_writemd);
  REGISTER_COMMAND("readmd", tclcommand_readmd);
  /* in file statistics.c */
  REGISTER_COMMAND("analyze", tclcommand_analyze);
  /* in file polymer.c */
  REGISTER_COMMAND("polymer", tclcommand_polymer);
  REGISTER_COMMAND("counterions", tclcommand_counterions);
  REGISTER_COMMAND("salt", tclcommand_salt);
  REGISTER_COMMAND("velocities", tclcommand_velocities);
  REGISTER_COMMAND("maxwell_velocities", tclcommand_maxwell_velocities);
  REGISTER_COMMAND("crosslink", tclcommand_crosslink);
  REGISTER_COMMAND("diamond", tclcommand_diamond);
  REGISTER_COMMAND("icosaeder", tclcommand_icosaeder);
  /* in file imd.c */
  REGISTER_COMMAND("imd", tclcommand_imd);
  /* in file random.c */
  REGISTER_COMMAND("t_random", tclcommand_t_random);
  REGISTER_COMMAND("bit_random", tclcommand_bit_random);
  /* in file blockfile_tcl.c */
  REGISTER_COMMAND("blockfile", tclcommand_blockfile);
  /* in constraint.c */
  REGISTER_COMMAND("constraint", tclcommand_constraint);
  /* in uwerr.c */
  REGISTER_COMMAND("uwerr", tclcommand_uwerr);
  /* in nemd.c */
  REGISTER_COMMAND("nemd", tclcommand_nemd);
  /* in thermostat.c */
  REGISTER_COMMAND("thermostat", tclcommand_thermostat);
  /* in bin.c */
  REGISTER_COMMAND("bin", tclcommand_bin);
  /* in lb.c */

  REGISTER_COMMAND("lbfluid", tclcommand_lbfluid);
  REGISTER_COMMAND("lbnode", tclcommand_lbnode);
  REGISTER_COMMAND("lbboundary", tclcommand_lbboundary);
  /* in utils.h */
  REGISTER_COMMAND("replacestdchannel", tclcommand_replacestdchannel);
  /* in iccp3m.h */
#ifdef ELECTROSTATICS
#ifdef P3M
  REGISTER_COMMAND("iccp3m", tclcommand_iccp3m);
#endif 
#endif 
  /* in adresso.h */
  REGISTER_COMMAND("adress", tclcommand_adress);
#ifdef ADRESS
  /* #ifdef THERMODYNAMIC_FORCE */
  REGISTER_COMMAND("thermodynamic_force", tclcommand_thermodynamic_force);
  /* #endif */
  REGISTER_COMMAND("update_adress_weights", tclcommand_update_adress_weights);
#endif
#ifdef METADYNAMICS
  /* in metadynamics.c */
  REGISTER_COMMAND("metadynamics", tclcommand_metadynamics);
#endif
#ifdef LB_GPU
  /* in lbgpu_cfile.c */
  REGISTER_COMMAND("lbnode_extforce", tclcommand_lbnode_extforce_gpu);

  //REGISTER_COMMAND("lbprint", tclcommand_lbprint_gpu);
#endif
#ifdef CUDA
  REGISTER_COMMAND("cuda", tclcommand_cuda);
#endif

}<|MERGE_RESOLUTION|>--- conflicted
+++ resolved
@@ -35,12 +35,7 @@
 #include "topology_tcl.h"
 #include "uwerr_tcl.h"
 #include "virtual_sites_com_tcl.h"
-<<<<<<< HEAD
 #include "cuda_init_tcl.h"
-#include "tcl/cuda_init_tcl.h"
-=======
-
->>>>>>> 16905591
 
 
 #define REGISTER_COMMAND(name, routine)					\
