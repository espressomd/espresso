/*
  Copyright (C) 2012 The ESPResSo project
  
  This file is part of ESPResSo.
  
  ESPResSo is free software: you can redistribute it and/or modify
  it under the terms of the GNU General Public License as published by
  the Free Software Foundation, either version 3 of the License, or
  (at your option) any later version.
  
  ESPResSo is distributed in the hope that it will be useful,
  but WITHOUT ANY WARRANTY; without even the implied warranty of
  MERCHANTABILITY or FITNESS FOR A PARTICULAR PURPOSE.  See the
  GNU General Public License for more details.
  
  You should have received a copy of the GNU General Public License
  along with this program.  If not, see <http://www.gnu.org/licenses/>. 
*/
#include <tcl.h>
#include <unistd.h>
#include <stdlib.h>
#include <string.h>
#include <stdio.h>

#include "global.h"
#include "adresso_tcl.h"
#include "binary_file_tcl.h"
#include "constraint_tcl.h"
#include "domain_decomposition_tcl.h"
#include "dpd_tcl.h"
#include "global_tcl.h"
#include "grid_tcl.h"
#include "iccp3m_tcl.h"
#include "integrate_tcl.h"
#include "interaction_data_tcl.h"
#include "lb_tcl.h"
#include "lj_tcl.h"
#include "maggs_tcl.h"
#include "metadynamics_tcl.h"
#include "p3m-dipolar_tcl.h"
#include "p3m_tcl.h"
#include "polymer_tcl.h"
#include "pressure_tcl.h"
#include "random_tcl.h"
#include "reaction_tcl.h"
#include "statistics_chain_tcl.h"
#include "statistics_cluster_tcl.h"
#include "statistics_correlation_tcl.h"
#include "statistics_fluid_tcl.h"
#include "statistics_observable_tcl.h"
#include "statistics_tcl.h"
#include "thermostat_tcl.h"
#include "virtual_sites_com_tcl.h"
<<<<<<< HEAD
#include "cuda_init_tcl.h"
=======

#ifdef TK
#include <tk.h>
#endif

/****************************************
 * various forwards
 *****************************************/

/** Implementation of the tcl command bin, which can be used
    to bin data into arbitrary bins. See \ref bin_tcl.c
*/
int tclcommand_bin(ClientData data, Tcl_Interp *interp,
		   int argc, char **argv);
/** Implementation of the Tcl command blockfile. Allows to read and write
    blockfile comfortably from Tcl. See \ref blockfile_tcl.c */
int tclcommand_blockfile(ClientData data, Tcl_Interp *interp,
	      int argc, char **argv);
/** implementation of the Tcl command cellsystem. See \ref cells_tcl.c */
int tclcommand_cellsystem(ClientData data, Tcl_Interp *interp,
	       int argc, char **argv);
/** replaces one of TCLs standart channels with a named pipe. See \ref channels_tcl.c */
int tclcommand_replacestdchannel(ClientData clientData, Tcl_Interp *interp, int argc, char **argv);
/** Implements the Tcl command code_info.  It provides information on the
    Version, Compilation status and the debug status of the used
    code. See \ref config_tcl.c */
int tclcommand_code_info(ClientData data, Tcl_Interp *interp,
	 int argc, char **argv);
/** Set the CUDA device to use or retrieve information
    available devices. See \ref cuda_init_tcl.c */
int tclcommand_cuda(ClientData data, Tcl_Interp *interp,
		    int argc, char **argv);
/** VMD connection. See \ref imd_tcl.c */
int tclcommand_imd(ClientData data, Tcl_Interp *interp,
		   int argc, char **argv);
/** tcl procedure for nemd steering.
    USAGE: nemd \<n_slabs\> \<n_exchange\>   
    see also \ref tclcommand_nemd. See \ref nemd_tcl.c */
int tclcommand_nemd(ClientData data, Tcl_Interp *interp,
		    int argc, char **argv);
/** Collision detection. See \ref collision_tcl.c */
int tclcommand_on_collision(ClientData data, Tcl_Interp *interp, int argc, char **argv);
/** Implementation of the tcl command "part". This command allows to
    modify particle data. See \ref particle_data_tcl.c */
int tclcommand_part(ClientData data, Tcl_Interp *interp,
		    int argc, char **argv);
/** The C implementation of the tcl function uwerr. See \ref uwerr_tcl.c */
int tclcommand_uwerr(ClientData data, Tcl_Interp *interp, int argc, char *argv[]);
/** callback for \ref timing_samples. See \ref tuning_tcl.c */
int tclcallback_timings(Tcl_Interp *interp, void *data);

>>>>>>> 6dcfb641

/// from \ref scriptsdir.c
char *get_default_scriptsdir();

/****************************************
 * Registration functions
 *****************************************/

#define REGISTER_COMMAND(name, routine)					\
  Tcl_CreateCommand(interp, name, (Tcl_CmdProc *)routine, 0, NULL);

static void register_tcl_commands(Tcl_Interp* interp) {
  /* in cells.c */
  REGISTER_COMMAND("cellsystem", tclcommand_cellsystem);
  /* in integrate.c */
  REGISTER_COMMAND("invalidate_system", tclcommand_invalidate_system);
  REGISTER_COMMAND("integrate", tclcommand_integrate);
  /* in global.c */
  REGISTER_COMMAND("setmd", tclcommand_setmd);
  /* in grid.c */
  REGISTER_COMMAND("change_volume", tclcommand_change_volume);
  /* in config_tcl.c */
  REGISTER_COMMAND("code_info", tclcommand_code_info);
  /* in interaction_data.c */
  REGISTER_COMMAND("inter",tclcommand_inter);
  /* in particle_data.c */
  REGISTER_COMMAND("part",tclcommand_part);
  /* in file binaryfile.c */
  REGISTER_COMMAND("writemd", tclcommand_writemd);
  REGISTER_COMMAND("readmd", tclcommand_readmd);
  /* in file statistics.c */
  REGISTER_COMMAND("analyze", tclcommand_analyze);
  /* in file polymer.c */
  REGISTER_COMMAND("polymer", tclcommand_polymer);
  REGISTER_COMMAND("counterions", tclcommand_counterions);
  REGISTER_COMMAND("salt", tclcommand_salt);
  REGISTER_COMMAND("velocities", tclcommand_velocities);
  REGISTER_COMMAND("maxwell_velocities", tclcommand_maxwell_velocities);
  REGISTER_COMMAND("crosslink", tclcommand_crosslink);
  REGISTER_COMMAND("diamond", tclcommand_diamond);
  REGISTER_COMMAND("icosaeder", tclcommand_icosaeder);
  /* in file imd.c */
  REGISTER_COMMAND("imd", tclcommand_imd);
  /* in file random.c */
  REGISTER_COMMAND("t_random", tclcommand_t_random);
  REGISTER_COMMAND("bit_random", tclcommand_bit_random);
  /* in file blockfile_tcl.c */
  REGISTER_COMMAND("blockfile", tclcommand_blockfile);
  /* in constraint.c */
  REGISTER_COMMAND("constraint", tclcommand_constraint);
  /* in uwerr.c */
  REGISTER_COMMAND("uwerr", tclcommand_uwerr);
  /* in nemd.c */
  REGISTER_COMMAND("nemd", tclcommand_nemd);
  /* in thermostat.c */
  REGISTER_COMMAND("thermostat", tclcommand_thermostat);
  /* in bin.c */
  REGISTER_COMMAND("bin", tclcommand_bin);
  /* in lb.c */

  REGISTER_COMMAND("lbfluid", tclcommand_lbfluid);
  REGISTER_COMMAND("lbnode", tclcommand_lbnode);
  REGISTER_COMMAND("lbboundary", tclcommand_lbboundary);
  /* here */
  REGISTER_COMMAND("replacestdchannel", tclcommand_replacestdchannel);
  /* in iccp3m.h */
  REGISTER_COMMAND("observable", tclcommand_observable);
  /* in statistics_obsrvable.h */
  REGISTER_COMMAND("correlation", tclcommand_correlation);
  /* in statistics_correlation.h */
#ifdef ELECTROSTATICS
#ifdef P3M
  REGISTER_COMMAND("iccp3m", tclcommand_iccp3m);
#endif 
#endif 
  /* in adresso.h */
  REGISTER_COMMAND("adress", tclcommand_adress);
#ifdef ADRESS
  /* #ifdef THERMODYNAMIC_FORCE */
  REGISTER_COMMAND("thermodynamic_force", tclcommand_thermodynamic_force);
  /* #endif */
  REGISTER_COMMAND("update_adress_weights", tclcommand_update_adress_weights);
#endif
#ifdef METADYNAMICS
  /* in metadynamics.c */
  REGISTER_COMMAND("metadynamics", tclcommand_metadynamics);
#endif
#ifdef LB_GPU
  /* in lbgpu_cfile.c */
  REGISTER_COMMAND("lbnode_extforce", tclcommand_lbnode_extforce_gpu);
#endif
#ifdef CUDA
  REGISTER_COMMAND("cuda", tclcommand_cuda);
#endif
  /* from collision.c */
#ifdef COLLISION_DETECTION
  REGISTER_COMMAND("on_collision", tclcommand_on_collision);
#endif
#ifdef REACTIONS
  REGISTER_COMMAND("reaction", tclcommand_reaction);
#endif
}

static void register_global_variables(Tcl_Interp *interp)
{
  /* register all writeable TCL variables with their callback functions */
  register_global_callback(FIELD_BOXL, tclcallback_box_l);
  register_global_callback(FIELD_MAXNUMCELLS, tclcallback_max_num_cells);
  register_global_callback(FIELD_MINNUMCELLS, tclcallback_min_num_cells);
  register_global_callback(FIELD_NODEGRID, tclcallback_node_grid);
  register_global_callback(FIELD_NPTISO_PDIFF, tclcallback_npt_p_diff);
  register_global_callback(FIELD_NPTISO_PISTON, tclcallback_npt_piston);
  register_global_callback(FIELD_PERIODIC, tclcallback_periodicity);
  register_global_callback(FIELD_SKIN, tclcallback_skin);
  register_global_callback(FIELD_SIMTIME, tclcallback_time);
  register_global_callback(FIELD_TIMESTEP, tclcallback_time_step);
  register_global_callback(FIELD_TIMINGSAMP, tclcallback_timings);
  register_global_callback(FIELD_MIN_GLOBAL_CUT, tclcallback_min_global_cut);
}

int appinit(Tcl_Interp *interp)
{
  if (Tcl_Init(interp) == TCL_ERROR)
    return TCL_ERROR;

#ifdef TK
  if (Tk_Init(interp) == TCL_ERROR)
    return TCL_ERROR;
#endif

  /*
    installation of tcl commands
  */
  register_tcl_commands(interp);
  register_global_variables(interp);

  /* evaluate the Tcl initialization script */
  char *scriptdir = getenv("ESPRESSO_SCRIPTS");
  if (!scriptdir)
    scriptdir = get_default_scriptsdir();
  
  /*  fprintf(stderr,"Script directory: %s\n", scriptdir);*/

  char cwd[1024];
  if ((getcwd(cwd, 1024) == NULL) || (chdir(scriptdir) != 0)) {
    fprintf(stderr,
	    "\n\ncould not change to script dir %s, please check ESPRESSO_SCRIPTS.\n\n\n",
	    scriptdir);
    exit(1);
  }
  if (Tcl_EvalFile(interp, "init.tcl") == TCL_ERROR) {
    fprintf(stderr, "\n\nerror in initialization script: %s\n\n\n",
	    Tcl_GetStringResult(interp));
    exit(1);
  }
  if (chdir(cwd) != 0) {
    fprintf(stderr,
	    "\n\ncould not change back to execution dir %s ????\n\n\n",
	    cwd);
    exit(1);
  }

  return (TCL_OK);
}<|MERGE_RESOLUTION|>--- conflicted
+++ resolved
@@ -51,9 +51,9 @@
 #include "statistics_tcl.h"
 #include "thermostat_tcl.h"
 #include "virtual_sites_com_tcl.h"
-<<<<<<< HEAD
+#ifdef CUDA
 #include "cuda_init_tcl.h"
-=======
+#endif
 
 #ifdef TK
 #include <tk.h>
@@ -104,8 +104,6 @@
 int tclcommand_uwerr(ClientData data, Tcl_Interp *interp, int argc, char *argv[]);
 /** callback for \ref timing_samples. See \ref tuning_tcl.c */
 int tclcallback_timings(Tcl_Interp *interp, void *data);
-
->>>>>>> 6dcfb641
 
 /// from \ref scriptsdir.c
 char *get_default_scriptsdir();
