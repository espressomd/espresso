--- conflicted
+++ resolved
@@ -25,10 +25,6 @@
  *  see \ref integrate.h "integrate.h".
 */
 
-<<<<<<< HEAD
-#include "pressure.h"
-#include "pressure_tcl.h"
-=======
 #include "integrate.h"
 #include "npt.h"
 #include "interaction_data.h"
@@ -37,7 +33,6 @@
 #include "communication.h"
 #include "parser.h"
 #include "statistics_correlation.h"
->>>>>>> 6dcfb641
 
 int tclcommand_invalidate_system(ClientData data, Tcl_Interp *interp, int argc, char **argv) {
   mpi_bcast_event(INVALIDATE_SYSTEM);
