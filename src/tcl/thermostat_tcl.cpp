/*
  Copyright (C) 2010,2012,2013,2014,2015,2016 The ESPResSo project
  Copyright (C) 2002,2003,2004,2005,2006,2007,2008,2009,2010 
    Max-Planck-Institute for Polymer Research, Theory Group
  
  This file is part of ESPResSo.
  
  ESPResSo is free software: you can redistribute it and/or modify
  it under the terms of the GNU General Public License as published by
  the Free Software Foundation, either version 3 of the License, or
  (at your option) any later version.
  
  ESPResSo is distributed in the hope that it will be useful,
  but WITHOUT ANY WARRANTY; without even the implied warranty of
  MERCHANTABILITY or FITNESS FOR A PARTICULAR PURPOSE.  See the
  GNU General Public License for more details.
  
  You should have received a copy of the GNU General Public License
  along with this program.  If not, see <http://www.gnu.org/licenses/>. 
*/
/** \file thermostat.cpp
    Implementation of \ref thermostat.hpp "thermostat.h"
 */
#include <cmath>
#include "utils.hpp"

#include "communication.hpp"
#include "lattice.hpp"
#include "npt.hpp"
#include "ghmc.hpp"

#include "particle_data.hpp"
#include "parser.hpp"
#include "random.hpp"
#include "global.hpp"
#include "integrate.hpp"
#include "cells.hpp"
#include "lb.hpp"
#include "dpd.hpp"
#include "dpd_tcl.hpp"
#include "virtual_sites.hpp"
#include "thermostat_tcl.hpp"


int tclcommand_thermostat_parse_off(Tcl_Interp *interp, int argc, char **argv) 
{
  int j;
  double debug_small_val = 0.0;
  /* set temperature to zero */
  temperature = 0;
  mpi_bcast_parameter(FIELD_TEMPERATURE);
#ifdef SEMI_INTEGRATED
  // For DEBUG only cause zero gamma makes any sense in the SEMI_INTEGRATED method
  debug_small_val = 1E-4;
#endif // SEMI_INTEGRATED
  /* langevin thermostat */
<<<<<<< HEAD
  langevin_gamma = debug_small_val;
  /* Friction coefficient gamma for rotation */
#ifndef ROTATIONAL_INERTIA
  langevin_gamma_rotation = debug_small_val;
#else // ROTATIONAL_INERTIA
  for ( j = 0 ; j < 3 ; j++) langevin_gamma_rotation[j] = debug_small_val;
=======
#ifndef PARTICLE_ANISOTROPY
  langevin_gamma = 0;
#else
  for ( j = 0 ; j < 3 ; j++) langevin_gamma[j] = 0;
#endif // PARTICLE_ANISOTROPY
  /* Friction coefficient gamma for rotation */
#ifndef ROTATIONAL_INERTIA
  langevin_gamma_rotation = 0;
#else
  for ( j = 0 ; j < 3 ; j++) langevin_gamma_rotation[j] = 0;
>>>>>>> e7c78841
#endif // ROTATIONAL_INERTIA
  mpi_bcast_parameter(FIELD_LANGEVIN_GAMMA);
  mpi_bcast_parameter(FIELD_LANGEVIN_GAMMA_ROTATION);
  /* Langevin for translations */
  langevin_trans = true;
  mpi_bcast_parameter(FIELD_LANGEVIN_TRANS_SWITCH);
  /* Langevin for rotations */
  langevin_rotate = true;
  mpi_bcast_parameter(FIELD_LANGEVIN_ROT_SWITCH);

#ifdef DPD
  /* dpd thermostat */
  dpd_switch_off();
#endif

#ifdef INTER_DPD
  inter_dpd_switch_off();
#endif

#ifdef NPT
  /* npt isotropic thermostat */
  nptiso_gamma0 = 0;
  mpi_bcast_parameter(FIELD_NPTISO_G0);
  nptiso_gammav = 0;
  mpi_bcast_parameter(FIELD_NPTISO_GV);
#endif

#ifdef GHMC
  /* ghmc thermostat */
  ghmc_nmd = 1;
  mpi_bcast_parameter(FIELD_GHMC_NMD);
  ghmc_phi = 1;
  mpi_bcast_parameter(FIELD_GHMC_PHI);
  ghmc_mflip = GHMC_MFLIP_OFF;
  mpi_bcast_parameter(FIELD_GHMC_FLIP);
  ghmc_tscale = GHMC_TSCALE_OFF;
  mpi_bcast_parameter(FIELD_GHMC_SCALE);
#endif

  /* switch thermostat off */
  thermo_switch = THERMO_OFF;
  mpi_bcast_parameter(FIELD_THERMO_SWITCH);
  return (TCL_OK);
}

int tclcommand_thermostat_parse_langevin(Tcl_Interp *interp, int argc, char **argv) 
{
  double temp;
  bool trans = true,
       rot = true;
  bool scalar_default = false;
  int j;
#ifndef PARTICLE_ANISOTROPY
  double gammat = -1.0;
  int arg_shift_1 = 0;
#else
  double gammat[3];
  gammat[0] = gammat[1] = gammat[2] = -1.0;

  int arg_shift_1 = 2;
#endif // PARTICLE_ANISOTROPY

#ifndef ROTATIONAL_INERTIA
  double gammar = -1.0;
  int arg_shift_2 = 0;
#else
  double gammar[3];
  gammar[0] = gammar[1] = gammar[2] = -1.0;

  int arg_shift_2 = 2;
#endif // ROTATIONAL_INERTIA

  /* check number of arguments */
#if (!defined(PARTICLE_ANISOTROPY) && !defined(ROTATIONAL_INERTIA))
  if (argc < 4)
  {
    Tcl_AppendResult(interp, "wrong # args:  should be \n\"",
		     argv[0]," ",argv[1]," <temp> <gamma_trans> [<gamma_rot> <on/off> <on/off>]\"", (char *)NULL);
    return (TCL_ERROR);
  }
#else
  if (argc < 6)
  {
      if (argc < 4)
      {
          Tcl_AppendResult(interp, "wrong # args:  should be \n\"",
              argv[0]," ",argv[1]," <temp> <gamma_trans_x> <gamma_trans_y> <gamma_trans_z> [<gamma_rot_x> <gamma_rot_y> <gamma_rot_z> <on/off> <on/off>]\"", (char *)NULL);
          return (TCL_ERROR);
      } else {
          scalar_default = true;
          arg_shift_1 = 0;
      }
  }
#endif

  /* check argument types */
#ifndef PARTICLE_ANISOTROPY
  if ( !ARG_IS_D(2, temp) || !ARG_IS_D(3, gammat)) 
  {
    Tcl_AppendResult(interp, argv[0]," ",argv[1]," needs two DOUBLES", (char *)NULL);
    return (TCL_ERROR);
  }
#else
  if (!scalar_default)
  {
      if (!ARG_IS_D(2, temp) || !ARG_IS_D(3, (gammat[0])) || !ARG_IS_D(4, (gammat[1])) || !ARG_IS_D(5, (gammat[2])))
      {
          Tcl_AppendResult(interp, argv[0]," ",argv[1]," needs DOUBLES", (char *)NULL);
          return (TCL_ERROR);
      }
  } else {
      if (!ARG_IS_D(2, temp) || !ARG_IS_D(3, (gammat[0])))
      {
          Tcl_AppendResult(interp, argv[0]," ",argv[1]," needs DOUBLES", (char *)NULL);
          return (TCL_ERROR);
      } else {
          gammat[1] = gammat[2] = gammat[0];
      }
  }
#endif // PARTICLE_ANISOTROPY

  if ((argc > 4 + arg_shift_1) && (argc < (6 + arg_shift_1 + arg_shift_2)))
  {
#ifndef ROTATIONAL_INERTIA
    if ( !ARG_IS_D(4, gammar) )
#else
    if (! ARG_IS_D(6, gammar[0]) || ! ARG_IS_D(7, gammar[1]) || ! ARG_IS_D(8, gammar[2]))
#endif // ROTATIONAL_INERTIA
    {
      Tcl_AppendResult(interp, argv[0]," ",argv[1]," needs DOUBLES", (char *)NULL);
      return (TCL_ERROR);
    }
  }

  if ((argc > (5 + arg_shift_1 + arg_shift_2)) && (argc < (7 + arg_shift_1 + arg_shift_2)))
  {
    if ( !ARG_IS_S(5 + arg_shift_1 + arg_shift_2, "on") && !ARG_IS_S(5 + arg_shift_1 + arg_shift_2, "off") )
    {
      Tcl_AppendResult(interp, argv[0]," ",argv[1]," needs on/off", (char *)NULL);
      return (TCL_ERROR);
    }
    else
    {
      if ( ARG_IS_S(5 + arg_shift_1 + arg_shift_2, "on") )
      {
        trans = true;
      }
      else
      {
        trans = false;
      }
    }
  }

  if ((argc > (6 + arg_shift_1 + arg_shift_2)) && (argc < (8 + arg_shift_1 + arg_shift_2)))
  {
    if ( !ARG_IS_S(6 + arg_shift_1 + arg_shift_2, "on") && !ARG_IS_S(6 + arg_shift_1 + arg_shift_2, "off") ) {
      Tcl_AppendResult(interp, argv[0]," ",argv[1]," needs on/off", (char *)NULL);
      return (TCL_ERROR);
    }
    else
    {
      if ( ARG_IS_S(6 + arg_shift_1 + arg_shift_2, "on") )
      {
        rot = true;
      }
      else
      {
        rot = false;
      }
    }
  }

#if (!defined(PARTICLE_ANISOTROPY) && !defined(ROTATIONAL_INERTIA))
  if (temp < 0 || gammat < 0 || ((argc > 4) && (gammar < 0))) {
#elif (defined(PARTICLE_ANISOTROPY) && !defined(ROTATIONAL_INERTIA))
  if (temp < 0 || gammat[0] < 0 || gammat[1] < 0 || gammat[2] < 0) {
#elif (!defined(PARTICLE_ANISOTROPY) && defined(ROTATIONAL_INERTIA))
if (temp < 0 || gammat < 0 || ((argc > 6) && (gammar[0] < 0 || gammar[1] < 0 || gammar[2] < 0))) {
#elif (defined(PARTICLE_ANISOTROPY) && defined(ROTATIONAL_INERTIA))
  if (temp < 0 || gammat[0] < 0 || gammat[1] < 0 || gammat[2] < 0 || ((argc > 8) && (gammar[0] < 0 || gammar[1] < 0 || gammar[2] < 0))) {
#endif
    Tcl_AppendResult(interp, "temperature and friction must be positive", (char *)NULL);
    return (TCL_ERROR);
  }
#ifdef SEMI_INTEGRATED
  if (gammat <= 0) {
      //Tcl_AppendResult(interp, "SEMI_INTEGRATED method requires friction parameters larger than zero.", (char *)NULL);
      //return (TCL_ERROR);
	  fprintf(stderr,"WARNING: SEMI_INTEGRATED method requires friction parameters larger than zero. Setting to 1.0. \n");
	  gammat = 1.0;
    }
#endif

  /* broadcast parameters */
  temperature = temp;
#ifndef PARTICLE_ANISOTROPY
  langevin_gamma = gammat;
#else
  for ( j = 0 ; j < 3 ; j++) langevin_gamma[j] = gammat[j];
#endif

#ifndef ROTATIONAL_INERTIA
  langevin_gamma_rotation = gammar;
#else
  for ( j = 0 ; j < 3 ; j++) langevin_gamma_rotation[j] = gammar[j];
#endif

  langevin_trans = trans;
  langevin_rotate = rot;
  thermo_switch = ( thermo_switch | THERMO_LANGEVIN );
  mpi_bcast_parameter(FIELD_THERMO_SWITCH);
  mpi_bcast_parameter(FIELD_TEMPERATURE);
  mpi_bcast_parameter(FIELD_LANGEVIN_GAMMA);
  mpi_bcast_parameter(FIELD_LANGEVIN_TRANS_SWITCH);
  mpi_bcast_parameter(FIELD_LANGEVIN_ROT_SWITCH);
  mpi_bcast_parameter(FIELD_LANGEVIN_GAMMA_ROTATION);

  fprintf(stderr,"WARNING: The behavior of the Langevin thermostat has changed\n");
  fprintf(stderr,"         as of this version! Please consult the user's guide.\n");

  return (TCL_OK);
}

int tclcommand_thermostat_parse_sd(Tcl_Interp *interp, int argc, char **argv) 
{
  double temp;

  /* check number of arguments */
  if (argc < 3) {
    Tcl_AppendResult(interp, "wrong # args:  should be \n\"",
		     argv[0]," ",argv[1]," <temp>\"", (char *)NULL);
    return (TCL_ERROR);
  }

  /* check argument types */
  if ( !ARG_IS_D(2, temp) ) {
    Tcl_AppendResult(interp, argv[0]," ",argv[1]," needs a  DOUBLE", (char *)NULL);
    return (TCL_ERROR);
  }

  if (temp < 0) {
    Tcl_AppendResult(interp, "temperature must be positive", (char *)NULL);
    return (TCL_ERROR);
  }

  /* broadcast parameters */
  temperature = temp;
  thermo_switch = ( thermo_switch | THERMO_SD );
  mpi_bcast_parameter(FIELD_THERMO_SWITCH);
  mpi_bcast_parameter(FIELD_TEMPERATURE);
  return (TCL_OK);
}


int tclcommand_thermostat_parse_bd(Tcl_Interp *interp, int argc, char **argv) 
{
  double temp;

  /* check number of arguments */
  if (argc < 3) {
    Tcl_AppendResult(interp, "wrong # args:  should be \n\"",
		     argv[0]," ",argv[1]," <temp>\"", (char *)NULL);
    return (TCL_ERROR);
  }

  /* check argument types */
  if ( !ARG_IS_D(2, temp) ) {
    Tcl_AppendResult(interp, argv[0]," ",argv[1]," needs a  DOUBLE", (char *)NULL);
    return (TCL_ERROR);
  }

  if (temp < 0) {
    Tcl_AppendResult(interp, "temperature must be positive", (char *)NULL);
    return (TCL_ERROR);
  }

  /* broadcast parameters */
  temperature = temp;
  thermo_switch = ( thermo_switch | THERMO_BD );
  mpi_bcast_parameter(FIELD_THERMO_SWITCH);
  mpi_bcast_parameter(FIELD_TEMPERATURE);
  return (TCL_OK);
}
#ifdef NPT
int tclcommand_thermostat_parse_npt_isotropic(Tcl_Interp *interp, int argc, char **argv) 
{
  double temp, gamma0, gammav;
  /* check number of arguments */
  if (argc < 5) {
    Tcl_AppendResult(interp, "wrong # args:  should be \n\"",
		     argv[0]," set ",argv[1]," <temp> <gamma0> <gammav>\"", (char *)NULL);
    return (TCL_ERROR);
  }
  /* check argument types */
  if ( !ARG_IS_D(2, temp) || !ARG_IS_D(3, gamma0) || !ARG_IS_D(4, gammav) ) {
    Tcl_AppendResult(interp, argv[0]," ",argv[1]," needs four DOUBLES", (char *)NULL);
    return (TCL_ERROR);
  }
  /* broadcast parameters */
  temperature = temp;
  nptiso_gamma0 = gamma0;
  nptiso_gammav = gammav;

  thermo_switch = ( thermo_switch | THERMO_NPT_ISO );
  mpi_bcast_parameter(FIELD_THERMO_SWITCH);
  mpi_bcast_parameter(FIELD_TEMPERATURE);
  mpi_bcast_parameter(FIELD_NPTISO_G0);
  mpi_bcast_parameter(FIELD_NPTISO_GV);
  return (TCL_OK);
}
#endif

#ifdef GHMC
int tclcommand_thermostat_parse_ghmc(Tcl_Interp *interp, int argc, char **argv) 
{
  double temp, phi;
	int n_md_steps;

  /* check number of arguments */
  if (argc < 5) {
    Tcl_AppendResult(interp, "wrong # args:  should be \n\"",
		     argv[0]," ",argv[1]," <temp> <md_steps> <phi> {flip|no_flip|random_flip}\"", (char *)NULL);
    return (TCL_ERROR);
  }
  /* check argument types */
  if ( !ARG_IS_D(2, temp) || !ARG_IS_I(3, n_md_steps) || !ARG_IS_D(4, phi) ) {
    Tcl_AppendResult(interp, argv[2]," ",argv[3]," needs two DOUBLES and one INTEGER", (char *)NULL);
    return (TCL_ERROR);
  }
  
  if (temp < 0 || n_md_steps <= 0) {
    Tcl_AppendResult(interp, "temperature and number of MD steps must be positive", (char *)NULL);
    return (TCL_ERROR);
  }

  if (phi < 0 || phi > 1) {
    Tcl_AppendResult(interp, "the parameter phi must be between zero and one", (char *)NULL);
    return (TCL_ERROR);
  }
  
  if(argc > 5) {
    if (ARG_IS_S(5,"-flip")) {
      ghmc_mflip = GHMC_MFLIP_ON;
      
    } 
    else if (ARG_IS_S(5,"-no_flip")) {
      ghmc_mflip = GHMC_MFLIP_OFF;
    } 
    else if (ARG_IS_S(5,"-random_flip")) {
      ghmc_mflip = GHMC_MFLIP_RAND;
    } 
  } else {
    ghmc_mflip = GHMC_MFLIP_OFF;
  }
  
	if(argc > 6) {
    if (ARG_IS_S(6,"-scale")) {
      ghmc_tscale = GHMC_TSCALE_ON;
    } 
    else if (ARG_IS_S(6,"-no_scale")) {
      ghmc_tscale = GHMC_TSCALE_OFF;
    } 
  } else {
    ghmc_tscale = GHMC_TSCALE_OFF;
  }
  
  /* broadcast parameters */
  temperature = temp;
  ghmc_nmd = n_md_steps;
  ghmc_phi = phi;

  thermo_switch = ( thermo_switch | THERMO_GHMC );
  mpi_bcast_parameter(FIELD_THERMO_SWITCH);
  mpi_bcast_parameter(FIELD_TEMPERATURE);
  mpi_bcast_parameter(FIELD_GHMC_NMD);
  mpi_bcast_parameter(FIELD_GHMC_PHI);
  mpi_bcast_parameter(FIELD_GHMC_FLIP);
  mpi_bcast_parameter(FIELD_GHMC_SCALE);
  return (TCL_OK);
}
#endif
int tclcommand_thermostat_parse_cpu(Tcl_Interp *interp, int argc, char **argv) 
{
  int temp;

  #ifndef __linux__
  Tcl_AppendResult(interp, "This feature is currently only supported on Linux platforms.", (char *)NULL);
  return (TCL_ERROR);
  #endif

  /* check number of arguments */
  if (argc < 3) {
    Tcl_AppendResult(interp, "wrong # args:  should be \n\"",
         argv[0]," ",argv[1]," <temp>\"", (char *)NULL);
    return (TCL_ERROR);
  }

  /* check argument types */
  if ( !ARG_IS_I(2, temp) ) {
    Tcl_AppendResult(interp, argv[0]," ",argv[1]," needs one INT", (char *)NULL);
    return (TCL_ERROR);
  }

  /* broadcast parameters */
  temperature = temp;
  thermo_switch = ( thermo_switch | THERMO_CPU );
  mpi_bcast_parameter(FIELD_THERMO_SWITCH);
  mpi_bcast_parameter(FIELD_TEMPERATURE);
  return (TCL_OK);
}

int tclcommand_thermostat_print_all(Tcl_Interp *interp)
{
  char buffer[TCL_DOUBLE_SPACE];
  /* thermostat not initialized */
  if(temperature == -1.0) {
    Tcl_AppendResult(interp,"{ not initialized } ", (char *)NULL);
    return (TCL_OK);
  }

  /* no thermostat on */
  if(thermo_switch == THERMO_OFF) {
    Tcl_AppendResult(interp,"{ off } ", (char *)NULL);
    return (TCL_OK);
  }

  /* langevin */
  if(thermo_switch & THERMO_LANGEVIN ) {
    Tcl_PrintDouble(interp, temperature, buffer);
    Tcl_AppendResult(interp,"{ langevin ",buffer, (char *)NULL);
#ifndef PARTICLE_ANISOTROPY
    Tcl_PrintDouble(interp, langevin_gamma, buffer);
    Tcl_AppendResult(interp," ",buffer, (char *)NULL);
#else
    Tcl_PrintDouble(interp, langevin_gamma[0], buffer);
    Tcl_AppendResult(interp," ",buffer, (char *)NULL);
    Tcl_PrintDouble(interp, langevin_gamma[1], buffer);
    Tcl_AppendResult(interp," ",buffer, (char *)NULL);
    Tcl_PrintDouble(interp, langevin_gamma[2], buffer);
    Tcl_AppendResult(interp," ",buffer, (char *)NULL);
#endif

#ifndef ROTATIONAL_INERTIA
    Tcl_PrintDouble(interp, langevin_gamma_rotation, buffer);
    Tcl_AppendResult(interp," ",buffer, (char *)NULL);
#else
    Tcl_PrintDouble(interp, langevin_gamma_rotation[0], buffer);
    Tcl_AppendResult(interp," ",buffer, (char *)NULL);
    Tcl_PrintDouble(interp, langevin_gamma_rotation[1], buffer);
    Tcl_AppendResult(interp," ",buffer, (char *)NULL);
    Tcl_PrintDouble(interp, langevin_gamma_rotation[2], buffer);
    Tcl_AppendResult(interp," ",buffer, (char *)NULL);
#endif

    Tcl_AppendResult(interp," ", langevin_trans? "on": "off", (char *)NULL);
    Tcl_AppendResult(interp," ", langevin_rotate? "on": "off", " } ", (char *)NULL);
  }
    
#ifdef DPD
 /* dpd */
  if(thermo_switch & THERMO_DPD) { tclcommand_thermostat_parse_and_print_dpd(interp);}
#endif

#ifdef NPT
  /* npt_isotropic */
  if(thermo_switch & THERMO_NPT_ISO) {
    Tcl_PrintDouble(interp, temperature, buffer);
    Tcl_AppendResult(interp,"{ npt_isotropic ",buffer, (char *)NULL);
    Tcl_PrintDouble(interp, nptiso_gamma0, buffer);
    Tcl_AppendResult(interp," ",buffer, (char *)NULL);
    Tcl_PrintDouble(interp, nptiso_gammav, buffer);
    Tcl_AppendResult(interp," ",buffer, " } ", (char *)NULL);
  }
#endif

#ifdef GHMC
  /* ghmc */
  if(thermo_switch & THERMO_GHMC) {
    Tcl_PrintDouble(interp, temperature, buffer);
    Tcl_AppendResult(interp,"{ ghmc ",buffer, (char *)NULL);
    Tcl_PrintDouble(interp, ghmc_nmd, buffer);
    Tcl_AppendResult(interp," ",buffer, (char *)NULL);
    Tcl_PrintDouble(interp, ghmc_phi, buffer);
    Tcl_AppendResult(interp," ",buffer, " ", (char *)NULL);
    switch (ghmc_mflip) {
      case GHMC_MFLIP_OFF:
        Tcl_AppendResult(interp, "-no_flip ", (char *)NULL);
				break;
      case GHMC_MFLIP_ON:
        Tcl_AppendResult(interp, "-flip ", (char *)NULL);
				break;
      case GHMC_MFLIP_RAND:
        Tcl_AppendResult(interp, "-random_flip ", (char *)NULL);
				break;
    }
    if (ghmc_tscale == GHMC_TSCALE_ON)
			Tcl_AppendResult(interp, "-scale }", (char *)NULL);
		else
			Tcl_AppendResult(interp, "-no_scale }", (char *)NULL);
	}
#endif

#if defined(LB) || defined(LB_GPU)
 /* lb */
  if(thermo_switch & THERMO_LB) {
    Tcl_PrintDouble(interp, temperature, buffer);
    Tcl_AppendResult(interp,"{ lb ",buffer, " } ", (char *)NULL);
  }
#endif

#ifdef INTER_DPD
 /* inter_dpd */
  if(thermo_switch & THERMO_INTER_DPD) {
    Tcl_PrintDouble(interp, temperature, buffer);
    Tcl_AppendResult(interp,"{ inter_dpd ",buffer, " } ", (char *)NULL);
  }
#endif

#ifdef SD
  if (thermo_switch & THERMO_SD){
    Tcl_PrintDouble(interp, temperature, buffer);
    Tcl_AppendResult(interp,"{ sd ",buffer, " } ", (char *)NULL);
    
  }
#endif
#ifdef BD
  if (thermo_switch & THERMO_BD){
    Tcl_PrintDouble(interp, temperature, buffer);
    Tcl_AppendResult(interp,"{ bd ",buffer, " } ", (char *)NULL);
  }
#endif
  return (TCL_OK);
}

int tclcommand_thermostat_print_usage(Tcl_Interp *interp, int argc, char **argv)
{
  Tcl_AppendResult(interp, "Usage of tcl-command thermostat:\n", (char *)NULL);
  Tcl_AppendResult(interp, "'", argv[0], "' for status return or \n ", (char *)NULL);
  Tcl_AppendResult(interp, "'", argv[0], " set off' to deactivate it (=> NVE-ensemble) \n ", (char *)NULL);
  Tcl_AppendResult(interp, "'", argv[0], " set langevin <temp> <gamma_trans> [<gamma_rot> <on/off> <on/off>]' or \n ", (char *)NULL);
#ifdef DPD
  tclcommand_thermostat_print_usage_dpd(interp,argc,argv);
#endif
#ifdef NPT
  Tcl_AppendResult(interp, "'", argv[0], " set npt_isotropic <temp> <gamma0> <gammav>' ", (char *)NULL);
#endif
#ifdef LB
  Tcl_AppendResult(interp, "'", argv[0], " set lb <temperature>" , (char *)NULL);
#endif
#ifdef LB_GPU
  Tcl_AppendResult(interp, "'", argv[0], " set lb_gpu <temperature>" , (char *)NULL);
#endif
#ifdef SD
  Tcl_AppendResult(interp, "'", argv[0], " set sd <temperature>" , (char *)NULL);
  Tcl_AppendResult(interp, "'", argv[0], " set bd <temperature>" , (char *)NULL);
#endif
  return (TCL_ERROR);
}

int tclcommand_thermostat(ClientData data, Tcl_Interp *interp, int argc, char **argv) 
{
  int err = TCL_OK;
  THERMO_TRACE(fprintf(stderr,"%d: thermostat:\n",this_node));

  /* print thermostat status */
  if(argc == 1) return tclcommand_thermostat_print_all(interp);
  
  if ( ARG1_IS_S("set") )          {
    argc--;
    argv++;

    if (argc == 1) {
      Tcl_AppendResult(interp, "wrong # args: \n", (char *)NULL);
      return tclcommand_thermostat_print_usage(interp, argc, argv);
    }
  }

  auto thermo_switch_before = thermo_switch;

  if ( ARG1_IS_S("off") )
    err = tclcommand_thermostat_parse_off(interp, argc, argv);
  else if ( ARG1_IS_S("langevin"))
    err = tclcommand_thermostat_parse_langevin(interp, argc, argv);
#ifdef DPD
  else if ( ARG1_IS_S("dpd") )
    err = tclcommand_thermostat_parse_dpd(interp, argc, argv);
#endif
#ifdef INTER_DPD
  else if ( ARG1_IS_S("inter_dpd") )
    err = tclcommand_thermostat_parse_inter_dpd(interp, argc, argv);
#endif
#ifdef NPT
  else if ( ARG1_IS_S("npt_isotropic") )
    err = tclcommand_thermostat_parse_npt_isotropic(interp, argc, argv);
#endif
#if defined(LB) || defined(LB_GPU)
  else if ( ARG1_IS_S("lb"))
    err = tclcommand_thermostat_parse_lb(interp, argc-1, argv+1);
#endif
#ifdef GHMC
  else if ( ARG1_IS_S("ghmc") )
    err = tclcommand_thermostat_parse_ghmc(interp, argc, argv);
#endif
  else if ( ARG1_IS_S("cpu"))
    err = tclcommand_thermostat_parse_cpu(interp, argc, argv);
#if defined(SD) || defined(BD)
#ifdef SD
  else if ( ARG1_IS_S("sd") )
    err = tclcommand_thermostat_parse_sd(interp, argc, argv);
#endif // SD
  else if ( ARG1_IS_S("bd") )
    err = tclcommand_thermostat_parse_bd(interp, argc, argv);
#endif //SD || BD
  else {
    Tcl_AppendResult(interp, "Unknown thermostat ", argv[1], "\n", (char *)NULL);
    return tclcommand_thermostat_print_usage(interp, argc, argv);
  }

  // If there is already a thermostat and we are not switching it off,
  // issue a warning.
  if ( thermo_switch_before != thermo_switch && // thermostat has changed
       thermo_switch        != THERMO_OFF &&    // it is not off now
       thermo_switch_before != THERMO_OFF       // it was not off before
    )
  {
    fprintf(stderr, "WARNING: You are activating more than one thermostat!\n"
                    "         This will NOT overwrite previous settings.\n");
  }

  return gather_runtime_errors(interp, err);
}

int tclcommand_thermostat_parse_lb(Tcl_Interp *interp, int argc, char ** argv)
{

#if defined(LB) || defined(LB_GPU)
  double temp;

  /* get lb interaction type */
  if (argc < 2) {
    Tcl_AppendResult(interp, "lb needs 1 parameter: "
		     "<temperature>",
		     (char *) NULL);
    return TCL_ERROR;
  }

  /* copy lattice-boltzmann parameters */
  if (! ARG_IS_D(1, temp)) { return TCL_ERROR; }

  if ( temp < 0.0 ) {
    Tcl_AppendResult(interp, "temperature must be non-negative", (char *) NULL);
    return TCL_ERROR;
  }
  temperature = temp;
  thermo_switch = ( thermo_switch | THERMO_LB );
  mpi_bcast_parameter(FIELD_THERMO_SWITCH);
  mpi_bcast_parameter(FIELD_TEMPERATURE);
  
#endif
  return TCL_OK;
}<|MERGE_RESOLUTION|>--- conflicted
+++ resolved
@@ -54,25 +54,16 @@
   debug_small_val = 1E-4;
 #endif // SEMI_INTEGRATED
   /* langevin thermostat */
-<<<<<<< HEAD
+#ifndef PARTICLE_ANISOTROPY
   langevin_gamma = debug_small_val;
+#else
+  for ( j = 0 ; j < 3 ; j++) langevin_gamma[j] = debug_small_val;
+#endif // PARTICLE_ANISOTROPY
   /* Friction coefficient gamma for rotation */
 #ifndef ROTATIONAL_INERTIA
   langevin_gamma_rotation = debug_small_val;
-#else // ROTATIONAL_INERTIA
+#else
   for ( j = 0 ; j < 3 ; j++) langevin_gamma_rotation[j] = debug_small_val;
-=======
-#ifndef PARTICLE_ANISOTROPY
-  langevin_gamma = 0;
-#else
-  for ( j = 0 ; j < 3 ; j++) langevin_gamma[j] = 0;
-#endif // PARTICLE_ANISOTROPY
-  /* Friction coefficient gamma for rotation */
-#ifndef ROTATIONAL_INERTIA
-  langevin_gamma_rotation = 0;
-#else
-  for ( j = 0 ; j < 3 ; j++) langevin_gamma_rotation[j] = 0;
->>>>>>> e7c78841
 #endif // ROTATIONAL_INERTIA
   mpi_bcast_parameter(FIELD_LANGEVIN_GAMMA);
   mpi_bcast_parameter(FIELD_LANGEVIN_GAMMA_ROTATION);
