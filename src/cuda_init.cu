<<<<<<< HEAD
\/*
  Copyright (C) 2010,2011,2012 The ESPResSo project
=======
/*
  Copyright (C) 2010,2011,2012,2013 The ESPResSo project
>>>>>>> 2bcb4bd6
  
  This file is part of ESPResSo.
  
  ESPResSo is free software: you can redistribute it and/or modify
  it under the terms of the GNU General Public License as published by
  the Free Software Foundation, either version 3 of the License, or
  (at your option) any later version.
  
  ESPResSo is distributed in the hope that it will be useful,
  but WITHOUT ANY WARRANTY; without even the implied warranty of
  MERCHANTABILITY or FITNESS FOR A PARTICULAR PURPOSE.  See the
  GNU General Public License for more details.
  
  You should have received a copy of the GNU General Public License
  along with this program.  If not, see <http://www.gnu.org/licenses/>. 
*/


// CUDA code is always interpreted as C++, so we need the extern C interface
extern "C" {

#include "utils.h"
#include "cuda_init.h"

}

#ifdef CUDA

#include <cuda.h>

/** \name minimally required compute capability. */
/*@{*/
static const int computeCapabilityMinMajor = 1;
static const int computeCapabilityMinMinor = 1;
/*@}*/

const char *cuda_error;

/// get the number of CUDA devices.
int cuda_get_n_gpus()
{
  int deviceCount;
  cudaError_t error = cudaGetDeviceCount(&deviceCount);
  if (error != cudaSuccess) {
    cuda_error = cudaGetErrorString(error);
    return -1;
  }
  return deviceCount;
}

int cuda_check_gpu(int dev)
{
  cudaDeviceProp deviceProp;
  cudaError_t error = cudaGetDeviceProperties(&deviceProp, dev);
  if (error != cudaSuccess) {
    cuda_error = cudaGetErrorString(error);
    return ES_ERROR;
  }
  if (deviceProp.major < computeCapabilityMinMajor ||
      (deviceProp.major == computeCapabilityMinMajor &&
       deviceProp.minor < computeCapabilityMinMinor)) {
    cuda_error = "compute capability insufficient";
    return ES_ERROR;
  }
  return ES_OK;
}

void cuda_get_gpu_name(int dev, char name[64])
{
  cudaDeviceProp deviceProp;
  cudaError_t error = cudaGetDeviceProperties(&deviceProp, dev);
  if (error != cudaSuccess) {
    cuda_error = cudaGetErrorString(error);
    strcpy(name, "no GPU");
    return;
  }
  strncpy(name, deviceProp.name, 63);
  name[63] = 0;
}

int cuda_set_device(int dev)
{
  cudaError_t error = cudaSetDevice(dev);
  if (error != cudaSuccess) {
    cuda_error = cudaGetErrorString(error);
    return ES_ERROR;
  }
  else
    return ES_OK;
}
/**wrapper for cython interface call of cuda functions*/

/* <<<<<<< HEAD */
/* int setdevice(int dev){ */
  
/*   cudaError_t error; */
/*   error = cudaSetDevice(dev); */
/*   if (error == cudaSuccess) { */
/*     return 0; */
/*   } */
/*   else { */
/*     printf("cuda setdevice error: %s\n", cudaGetErrorString(error)); */
/*     return 1; */
/*   } */
/* } */

/* int getdevice(int* dev){ */
  
/*   cudaError_t error; */
/*   error = cudaGetDevice(dev); */
/*   if (error == cudaSuccess) { */
/*     return 0; */
/*   } */
/*   else { */
/*     printf("cuda getdevice error: %s\n", cudaGetErrorString(error)); */
/*     return 1; */
/*   } */
/* } */

/* int getdevicelist(int* devl, char* devname){ */
  
/*   cudaError_t error; */
/*   int dev, deviceCount; */
/*   error = cudaGetDeviceCount(devl); */
/*   deviceCount=*devl; */
/*   for (dev = 0; dev < deviceCount; ++dev) { */
/*     if (check_gpu(dev)) { */
/*       cudaDeviceProp deviceProp; */
/*       cudaGetDeviceProperties(&deviceProp, dev); */
/*       //devname=deviceProp.name; */
/*       //devname[4 + 64]; */
/*       sprintf(devname, " {%d %.64s}", dev, deviceProp.name); */
/*       //Tcl_AppendResult(interp, id, NULL); */
/*     } */
/*   } */
/*   if (error == cudaSuccess) { */
/*     return 0; */
/*   } */
/*   else { */
/*     printf("cuda getdevice error: %s\n", cudaGetErrorString(error)); */
/*     return 1; */
/*   } */
/* ======= */
int cuda_get_device()
{
  int dev;
  cudaError_t error = cudaGetDevice(&dev);
  if (error != cudaSuccess) {
    cuda_error = cudaGetErrorString(error);
    return -1;
  }
  else
    return dev;
}

#endif /* defined(CUDA) */<|MERGE_RESOLUTION|>--- conflicted
+++ resolved
@@ -1,10 +1,5 @@
-<<<<<<< HEAD
-\/*
-  Copyright (C) 2010,2011,2012 The ESPResSo project
-=======
 /*
   Copyright (C) 2010,2011,2012,2013 The ESPResSo project
->>>>>>> 2bcb4bd6
   
   This file is part of ESPResSo.
   
@@ -97,7 +92,6 @@
 }
 /**wrapper for cython interface call of cuda functions*/
 
-/* <<<<<<< HEAD */
 /* int setdevice(int dev){ */
   
 /*   cudaError_t error; */
@@ -147,7 +141,7 @@
 /*     printf("cuda getdevice error: %s\n", cudaGetErrorString(error)); */
 /*     return 1; */
 /*   } */
-/* ======= */
+
 int cuda_get_device()
 {
   int dev;
