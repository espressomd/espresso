#
# Copyright (C) 2015-2022 The ESPResSo project
#
# This file is part of ESPResSo.
#
# ESPResSo is free software: you can redistribute it and/or modify
# it under the terms of the GNU General Public License as published by
# the Free Software Foundation, either version 3 of the License, or
# (at your option) any later version.
#
# ESPResSo is distributed in the hope that it will be useful,
# but WITHOUT ANY WARRANTY; without even the implied warranty of
# MERCHANTABILITY or FITNESS FOR A PARTICULAR PURPOSE.  See the
# GNU General Public License for more details.
#
# You should have received a copy of the GNU General Public License
# along with this program.  If not, see <http://www.gnu.org/licenses/>.
#

configure_file(${CMAKE_SOURCE_DIR}/cmake/cmake_config.cmakein cmake_config.hpp)

add_custom_command(
  OUTPUT ${CMAKE_CURRENT_BINARY_DIR}/config-features.hpp
         ${CMAKE_CURRENT_BINARY_DIR}/config-features.cpp
  COMMAND
    ${Python_EXECUTABLE} ${CMAKE_CURRENT_SOURCE_DIR}/gen_featureconfig.py
    ${CMAKE_CURRENT_SOURCE_DIR}/features.def
    ${CMAKE_CURRENT_BINARY_DIR}/config-features.hpp
    ${CMAKE_CURRENT_BINARY_DIR}/config-features.cpp
  DEPENDS ${CMAKE_CURRENT_SOURCE_DIR}/features.def
          ${CMAKE_CURRENT_SOURCE_DIR}/gen_featureconfig.py)
add_custom_target(
  generate_config_features
  DEPENDS ${CMAKE_CURRENT_BINARY_DIR}/config-features.hpp
          ${CMAKE_CURRENT_BINARY_DIR}/config-features.cpp)

add_custom_target(
  check_myconfig
  COMMAND
    ${Python_EXECUTABLE} ${CMAKE_CURRENT_SOURCE_DIR}/check_myconfig.py
    ${CMAKE_CXX_COMPILER} ${CMAKE_CURRENT_SOURCE_DIR}/features.def
    ${CMAKE_CURRENT_BINARY_DIR}/myconfig-final.hpp cmake_config.hpp
  DEPENDS ${CMAKE_CURRENT_SOURCE_DIR}/features.def myconfig)

execute_process(
  COMMAND ${Python_EXECUTABLE} ${CMAKE_CURRENT_SOURCE_DIR}/gen_sampleconfig.py
          ${CMAKE_CURRENT_SOURCE_DIR}/features.def
  OUTPUT_FILE ${CMAKE_BINARY_DIR}/myconfig-sample.hpp)

add_library(espresso_config SHARED config-features.cpp)
add_library(espresso::config ALIAS espresso_config)
add_dependencies(espresso_config myconfig check_myconfig
                 generate_config_features)
<<<<<<< HEAD
install(TARGETS Espresso_config
        LIBRARY DESTINATION ${ESPRESSO_INSTALL_PYTHON}/espressomd)
target_include_directories(Espresso_config PUBLIC ${CMAKE_CURRENT_SOURCE_DIR}
=======
install(TARGETS espresso_config
        LIBRARY DESTINATION ${ESPRESSO_INSTALL_PYTHON}/espressomd)
target_include_directories(espresso_config PUBLIC ${CMAKE_CURRENT_SOURCE_DIR}
>>>>>>> eb10568e
                                                  ${CMAKE_CURRENT_BINARY_DIR})

find_package(Git)
# Parse repository info from git if available Run this at build time to avoid
# rebuilds
add_custom_target(
  version
  COMMAND
    ${CMAKE_COMMAND} -DPROJECT_SOURCE_DIR=${PROJECT_SOURCE_DIR}
    -DPROJECT_VERSION=${PROJECT_VERSION} -DGIT_EXECUTABLE=${GIT_EXECUTABLE}
    -DCMAKE_BUILD_TYPE=${CMAKE_BUILD_TYPE} -P
    ${PROJECT_SOURCE_DIR}/cmake/version.cmake)
set_property(DIRECTORY APPEND PROPERTY ADDITIONAL_MAKE_CLEAN_FILES version.hpp
                                       version.hpp.tmp)
add_dependencies(espresso_config version)<|MERGE_RESOLUTION|>--- conflicted
+++ resolved
@@ -51,15 +51,9 @@
 add_library(espresso::config ALIAS espresso_config)
 add_dependencies(espresso_config myconfig check_myconfig
                  generate_config_features)
-<<<<<<< HEAD
-install(TARGETS Espresso_config
-        LIBRARY DESTINATION ${ESPRESSO_INSTALL_PYTHON}/espressomd)
-target_include_directories(Espresso_config PUBLIC ${CMAKE_CURRENT_SOURCE_DIR}
-=======
 install(TARGETS espresso_config
         LIBRARY DESTINATION ${ESPRESSO_INSTALL_PYTHON}/espressomd)
 target_include_directories(espresso_config PUBLIC ${CMAKE_CURRENT_SOURCE_DIR}
->>>>>>> eb10568e
                                                   ${CMAKE_CURRENT_BINARY_DIR})
 
 find_package(Git)
