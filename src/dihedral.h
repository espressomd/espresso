--- conflicted
+++ resolved
@@ -28,14 +28,9 @@
 
 #include "utils.h"
 #include "interaction_data.h"
-<<<<<<< HEAD
-#include "parser.h"
 #include "communication.h"
-=======
-#include "grid.h"
 
 #define ANGLE_NOT_DEFINED -100
->>>>>>> 6dcfb641
 
 /// set dihedral parameters
 int dihedral_set_params(int bond_type, int mult, double bend, double phase);
