/* 
   Copyright (C) 2010,2011,2012 The ESPResSo project

   This file is part of ESPResSo.
  
   ESPResSo is free software: you can redistribute it and/or modify
   it under the terms of the GNU General Public License as published by
   the Free Software Foundation, either version 3 of the License, or
   (at your option) any later version.
   
   ESPResSo is distributed in the hope that it will be useful,
   but WITHOUT ANY WARRANTY; without even the implied warranty of
   MERCHANTABILITY or FITNESS FOR A PARTICULAR PURPOSE.  See the
   GNU General Public License for more details.
   
   You should have received a copy of the GNU General Public License
   along with this program.  If not, see <http://www.gnu.org/licenses/>.
*/

/** \file lbgpu.cu
 *
 * Cuda (.cu) file for the Lattice Boltzmann implementation on GPUs.
 * Header file for \ref lbgpu.h.
 */

#include <stdio.h>
#include <cuda.h>
#include <stdlib.h>

extern "C" {
#include "lbgpu.h"
}

#ifdef LB_GPU
#ifndef GAUSSRANDOM
#define GAUSSRANDOM
#endif

/**defining structures residing in global memory */
/** struct for phys. values */
static LB_values_gpu *device_values = NULL;
/** structs for velocity densities */
static LB_nodes_gpu nodes_a;
static LB_nodes_gpu nodes_b;
/** struct for particle force */
static LB_particle_force_gpu *particle_force = NULL;
/** struct for particle position and veloctiy */
static LB_particle_gpu *particle_data = NULL;
/** struct for node force */
static LB_node_force_gpu node_f;
/** struct for storing particle rn seed */
static LB_particle_seed_gpu *part = NULL;

static LB_extern_nodeforce_gpu *extern_nodeforces = NULL;
#ifdef LB_BOUNDARIES_GPU
/** pointer for bound index array*/
static int *boundindex;
static size_t size_of_boundindex;
#endif
/** pointers for additional cuda check flag*/
static int *gpu_check = NULL;
static int *h_gpu_check = NULL;

static unsigned int intflag = 1;
static LB_nodes_gpu *current_nodes = NULL;
/**defining size values for allocating global memory */
static size_t size_of_values;
static size_t size_of_forces;
static size_t size_of_positions;
static size_t size_of_seed;
static size_t size_of_extern_nodeforces;

/**parameters residing in constant memory */
static __device__ __constant__ LB_parameters_gpu para;
static const float c_sound_sq = 1.f/3.f;
/**cudasteams for parallel computing on cpu and gpu */
cudaStream_t stream[1];

cudaError_t err;
cudaError_t _err;
/*-------------------------------------------------------*/
/*********************************************************/
/** \name device funktions called by kernel funktions */
/*********************************************************/
/*-------------------------------------------------------*/

/*-------------------------------------------------------*/

/** atomic add function for sveral cuda architectures 
*/
__device__ inline void atomicadd(float* address, float value){
#if !defined __CUDA_ARCH__ || __CUDA_ARCH__ >= 200 // for Fermi, atomicAdd supports floats
  atomicAdd(address, value);
#elif __CUDA_ARCH__ >= 110
#warning Using slower atomicAdd emulation
// float-atomic-add from 
// [url="http://forums.nvidia.com/index.php?showtopic=158039&view=findpost&p=991561"]
  float old = value;
  while ((old = atomicExch(address, atomicExch(address, 0.0f)+old))!=0.0f);
#else
#error I need at least compute capability 1.1
#endif
}

/**randomgenerator which generates numbers [0,1]
 * @param *rn	Pointer to randomnumber array of the local node or particle 
*/
__device__ void random_01(LB_randomnr_gpu *rn){

  const float mxi = 1.f/(float)(1ul<<31);
  unsigned int curr = rn->seed;

  curr = 1103515245 * curr + 12345;
  rn->randomnr[0] = (float)(curr & ((1ul<<31)-1))*mxi;
  curr = 1103515245 * curr + 12345;
  rn->randomnr[1] = (float)(curr & ((1ul<<31)-1))*mxi;
  rn->seed = curr;

}

/** gaussian random nummber generator for thermalisation
 * @param *rn	Pointer to randomnumber array of the local node node or particle 
*/
__device__ void gaussian_random(LB_randomnr_gpu *rn){

  float x1, x2;
  float r2, fac;
  /** On every second call two gaussian random numbers are calculated
   via the Box-Muller transformation.*/
  /** draw two uniform random numbers in the unit circle */
  do {
    random_01(rn);
    x1 = 2.f*rn->randomnr[0]-1.f;
    x2 = 2.f*rn->randomnr[1]-1.f;
    r2 = x1*x1 + x2*x2;
  } while (r2 >= 1.f || r2 == 0.f);

  /** perform Box-Muller transformation */
  fac = sqrtf(-2.f*__logf(r2)/r2);
  rn->randomnr[0] = x2*fac;
  rn->randomnr[1] = x1*fac;
  
}

/**tranformation from 1d array-index to xyz
 * @param index		node index / thread index (Input)
 * @param xyz		Pointer to calculated xyz array (Output)
 */
__device__ void index_to_xyz(unsigned int index, unsigned int *xyz){

  xyz[0] = index%para.dim_x;
  index /= para.dim_x;
  xyz[1] = index%para.dim_y;
  index /= para.dim_y;
  xyz[2] = index;
}

/**calculation of the modes from the velocitydensities (space-transform.)
 * @param n_a		Pointer to local node residing in array a (Input)
 * @param index		node index / thread index (Input)
 * @param mode		Pointer to the local register values mode (Output)
*/
__device__ void calc_m_from_n(LB_nodes_gpu n_a, unsigned int index, float *mode){

  /* mass mode */
  mode[0] = n_a.vd[0*para.number_of_nodes + index] + n_a.vd[1*para.number_of_nodes + index] + n_a.vd[2*para.number_of_nodes + index]
          + n_a.vd[3*para.number_of_nodes + index] + n_a.vd[4*para.number_of_nodes + index] + n_a.vd[5*para.number_of_nodes + index]
          + n_a.vd[6*para.number_of_nodes + index] + n_a.vd[7*para.number_of_nodes + index] + n_a.vd[8*para.number_of_nodes + index]
          + n_a.vd[9*para.number_of_nodes + index] + n_a.vd[10*para.number_of_nodes + index] + n_a.vd[11*para.number_of_nodes + index] + n_a.vd[12*para.number_of_nodes + index]
          + n_a.vd[13*para.number_of_nodes + index] + n_a.vd[14*para.number_of_nodes + index] + n_a.vd[15*para.number_of_nodes + index] + n_a.vd[16*para.number_of_nodes + index]
          + n_a.vd[17*para.number_of_nodes + index] + n_a.vd[18*para.number_of_nodes + index];

  /* momentum modes */
  mode[1] = (n_a.vd[1*para.number_of_nodes + index] - n_a.vd[2*para.number_of_nodes + index]) + (n_a.vd[7*para.number_of_nodes + index] - n_a.vd[8*para.number_of_nodes + index])
          + (n_a.vd[9*para.number_of_nodes + index] - n_a.vd[10*para.number_of_nodes + index]) + (n_a.vd[11*para.number_of_nodes + index] - n_a.vd[12*para.number_of_nodes + index])
          + (n_a.vd[13*para.number_of_nodes + index] - n_a.vd[14*para.number_of_nodes + index]);
  mode[2] = (n_a.vd[3*para.number_of_nodes + index] - n_a.vd[4*para.number_of_nodes + index]) + (n_a.vd[7*para.number_of_nodes + index] - n_a.vd[8*para.number_of_nodes + index])
          - (n_a.vd[9*para.number_of_nodes + index] - n_a.vd[10*para.number_of_nodes + index]) + (n_a.vd[15*para.number_of_nodes + index] - n_a.vd[16*para.number_of_nodes + index])
          + (n_a.vd[17*para.number_of_nodes + index] - n_a.vd[18*para.number_of_nodes + index]);
  mode[3] = (n_a.vd[5*para.number_of_nodes + index] - n_a.vd[6*para.number_of_nodes + index]) + (n_a.vd[11*para.number_of_nodes + index] - n_a.vd[12*para.number_of_nodes + index])
          - (n_a.vd[13*para.number_of_nodes + index] - n_a.vd[14*para.number_of_nodes + index]) + (n_a.vd[15*para.number_of_nodes + index] - n_a.vd[16*para.number_of_nodes + index])
          - (n_a.vd[17*para.number_of_nodes + index] - n_a.vd[18*para.number_of_nodes + index]);

  /* stress modes */
  mode[4] = -(n_a.vd[0*para.number_of_nodes + index]) + n_a.vd[7*para.number_of_nodes + index] + n_a.vd[8*para.number_of_nodes + index] + n_a.vd[9*para.number_of_nodes + index] + n_a.vd[10*para.number_of_nodes + index]
          + n_a.vd[11*para.number_of_nodes + index] + n_a.vd[12*para.number_of_nodes + index] + n_a.vd[13*para.number_of_nodes + index] + n_a.vd[14*para.number_of_nodes + index]
          + n_a.vd[15*para.number_of_nodes + index] + n_a.vd[16*para.number_of_nodes + index] + n_a.vd[17*para.number_of_nodes + index] + n_a.vd[18*para.number_of_nodes + index];
  mode[5] = n_a.vd[1*para.number_of_nodes + index] + n_a.vd[2*para.number_of_nodes + index] - (n_a.vd[3*para.number_of_nodes + index] + n_a.vd[4*para.number_of_nodes + index])
          + (n_a.vd[11*para.number_of_nodes + index] + n_a.vd[12*para.number_of_nodes + index]) + (n_a.vd[13*para.number_of_nodes + index] + n_a.vd[14*para.number_of_nodes + index])
          - (n_a.vd[15*para.number_of_nodes + index] + n_a.vd[16*para.number_of_nodes + index]) - (n_a.vd[17*para.number_of_nodes + index] + n_a.vd[18*para.number_of_nodes + index]);
  mode[6] = (n_a.vd[1*para.number_of_nodes + index] + n_a.vd[2*para.number_of_nodes + index]) + (n_a.vd[3*para.number_of_nodes + index] + n_a.vd[4*para.number_of_nodes + index])
          - (n_a.vd[11*para.number_of_nodes + index] + n_a.vd[12*para.number_of_nodes + index]) - (n_a.vd[13*para.number_of_nodes + index] + n_a.vd[14*para.number_of_nodes + index])
          - (n_a.vd[15*para.number_of_nodes + index] + n_a.vd[16*para.number_of_nodes + index]) - (n_a.vd[17*para.number_of_nodes + index] + n_a.vd[18*para.number_of_nodes + index])
          - 2.f*(n_a.vd[5*para.number_of_nodes + index] + n_a.vd[6*para.number_of_nodes + index] - (n_a.vd[7*para.number_of_nodes + index] + n_a.vd[8*para.number_of_nodes + index])
          - (n_a.vd[9*para.number_of_nodes + index] +n_a.vd[10*para.number_of_nodes + index]));
  mode[7] = n_a.vd[7*para.number_of_nodes + index] + n_a.vd[8*para.number_of_nodes + index] - (n_a.vd[9*para.number_of_nodes + index] + n_a.vd[10*para.number_of_nodes + index]);
  mode[8] = n_a.vd[11*para.number_of_nodes + index] + n_a.vd[12*para.number_of_nodes + index] - (n_a.vd[13*para.number_of_nodes + index] + n_a.vd[14*para.number_of_nodes + index]);
  mode[9] = n_a.vd[15*para.number_of_nodes + index] + n_a.vd[16*para.number_of_nodes + index] - (n_a.vd[17*para.number_of_nodes + index] + n_a.vd[18*para.number_of_nodes + index]);

  /* kinetic modes */
  mode[10] = -2.f*(n_a.vd[1*para.number_of_nodes + index] - n_a.vd[2*para.number_of_nodes + index]) + (n_a.vd[7*para.number_of_nodes + index] - n_a.vd[8*para.number_of_nodes + index])
           + (n_a.vd[9*para.number_of_nodes + index] - n_a.vd[10*para.number_of_nodes + index]) + (n_a.vd[11*para.number_of_nodes + index] - n_a.vd[12*para.number_of_nodes + index])
           + (n_a.vd[13*para.number_of_nodes + index] - n_a.vd[14*para.number_of_nodes + index]);
  mode[11] = -2.f*(n_a.vd[3*para.number_of_nodes + index] - n_a.vd[4*para.number_of_nodes + index]) + (n_a.vd[7*para.number_of_nodes + index] - n_a.vd[8*para.number_of_nodes + index])
           - (n_a.vd[9*para.number_of_nodes + index] - n_a.vd[10*para.number_of_nodes + index]) + (n_a.vd[15*para.number_of_nodes + index] - n_a.vd[16*para.number_of_nodes + index])
           + (n_a.vd[17*para.number_of_nodes + index] - n_a.vd[18*para.number_of_nodes + index]);
  mode[12] = -2.f*(n_a.vd[5*para.number_of_nodes + index] - n_a.vd[6*para.number_of_nodes + index]) + (n_a.vd[11*para.number_of_nodes + index] - n_a.vd[12*para.number_of_nodes + index])
           - (n_a.vd[13*para.number_of_nodes + index] - n_a.vd[14*para.number_of_nodes + index]) + (n_a.vd[15*para.number_of_nodes + index] - n_a.vd[16*para.number_of_nodes + index])
           - (n_a.vd[17*para.number_of_nodes + index] - n_a.vd[18*para.number_of_nodes + index]);
  mode[13] = (n_a.vd[7*para.number_of_nodes + index] - n_a.vd[8*para.number_of_nodes + index]) + (n_a.vd[9*para.number_of_nodes + index] - n_a.vd[10*para.number_of_nodes + index])
           - (n_a.vd[11*para.number_of_nodes + index] - n_a.vd[12*para.number_of_nodes + index]) - (n_a.vd[13*para.number_of_nodes + index] - n_a.vd[14*para.number_of_nodes + index]);
  mode[14] = (n_a.vd[7*para.number_of_nodes + index] - n_a.vd[8*para.number_of_nodes + index]) - (n_a.vd[9*para.number_of_nodes + index] - n_a.vd[10*para.number_of_nodes + index])
           - (n_a.vd[15*para.number_of_nodes + index] - n_a.vd[16*para.number_of_nodes + index]) - (n_a.vd[17*para.number_of_nodes + index] - n_a.vd[18*para.number_of_nodes + index]);
  mode[15] = (n_a.vd[11*para.number_of_nodes + index] - n_a.vd[12*para.number_of_nodes + index]) - (n_a.vd[13*para.number_of_nodes + index] - n_a.vd[14*para.number_of_nodes + index])
           - (n_a.vd[15*para.number_of_nodes + index] - n_a.vd[16*para.number_of_nodes + index]) + (n_a.vd[17*para.number_of_nodes + index] - n_a.vd[18*para.number_of_nodes + index]);
  mode[16] = n_a.vd[0*para.number_of_nodes + index] + n_a.vd[7*para.number_of_nodes + index] + n_a.vd[8*para.number_of_nodes + index] + n_a.vd[9*para.number_of_nodes + index] + n_a.vd[10*para.number_of_nodes + index]
           + n_a.vd[11*para.number_of_nodes + index] + n_a.vd[12*para.number_of_nodes + index] + n_a.vd[13*para.number_of_nodes + index] + n_a.vd[14*para.number_of_nodes + index]
           + n_a.vd[15*para.number_of_nodes + index] + n_a.vd[16*para.number_of_nodes + index] + n_a.vd[17*para.number_of_nodes + index] + n_a.vd[18*para.number_of_nodes + index]
           - 2.f*((n_a.vd[1*para.number_of_nodes + index] + n_a.vd[2*para.number_of_nodes + index]) + (n_a.vd[3*para.number_of_nodes + index] + n_a.vd[4*para.number_of_nodes + index])
           + (n_a.vd[5*para.number_of_nodes + index] + n_a.vd[6*para.number_of_nodes + index]));
  mode[17] = -(n_a.vd[1*para.number_of_nodes + index] + n_a.vd[2*para.number_of_nodes + index]) + (n_a.vd[3*para.number_of_nodes + index] + n_a.vd[4*para.number_of_nodes + index])
           + (n_a.vd[11*para.number_of_nodes + index] + n_a.vd[12*para.number_of_nodes + index]) + (n_a.vd[13*para.number_of_nodes + index] + n_a.vd[14*para.number_of_nodes + index])
           - (n_a.vd[15*para.number_of_nodes + index] + n_a.vd[16*para.number_of_nodes + index]) - (n_a.vd[17*para.number_of_nodes + index] + n_a.vd[18*para.number_of_nodes + index]);
  mode[18] = -(n_a.vd[1*para.number_of_nodes + index] + n_a.vd[2*para.number_of_nodes + index]) - (n_a.vd[3*para.number_of_nodes + index] + n_a.vd[4*para.number_of_nodes + index])
           - (n_a.vd[11*para.number_of_nodes + index] + n_a.vd[12*para.number_of_nodes + index]) - (n_a.vd[13*para.number_of_nodes + index] + n_a.vd[14*para.number_of_nodes + index])
           - (n_a.vd[15*para.number_of_nodes + index] + n_a.vd[16*para.number_of_nodes + index]) - (n_a.vd[17*para.number_of_nodes + index] + n_a.vd[18*para.number_of_nodes + index])
           + 2.f*((n_a.vd[5*para.number_of_nodes + index] + n_a.vd[6*para.number_of_nodes + index]) + (n_a.vd[7*para.number_of_nodes + index] + n_a.vd[8*para.number_of_nodes + index])
           + (n_a.vd[9*para.number_of_nodes + index] + n_a.vd[10*para.number_of_nodes + index]));

}

/**lb_relax_modes, means collision update of the modes
 * @param index		node index / thread index (Input)
 * @param mode		Pointer to the local register values mode (Input/Output)
 * @param node_f	Pointer to local node force (Input)
*/
__device__ void relax_modes(float *mode, unsigned int index, LB_node_force_gpu node_f){

  float Rho = mode[0] + para.rho*para.agrid*para.agrid*para.agrid;
  float j[3], pi_eq[6];

  /** re-construct the real density
  * remember that the populations are stored as differences to their
  * equilibrium value */

  j[0] = mode[1];
  j[1] = mode[2];
  j[2] = mode[3];

  /** if forces are present, the momentum density is redefined to
  * inlcude one half-step of the force action.  See the
  * Chapman-Enskog expansion in [Ladd & Verberg]. */

  j[0] += 0.5f*node_f.force[0*para.number_of_nodes + index];
  j[1] += 0.5f*node_f.force[1*para.number_of_nodes + index];
  j[2] += 0.5f*node_f.force[2*para.number_of_nodes + index];

  /** equilibrium part of the stress modes (eq13 schiller)*/
  pi_eq[0] = ((j[0]*j[0])+(j[1]*j[1])+(j[2]*j[2]))/Rho;
  pi_eq[1] = ((j[0]*j[0])-(j[1]*j[1]))/Rho;
  pi_eq[2] = (((j[0]*j[0])+(j[1]*j[1])+(j[2]*j[2])) - 3.0f*(j[2]*j[2]))/Rho;
  pi_eq[3] = j[0]*j[1]/Rho;
  pi_eq[4] = j[0]*j[2]/Rho;
  pi_eq[5] = j[1]*j[2]/Rho;

  /** relax the stress modes (eq14 schiller)*/
  mode[4] = pi_eq[0] + para.gamma_bulk*(mode[4] - pi_eq[0]);
  mode[5] = pi_eq[1] + para.gamma_shear*(mode[5] - pi_eq[1]);
  mode[6] = pi_eq[2] + para.gamma_shear*(mode[6] - pi_eq[2]);
  mode[7] = pi_eq[3] + para.gamma_shear*(mode[7] - pi_eq[3]);
  mode[8] = pi_eq[4] + para.gamma_shear*(mode[8] - pi_eq[4]);
  mode[9] = pi_eq[5] + para.gamma_shear*(mode[9] - pi_eq[5]);

  /** relax the ghost modes (project them out) */
  /** ghost modes have no equilibrium part due to orthogonality */
  mode[10] = para.gamma_odd*mode[10];
  mode[11] = para.gamma_odd*mode[11];
  mode[12] = para.gamma_odd*mode[12];
  mode[13] = para.gamma_odd*mode[13];
  mode[14] = para.gamma_odd*mode[14];
  mode[15] = para.gamma_odd*mode[15];
  mode[16] = para.gamma_even*mode[16];
  mode[17] = para.gamma_even*mode[17];
  mode[18] = para.gamma_even*mode[18];

}

/**thermalization of the modes with gaussian random numbers
 * @param index		node index / thread index (Input)
 * @param mode		Pointer to the local register values mode (Input/Output)
 * @param *rn		Pointer to randomnumber array of the local node
*/
__device__ void thermalize_modes(float *mode, unsigned int index, LB_randomnr_gpu *rn){

  float Rho = mode[0] + para.rho*para.agrid*para.agrid*para.agrid;

#ifdef GAUSSRANDOM
  /** stress modes */
  gaussian_random(rn);
  mode[4] += sqrt(Rho*(para.mu*(2.f/3.f)*(1.f-(para.gamma_bulk*para.gamma_bulk)))) * rn->randomnr[1];
  mode[5] += sqrt(Rho*(para.mu*(4.f/9.f)*(1.f-(para.gamma_shear*para.gamma_shear)))) * rn->randomnr[0];

  gaussian_random(rn);
  mode[6] += sqrt(Rho*(para.mu*(4.f/3.f)*(1.f-(para.gamma_shear*para.gamma_shear)))) * rn->randomnr[1];
  mode[7] += sqrt(Rho*(para.mu*(1.f/9.f)*(1.f-(para.gamma_shear*para.gamma_shear)))) * rn->randomnr[0];

  gaussian_random(rn);
  mode[8] += sqrt(Rho*(para.mu*(1.f/9.f)*(1.f-(para.gamma_shear*para.gamma_shear)))) * rn->randomnr[1];
  mode[9] += sqrt(Rho*(para.mu*(1.f/9.f)*(1.f-(para.gamma_shear*para.gamma_shear)))) * rn->randomnr[0];
 
  /** ghost modes */
  gaussian_random(rn);
  mode[10] += sqrt(Rho*(para.mu*(2.f/3.f))) * rn->randomnr[1];
  mode[11] += sqrt(Rho*(para.mu*(2.f/3.f))) * rn->randomnr[0];

  gaussian_random(rn);
  mode[12] += sqrt(Rho*(para.mu*(2.f/3.f))) * rn->randomnr[1];
  mode[13] += sqrt(Rho*(para.mu*(2.f/9.f))) * rn->randomnr[0];

  gaussian_random(rn);
  mode[14] += sqrt(Rho*(para.mu*(2.f/9.f))) * rn->randomnr[1];
  mode[15] += sqrt(Rho*(para.mu*(2.f/9.f))) * rn->randomnr[0];

  gaussian_random(rn);
  mode[16] += sqrt(Rho*(para.mu*(2.f))) * rn->randomnr[1];
  mode[17] += sqrt(Rho*(para.mu*(4.f/9.f))) * rn->randomnr[0];

  gaussian_random(rn);
  mode[18] += sqrt(Rho*(para.mu*(4.f/3.f))) * rn->randomnr[1];
#else
  /** stress modes */
  random_01(rn);
  mode[4] += sqrt(12.f*Rho*para.mu*(2.f/3.f)*(1.f-(para.gamma_bulk*para.gamma_bulk))) * (rn->randomnr[1]-0.5f);
  mode[5] += sqrt(12.f*Rho*para.mu*(4.f/9.f)*(1.f-(para.gamma_shear*para.gamma_shear))) * (rn->randomnr[0]-0.5f);

  random_01(rn);
  mode[6] += sqrt(12.f*Rho*para.mu*(4.f/3.f)*(1.f-(para.gamma_shear*para.gamma_shear))) * (rn->randomnr[1]-0.5f);
  mode[7] += sqrt(12.f*Rho*para.mu*(1.f/9.f)*(1.f-(para.gamma_shear*para.gamma_shear))) * (rn->randomnr[0]-0.5f);

  random_01(rn);
  mode[8] += sqrt(12.f*para.mu*(1.f/9.f)*(1.f-(para.gamma_shear*para.gamma_shear))) * (rn->randomnr[1]-0.5f);
  mode[9] += sqrt(12.f*para.mu*(1.f/9.f)*(1.f-(para.gamma_shear*para.gamma_shear))) * (rn->randomnr[0]-0.5f);
 
  /** ghost modes */
  random_01(rn);
  mode[10] += sqrt(12.f*Rho*para.mu*(2.f/3.f)) * (rn->randomnr[1]-0.5f);
  mode[11] += sqrt(12.f*Rho*para.mu*(2.f/3.f)) * (rn->randomnr[0]-0.5f);

  random_01(rn);
  mode[12] += sqrt(12.f*Rho*para.mu*(2.f/3.f)) * (rn->randomnr[1]-0.5f);
  mode[13] += sqrt(12.f*Rho*para.mu*(2.f/9.f)) * (rn->randomnr[0]-0.5f);

  random_01(rn);
  mode[14] += sqrt(12.f*Rho*para.mu*(2.f/9.f)) * (rn->randomnr[1]-0.5f);
  mode[15] += sqrt(12.f*Rho*para.mu*(2.f/9.f)) * (rn->randomnr[0]-0.5f);

  random_01(rn);
  mode[16] += sqrt(12.f*Rho*para.mu*(2.f)) * (rn->randomnr[1]-0.5f);
  mode[17] += sqrt(12.f*Rho*para.mu*(4.f/9.f)) * (rn->randomnr[0]-0.5f);

  random_01(rn);
  mode[18] += sqrt(12.f*Rho*para.mu*(4.f/3.f)) * (rn->randomnr[1]-0.5f);
#endif
}
/*-------------------------------------------------------*/
/**normalization of the modes need befor backtransformation into velocity space
 * @param mode		Pointer to the local register values mode (Input/Output)
*/
__device__ void normalize_modes(float* mode){

  /** normalization factors enter in the back transformation */
  mode[0] *= 1.f;
  mode[1] *= 3.f;
  mode[2] *= 3.f;
  mode[3] *= 3.f;
  mode[4] *= 3.f/2.f;
  mode[5] *= 9.f/4.f;
  mode[6] *= 3.f/4.f;
  mode[7] *= 9.f;
  mode[8] *= 9.f;
  mode[9] *= 9.f;
  mode[10] *= 3.f/2.f;
  mode[11] *= 3.f/2.f;
  mode[12] *= 3.f/2.f;
  mode[13] *= 9.f/2.f;
  mode[14] *= 9.f/2.f;
  mode[15] *= 9.f/2.f;
  mode[16] *= 1.f/2.f;
  mode[17] *= 9.f/4.f;
  mode[18] *= 3.f/4.f;

}
/*-------------------------------------------------------*/
/**backtransformation from modespace to desityspace and streaming with the push method using pbc
 * @param index		node index / thread index (Input)
 * @param mode		Pointer to the local register values mode (Input)
 * @param *n_b		Pointer to local node residing in array b (Output)
*/
__device__ void calc_n_from_modes_push(LB_nodes_gpu n_b, float *mode, unsigned int index){

  unsigned int xyz[3];
  index_to_xyz(index, xyz);
  unsigned int x = xyz[0];
  unsigned int y = xyz[1];
  unsigned int z = xyz[2];

  n_b.vd[0*para.number_of_nodes + x + para.dim_x*y + para.dim_x*para.dim_y*z] = 1.f/3.f * (mode[0] - mode[4] + mode[16]);
  n_b.vd[1*para.number_of_nodes + (x+1)%para.dim_x + para.dim_x*y + para.dim_x*para.dim_y*z] = 1.f/18.f * (mode[0] + mode[1] + mode[5] + mode[6] - mode[17] - mode[18] - 2.f*(mode[10] + mode[16]));
  n_b.vd[2*para.number_of_nodes + (para.dim_x+x-1)%para.dim_x + para.dim_x*y + para.dim_x*para.dim_y*z] = 1.f/18.f * (mode[0] - mode[1] + mode[5] + mode[6] - mode[17] - mode[18] + 2.f*(mode[10] - mode[16]));
  n_b.vd[3*para.number_of_nodes + x + para.dim_x*((y+1)%para.dim_y) + para.dim_x*para.dim_y*z] = 1.f/18.f * (mode[0] + mode[2] - mode[5] + mode[6] + mode[17] - mode[18] - 2.f*(mode[11] + mode[16]));
  n_b.vd[4*para.number_of_nodes + x + para.dim_x*((para.dim_y+y-1)%para.dim_y) + para.dim_x*para.dim_y*z] = 1.f/18.f * (mode[0] - mode[2] - mode[5] + mode[6] + mode[17] - mode[18] + 2.f*(mode[11] - mode[16]));
  n_b.vd[5*para.number_of_nodes + x + para.dim_x*y + para.dim_x*para.dim_y*((z+1)%para.dim_z)] = 1.f/18.f * (mode[0] + mode[3] - 2.f*(mode[6] + mode[12] + mode[16] - mode[18]));
  n_b.vd[6*para.number_of_nodes + x + para.dim_x*y + para.dim_x*para.dim_y*((para.dim_z+z-1)%para.dim_z)] = 1.f/18.f * (mode[0] - mode[3] - 2.f*(mode[6] - mode[12] + mode[16] - mode[18]));
  n_b.vd[7*para.number_of_nodes + (x+1)%para.dim_x + para.dim_x*((y+1)%para.dim_y) + para.dim_x*para.dim_y*z] = 1.f/36.f * (mode[0] + mode[1] + mode[2] + mode[4] + 2.f*mode[6] + mode[7] + mode[10] + mode[11] + mode[13] + mode[14] + mode[16] + 2.f*mode[18]);
  n_b.vd[8*para.number_of_nodes + (para.dim_x+x-1)%para.dim_x + para.dim_x*((para.dim_y+y-1)%para.dim_y) + para.dim_x*para.dim_y*z] = 1.f/36.f * (mode[0] - mode[1] - mode[2] + mode[4] + 2.f*mode[6] + mode[7] - mode[10] - mode[11] - mode[13] - mode[14] + mode[16] + 2.f*mode[18]);
  n_b.vd[9*para.number_of_nodes + (x+1)%para.dim_x + para.dim_x*((para.dim_y+y-1)%para.dim_y) + para.dim_x*para.dim_y*z] = 1.f/36.f * (mode[0] + mode[1] - mode[2] + mode[4] + 2.f*mode[6] - mode[7] + mode[10] - mode[11] + mode[13] - mode[14] + mode[16] + 2.f*mode[18]);
  n_b.vd[10*para.number_of_nodes + (para.dim_x+x-1)%para.dim_x + para.dim_x*((y+1)%para.dim_y) + para.dim_x*para.dim_y*z] = 1.f/36.f * (mode[0] - mode[1] + mode[2] + mode[4] + 2.f*mode[6] - mode[7] - mode[10] + mode[11] - mode[13] + mode[14] + mode[16] + 2.f*mode[18]);
  n_b.vd[11*para.number_of_nodes + (x+1)%para.dim_x + para.dim_x*y + para.dim_x*para.dim_y*((z+1)%para.dim_z)] = 1.f/36.f * (mode[0] + mode[1] + mode[3] + mode[4] + mode[5] - mode[6] + mode[8] + mode[10] + mode[12] - mode[13] + mode[15] + mode[16] + mode[17] - mode[18]);
  n_b.vd[12*para.number_of_nodes + (para.dim_x+x-1)%para.dim_x + para.dim_x*y + para.dim_x*para.dim_y*((para.dim_z+z-1)%para.dim_z)] = 1.f/36.f * (mode[0] - mode[1] - mode[3] + mode[4] + mode[5] - mode[6] + mode[8] - mode[10] - mode[12] + mode[13] - mode[15] + mode[16] + mode[17] - mode[18]);
  n_b.vd[13*para.number_of_nodes + (x+1)%para.dim_x + para.dim_x*y + para.dim_x*para.dim_y*((para.dim_z+z-1)%para.dim_z)] = 1.f/36.f * (mode[0] + mode[1] - mode[3] + mode[4] + mode[5] - mode[6] - mode[8] + mode[10] - mode[12] - mode[13] - mode[15] + mode[16] + mode[17] - mode[18]);
  n_b.vd[14*para.number_of_nodes + (para.dim_x+x-1)%para.dim_x + para.dim_x*y + para.dim_x*para.dim_y*((z+1)%para.dim_z)] = 1.f/36.f * (mode[0] - mode[1] + mode[3] + mode[4] + mode[5] - mode[6] - mode[8] - mode[10] + mode[12] + mode[13] + mode[15] + mode[16] + mode[17] - mode[18]);
  n_b.vd[15*para.number_of_nodes + x + para.dim_x*((y+1)%para.dim_y) + para.dim_x*para.dim_y*((z+1)%para.dim_z)] = 1.f/36.f * (mode[0] + mode[2] + mode[3] + mode[4] - mode[5] - mode[6] + mode[9] + mode[11] + mode[12] - mode[14] - mode[15] + mode[16] - mode[17] - mode[18]);
  n_b.vd[16*para.number_of_nodes + x + para.dim_x*((para.dim_y+y-1)%para.dim_y) + para.dim_x*para.dim_y*((para.dim_z+z-1)%para.dim_z)] = 1.f/36.f * (mode[0] - mode[2] - mode[3] + mode[4] - mode[5] - mode[6] + mode[9] - mode[11] - mode[12] + mode[14] + mode[15] + mode[16] - mode[17] - mode[18]);
  n_b.vd[17*para.number_of_nodes + x + para.dim_x*((y+1)%para.dim_y) + para.dim_x*para.dim_y*((para.dim_z+z-1)%para.dim_z)] = 1.f/36.f * (mode[0] + mode[2] - mode[3] + mode[4] - mode[5] - mode[6] - mode[9] + mode[11] - mode[12] - mode[14] + mode[15] + mode[16] - mode[17] - mode[18]);
  n_b.vd[18*para.number_of_nodes + x + para.dim_x*((para.dim_y+y-1)%para.dim_y) + para.dim_x*para.dim_y*((z+1)%para.dim_z)] = 1.f/36.f * (mode[0] - mode[2] + mode[3] + mode[4] - mode[5] - mode[6] - mode[9] - mode[11] + mode[12] + mode[14] - mode[15] + mode[16] - mode[17] - mode[18]);

}

/** Bounce back boundary conditions.
 * The populations that have propagated into a boundary node
 * are bounced back to the node they came from. This results
 * in no slip boundary conditions.
 *
 * [cf. Ladd and Verberg, J. Stat. Phys. 104(5/6):1191-1251, 2001]
 * @param index			node index / thread index (Input)
 * @param n_b			Pointer to local node residing in array b (Input)
 * @param n_a			Pointer to local node residing in array a (Output) (temp stored in buffer a)
*/
__device__ void bounce_back_read(LB_nodes_gpu n_b, LB_nodes_gpu n_a, unsigned int index){
    
  unsigned int xyz[3];

  if(n_b.boundary[index] == 1){
    index_to_xyz(index, xyz);
    unsigned int x = xyz[0];
    unsigned int y = xyz[1];
    unsigned int z = xyz[2];

    /** store vd temporary in second lattice to avoid race conditions */
    n_a.vd[1*para.number_of_nodes + (x+1)%para.dim_x + para.dim_x*y + para.dim_x*para.dim_y*z] = n_b.vd[2*para.number_of_nodes + index];
    n_a.vd[2*para.number_of_nodes + (para.dim_x+x-1)%para.dim_x + para.dim_x*y + para.dim_x*para.dim_y*z] = n_b.vd[1*para.number_of_nodes + index];
    n_a.vd[3*para.number_of_nodes + x + para.dim_x*((y+1)%para.dim_y) + para.dim_x*para.dim_y*z] = n_b.vd[4*para.number_of_nodes + index];
    n_a.vd[4*para.number_of_nodes + x + para.dim_x*((para.dim_y+y-1)%para.dim_y) + para.dim_x*para.dim_y*z] = n_b.vd[3*para.number_of_nodes + index];
    n_a.vd[5*para.number_of_nodes + x + para.dim_x*y + para.dim_x*para.dim_y*((z+1)%para.dim_z)] = n_b.vd[6*para.number_of_nodes + index];
    n_a.vd[6*para.number_of_nodes + x + para.dim_x*y + para.dim_x*para.dim_y*((para.dim_z+z-1)%para.dim_z)] = n_b.vd[5*para.number_of_nodes + index];
    n_a.vd[7*para.number_of_nodes + (x+1)%para.dim_x + para.dim_x*((y+1)%para.dim_y) + para.dim_x*para.dim_y*z] = n_b.vd[8*para.number_of_nodes + index];
    n_a.vd[8*para.number_of_nodes + (para.dim_x+x-1)%para.dim_x + para.dim_x*((para.dim_y+y-1)%para.dim_y) + para.dim_x*para.dim_y*z] = n_b.vd[7*para.number_of_nodes + index];
    n_a.vd[9*para.number_of_nodes + (x+1)%para.dim_x + para.dim_x*((para.dim_y+y-1)%para.dim_y) + para.dim_x*para.dim_y*z] = n_b.vd[10*para.number_of_nodes + index];
    n_a.vd[10*para.number_of_nodes + (para.dim_x+x-1)%para.dim_x + para.dim_x*((y+1)%para.dim_y) + para.dim_x*para.dim_y*z] = n_b.vd[9*para.number_of_nodes + index];
    n_a.vd[11*para.number_of_nodes + (x+1)%para.dim_x + para.dim_x*y + para.dim_x*para.dim_y*((z+1)%para.dim_z)] = n_b.vd[12*para.number_of_nodes + index];
    n_a.vd[12*para.number_of_nodes + (para.dim_x+x-1)%para.dim_x + para.dim_x*y + para.dim_x*para.dim_y*((para.dim_z+z-1)%para.dim_z)] = n_b.vd[11*para.number_of_nodes + index]; 
    n_a.vd[13*para.number_of_nodes + (x+1)%para.dim_x + para.dim_x*y + para.dim_x*para.dim_y*((para.dim_z+z-1)%para.dim_z)] = n_b.vd[14*para.number_of_nodes + index]; 
    n_a.vd[14*para.number_of_nodes + (para.dim_x+x-1)%para.dim_x + para.dim_x*y + para.dim_x*para.dim_y*((z+1)%para.dim_z)] = n_b.vd[13*para.number_of_nodes + index]; 
    n_a.vd[15*para.number_of_nodes + x + para.dim_x*((y+1)%para.dim_y) + para.dim_x*para.dim_y*((z+1)%para.dim_z)] = n_b.vd[16*para.number_of_nodes + index];
    n_a.vd[16*para.number_of_nodes + x + para.dim_x*((para.dim_y+y-1)%para.dim_y) + para.dim_x*para.dim_y*((para.dim_z+z-1)%para.dim_z)] = n_b.vd[15*para.number_of_nodes + index];
    n_a.vd[17*para.number_of_nodes + x + para.dim_x*((y+1)%para.dim_y) + para.dim_x*para.dim_y*((para.dim_z+z-1)%para.dim_z)] = n_b.vd[18*para.number_of_nodes + index]; 
    n_a.vd[18*para.number_of_nodes + x + para.dim_x*((para.dim_y+y-1)%para.dim_y) + para.dim_x*para.dim_y*((z+1)%para.dim_z)] = n_b.vd[17*para.number_of_nodes + index];
  }
}
/**bounce back read kernel needed to avoid raceconditions
 * @param index			node index / thread index (Input)
 * @param n_b			Pointer to local node residing in array b (Input)
 * @param n_a			Pointer to local node residing in array a (Output) (temp stored in buffer a)
*/
__device__ void bounce_back_write(LB_nodes_gpu n_b, LB_nodes_gpu n_a, unsigned int index){

  unsigned int xyz[3];

  if(n_b.boundary[index] == 1){
    index_to_xyz(index, xyz);
    unsigned int x = xyz[0];
    unsigned int y = xyz[1];
    unsigned int z = xyz[2];

    /** stream vd from boundary node back to origin node */
    n_b.vd[1*para.number_of_nodes + (x+1)%para.dim_x + para.dim_x*y + para.dim_x*para.dim_y*z] = n_a.vd[1*para.number_of_nodes + (x+1)%para.dim_x + para.dim_x*y + para.dim_x*para.dim_y*z];
    n_b.vd[2*para.number_of_nodes + (para.dim_x+x-1)%para.dim_x + para.dim_x*y + para.dim_x*para.dim_y*z] = n_a.vd[2*para.number_of_nodes + (para.dim_x+x-1)%para.dim_x + para.dim_x*y + para.dim_x*para.dim_y*z];
    n_b.vd[3*para.number_of_nodes + x + para.dim_x*((y+1)%para.dim_y) + para.dim_x*para.dim_y*z] = n_a.vd[3*para.number_of_nodes + x + para.dim_x*((y+1)%para.dim_y) + para.dim_x*para.dim_y*z];
    n_b.vd[4*para.number_of_nodes + x + para.dim_x*((para.dim_y+y-1)%para.dim_y) + para.dim_x*para.dim_y*z] = n_a.vd[4*para.number_of_nodes + x + para.dim_x*((para.dim_y+y-1)%para.dim_y) + para.dim_x*para.dim_y*z];
    n_b.vd[5*para.number_of_nodes + x + para.dim_x*y + para.dim_x*para.dim_y*((z+1)%para.dim_z)] = n_a.vd[5*para.number_of_nodes + x + para.dim_x*y + para.dim_x*para.dim_y*((z+1)%para.dim_z)];
    n_b.vd[6*para.number_of_nodes + x + para.dim_x*y + para.dim_x*para.dim_y*((para.dim_z+z-1)%para.dim_z)] = n_a.vd[6*para.number_of_nodes + x + para.dim_x*y + para.dim_x*para.dim_y*((para.dim_z+z-1)%para.dim_z)];
    n_b.vd[7*para.number_of_nodes + (x+1)%para.dim_x + para.dim_x*((y+1)%para.dim_y) + para.dim_x*para.dim_y*z] = n_a.vd[7*para.number_of_nodes + (x+1)%para.dim_x + para.dim_x*((y+1)%para.dim_y) + para.dim_x*para.dim_y*z];
    n_b.vd[8*para.number_of_nodes + (para.dim_x+x-1)%para.dim_x + para.dim_x*((para.dim_y+y-1)%para.dim_y) + para.dim_x*para.dim_y*z] = n_a.vd[8*para.number_of_nodes + (para.dim_x+x-1)%para.dim_x + para.dim_x*((para.dim_y+y-1)%para.dim_y) + para.dim_x*para.dim_y*z];
    n_b.vd[9*para.number_of_nodes + (x+1)%para.dim_x + para.dim_x*((para.dim_y+y-1)%para.dim_y) + para.dim_x*para.dim_y*z] = n_a.vd[9*para.number_of_nodes + (x+1)%para.dim_x + para.dim_x*((para.dim_y+y-1)%para.dim_y) + para.dim_x*para.dim_y*z];
    n_b.vd[10*para.number_of_nodes + (para.dim_x+x-1)%para.dim_x + para.dim_x*((y+1)%para.dim_y) + para.dim_x*para.dim_y*z] = n_a.vd[10*para.number_of_nodes + (para.dim_x+x-1)%para.dim_x + para.dim_x*((y+1)%para.dim_y) + para.dim_x*para.dim_y*z];
    n_b.vd[11*para.number_of_nodes + (x+1)%para.dim_x + para.dim_x*y + para.dim_x*para.dim_y*((z+1)%para.dim_z)] = n_a.vd[11*para.number_of_nodes + (x+1)%para.dim_x + para.dim_x*y + para.dim_x*para.dim_y*((z+1)%para.dim_z)];
    n_b.vd[12*para.number_of_nodes + (para.dim_x+x-1)%para.dim_x + para.dim_x*y + para.dim_x*para.dim_y*((para.dim_z+z-1)%para.dim_z)] = n_a.vd[12*para.number_of_nodes + (para.dim_x+x-1)%para.dim_x + para.dim_x*y + para.dim_x*para.dim_y*((para.dim_z+z-1)%para.dim_z)];
    n_b.vd[13*para.number_of_nodes + (x+1)%para.dim_x + para.dim_x*y + para.dim_x*para.dim_y*((para.dim_z+z-1)%para.dim_z)] = n_a.vd[13*para.number_of_nodes + (x+1)%para.dim_x + para.dim_x*y + para.dim_x*para.dim_y*((para.dim_z+z-1)%para.dim_z)];
    n_b.vd[14*para.number_of_nodes + (para.dim_x+x-1)%para.dim_x + para.dim_x*y + para.dim_x*para.dim_y*((z+1)%para.dim_z)] = n_a.vd[14*para.number_of_nodes + (para.dim_x+x-1)%para.dim_x + para.dim_x*y + para.dim_x*para.dim_y*((z+1)%para.dim_z)];
    n_b.vd[15*para.number_of_nodes + x + para.dim_x*((y+1)%para.dim_y) + para.dim_x*para.dim_y*((z+1)%para.dim_z)] = n_a.vd[15*para.number_of_nodes + x + para.dim_x*((y+1)%para.dim_y) + para.dim_x*para.dim_y*((z+1)%para.dim_z)];
    n_b.vd[16*para.number_of_nodes + x + para.dim_x*((para.dim_y+y-1)%para.dim_y) + para.dim_x*para.dim_y*((para.dim_z+z-1)%para.dim_z)] = n_a.vd[16*para.number_of_nodes + x + para.dim_x*((para.dim_y+y-1)%para.dim_y) + para.dim_x*para.dim_y*((para.dim_z+z-1)%para.dim_z)];
    n_b.vd[17*para.number_of_nodes + x + para.dim_x*((y+1)%para.dim_y) + para.dim_x*para.dim_y*((para.dim_z+z-1)%para.dim_z)] = n_a.vd[17*para.number_of_nodes + x + para.dim_x*((y+1)%para.dim_y) + para.dim_x*para.dim_y*((para.dim_z+z-1)%para.dim_z)];
    n_b.vd[18*para.number_of_nodes + x + para.dim_x*((para.dim_y+y-1)%para.dim_y) + para.dim_x*para.dim_y*((z+1)%para.dim_z)] = n_a.vd[18*para.number_of_nodes + x + para.dim_x*((para.dim_y+y-1)%para.dim_y) + para.dim_x*para.dim_y*((z+1)%para.dim_z)];
  }
}
/** add of (external) forces within the modespace, needed for particle-interaction
 * @param index		node index / thread index (Input)
 * @param mode		Pointer to the local register values mode (Input/Output)
 * @param node_f	Pointer to local node force (Input)
*/
__device__ void apply_forces(unsigned int index, float *mode, LB_node_force_gpu node_f) {

  float Rho, u[3], C[6];
  Rho = mode[0] + para.rho*para.agrid*para.agrid*para.agrid;

  /** hydrodynamic momentum density is redefined when forces present */
  u[0] = (mode[1] + 0.5f*node_f.force[0*para.number_of_nodes + index])/Rho;
  u[1] = (mode[2] + 0.5f*node_f.force[1*para.number_of_nodes + index])/Rho;
  u[2] = (mode[3] + 0.5f*node_f.force[2*para.number_of_nodes + index])/Rho;

  C[0] = (1.f + para.gamma_bulk)*u[0]*node_f.force[0*para.number_of_nodes + index] + 1.f/3.f*(para.gamma_bulk-para.gamma_shear)*(u[0]*node_f.force[0*para.number_of_nodes + index] + u[1]*node_f.force[1*para.number_of_nodes + index] + u[2]*node_f.force[2*para.number_of_nodes + index]);
  C[2] = (1.f + para.gamma_bulk)*u[1]*node_f.force[1*para.number_of_nodes + index] + 1.f/3.f*(para.gamma_bulk-para.gamma_shear)*(u[0]*node_f.force[0*para.number_of_nodes + index] + u[1]*node_f.force[1*para.number_of_nodes + index] + u[2]*node_f.force[2*para.number_of_nodes + index]);
  C[5] = (1.f + para.gamma_bulk)*u[2]*node_f.force[2*para.number_of_nodes + index] + 1.f/3.f*(para.gamma_bulk-para.gamma_shear)*(u[0]*node_f.force[0*para.number_of_nodes + index] + u[1]*node_f.force[1*para.number_of_nodes + index] + u[2]*node_f.force[2*para.number_of_nodes + index]);
  C[1] = 1.f/2.f*(1.f+para.gamma_shear)*(u[0]*node_f.force[1*para.number_of_nodes + index]+u[1]*node_f.force[0*para.number_of_nodes + index]);
  C[3] = 1.f/2.f*(1.f+para.gamma_shear)*(u[0]*node_f.force[2*para.number_of_nodes + index]+u[2]*node_f.force[0*para.number_of_nodes + index]);
  C[4] = 1.f/2.f*(1.f+para.gamma_shear)*(u[1]*node_f.force[2*para.number_of_nodes + index]+u[2]*node_f.force[1*para.number_of_nodes + index]);

  /** update momentum modes */
  mode[1] += node_f.force[0*para.number_of_nodes + index];
  mode[2] += node_f.force[1*para.number_of_nodes + index];
  mode[3] += node_f.force[2*para.number_of_nodes + index];
  	
  /** update stress modes */
  mode[4] += C[0] + C[2] + C[5];
  mode[5] += C[0] - C[2];
  mode[6] += C[0] + C[2] - 2.f*C[5];
  mode[7] += C[1];
  mode[8] += C[3];
  mode[9] += C[4];

#ifdef EXTERNAL_FORCES
  if(para.external_force){
    node_f.force[0*para.number_of_nodes + index] = para.ext_force[0]*powf(para.agrid,4)*para.tau*para.tau;
    node_f.force[1*para.number_of_nodes + index] = para.ext_force[1]*powf(para.agrid,4)*para.tau*para.tau;
    node_f.force[2*para.number_of_nodes + index] = para.ext_force[2]*powf(para.agrid,4)*para.tau*para.tau;
  }
  else{
  node_f.force[0*para.number_of_nodes + index] = 0.f;
  node_f.force[1*para.number_of_nodes + index] = 0.f;
  node_f.force[2*para.number_of_nodes + index] = 0.f;
  }
#else
  /** reset force */
  node_f.force[0*para.number_of_nodes + index] = 0.f;
  node_f.force[1*para.number_of_nodes + index] = 0.f;
  node_f.force[2*para.number_of_nodes + index] = 0.f;
#endif
}

/**function used to calc physical values of every node
 * @param index		node index / thread index (Input)
 * @param mode		Pointer to the local register values mode (Input)
 * @param n_a		Pointer to local node residing in array a for boundary flag(Input)
 * @param *d_v		Pointer to local device values (Input/Output)
 * @param singlenode	Flag, if there is only one node
*/
__device__ void calc_values(LB_nodes_gpu n_a, float *mode, LB_values_gpu *d_v, unsigned int index, unsigned int singlenode){

  float Rho = mode[0] + para.rho*para.agrid*para.agrid*para.agrid;
	
  /**implemented due to the problem of division via zero*/
  if(n_a.boundary[index] == 1){
    Rho = 1.0f;
    mode[1] = 0.f;
    mode[2] = 0.f;
    mode[3] = 0.f;
  }

  if(singlenode == 1){
    d_v[0].rho = Rho;
    d_v[0].v[0] = mode[1]/Rho/para.agrid/para.tau;
    d_v[0].v[1] = mode[2]/Rho/para.agrid/para.tau;
    d_v[0].v[2] = mode[3]/Rho/para.agrid/para.tau;
  }
  else{
    d_v[index].rho = Rho;
    d_v[index].v[0] = mode[1]/Rho/para.agrid/para.tau;
    d_v[index].v[1] = mode[2]/Rho/para.agrid/para.tau;
    d_v[index].v[2] = mode[3]/Rho/para.agrid/para.tau;
  }
#if 0
  if(singlenode == 1){
    /** equilibrium part of the stress modes */
    /**to print out the stress tensor entries, ensure that in lbgpu.h struct the values are available*/
    d_v[0].pi[0] = ((mode[1]*mode[1]) + (mode[2]*mode[2]) + (mode[3]*mode[3]))/para.rho;
    d_v[0].pi[1] = ((mode[1]*mode[1]) - (mode[2]*mode[2]))/para.rho;
    d_v[0].pi[2] = ((mode[1]*mode[1]) + (mode[2]*mode[2])  + (mode[3]*mode[3])) - 3.0f*(mode[3]*mode[3]))/para.rho;
    d_v[0].pi[3] = mode[1]*mode[2]/para.rho;
    d_v[0].pi[4] = mode[1]*mode[3]/para.rho;
    d_v[0].pi[5] = mode[2]*mode[3]/para.rho;
  else{
    d_v[index].pi[0] = ((mode[1]*mode[1]) + (mode[2]*mode[2]) + (mode[3]*mode[3]))/para.rho;
    d_v[index].pi[1] = ((mode[1]*mode[1]) - (mode[2]*mode[2]))/para.rho;
    d_v[index].pi[2] = ((mode[1]*mode[1]) + (mode[2]*mode[2])  + (mode[3]*mode[3])) - 3.0f*(mode[3]*mode[3]))/para.rho;
    d_v[index].pi[3] = mode[1]*mode[2]/para.rho;
    d_v[index].pi[4] = mode[1]*mode[3]/para.rho;
    d_v[index].pi[5] = mode[2]*mode[3]/para.rho;
  }
#endif
}
/** 
 * @param node_index	node index around (8) particle (Input)
 * @param *mode			Pointer to the local register values mode (Output)
 * @param n_a			Pointer to local node residing in array a(Input)
*/
__device__ void calc_mode(float *mode, LB_nodes_gpu n_a, unsigned int node_index){
	
  /** mass mode */
  mode[0] = n_a.vd[0*para.number_of_nodes + node_index] + n_a.vd[1*para.number_of_nodes + node_index] + n_a.vd[2*para.number_of_nodes + node_index]
          + n_a.vd[3*para.number_of_nodes + node_index] + n_a.vd[4*para.number_of_nodes + node_index] + n_a.vd[5*para.number_of_nodes + node_index]
          + n_a.vd[6*para.number_of_nodes + node_index] + n_a.vd[7*para.number_of_nodes + node_index] + n_a.vd[8*para.number_of_nodes + node_index]
          + n_a.vd[9*para.number_of_nodes + node_index] + n_a.vd[10*para.number_of_nodes + node_index] + n_a.vd[11*para.number_of_nodes + node_index] + n_a.vd[12*para.number_of_nodes + node_index]
          + n_a.vd[13*para.number_of_nodes + node_index] + n_a.vd[14*para.number_of_nodes + node_index] + n_a.vd[15*para.number_of_nodes + node_index] + n_a.vd[16*para.number_of_nodes + node_index]
          + n_a.vd[17*para.number_of_nodes + node_index] + n_a.vd[18*para.number_of_nodes + node_index];

  /** momentum modes */
  mode[1] = (n_a.vd[1*para.number_of_nodes + node_index] - n_a.vd[2*para.number_of_nodes + node_index]) + (n_a.vd[7*para.number_of_nodes + node_index] - n_a.vd[8*para.number_of_nodes + node_index])
          + (n_a.vd[9*para.number_of_nodes + node_index] - n_a.vd[10*para.number_of_nodes + node_index]) + (n_a.vd[11*para.number_of_nodes + node_index] - n_a.vd[12*para.number_of_nodes + node_index])
          + (n_a.vd[13*para.number_of_nodes + node_index] - n_a.vd[14*para.number_of_nodes + node_index]);
  mode[2] = (n_a.vd[3*para.number_of_nodes + node_index] - n_a.vd[4*para.number_of_nodes + node_index]) + (n_a.vd[7*para.number_of_nodes + node_index] - n_a.vd[8*para.number_of_nodes + node_index])
          - (n_a.vd[9*para.number_of_nodes + node_index] - n_a.vd[10*para.number_of_nodes + node_index]) + (n_a.vd[15*para.number_of_nodes + node_index] - n_a.vd[16*para.number_of_nodes + node_index])
          + (n_a.vd[17*para.number_of_nodes + node_index] - n_a.vd[18*para.number_of_nodes + node_index]);
  mode[3] = (n_a.vd[5*para.number_of_nodes + node_index] - n_a.vd[6*para.number_of_nodes + node_index]) + (n_a.vd[11*para.number_of_nodes + node_index] - n_a.vd[12*para.number_of_nodes + node_index])
          - (n_a.vd[13*para.number_of_nodes + node_index] - n_a.vd[14*para.number_of_nodes + node_index]) + (n_a.vd[15*para.number_of_nodes + node_index] - n_a.vd[16*para.number_of_nodes + node_index])
          - (n_a.vd[17*para.number_of_nodes + node_index] - n_a.vd[18*para.number_of_nodes + node_index]);
}
/*********************************************************/
/** \name Coupling part */
/*********************************************************/
/**(Eq. (12) Ahlrichs and Duenweg, JCP 111(17):8225 (1999))
 * @param n_a			Pointer to local node residing in array a (Input)
 * @param *delta		Pointer for the weighting of particle position (Output)
 * @param *delta_j		Pointer for the weighting of particle momentum (Output)
 * @param *particle_data	Pointer to the particle position and velocity (Input)
 * @param *particle_force	Pointer to the particle force (Input)
 * @param part_index		particle id / thread id (Input)
 * @param *rn_part		Pointer to randomnumber array of the particle
 * @param node_index		node index around (8) particle (Output)
*/
__device__ void calc_viscous_force(LB_nodes_gpu n_a, float *delta, LB_particle_gpu *particle_data, LB_particle_force_gpu *particle_force, unsigned int part_index, LB_randomnr_gpu *rn_part, float *delta_j, unsigned int *node_index){
	
  float mode[4];
  int my_left[3];
  float interpolated_u1, interpolated_u2, interpolated_u3;
  float Rho;
  interpolated_u1 = interpolated_u2 = interpolated_u3 = 0.f;

  float temp_delta[6];
  float temp_delta_half[6];

  /** see ahlrichs + duennweg page 8227 equ (10) and (11) */
  #pragma unroll
  for(int i=0; i<3; ++i){
    float scaledpos = particle_data[part_index].p[i]/para.agrid;
    my_left[i] = (int)(floorf(scaledpos - 0.5f));
    //printf("scaledpos %f \t myleft: %u \n", scaledpos, my_left[i]);
    temp_delta[3+i] = scaledpos - my_left[i];
    temp_delta[i] = 1.f - temp_delta[3+i];
    /**further value used for interpolation of fluid velocity at part pos near boundaries */
    temp_delta_half[3+i] = (scaledpos - my_left[i])*2.f;
    temp_delta_half[i] = 2.f - temp_delta_half[3+i];
  }

  delta[0] = temp_delta[0] * temp_delta[1] * temp_delta[2];
  delta[1] = temp_delta[3] * temp_delta[1] * temp_delta[2];
  delta[2] = temp_delta[0] * temp_delta[4] * temp_delta[2];
  delta[3] = temp_delta[3] * temp_delta[4] * temp_delta[2];
  delta[4] = temp_delta[0] * temp_delta[1] * temp_delta[5];
  delta[5] = temp_delta[3] * temp_delta[1] * temp_delta[5];
  delta[6] = temp_delta[0] * temp_delta[4] * temp_delta[5];
  delta[7] = temp_delta[3] * temp_delta[4] * temp_delta[5];

  int x = my_left[0];
  int y = my_left[1];
  int z = my_left[2];

  node_index[0] = x%para.dim_x     + para.dim_x*(y%para.dim_y)     + para.dim_x*para.dim_y*(z%para.dim_z);
  node_index[1] = (x+1)%para.dim_x + para.dim_x*(y%para.dim_y)     + para.dim_x*para.dim_y*(z%para.dim_z);
  node_index[2] = x%para.dim_x     + para.dim_x*((y+1)%para.dim_y) + para.dim_x*para.dim_y*(z%para.dim_z);
  node_index[3] = (x+1)%para.dim_x + para.dim_x*((y+1)%para.dim_y) + para.dim_x*para.dim_y*(z%para.dim_z);
  node_index[4] = x%para.dim_x     + para.dim_x*(y%para.dim_y)     + para.dim_x*para.dim_y*((z+1)%para.dim_z);
  node_index[5] = (x+1)%para.dim_x + para.dim_x*(y%para.dim_y)     + para.dim_x*para.dim_y*((z+1)%para.dim_z);
  node_index[6] = x%para.dim_x     + para.dim_x*((y+1)%para.dim_y) + para.dim_x*para.dim_y*((z+1)%para.dim_z);
  node_index[7] = (x+1)%para.dim_x + para.dim_x*((y+1)%para.dim_y) + para.dim_x*para.dim_y*((z+1)%para.dim_z);
<<<<<<< HEAD
  //printf("myleft: %i %i %i nodeindex %u %u %u %u %u %u %u %u\n", my_left[0], my_left[1], my_left[2],node_index[0],node_index[1],node_index[2],node_index[3],node_index[4],node_index[5],node_index[6],node_index[7]);
=======
>>>>>>> 22d97c10
  #pragma unroll
  for(int i=0; i<8; ++i){
    calc_mode(mode, n_a, node_index[i]);
    Rho = mode[0] + para.rho*para.agrid*para.agrid*para.agrid;	
    interpolated_u1 += delta[i]*mode[1]/(Rho);
    interpolated_u2 += delta[i]*mode[2]/(Rho);
    interpolated_u3 += delta[i]*mode[3]/(Rho);
  }


  /** calculate viscous force
   * take care to rescale velocities with time_step and transform to MD units
   * (Eq. (9) Ahlrichs and Duenweg, JCP 111(17):8225 (1999)) */
#ifdef LB_ELECTROHYDRODYNAMICS
  particle_force[part_index].f[0] = - para.friction * (particle_data[part_index].v[0]/para.time_step - interpolated_u1*para.agrid/para.tau - particle_data[part_index].mu_E[0]);
  particle_force[part_index].f[1] = - para.friction * (particle_data[part_index].v[1]/para.time_step - interpolated_u2*para.agrid/para.tau - particle_data[part_index].mu_E[1]);
  particle_force[part_index].f[2] = - para.friction * (particle_data[part_index].v[2]/para.time_step - interpolated_u3*para.agrid/para.tau - particle_data[part_index].mu_E[2]);
#else
  particle_force[part_index].f[0] = - para.friction * (particle_data[part_index].v[0]/para.time_step - interpolated_u1*para.agrid/para.tau);
  particle_force[part_index].f[1] = - para.friction * (particle_data[part_index].v[1]/para.time_step - interpolated_u2*para.agrid/para.tau);
  particle_force[part_index].f[2] = - para.friction * (particle_data[part_index].v[2]/para.time_step - interpolated_u3*para.agrid/para.tau);
#endif
  /** add stochastik force of zero mean (Ahlrichs, Duennweg equ. 15)*/
#ifdef GAUSSRANDOM
  gaussian_random(rn_part);
  particle_force[part_index].f[0] += para.lb_coupl_pref2*rn_part->randomnr[0];
  particle_force[part_index].f[1] += para.lb_coupl_pref2*rn_part->randomnr[1];
  gaussian_random(rn_part);
  particle_force[part_index].f[2] += para.lb_coupl_pref2*rn_part->randomnr[0];
#else
  random_01(rn_part);
  particle_force[part_index].f[0] += para.lb_coupl_pref*(rn_part->randomnr[0]-0.5f);
  particle_force[part_index].f[1] += para.lb_coupl_pref*(rn_part->randomnr[1]-0.5f);
  random_01(rn_part);
  particle_force[part_index].f[2] += para.lb_coupl_pref*(rn_part->randomnr[0]-0.5f);
#endif	  
  /** delta_j for transform momentum transfer to lattice units which is done in calc_node_force
  (Eq. (12) Ahlrichs and Duenweg, JCP 111(17):8225 (1999)) */
  delta_j[0] = - particle_force[part_index].f[0]*para.time_step*para.tau/para.agrid;
  delta_j[1] = - particle_force[part_index].f[1]*para.time_step*para.tau/para.agrid;
  delta_j[2] = - particle_force[part_index].f[2]*para.time_step*para.tau/para.agrid;  	
															  																	  
}

/**calcutlation of the node force caused by the particles, with atomicadd due to avoiding race conditions 
	(Eq. (14) Ahlrichs and Duenweg, JCP 111(17):8225 (1999))
 * @param *delta		Pointer for the weighting of particle position (Input)
 * @param *delta_j		Pointer for the weighting of particle momentum (Input)
 * @param node_index		node index around (8) particle (Input)
 * @param node_f    		Pointer to the node force (Output).
*/
__device__ void calc_node_force(float *delta, float *delta_j, unsigned int *node_index, LB_node_force_gpu node_f){

#if 1
  atomicadd(&(node_f.force[0*para.number_of_nodes + node_index[0]]), (delta[0]*delta_j[0]));
  atomicadd(&(node_f.force[1*para.number_of_nodes + node_index[0]]), (delta[0]*delta_j[1]));
  atomicadd(&(node_f.force[2*para.number_of_nodes + node_index[0]]), (delta[0]*delta_j[2]));

  atomicadd(&(node_f.force[0*para.number_of_nodes + node_index[1]]), (delta[1]*delta_j[0]));
  atomicadd(&(node_f.force[1*para.number_of_nodes + node_index[1]]), (delta[1]*delta_j[1]));
  atomicadd(&(node_f.force[2*para.number_of_nodes + node_index[1]]), (delta[1]*delta_j[2]));

  atomicadd(&(node_f.force[0*para.number_of_nodes + node_index[2]]), (delta[2]*delta_j[0]));
  atomicadd(&(node_f.force[1*para.number_of_nodes + node_index[2]]), (delta[2]*delta_j[1]));
  atomicadd(&(node_f.force[2*para.number_of_nodes + node_index[2]]), (delta[2]*delta_j[2]));

  atomicadd(&(node_f.force[0*para.number_of_nodes + node_index[3]]), (delta[3]*delta_j[0]));
  atomicadd(&(node_f.force[1*para.number_of_nodes + node_index[3]]), (delta[3]*delta_j[1]));
  atomicadd(&(node_f.force[2*para.number_of_nodes + node_index[3]]), (delta[3]*delta_j[2]));

  atomicadd(&(node_f.force[0*para.number_of_nodes + node_index[4]]), (delta[4]*delta_j[0]));
  atomicadd(&(node_f.force[1*para.number_of_nodes + node_index[4]]), (delta[4]*delta_j[1]));
  atomicadd(&(node_f.force[2*para.number_of_nodes + node_index[4]]), (delta[4]*delta_j[2]));

  atomicadd(&(node_f.force[0*para.number_of_nodes + node_index[5]]), (delta[5]*delta_j[0]));
  atomicadd(&(node_f.force[1*para.number_of_nodes + node_index[5]]), (delta[5]*delta_j[1]));
  atomicadd(&(node_f.force[2*para.number_of_nodes + node_index[5]]), (delta[5]*delta_j[2]));

  atomicadd(&(node_f.force[0*para.number_of_nodes + node_index[6]]), (delta[6]*delta_j[0]));
  atomicadd(&(node_f.force[1*para.number_of_nodes + node_index[6]]), (delta[6]*delta_j[1]));
  atomicadd(&(node_f.force[2*para.number_of_nodes + node_index[6]]), (delta[6]*delta_j[2]));

  atomicadd(&(node_f.force[0*para.number_of_nodes + node_index[7]]), (delta[7]*delta_j[0]));
  atomicadd(&(node_f.force[1*para.number_of_nodes + node_index[7]]), (delta[7]*delta_j[1]));
  atomicadd(&(node_f.force[2*para.number_of_nodes + node_index[7]]), (delta[7]*delta_j[2]));
#endif
}
/*********************************************************/
/** \name System setup and Kernel funktions */
/*********************************************************/
/**kernel to calculate local populations from hydrodynamic fields given by the tcl values.
 * The mapping is given in terms of the equilibrium distribution.
 *
 * Eq. (2.15) Ladd, J. Fluid Mech. 271, 295-309 (1994)
 * Eq. (4) in Berk Usta, Ladd and Butler, JCP 122, 094902 (2005)
 *
 * @param n_a		 Pointer to the lattice site (Input).
 * @param *gpu_check additional check if gpu kernel are executed(Input).
*/
__global__ void calc_n_equilibrium(LB_nodes_gpu n_a, int *gpu_check) {

  unsigned int index = blockIdx.y * gridDim.x * blockDim.x + blockDim.x * blockIdx.x + threadIdx.x;

  if(index<para.number_of_nodes){

    /** default values for fields in lattice units */
    gpu_check[0] = 1;

    float Rho = para.rho*para.agrid*para.agrid*para.agrid;
    float v[3] = { 0.0f, 0.0f, 0.0f };
    float pi[6] = { Rho*c_sound_sq, 0.0f, Rho*c_sound_sq, 0.0f, 0.0f, Rho*c_sound_sq };

    float rhoc_sq = Rho*c_sound_sq;
    float avg_rho = para.rho*para.agrid*para.agrid*para.agrid;
    float local_rho, local_j[3], *local_pi, trace;

    local_rho  = Rho;

    local_j[0] = Rho * v[0];
    local_j[1] = Rho * v[1];
    local_j[2] = Rho * v[2];

    local_pi = pi;

    /** reduce the pressure tensor to the part needed here */
    local_pi[0] -= rhoc_sq;
    local_pi[2] -= rhoc_sq;
    local_pi[5] -= rhoc_sq;

    trace = local_pi[0] + local_pi[2] + local_pi[5];

    float rho_times_coeff;
    float tmp1,tmp2;

    /** update the q=0 sublattice */
    n_a.vd[0*para.number_of_nodes + index] = 1.f/3.f * (local_rho-avg_rho) - 1.f/2.f*trace;

    /** update the q=1 sublattice */
    rho_times_coeff = 1.f/18.f * (local_rho-avg_rho);

    n_a.vd[1*para.number_of_nodes + index] = rho_times_coeff + 1.f/6.f*local_j[0] + 1.f/4.f*local_pi[0] - 1.f/12.f*trace;
    n_a.vd[2*para.number_of_nodes + index] = rho_times_coeff - 1.f/6.f*local_j[0] + 1.f/4.f*local_pi[0] - 1.f/12.f*trace;
    n_a.vd[3*para.number_of_nodes + index] = rho_times_coeff + 1.f/6.f*local_j[1] + 1.f/4.f*local_pi[2] - 1.f/12.f*trace;
    n_a.vd[4*para.number_of_nodes + index] = rho_times_coeff - 1.f/6.f*local_j[1] + 1.f/4.f*local_pi[2] - 1.f/12.f*trace;
    n_a.vd[5*para.number_of_nodes + index] = rho_times_coeff + 1.f/6.f*local_j[2] + 1.f/4.f*local_pi[5] - 1.f/12.f*trace;
    n_a.vd[6*para.number_of_nodes + index] = rho_times_coeff - 1.f/6.f*local_j[2] + 1.f/4.f*local_pi[5] - 1.f/12.f*trace;

    /** update the q=2 sublattice */
    rho_times_coeff = 1.f/36.f * (local_rho-avg_rho);

    tmp1 = local_pi[0] + local_pi[2];
    tmp2 = 2.0f*local_pi[1];
    n_a.vd[7*para.number_of_nodes + index]  = rho_times_coeff + 1.f/12.f*(local_j[0]+local_j[1]) + 1.f/8.f*(tmp1+tmp2) - 1.f/24.f*trace;
    n_a.vd[8*para.number_of_nodes + index]  = rho_times_coeff - 1.f/12.f*(local_j[0]+local_j[1]) + 1.f/8.f*(tmp1+tmp2) - 1.f/24.f*trace;
    n_a.vd[9*para.number_of_nodes + index]  = rho_times_coeff + 1.f/12.f*(local_j[0]-local_j[1]) + 1.f/8.f*(tmp1-tmp2) - 1.f/24.f*trace;
    n_a.vd[10*para.number_of_nodes + index] = rho_times_coeff - 1.f/12.f*(local_j[0]-local_j[1]) + 1.f/8.f*(tmp1-tmp2) - 1.f/24.f*trace;

    tmp1 = local_pi[0] + local_pi[5];
    tmp2 = 2.0f*local_pi[3];

    n_a.vd[11*para.number_of_nodes + index] = rho_times_coeff + 1.f/12.f*(local_j[0]+local_j[2]) + 1.f/8.f*(tmp1+tmp2) - 1.f/24.f*trace;
    n_a.vd[12*para.number_of_nodes + index] = rho_times_coeff - 1.f/12.f*(local_j[0]+local_j[2]) + 1.f/8.f*(tmp1+tmp2) - 1.f/24.f*trace;
    n_a.vd[13*para.number_of_nodes + index] = rho_times_coeff + 1.f/12.f*(local_j[0]-local_j[2]) + 1.f/8.f*(tmp1-tmp2) - 1.f/24.f*trace;
    n_a.vd[14*para.number_of_nodes + index] = rho_times_coeff - 1.f/12.f*(local_j[0]-local_j[2]) + 1.f/8.f*(tmp1-tmp2) - 1.f/24.f*trace;

    tmp1 = local_pi[2] + local_pi[5];
    tmp2 = 2.0f*local_pi[4];

    n_a.vd[15*para.number_of_nodes + index] = rho_times_coeff + 1.f/12.f*(local_j[1]+local_j[2]) + 1.f/8.f*(tmp1+tmp2) - 1.f/24.f*trace;
    n_a.vd[16*para.number_of_nodes + index] = rho_times_coeff - 1.f/12.f*(local_j[1]+local_j[2]) + 1.f/8.f*(tmp1+tmp2) - 1.f/24.f*trace;
    n_a.vd[17*para.number_of_nodes + index] = rho_times_coeff + 1.f/12.f*(local_j[1]-local_j[2]) + 1.f/8.f*(tmp1-tmp2) - 1.f/24.f*trace;
    n_a.vd[18*para.number_of_nodes + index] = rho_times_coeff - 1.f/12.f*(local_j[1]-local_j[2]) + 1.f/8.f*(tmp1-tmp2) - 1.f/24.f*trace;

    /**set different seed for randomgen on every node */
    n_a.seed[index] = para.your_seed + index;
  }
}
/** kernel to calculate local populations from hydrodynamic fields
 * from given flow field velocities.  The mapping is given in terms of
 * the equilibrium distribution.
 *
 * Eq. (2.15) Ladd, J. Fluid Mech. 271, 295-309 (1994)
 * Eq. (4) in Berk Usta, Ladd and Butler, JCP 122, 094902 (2005)
 *
 * @param n_a		   the current nodes array (double buffering!)
 * @param single_nodeindex the node to set the velocity for
 * @param velocity         the velocity to set
 */
__global__ void set_u_equilibrium(LB_nodes_gpu n_a, int single_nodeindex,float *velocity) {

  unsigned int index = blockIdx.y * gridDim.x * blockDim.x + blockDim.x * blockIdx.x + threadIdx.x;

  if(index == 0){

    /** default values for fields in lattice units */
    float mode[19];
    calc_mode(mode, n_a, single_nodeindex);
    float Rho = mode[0] + para.rho*para.agrid*para.agrid*para.agrid;

    float v[3];
    v[0] = velocity[0];
    v[1] = velocity[1];
    v[2] = velocity[2];

    float pi[6] = { Rho*c_sound_sq, 0.0f, Rho*c_sound_sq, 0.0f, 0.0f, Rho*c_sound_sq };

    float rhoc_sq = Rho*c_sound_sq;
    float avg_rho = para.rho*para.agrid*para.agrid*para.agrid;
    float local_rho, local_j[3], *local_pi, trace;

    local_rho  = Rho;

    local_j[0] = Rho * v[0];
    local_j[1] = Rho * v[1];
    local_j[2] = Rho * v[2];

    local_pi = pi;

    /** reduce the pressure tensor to the part needed here */
    local_pi[0] -= rhoc_sq;
    local_pi[2] -= rhoc_sq;
    local_pi[5] -= rhoc_sq;

    trace = local_pi[0] + local_pi[2] + local_pi[5];

    float rho_times_coeff;
    float tmp1,tmp2;

    /** update the q=0 sublattice */
    n_a.vd[0*para.number_of_nodes + index] = 1.f/3.f * (local_rho-avg_rho) - 1.f/2.f*trace;

    /** update the q=1 sublattice */
    rho_times_coeff = 1.f/18.f * (local_rho-avg_rho);

    n_a.vd[1*para.number_of_nodes + single_nodeindex] = rho_times_coeff + 1.f/6.f*local_j[0] + 1.f/4.f*local_pi[0] - 1.f/12.f*trace;
    n_a.vd[2*para.number_of_nodes + single_nodeindex] = rho_times_coeff - 1.f/6.f*local_j[0] + 1.f/4.f*local_pi[0] - 1.f/12.f*trace;
    n_a.vd[3*para.number_of_nodes + single_nodeindex] = rho_times_coeff + 1.f/6.f*local_j[1] + 1.f/4.f*local_pi[2] - 1.f/12.f*trace;
    n_a.vd[4*para.number_of_nodes + single_nodeindex] = rho_times_coeff - 1.f/6.f*local_j[1] + 1.f/4.f*local_pi[2] - 1.f/12.f*trace;
    n_a.vd[5*para.number_of_nodes + single_nodeindex] = rho_times_coeff + 1.f/6.f*local_j[2] + 1.f/4.f*local_pi[5] - 1.f/12.f*trace;
    n_a.vd[6*para.number_of_nodes + single_nodeindex] = rho_times_coeff - 1.f/6.f*local_j[2] + 1.f/4.f*local_pi[5] - 1.f/12.f*trace;

    /** update the q=2 sublattice */
    rho_times_coeff = 1.f/36.f * (local_rho-avg_rho);

    tmp1 = local_pi[0] + local_pi[2];
    tmp2 = 2.0f*local_pi[1];
    n_a.vd[7*para.number_of_nodes + single_nodeindex]  = rho_times_coeff + 1.f/12.f*(local_j[0]+local_j[1]) + 1.f/8.f*(tmp1+tmp2) - 1.f/24.f*trace;
    n_a.vd[8*para.number_of_nodes + single_nodeindex]  = rho_times_coeff - 1.f/12.f*(local_j[0]+local_j[1]) + 1.f/8.f*(tmp1+tmp2) - 1.f/24.f*trace;
    n_a.vd[9*para.number_of_nodes + single_nodeindex]  = rho_times_coeff + 1.f/12.f*(local_j[0]-local_j[1]) + 1.f/8.f*(tmp1-tmp2) - 1.f/24.f*trace;
    n_a.vd[10*para.number_of_nodes + single_nodeindex] = rho_times_coeff - 1.f/12.f*(local_j[0]-local_j[1]) + 1.f/8.f*(tmp1-tmp2) - 1.f/24.f*trace;

    tmp1 = local_pi[0] + local_pi[5];
    tmp2 = 2.0f*local_pi[3];

    n_a.vd[11*para.number_of_nodes + single_nodeindex] = rho_times_coeff + 1.f/12.f*(local_j[0]+local_j[2]) + 1.f/8.f*(tmp1+tmp2) - 1.f/24.f*trace;
    n_a.vd[12*para.number_of_nodes + single_nodeindex] = rho_times_coeff - 1.f/12.f*(local_j[0]+local_j[2]) + 1.f/8.f*(tmp1+tmp2) - 1.f/24.f*trace;
    n_a.vd[13*para.number_of_nodes + single_nodeindex] = rho_times_coeff + 1.f/12.f*(local_j[0]-local_j[2]) + 1.f/8.f*(tmp1-tmp2) - 1.f/24.f*trace;
    n_a.vd[14*para.number_of_nodes + single_nodeindex] = rho_times_coeff - 1.f/12.f*(local_j[0]-local_j[2]) + 1.f/8.f*(tmp1-tmp2) - 1.f/24.f*trace;

    tmp1 = local_pi[2] + local_pi[5];
    tmp2 = 2.0f*local_pi[4];

    n_a.vd[15*para.number_of_nodes + single_nodeindex] = rho_times_coeff + 1.f/12.f*(local_j[1]+local_j[2]) + 1.f/8.f*(tmp1+tmp2) - 1.f/24.f*trace;
    n_a.vd[16*para.number_of_nodes + single_nodeindex] = rho_times_coeff - 1.f/12.f*(local_j[1]+local_j[2]) + 1.f/8.f*(tmp1+tmp2) - 1.f/24.f*trace;
    n_a.vd[17*para.number_of_nodes + single_nodeindex] = rho_times_coeff + 1.f/12.f*(local_j[1]-local_j[2]) + 1.f/8.f*(tmp1-tmp2) - 1.f/24.f*trace;
    n_a.vd[18*para.number_of_nodes + single_nodeindex] = rho_times_coeff - 1.f/12.f*(local_j[1]-local_j[2]) + 1.f/8.f*(tmp1-tmp2) - 1.f/24.f*trace;

  }
}
/** kernel for the initalisation of the particle force array
 * @param *particle_force	Pointer to local particle force (Output)
 * @param *part			Pointer to the particle rn seed storearray (Output)
*/
__global__ void init_particle_force(LB_particle_force_gpu *particle_force, LB_particle_seed_gpu *part){
	
  unsigned int part_index = blockIdx.y * gridDim.x * blockDim.x + blockDim.x * blockIdx.x + threadIdx.x;
	
  if(part_index<para.number_of_particles){
    particle_force[part_index].f[0] = 0.0f;
    particle_force[part_index].f[1] = 0.0f;
    particle_force[part_index].f[2] = 0.0f;
	
    part[part_index].seed = para.your_seed + part_index;
  }
			
}

/** kernel for the initalisation of the partikel force array
 * @param *particle_force	pointer to local particle force (Input)
*/
__global__ void reset_particle_force(LB_particle_force_gpu *particle_force){
	
  unsigned int part_index = blockIdx.y * gridDim.x * blockDim.x + blockDim.x * blockIdx.x + threadIdx.x;
	
  if(part_index<para.number_of_particles){
    particle_force[part_index].f[0] = 0.0f;
    particle_force[part_index].f[1] = 0.0f;
    particle_force[part_index].f[2] = 0.0f;
  }			
}

/** (re-)initialization of the node force / set up of external force in lb units
 * @param node_f		Pointer to local node force (Input)
*/
__global__ void reinit_node_force(LB_node_force_gpu node_f){

  unsigned int index = blockIdx.y * gridDim.x * blockDim.x + blockDim.x * blockIdx.x + threadIdx.x;

  if(index<para.number_of_nodes){
#ifdef EXTERNAL_FORCE
    if(para.external_force){
      node_f.force[0*para.number_of_nodes + index] = para.ext_force[0]*powf(para.agrid,4)*para.tau*para.tau;
      node_f.force[1*para.number_of_nodes + index] = para.ext_force[1]*powf(para.agrid,4)*para.tau*para.tau;
      node_f.force[2*para.number_of_nodes + index] = para.ext_force[2]*powf(para.agrid,4)*para.tau*para.tau;
    }
    else{
      node_f.force[0*para.number_of_nodes + index] = 0.0f;
      node_f.force[1*para.number_of_nodes + index] = 0.0f;
      node_f.force[2*para.number_of_nodes + index] = 0.0f;
    }
#else
    node_f.force[0*para.number_of_nodes + index] = 0.0f;
    node_f.force[1*para.number_of_nodes + index] = 0.0f;
    node_f.force[2*para.number_of_nodes + index] = 0.0f;
#endif
  }
}

/**set the boundary flag for all boundary nodes
 * @param *boundindex	     	Pointer to the 1d index of the boundnode (Input)
 * @param number_of_boundnodes	The number of boundary nodes
 * @param n_a			Pointer to local node residing in array a (Input)
 * @param n_b			Pointer to local node residing in array b (Input)
*/
__global__ void init_boundaries(int *boundindex, int number_of_boundnodes, LB_nodes_gpu n_a, LB_nodes_gpu n_b){

  unsigned int index = blockIdx.y * gridDim.x * blockDim.x + blockDim.x * blockIdx.x + threadIdx.x;

  if(index<number_of_boundnodes){
    n_a.boundary[boundindex[index]] = n_b.boundary[boundindex[index]] = 1;
  }	
}

/**reset the boundary flag of every node
 * @param n_a		Pointer to local node residing in array a (Input)
 * @param n_b		Pointer to local node residing in array b (Input)	
*/
__global__ void reset_boundaries(LB_nodes_gpu n_a, LB_nodes_gpu n_b){

  unsigned int index = blockIdx.y * gridDim.x * blockDim.x + blockDim.x * blockIdx.x + threadIdx.x;

  if(index<para.number_of_nodes){
    n_a.boundary[index] = n_b.boundary[index] = 0;
  }
}

/** integrationstep of the lb-fluid-solver
 * @param n_a		Pointer to local node residing in array a (Input)
 * @param n_b		Pointer to local node residing in array b (Input)
 * @param *d_v		Pointer to local device values (Input)
 * @param node_f	Pointer to local node force (Input)
*/
__global__ void integrate(LB_nodes_gpu n_a, LB_nodes_gpu n_b, LB_values_gpu *d_v, LB_node_force_gpu node_f){
    
  /**every node is connected to a thread via the index*/
  unsigned int index = blockIdx.y * gridDim.x * blockDim.x + blockDim.x * blockIdx.x + threadIdx.x;
  /**the 19 moments (modes) are only temporary register values */
  float mode[19];
  LB_randomnr_gpu rng;

  if(index<para.number_of_nodes){
    /** storing the seed into a register value*/
    rng.seed = n_a.seed[index];
    /**calc_m_from_n*/
    calc_m_from_n(n_a, index, mode);
    /**lb_relax_modes*/
    relax_modes(mode, index, node_f);
    /**lb_thermalize_modes */
    if (para.fluct) thermalize_modes(mode, index, &rng);
#ifdef EXTERNAL_FORCES
    /**if external force is used apply node force */
    apply_forces(index, mode, node_f);
#else
    /**if partcles are used apply node forces*/
    if (para.number_of_particles) apply_forces(index, mode, node_f); 
#endif
    /**lb_calc_n_from_modes_push*/
    normalize_modes(mode);
    /**calc of velocity densities and streaming with pbc*/
    calc_n_from_modes_push(n_b, mode, index);
    /** rewriting the seed back to the global memory*/
    n_b.seed[index] = rng.seed;
  }  
}

/** part interaction kernel
 * @param n_a				Pointer to local node residing in array a (Input)
 * @param *particle_data		Pointer to the particle position and velocity (Input)
 * @param *particle_force		Pointer to the particle force (Input)
 * @param *part				Pointer to the rn array of the particles (Input)
 * @param node_f			Pointer to local node force (Input)
*/
__global__ void calc_fluid_particle_ia(LB_nodes_gpu n_a, LB_particle_gpu *particle_data, LB_particle_force_gpu *particle_force, LB_node_force_gpu node_f, LB_particle_seed_gpu *part){
	
  unsigned int part_index = blockIdx.y * gridDim.x * blockDim.x + blockDim.x * blockIdx.x + threadIdx.x;
  unsigned int node_index[8];
  float delta[8];
  float delta_j[3];
  LB_randomnr_gpu rng_part;
	
  if(part_index<para.number_of_particles){

    rng_part.seed = part[part_index].seed;
    /**calc of the force which act on the particle */
    calc_viscous_force(n_a, delta, particle_data, particle_force, part_index, &rng_part, delta_j, node_index);
    /**calc of the force which acts back to the fluid node */
    calc_node_force(delta, delta_j, node_index, node_f);
    part[part_index].seed = rng_part.seed;		
  }
}

/**Bounce back boundary read kernel
 * @param n_a					Pointer to local node residing in array a (Input)
 * @param n_b					Pointer to local node residing in array b (Input)
*/
__global__ void bb_read(LB_nodes_gpu n_a, LB_nodes_gpu n_b){

  unsigned int index = blockIdx.y * gridDim.x * blockDim.x + blockDim.x * blockIdx.x + threadIdx.x;

  if(index<para.number_of_nodes){
    bounce_back_read(n_b, n_a, index);
  }
}

/**Bounce back boundary write kernel
 * @param n_a					Pointer to local node residing in array a (Input)
 * @param n_b					Pointer to local node residing in array b (Input)
*/
__global__ void bb_write(LB_nodes_gpu n_a, LB_nodes_gpu n_b){

  unsigned int index = blockIdx.y * gridDim.x * blockDim.x + blockDim.x * blockIdx.x + threadIdx.x;

  if(index<para.number_of_nodes){
    bounce_back_write(n_b, n_a, index);
  }
}

/** get physical values of the nodes (density, velocity, ...)
 * @param n_a		Pointer to local node residing in array a (Input)
 * @param *d_v		Pointer to local device values (Input)
*/
__global__ void values(LB_nodes_gpu n_a, LB_values_gpu *d_v){

  float mode[19];
  unsigned int singlenode = 0;
  unsigned int index = blockIdx.y * gridDim.x * blockDim.x + blockDim.x * blockIdx.x + threadIdx.x;

  if(index<para.number_of_nodes){
    calc_mode(mode, n_a, index);
    calc_values(n_a, mode, d_v, index, singlenode);
  }
}

/** get boundary flags
 *  @param n_a	              Pointer to local node residing in array a (Input)
 *  @param device_bound_array Pointer to local device values (Input)
 */
__global__ void lb_get_boundaries(LB_nodes_gpu n_a, unsigned int *device_bound_array){

  unsigned int index = blockIdx.y * gridDim.x * blockDim.x + blockDim.x * blockIdx.x + threadIdx.x;

  if(index<para.number_of_nodes){
   device_bound_array[index] = n_a.boundary[index];
  }
}

/**set extern force on single nodes kernel
 * @param n_extern_nodeforces		number of nodes (Input)
 * @param *extern_nodeforces		Pointer to extern node force array (Input)
 * @param node_f			node force struct (Output)
*/
__global__ void init_extern_nodeforces(int n_extern_nodeforces, LB_extern_nodeforce_gpu *extern_nodeforces, LB_node_force_gpu node_f){

  unsigned int index = blockIdx.y * gridDim.x * blockDim.x + blockDim.x * blockIdx.x + threadIdx.x;

  if(index<n_extern_nodeforces){
    node_f.force[0*para.number_of_nodes + extern_nodeforces[index].index] = extern_nodeforces[index].force[0]*powf(para.agrid,4)*para.tau*para.tau;
    node_f.force[1*para.number_of_nodes + extern_nodeforces[index].index] = extern_nodeforces[index].force[1]*powf(para.agrid,4)*para.tau*para.tau;
    node_f.force[2*para.number_of_nodes + extern_nodeforces[index].index] = extern_nodeforces[index].force[2]*powf(para.agrid,4)*para.tau*para.tau;
  }
}

/**print single node values kernel
 * @param single_nodeindex		index of the node (Input)
 * @param *d_p_v			Pointer to result storage array (Input)
 * @param n_a				Pointer to local node residing in array a (Input)
*/
__global__ void lb_print_node(int single_nodeindex, LB_values_gpu *d_p_v, LB_nodes_gpu n_a){
	
  float mode[19];
  unsigned int singlenode = 1;
  unsigned int index = blockIdx.y * gridDim.x * blockDim.x + blockDim.x * blockIdx.x + threadIdx.x;

  if(index == 0){
    calc_mode(mode, n_a, single_nodeindex);
    calc_values(n_a, mode, d_p_v, single_nodeindex, singlenode);
  }	
}
/**calculate mass of the hole fluid kernel
 * @param *sum				Pointer to result storage value (Output)
 * @param n_a				Pointer to local node residing in array a (Input)
*/
__global__ void calc_mass(LB_nodes_gpu n_a, float *sum) {
  float mode[1];

  unsigned int index = blockIdx.y * gridDim.x * blockDim.x + blockDim.x * blockIdx.x + threadIdx.x;

  if(index<para.number_of_nodes){
    calc_mode(mode, n_a, index);
    float Rho = mode[0] + para.rho*para.agrid*para.agrid*para.agrid;
    //if(n_a.boundary[index]){
      //mode[0] = 0.f;
    //}
    atomicadd(&(sum[0]), Rho);
  }
}
/**calculate momentum of the hole fluid kernel
 * @param node_f			node force struct (Input)
 * @param *sum				Pointer to result storage value (Output)
 * @param n_a				Pointer to local node residing in array a (Input)
*/
__global__ void momentum(LB_nodes_gpu n_a, float *sum, LB_node_force_gpu node_f) {
  float mode[4];

  unsigned int index = blockIdx.y * gridDim.x * blockDim.x + blockDim.x * blockIdx.x + threadIdx.x;

  if(index<para.number_of_nodes){
    calc_mode(mode, n_a, index);
    if(n_a.boundary[index]){
      mode[1] = mode[2] = mode[3] = 0.f;
    }
    atomicadd(&(sum[0]), mode[1]+node_f.force[0*para.number_of_nodes + index]);
    atomicadd(&(sum[1]), mode[2]+node_f.force[1*para.number_of_nodes + index]);
    atomicadd(&(sum[2]), mode[3]+node_f.force[2*para.number_of_nodes + index]);
  }
}

/**calculate temperature of the fluid kernel
 * @param *cpu_jsquared			Pointer to result storage value (Output)
 * @param n_a				Pointer to local node residing in array a (Input)
*/
__global__ void temperature(LB_nodes_gpu n_a, float *cpu_jsquared) {
  float mode[4];
  float jsquared = 0.f;
  unsigned int index = blockIdx.y * gridDim.x * blockDim.x + blockDim.x * blockIdx.x + threadIdx.x;

  if(index<para.number_of_nodes){
    calc_mode(mode, n_a, index);
    if(n_a.boundary[index]){
      jsquared = 0.f;
    }
    else{
      jsquared = mode[1]*mode[1]+mode[2]*mode[2]+mode[3]*mode[3];
    }
    atomicadd(cpu_jsquared, jsquared);
  }
}
/**print single node boundary flag
 * @param single_nodeindex		index of the node (Input)
 * @param *device_flag			Pointer to result storage array (Input)
 * @param n_a				Pointer to local node residing in array a (Input)
*/
__global__ void lb_get_boundary_flag(int single_nodeindex, unsigned int *device_flag, LB_nodes_gpu n_a){
	
  unsigned int index = blockIdx.y * gridDim.x * blockDim.x + blockDim.x * blockIdx.x + threadIdx.x;

  if(index == 0){
    device_flag[0] = n_a.boundary[single_nodeindex];
  }	
}
/**erroroutput for memory allocation and memory copy 
 * @param err cuda error code
 * @param *file .cu file were the error took place
 * @param line line of the file were the error took place
*/
void _cuda_safe_mem(cudaError_t err, char *file, unsigned int line){
    if( cudaSuccess != err) {                                             
      fprintf(stderr, "Could not allocate gpu memory at %s:%u.\n", file, line);
      printf("CUDA error: %s\n", cudaGetErrorString(err));
      exit(EXIT_FAILURE);
    }
}
#define cuda_safe_mem(a) _cuda_safe_mem((a), __FILE__, __LINE__)
#define KERNELCALL(_f, _a, _b, _params) \
_f<<<_a, _b, 0, stream[0]>>>_params; \
_err=cudaGetLastError(); \
if (_err!=cudaSuccess){ \
  printf("CUDA error: %s\n", cudaGetErrorString(_err)); \
  fprintf(stderr, "error calling %s with #thpb %d in %s:%u\n", #_f, _b, __FILE__, __LINE__); \
  exit(EXIT_FAILURE); \
}
/*********************************************************/
/** \name Host functions to setup and call kernels */
/*********************************************************/
/**********************************************************************/
/* Host funktions to setup and call kernels*/
/**********************************************************************/

/**initialization for the lb gpu fluid called from host
 * @param *lbpar_gpu	Pointer to parameters to setup the lb field
*/
void lb_init_GPU(LB_parameters_gpu *lbpar_gpu){

  /** Allocate structs in device memory*/
  size_of_values = lbpar_gpu->number_of_nodes * sizeof(LB_values_gpu);
  size_of_forces = lbpar_gpu->number_of_particles * sizeof(LB_particle_force_gpu);
  size_of_positions = lbpar_gpu->number_of_particles * sizeof(LB_particle_gpu);
  size_of_seed = lbpar_gpu->number_of_particles * sizeof(LB_particle_seed_gpu);

  cuda_safe_mem(cudaMalloc((void**)&device_values, size_of_values));


  cuda_safe_mem(cudaMalloc((void**)&nodes_a.vd, lbpar_gpu->number_of_nodes * 19 * sizeof(float)));
  cuda_safe_mem(cudaMalloc((void**)&nodes_b.vd, lbpar_gpu->number_of_nodes * 19 * sizeof(float)));                                           

  cuda_safe_mem(cudaMalloc((void**)&nodes_a.seed, lbpar_gpu->number_of_nodes * sizeof(unsigned int)));
  cuda_safe_mem(cudaMalloc((void**)&nodes_a.boundary, lbpar_gpu->number_of_nodes * sizeof(unsigned int)));
  cuda_safe_mem(cudaMalloc((void**)&nodes_b.seed, lbpar_gpu->number_of_nodes * sizeof(unsigned int)));
  cuda_safe_mem(cudaMalloc((void**)&nodes_b.boundary, lbpar_gpu->number_of_nodes * sizeof(unsigned int)));

  cuda_safe_mem(cudaMalloc((void**)&node_f.force, lbpar_gpu->number_of_nodes * 3 * sizeof(float)));
//maybe coalesced alloc  
  cuda_safe_mem(cudaMalloc((void**)&particle_force, size_of_forces));
  cuda_safe_mem(cudaMalloc((void**)&particle_data, size_of_positions));
	
  cuda_safe_mem(cudaMalloc((void**)&part, size_of_seed));
	
  /**write parameters in const memory*/
  cuda_safe_mem(cudaMemcpyToSymbol(para, lbpar_gpu, sizeof(LB_parameters_gpu)));
  /**check flag if lb gpu init works*/
  cuda_safe_mem(cudaMalloc((void**)&gpu_check, sizeof(int)));
  h_gpu_check = (int*)malloc(sizeof(int));

  /** values for the kernel call */
  int threads_per_block = 64;
  int blocks_per_grid_y = 4;
  int blocks_per_grid_x = (lbpar_gpu->number_of_nodes + threads_per_block * blocks_per_grid_y - 1) /(threads_per_block * blocks_per_grid_y);
  dim3 dim_grid = make_uint3(blocks_per_grid_x, blocks_per_grid_y, 1);

  cudaStreamCreate(&stream[0]);
  /** values for the particle kernel */
  int threads_per_block_particles = 64;
  int blocks_per_grid_particles_y = 4;
  int blocks_per_grid_particles_x = (lbpar_gpu->number_of_particles + threads_per_block_particles * blocks_per_grid_particles_y - 1)/(threads_per_block_particles * blocks_per_grid_particles_y);
  dim3 dim_grid_particles = make_uint3(blocks_per_grid_particles_x, blocks_per_grid_particles_y, 1);

  KERNELCALL(reset_boundaries, dim_grid, threads_per_block, (nodes_a, nodes_b));

  /** calc of veloctiydensities from given parameters and initialize the Node_Force array with zero */
  KERNELCALL(calc_n_equilibrium, dim_grid, threads_per_block, (nodes_a, gpu_check));	
  /** init part forces with zero*/
  if(lbpar_gpu->number_of_particles) KERNELCALL(init_particle_force, dim_grid_particles, threads_per_block_particles, (particle_force, part));
  KERNELCALL(reinit_node_force, dim_grid, threads_per_block, (node_f));

  intflag = 1;
  current_nodes = &nodes_a;
  h_gpu_check[0] = 0;
  cuda_safe_mem(cudaMemcpy(h_gpu_check, gpu_check, sizeof(int), cudaMemcpyDeviceToHost));
//fprintf(stderr, "initialization of lb gpu code %i\n", lbpar_gpu->number_of_nodes);
  cudaThreadSynchronize();
  if(!h_gpu_check[0]){
    fprintf(stderr, "initialization of lb gpu code failed! \n");
    errexit();	
  }	
}
/** reinitialization for the lb gpu fluid called from host
 * @param *lbpar_gpu	Pointer to parameters to setup the lb field
*/
void lb_reinit_GPU(LB_parameters_gpu *lbpar_gpu){

  /**write parameters in const memory*/
  cuda_safe_mem(cudaMemcpyToSymbol(para, lbpar_gpu, sizeof(LB_parameters_gpu)));
  
  /** values for the kernel call */
  int threads_per_block = 64;
  int blocks_per_grid_y = 4;
  int blocks_per_grid_x = (lbpar_gpu->number_of_nodes + threads_per_block * blocks_per_grid_y - 1) /(threads_per_block * blocks_per_grid_y);
  dim3 dim_grid = make_uint3(blocks_per_grid_x, blocks_per_grid_y, 1);

  /** calc of veloctiydensities from given parameters and initialize the Node_Force array with zero */
  KERNELCALL(calc_n_equilibrium, dim_grid, threads_per_block, (nodes_a, gpu_check));
}

/**setup and call particle reallocation from the host
 * @param *lbpar_gpu	Pointer to parameters to setup the lb field
 * @param **host_data	Pointer to host information data
*/
void lb_realloc_particle_GPU(LB_parameters_gpu *lbpar_gpu, LB_particle_gpu **host_data){

  /** Allocate struct for particle positions */
  size_of_forces = lbpar_gpu->number_of_particles * sizeof(LB_particle_force_gpu);
  size_of_positions = lbpar_gpu->number_of_particles * sizeof(LB_particle_gpu);
  size_of_seed = lbpar_gpu->number_of_particles * sizeof(LB_particle_seed_gpu);

  cudaFreeHost(*host_data);

#if !defined __CUDA_ARCH__ || __CUDA_ARCH__ >= 200
  /**pinned memory mode - use special function to get OS-pinned memory*/
  cudaHostAlloc((void**)host_data, size_of_positions, cudaHostAllocWriteCombined);
#else
  cudaMallocHost((void**)host_data, size_of_positions);
#endif

  cudaFree(particle_force);
  cudaFree(particle_data);
  cudaFree(part);

  cuda_safe_mem(cudaMemcpyToSymbol(para, lbpar_gpu, sizeof(LB_parameters_gpu)));
 
  cuda_safe_mem(cudaMalloc((void**)&particle_force, size_of_forces));
  cuda_safe_mem(cudaMalloc((void**)&particle_data, size_of_positions));
  cuda_safe_mem(cudaMalloc((void**)&part, size_of_seed));

  /** values for the particle kernel */
  int threads_per_block_particles = 64;
  int blocks_per_grid_particles_y = 4;
  int blocks_per_grid_particles_x = (lbpar_gpu->number_of_particles + threads_per_block_particles * blocks_per_grid_particles_y - 1)/(threads_per_block_particles * blocks_per_grid_particles_y);
  dim3 dim_grid_particles = make_uint3(blocks_per_grid_particles_x, blocks_per_grid_particles_y, 1);

  if(lbpar_gpu->number_of_particles) KERNELCALL(init_particle_force, dim_grid_particles, threads_per_block_particles, (particle_force, part));	
}
#ifdef LB_BOUNDARIES_GPU
/**setup and call boundaries from the host
 * @param *host_boundindex		Pointer to the host bound index
 * @param number_of_boundnodes	number of boundnodes
*/
void lb_init_boundaries_GPU(int number_of_boundnodes, int *host_boundindex){

  size_of_boundindex = number_of_boundnodes*sizeof(int);
  cuda_safe_mem(cudaMalloc((void**)&boundindex, size_of_boundindex));
  cudaMemcpy(boundindex, host_boundindex, size_of_boundindex, cudaMemcpyHostToDevice);
  
  /** values for the kernel call */
  int threads_per_block = 64;
  int blocks_per_grid_y = 4;
  int blocks_per_grid_x = (lbpar_gpu.number_of_nodes + threads_per_block * blocks_per_grid_y - 1) /(threads_per_block * blocks_per_grid_y);
  dim3 dim_grid = make_uint3(blocks_per_grid_x, blocks_per_grid_y, 1);

  KERNELCALL(reset_boundaries, dim_grid, threads_per_block, (nodes_a, nodes_b));

  if (n_lb_boundaries == 0) {
    cudaThreadSynchronize();
    return;
  }
  if(number_of_boundnodes == 0){
    fprintf(stderr, "WARNING: boundary cmd executed but no boundary node found!\n");
  }
  else{
    int threads_per_block_bound = 64;
    int blocks_per_grid_bound_y = 4;
    int blocks_per_grid_bound_x = (number_of_boundnodes + threads_per_block_bound * blocks_per_grid_bound_y - 1) /(threads_per_block_bound * blocks_per_grid_bound_y);
    dim3 dim_grid_bound = make_uint3(blocks_per_grid_bound_x, blocks_per_grid_bound_y, 1);

    KERNELCALL(init_boundaries, dim_grid_bound, threads_per_block_bound, (boundindex, number_of_boundnodes, nodes_a, nodes_b));
  }

  cudaThreadSynchronize();
}
#endif
/**setup and call extern single node force initialization from the host
 * @param *lbpar_gpu				Pointer to host parameter struct
*/
void lb_reinit_extern_nodeforce_GPU(LB_parameters_gpu *lbpar_gpu){

  cuda_safe_mem(cudaMemcpyToSymbol(para, lbpar_gpu, sizeof(LB_parameters_gpu))); 

  /** values for the kernel call */
  int threads_per_block = 64;
  int blocks_per_grid_y = 4;
  int blocks_per_grid_x = (lbpar_gpu->number_of_nodes + threads_per_block * blocks_per_grid_y - 1) /(threads_per_block * blocks_per_grid_y);
  dim3 dim_grid = make_uint3(blocks_per_grid_x, blocks_per_grid_y, 1);

  KERNELCALL(reinit_node_force, dim_grid, threads_per_block, (node_f));

}
/**setup and call extern single node force initialization from the host
 * @param n_extern_nodeforces			number of nodes on which the external force has to be applied
 * @param *host_extern_nodeforces		Pointer to the host extern node forces
 * @param *lbpar_gpu				Pointer to host parameter struct
*/
void lb_init_extern_nodeforces_GPU(int n_extern_nodeforces, LB_extern_nodeforce_gpu *host_extern_nodeforces, LB_parameters_gpu *lbpar_gpu){

  size_of_extern_nodeforces = n_extern_nodeforces*sizeof(LB_extern_nodeforce_gpu);
  cuda_safe_mem(cudaMalloc((void**)&extern_nodeforces, size_of_extern_nodeforces));
  cudaMemcpy(extern_nodeforces, host_extern_nodeforces, size_of_extern_nodeforces, cudaMemcpyHostToDevice);

  if(para.external_force == 0)cuda_safe_mem(cudaMemcpyToSymbol(para, lbpar_gpu, sizeof(LB_parameters_gpu))); 

  int threads_per_block_exf = 64;
  int blocks_per_grid_exf_y = 4;
  int blocks_per_grid_exf_x = (n_extern_nodeforces + threads_per_block_exf * blocks_per_grid_exf_y - 1) /(threads_per_block_exf * blocks_per_grid_exf_y);
  dim3 dim_grid_exf = make_uint3(blocks_per_grid_exf_x, blocks_per_grid_exf_y, 1);
	
  KERNELCALL(init_extern_nodeforces, dim_grid_exf, threads_per_block_exf, (n_extern_nodeforces, extern_nodeforces, node_f));
  cudaFree(extern_nodeforces);
}

/**setup and call particle kernel from the host
 * @param **host_data		Pointer to the host particle positions and velocities
*/
void lb_particle_GPU(LB_particle_gpu *host_data){
  
  /** get espresso md particle values*/
  cudaMemcpyAsync(particle_data, host_data, size_of_positions, cudaMemcpyHostToDevice, stream[0]);
  /** call of the particle kernel */
  /** values for the particle kernel */
  int threads_per_block_particles = 64;
  int blocks_per_grid_particles_y = 4;
  int blocks_per_grid_particles_x = (lbpar_gpu.number_of_particles + threads_per_block_particles * blocks_per_grid_particles_y - 1)/(threads_per_block_particles * blocks_per_grid_particles_y);
  dim3 dim_grid_particles = make_uint3(blocks_per_grid_particles_x, blocks_per_grid_particles_y, 1);

  KERNELCALL(calc_fluid_particle_ia, dim_grid_particles, threads_per_block_particles, (*current_nodes, particle_data, particle_force, node_f, part));
}
/** setup and call kernel to copy particle forces to host
 * @param *host_forces contains the particle force computed on the GPU
*/
void lb_copy_forces_GPU(LB_particle_force_gpu *host_forces){

  /** Copy result from device memory to host memory*/
  cudaMemcpy(host_forces, particle_force, size_of_forces, cudaMemcpyDeviceToHost);

    /** values for the particle kernel */
  int threads_per_block_particles = 64;
  int blocks_per_grid_particles_y = 4;
  int blocks_per_grid_particles_x = (lbpar_gpu.number_of_particles + threads_per_block_particles * blocks_per_grid_particles_y - 1)/(threads_per_block_particles * blocks_per_grid_particles_y);
  dim3 dim_grid_particles = make_uint3(blocks_per_grid_particles_x, blocks_per_grid_particles_y, 1);

  /** reset part forces with zero*/
  KERNELCALL(reset_particle_force, dim_grid_particles, threads_per_block_particles, (particle_force));
	
  cudaThreadSynchronize();
}

/** setup and call kernel for getting macroscopic fluid values of all nodes
 * @param *host_values struct to save the gpu values
*/
void lb_get_values_GPU(LB_values_gpu *host_values){

  /** values for the kernel call */
  int threads_per_block = 64;
  int blocks_per_grid_y = 4;
  int blocks_per_grid_x = (lbpar_gpu.number_of_nodes + threads_per_block * blocks_per_grid_y - 1) /(threads_per_block * blocks_per_grid_y);
  dim3 dim_grid = make_uint3(blocks_per_grid_x, blocks_per_grid_y, 1);

  KERNELCALL(values, dim_grid, threads_per_block, (*current_nodes, device_values));
  cudaMemcpy(host_values, device_values, size_of_values, cudaMemcpyDeviceToHost);

}

/** get all the boundary flags for all nodes
 *  @param host_bound_array here go the values of the boundary flag
 */
void lb_get_boundary_flags_GPU(unsigned int* host_bound_array){
   
  unsigned int* device_bound_array;
  cuda_safe_mem(cudaMalloc((void**)&device_bound_array, lbpar_gpu.number_of_nodes*sizeof(unsigned int)));	
  /** values for the kernel call */
  int threads_per_block = 64;
  int blocks_per_grid_y = 4;
  int blocks_per_grid_x = (lbpar_gpu.number_of_nodes + threads_per_block * blocks_per_grid_y - 1) /(threads_per_block * blocks_per_grid_y);
  dim3 dim_grid = make_uint3(blocks_per_grid_x, blocks_per_grid_y, 1);

  KERNELCALL(lb_get_boundaries, dim_grid, threads_per_block, (*current_nodes, device_bound_array));

  cudaMemcpy(host_bound_array, device_bound_array, lbpar_gpu.number_of_nodes*sizeof(unsigned int), cudaMemcpyDeviceToHost);

  cudaFree(device_bound_array);

}

/** setup and call kernel for getting macroscopic fluid values of a single node*/
void lb_print_node_GPU(int single_nodeindex, LB_values_gpu *host_print_values){ 
      
  LB_values_gpu *device_print_values;
  cuda_safe_mem(cudaMalloc((void**)&device_print_values, sizeof(LB_values_gpu)));	
  int threads_per_block_print = 1;
  int blocks_per_grid_print_y = 1;
  int blocks_per_grid_print_x = 1;
  dim3 dim_grid_print = make_uint3(blocks_per_grid_print_x, blocks_per_grid_print_y, 1);

  KERNELCALL(lb_print_node, dim_grid_print, threads_per_block_print, (single_nodeindex, device_print_values, *current_nodes));

  cudaMemcpy(host_print_values, device_print_values, sizeof(LB_values_gpu), cudaMemcpyDeviceToHost);
  cudaFree(device_print_values);

}
/** setup and call kernel to calculate the total momentum of the hole fluid
 * @param *mass value of the mass calcutated on the GPU
*/
void lb_calc_fluid_mass_GPU(double* mass){

  float* tot_mass;
  float cpu_mass =  0.f ;
  cuda_safe_mem(cudaMalloc((void**)&tot_mass, sizeof(float)));
  cudaMemcpy(tot_mass, &cpu_mass, sizeof(float), cudaMemcpyHostToDevice);

  /** values for the kernel call */
  int threads_per_block = 64;
  int blocks_per_grid_y = 4;
  int blocks_per_grid_x = (lbpar_gpu.number_of_nodes + threads_per_block * blocks_per_grid_y - 1) /(threads_per_block * blocks_per_grid_y);
  dim3 dim_grid = make_uint3(blocks_per_grid_x, blocks_per_grid_y, 1);

  KERNELCALL(calc_mass, dim_grid, threads_per_block,(*current_nodes, tot_mass));

  cudaMemcpy(&cpu_mass, tot_mass, sizeof(float), cudaMemcpyDeviceToHost);
  
  cudaFree(tot_mass);
  mass[0] = (double)(cpu_mass);
}

/** setup and call kernel to calculate the total momentum of the hole fluid
 *  @param host_mom value of the momentum calcutated on the GPU
 */
void lb_calc_fluid_momentum_GPU(double* host_mom){

  float* tot_momentum;
  float host_momentum[3] = { 0.f, 0.f, 0.f};
  cuda_safe_mem(cudaMalloc((void**)&tot_momentum, 3*sizeof(float)));
  cudaMemcpy(tot_momentum, host_momentum, 3*sizeof(float), cudaMemcpyHostToDevice);

  /** values for the kernel call */
  int threads_per_block = 64;
  int blocks_per_grid_y = 4;
  int blocks_per_grid_x = (lbpar_gpu.number_of_nodes + threads_per_block * blocks_per_grid_y - 1) /(threads_per_block * blocks_per_grid_y);
  dim3 dim_grid = make_uint3(blocks_per_grid_x, blocks_per_grid_y, 1);

  KERNELCALL(momentum, dim_grid, threads_per_block,(*current_nodes, tot_momentum, node_f));
  
  cudaMemcpy(host_momentum, tot_momentum, 3*sizeof(float), cudaMemcpyDeviceToHost);
  
  cudaFree(tot_momentum);
  host_mom[0] = (double)(host_momentum[0]* lbpar_gpu.agrid/lbpar_gpu.tau);
  host_mom[1] = (double)(host_momentum[1]* lbpar_gpu.agrid/lbpar_gpu.tau);
  host_mom[2] = (double)(host_momentum[2]* lbpar_gpu.agrid/lbpar_gpu.tau);
}
/** setup and call kernel to calculate the temperature of the hole fluid
 *  @param host_temp value of the temperatur calcutated on the GPU
*/
void lb_calc_fluid_temperature_GPU(double* host_temp){
  float host_jsquared = 0.f;
  float* device_jsquared;
  cuda_safe_mem(cudaMalloc((void**)&device_jsquared, sizeof(float)));
  cudaMemcpy(device_jsquared, &host_jsquared, sizeof(float), cudaMemcpyHostToDevice);

  /** values for the kernel call */
  int threads_per_block = 64;
  int blocks_per_grid_y = 4;
  int blocks_per_grid_x = (lbpar_gpu.number_of_nodes + threads_per_block * blocks_per_grid_y - 1) /(threads_per_block * blocks_per_grid_y);
  dim3 dim_grid = make_uint3(blocks_per_grid_x, blocks_per_grid_y, 1);

  KERNELCALL(temperature, dim_grid, threads_per_block,(*current_nodes, device_jsquared));

  cudaMemcpy(&host_jsquared, device_jsquared, sizeof(float), cudaMemcpyDeviceToHost);

  host_temp[0] = (double)(host_jsquared*1./(3.f*lbpar_gpu.rho*lbpar_gpu.dim_x*lbpar_gpu.dim_y*lbpar_gpu.dim_z*lbpar_gpu.tau*lbpar_gpu.tau*lbpar_gpu.agrid));
}

/** setup and call kernel to get the boundary flag of a single node
 *  @param single_nodeindex number of the node to get the flag for
 *  @param host_flag her goes the value of the boundary flag
 */
void lb_get_boundary_flag_GPU(int single_nodeindex, unsigned int* host_flag){
   
  unsigned int* device_flag;
  cuda_safe_mem(cudaMalloc((void**)&device_flag, sizeof(unsigned int)));	
  int threads_per_block_flag = 1;
  int blocks_per_grid_flag_y = 1;
  int blocks_per_grid_flag_x = 1;
  dim3 dim_grid_flag = make_uint3(blocks_per_grid_flag_x, blocks_per_grid_flag_y, 1);

  KERNELCALL(lb_get_boundary_flag, dim_grid_flag, threads_per_block_flag, (single_nodeindex, device_flag, *current_nodes));

  cudaMemcpy(host_flag, device_flag, sizeof(unsigned int), cudaMemcpyDeviceToHost);

  cudaFree(device_flag);

}
/** set the net velocity at a single node
 *  @param single_nodeindex the node to set the velocity for 
 *  @param host_velocity the velocity to set
 */
void lb_set_node_velocity_GPU(int single_nodeindex, float* host_velocity){
   
  float* device_velocity;
  cuda_safe_mem(cudaMalloc((void**)&device_velocity, 3*sizeof(float)));	
  cudaMemcpy(device_velocity, host_velocity, 3*sizeof(float), cudaMemcpyHostToDevice);
  int threads_per_block_flag = 1;
  int blocks_per_grid_flag_y = 1;
  int blocks_per_grid_flag_x = 1;
  dim3 dim_grid_flag = make_uint3(blocks_per_grid_flag_x, blocks_per_grid_flag_y, 1);

  KERNELCALL(set_u_equilibrium, dim_grid_flag, threads_per_block_flag, (*current_nodes, single_nodeindex, device_velocity));

  cudaFree(device_velocity);

}
/** reinit of params 
 * @param *lbpar_gpu struct containing the paramters of the fluid
*/
void reinit_parameters_GPU(LB_parameters_gpu *lbpar_gpu){

  /**write parameters in const memory*/
  cuda_safe_mem(cudaMemcpyToSymbol(para, lbpar_gpu, sizeof(LB_parameters_gpu)));
}
/**integration kernel for the lb gpu fluid update called from host */
void lb_integrate_GPU(){

  /** values for the kernel call */
  int threads_per_block = 64;
  int blocks_per_grid_y = 4;
  int blocks_per_grid_x = (lbpar_gpu.number_of_nodes + threads_per_block * blocks_per_grid_y - 1) /(threads_per_block * blocks_per_grid_y);
  dim3 dim_grid = make_uint3(blocks_per_grid_x, blocks_per_grid_y, 1);

  /**call of fluid step*/
  if (intflag == 1){
    KERNELCALL(integrate, dim_grid, threads_per_block, (nodes_a, nodes_b, device_values, node_f));
    current_nodes = &nodes_b;
#ifdef LB_BOUNDARIES_GPU		
    if (n_lb_boundaries > 0) KERNELCALL(bb_read, dim_grid, threads_per_block, (nodes_a, nodes_b));
			
    if (n_lb_boundaries > 0) KERNELCALL(bb_write, dim_grid, threads_per_block, (nodes_a, nodes_b));
#endif
    intflag = 0;
  }
  else{
    KERNELCALL(integrate, dim_grid, threads_per_block, (nodes_b, nodes_a, device_values, node_f));
    current_nodes = &nodes_a;
#ifdef LB_BOUNDARIES_GPU		
    if (n_lb_boundaries > 0) KERNELCALL(bb_read, dim_grid, threads_per_block, (nodes_b, nodes_a));
			
    if (n_lb_boundaries > 0) KERNELCALL(bb_write, dim_grid, threads_per_block, (nodes_b, nodes_a));
#endif
    intflag = 1;
  }             
}

/** free gpu memory kernel called from the host (not used anymore) */
void lb_free_GPU(){
  // Free device memory
  cudaFree(device_values);
  cudaFree(&para);
  cudaFree(&nodes_a);
  cudaFree(&nodes_b);
  cudaFree(particle_force);
  cudaFree(particle_data);
  cudaFree(&node_f);
  cudaFree(part);
  cudaStreamDestroy(stream[0]);
}
#endif /* LB_GPU */<|MERGE_RESOLUTION|>--- conflicted
+++ resolved
@@ -692,10 +692,6 @@
   node_index[5] = (x+1)%para.dim_x + para.dim_x*(y%para.dim_y)     + para.dim_x*para.dim_y*((z+1)%para.dim_z);
   node_index[6] = x%para.dim_x     + para.dim_x*((y+1)%para.dim_y) + para.dim_x*para.dim_y*((z+1)%para.dim_z);
   node_index[7] = (x+1)%para.dim_x + para.dim_x*((y+1)%para.dim_y) + para.dim_x*para.dim_y*((z+1)%para.dim_z);
-<<<<<<< HEAD
-  //printf("myleft: %i %i %i nodeindex %u %u %u %u %u %u %u %u\n", my_left[0], my_left[1], my_left[2],node_index[0],node_index[1],node_index[2],node_index[3],node_index[4],node_index[5],node_index[6],node_index[7]);
-=======
->>>>>>> 22d97c10
   #pragma unroll
   for(int i=0; i<8; ++i){
     calc_mode(mode, n_a, node_index[i]);
