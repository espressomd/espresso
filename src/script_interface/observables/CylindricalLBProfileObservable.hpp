--- conflicted
+++ resolved
@@ -43,17 +43,11 @@
       AutoParameters<CylindricalLBProfileObservable<CoreCylLBObs>, Observable>;
 
 public:
-<<<<<<< HEAD
   static_assert(
       std::is_base_of<core::Observables::CylindricalLBProfileObservable,
                       CoreCylLBObs>::value,
       "");
-=======
-  static_assert(std::is_base_of<::Observables::CylindricalLBProfileObservable,
-                                CoreCylLBObs>::value,
-                "");
   using Base::Base;
->>>>>>> 18ffb6f9
   CylindricalLBProfileObservable() {
     this->add_parameters({
         {"center",
