--- conflicted
+++ resolved
@@ -114,9 +114,6 @@
             "min_z", "max_x", "max_y", "max_z");
   }
 
-<<<<<<< HEAD
-  std::shared_ptr<core::Observables::PidProfileObservable>
-=======
   Variant call_method(std::string const &method,
                       VariantMap const &parameters) override {
     if (method == "edges") {
@@ -128,8 +125,7 @@
     return Base::call_method(method, parameters);
   }
 
-  std::shared_ptr<::Observables::PidProfileObservable>
->>>>>>> 18ffb6f9
+  std::shared_ptr<core::Observables::PidProfileObservable>
   pid_profile_observable() const {
     return m_observable;
   }
