--- conflicted
+++ resolved
@@ -43,17 +43,11 @@
       AutoParameters<CylindricalPidProfileObservable<CoreObs>, Observable>;
 
 public:
-<<<<<<< HEAD
   static_assert(
       std::is_base_of<core::Observables::CylindricalPidProfileObservable,
                       CoreObs>::value,
       "");
-=======
-  static_assert(std::is_base_of<::Observables::CylindricalPidProfileObservable,
-                                CoreObs>::value,
-                "");
   using Base::Base;
->>>>>>> 18ffb6f9
   CylindricalPidProfileObservable() {
     this->add_parameters({
         {"ids",
@@ -144,9 +138,6 @@
             "max_z");
   }
 
-<<<<<<< HEAD
-  std::shared_ptr<core::Observables::Observable> observable() const override {
-=======
   Variant call_method(std::string const &method,
                       VariantMap const &parameters) override {
     if (method == "edges") {
@@ -158,8 +149,7 @@
     return Base::call_method(method, parameters);
   }
 
-  std::shared_ptr<::Observables::Observable> observable() const override {
->>>>>>> 18ffb6f9
+  std::shared_ptr<core::Observables::Observable> observable() const override {
     return m_observable;
   }
 
