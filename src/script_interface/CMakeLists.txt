--- conflicted
+++ resolved
@@ -41,9 +41,7 @@
 add_subdirectory(shapes)
 add_subdirectory(h5md)
 add_subdirectory(reaction_methods)
-if(WITH_WALBERLA)
-  add_subdirectory(walberla)
-endif(WITH_WALBERLA)
+add_subdirectory(walberla)
 
 install(TARGETS Espresso_script_interface
         LIBRARY DESTINATION ${PYTHON_INSTDIR}/espressomd)
@@ -53,15 +51,7 @@
   PUBLIC Espresso::utils MPI::MPI_CXX Espresso::shapes
   PRIVATE Espresso::cpp_flags)
 
-<<<<<<< HEAD
-if(WITH_WALBERLA)
-  target_link_libraries(ScriptInterface PRIVATE WalberlaBridge)
-endif(WITH_WALBERLA)
-
-target_include_directories(ScriptInterface PUBLIC ${CMAKE_SOURCE_DIR}/src)
-=======
 target_include_directories(Espresso_script_interface
                            PUBLIC ${CMAKE_SOURCE_DIR}/src)
->>>>>>> bed97881
 
 add_subdirectory(tests)