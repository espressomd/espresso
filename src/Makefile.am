# Copyright (C) 2007,2008,2009,2010,2011 Olaf Lenz, Axel Arnold
#
# This file is part of ESPResSo.
#
# ESPResSo is free software: you can redistribute it and/or modify
# it under the terms of the GNU General Public License as published by
# the Free Software Foundation, either version 3 of the License, or
# (at your option) any later version.
#
# ESPResSo is distributed in the hope that it will be useful,
# but WITHOUT ANY WARRANTY; without even the implied warranty of
# MERCHANTABILITY or FITNESS FOR A PARTICULAR PURPOSE.  See the
# GNU General Public License for more details.
#
# You should have received a copy of the GNU General Public License
# along with this program.  If not, see <http://www.gnu.org/licenses/>.
#

# List headers that are not used by the program here
noinst_HEADERS = \
	myconfig-default.h

# List the sources of the Espresso binary here
libEspresso_core_la_SOURCES = \
	config.c config.h \
	initialize.c initialize.h \
	global.c global.h \
	tcl_interface/global_tcl.c tcl_interface/global_tcl.h \
	communication.c communication.h \
	binary_file.c binary_file.h \
	interaction_data.c interaction_data.h\
	verlet.c verlet.h \
	grid.c grid.h \
	tcl_interface/grid_tcl.c tcl_interface/grid_tcl.h \
	integrate.c integrate.h \
	tcl_interface/integrate_tcl.c tcl_interface/integrate_tcl.h \
	tcl_interface/imd_tcl.c tcl_interface/imd_tcl.h \
	tcl_interface/random_tcl.c tcl_interface/random_tcl.h \
	tcl_interface/particle_data_tcl.c tcl_interface/particle_data_tcl.h \
	cells.c cells.h \
	tcl_interface/cells_tcl.c tcl_interface/cells_tcl.h \
	ghosts.c ghosts.h \
	forces.c forces.h \
	rotation.c rotation.h \
	debug.c debug.h \
	particle_data.c	particle_data.h \
	thermostat.c thermostat.h \
	tcl_interface/thermostat_tcl.c tcl_interface/thermostat_tcl.h \
	dpd.c dpd.h \
	statistics.c statistics.h \
	tcl_interface/statistics_tcl.c tcl_interface/statistics_tcl.h \
	statistics_chain.c statistics_chain.h \
	tcl_interface/statistics_chain_tcl.c tcl_interface/statistics_chain_tcl.h \
	energy.c energy.h \
	pressure.c pressure.h \
	vmdsock.c vmdsock.h \
	imd.c imd.h \
	iccp3m.c iccp3m.h \
	fft-common.c fft-common.h \
	fft.c fft.h \
	fft-dipolar.c fft-dipolar.h \
	p3m-common.c p3m-common.h \
	p3m.c p3m.h \
	p3m-dipolar.c p3m-dipolar.h \
	magnetic_non_p3m_methods.c magnetic_non_p3m_methods.h \
	ewald.c ewald.h \
	random.c random.h \
	blockfile.c blockfile.h \
	blockfile_tcl.c blockfile_tcl.h \
	polymer.c polymer.h \
	specfunc.c specfunc.h \
	tuning.c tuning.h \
	uwerr.c	uwerr.h \
	parser.c parser.h \
	domain_decomposition.c domain_decomposition.h \
	nsquare.c nsquare.h \
	layered.c layered.h \
	mmm-common.c mmm-common.h \
	mmm1d.c mmm1d.h \
	mmm2d.c	mmm2d.h \
	modes.c	modes.h \
	topology.c topology.h \
	nemd.c nemd.h \
	statistics_cluster.c statistics_cluster.h \
	elc.c elc.h \
	mdlc_correction.c  mdlc_correction.h \
	statistics_molecule.c statistics_molecule.h \
	errorhandling.c	errorhandling.h \
	constraint.c constraint.h \
	maggs.c maggs.h \
	mol_cut.h \
	rattle.c rattle.h \
	molforces.c molforces.h \
	virtual_sites.c virtual_sites.h \
	virtual_sites_com.c virtual_sites_com.h \
	virtual_sites_relative.c virtual_sites_relative.h \
	metadynamics.c metadynamics.h \
        npt.h \
	lb.c lb.h \
	lb-d3q18.h lb-d3q19.h \
	bin.c bin.h \
	lattice.c lattice.h \
	halo.c halo.h \
	statistics_fluid.c statistics_fluid.h \
	lb-boundaries.c lb-boundaries.h \
	lbgpu_cfile.c \
	utils.c utils.h \
	angle.h \
	pwdist.h \
	angledist.h \
	endangledist.h \
	buckingham.h \
	comfixed.h \
	comforce.h \
	debye_hueckel.h \
	reaction_field.h \
	dihedral.h \
	fene.h \
	gb.h \
	harmonic.h \
	hertzian.h \
	imd.h \
	ljcos2.h \
	ljcos.h \
	lj.h \
	ljgen.c ljgen.h \
	steppot.h \
	bmhtf-nacl.h \
	morse.h \
	polynom.h \
	soft_sphere.h \
	subt_lj.h \
	tab.h \
	overlap.h \
	ljangle.h \
	adresso.c adresso.h \
<<<<<<< HEAD
        tunable_slip.h \
=======
	tcl_interface/adresso_tcl.c tcl_interface/adresso_tcl.h \
	tunable_slip.h \
>>>>>>> 9726c065
	myconfig-final.h


#################################################################
# Build the blockfile library
#################################################################
libespressobf_a_SOURCES = blockfile.c blockfile.h
libespressobf_a_CPPFLAGS = -DBLOCKFILE_STDIO

lib_LIBRARIES = libespressobf.a 
lib_LTLIBRARIES = libEspresso_core.la libespresso_main.la
# pyexecdir_LTLIBRARIES = libespresso_main.la
# All objects are compiled into the library
# noinst_LTLIBRARIES = libEspresso.la

libespresso_main_la_CPPFLAGS = -D 'ESPRESSO_SCRIPTS_DEFAULT="$(buildscriptsdir)"'
libespresso_main_la_SOURCES = scriptsdir.c errexit.c dummy.c
libespresso_main_la_LIBADD = libEspresso_core.la

#################################################################
# Handling of myconfig.h
#################################################################
FORCE:
myconfig-final.h: FORCE
	config_files="\
	  $(top_builddir)/$(myconfig) \
	  $(top_srcdir)/$(myconfig)"; \
	if test $(myconfig) = myconfig.h; then \
	  config_files="$$config_files $(top_srcdir)/src/myconfig-default.h"; \
	fi; \
	for file in $$config_files; do \
	  if test -e $$file; then \
	    myconfig_found=1; \
	    if test -e $@; then \
	      cmp -s $$file $@ || cp $$file $@; \
	    else \
	       cp $$file $@; \
	    fi; \
	    break; \
	  fi; \
	done; \
	if test ! $$myconfig_found; then \
	  echo "ERROR: Couldn't find $(myconfig) anywhere"; \
	  exit 1; \
	fi

$(libEspresso_core_la_OBJECTS): myconfig-final.h

CLEANFILES = myconfig-final.h

#################################################################
# Handling of the MPI fake implementation
#################################################################
if MPI_FAKE
libEspresso_core_la_SOURCES += mpifake/mpi.h mpifake/mpi.c
# mpifake should come before any system includes
AM_CPPFLAGS = -I$(srcdir)/mpifake
endif

##################################################
# CUDA rules
##################################################
if CUDA
SUFFIXES=.cu
.cu.o:
	$(NVCC) -c $(NVCCFLAGS) $(DEFAULT_INCLUDES) $(CPPFLAGS) $(INCLUDES) $(DEFS) -o $@ $<

CUDA_SOURCES= \
	cuda_init.cu \
	cuda_init.h \
	lbgpu.cu lbgpu.h

libEspresso_core_la_SOURCES += $(CUDA_SOURCES)
endif<|MERGE_RESOLUTION|>--- conflicted
+++ resolved
@@ -134,12 +134,8 @@
 	overlap.h \
 	ljangle.h \
 	adresso.c adresso.h \
-<<<<<<< HEAD
-        tunable_slip.h \
-=======
 	tcl_interface/adresso_tcl.c tcl_interface/adresso_tcl.h \
 	tunable_slip.h \
->>>>>>> 9726c065
 	myconfig-final.h
 
 
