# Copyright (C) 2012 The ESPResSo project
# Copyright (C) 2007,2008,2009,2010,2011 Olaf Lenz, Axel Arnold
#
# This file is part of ESPResSo.
#
# ESPResSo is free software: you can redistribute it and/or modify
# it under the terms of the GNU General Public License as published by
# the Free Software Foundation, either version 3 of the License, or
# (at your option) any later version.
#
# ESPResSo is distributed in the hope that it will be useful,
# but WITHOUT ANY WARRANTY; without even the implied warranty of
# MERCHANTABILITY or FITNESS FOR A PARTICULAR PURPOSE.  See the
# GNU General Public License for more details.
#
# You should have received a copy of the GNU General Public License
# along with this program.  If not, see <http://www.gnu.org/licenses/>.
#

# List headers that are not used by the program here

noinst_HEADERS = \
	myconfig-default.h

<<<<<<< HEAD
# List the sources of the Espresso binary here
libEspresso_core_la_SOURCES = \
=======
noinst_LIBRARIES = libEspresso.a

# List the sources of the Espresso binary here
# config-features.c must be at the beginning so that it is compiled first
libEspresso_a_SOURCES = \
	config-features.c \
>>>>>>> 6dcfb641
	adresso.c adresso.h \
	cells.c cells.h \
	collision.c collision.h \
	communication.c communication.h \
	comfixed.c comfixed.h \
	comforce.h comforce.c \
	config.h \
	constraint.c constraint.h \
	debug.c debug.h \
	domain_decomposition.c domain_decomposition.h \
	energy.c energy.h \
	errorhandling.c	errorhandling.h \
	debye_hueckel.h \
	fft.c fft.h \
	fft-common.c fft-common.h \
	fft-dipolar.c fft-dipolar.h \
	forces.c forces.h \
	ghosts.c ghosts.h \
	global.c global.h \
	grid.c grid.h \
	halo.c halo.h \
	iccp3m.c iccp3m.h \
	imd.c imd.h \
	initialize.c initialize.h \
	integrate.c integrate.h \
	interaction_data.c interaction_data.h \
	lattice.c lattice.h \
	layered.c layered.h \
	lb.c lb.h \
	lb-boundaries.c lb-boundaries.h \
	lb-d3q18.h lb-d3q19.h \
	lbgpu_cfile.c \
	metadynamics.c metadynamics.h \
	modes.c	modes.h \
	molforces.c molforces.h \
	mol_cut.c mol_cut.h \
	nemd.c nemd.h \
	npt.h \
	nsquare.c nsquare.h \
	particle_data.c	particle_data.h \
	polymer.c polymer.h \
	polynom.h \
	pressure.c pressure.h \
	random.c random.h \
	rattle.c rattle.h \
	reaction.c reaction.h \
	rotation.c rotation.h \
	specfunc.c specfunc.h \
	statistics.c statistics.h \
	statistics_chain.c statistics_chain.h \
	statistics_cluster.c statistics_cluster.h \
	statistics_correlation.c statistics_correlation.h \
	statistics_fluid.c statistics_fluid.h \
	statistics_molecule.c statistics_molecule.h \
	statistics_observable.c statistics_observable.h \
	thermostat.c thermostat.h \
<<<<<<< HEAD
	topology.c topology.h  \
	tunable_slip.h \
=======
	topology.c topology.h \
>>>>>>> 6dcfb641
	tuning.c tuning.h \
	utils.h \
	uwerr.c uwerr.h \
	verlet.c verlet.h \
	virtual_sites.c virtual_sites.h \
	virtual_sites_com.c virtual_sites_com.h \
	virtual_sites_relative.c virtual_sites_relative.h \
	vmdsock.c vmdsock.h

<<<<<<< HEAD
libEspresso_core_la_SOURCES+= \
=======
# nonbonded potentials and forces
libEspresso_a_SOURCES += \
	bmhtf-nacl.c bmhtf-nacl.h \
	buckingham.c buckingham.h \
	dpd.c dpd.h \
	gb.c gb.h \
	hat.c hat.h \
	hertzian.c hertzian.h \
	lj.c lj.h \
	ljangle.c ljangle.h \
	ljcos.c ljcos.h \
	ljcos2.c ljcos2.h \
	ljgen.c ljgen.h \
	morse.c morse.h \
	soft_sphere.c soft_sphere.h \
	steppot.c steppot.h \
	tab.c tab.h \
	tunable_slip.c tunable_slip.h

# bonded potentials and forces
libEspresso_a_SOURCES += \
	angle.c angle.h \
	angledist.c angledist.h \
	dihedral.c dihedral.h \
	endangledist.c endangledist.h \
	fene.c fene.h \
	harmonic.c harmonic.h \
	overlap.c overlap.h \
	subt_lj.c subt_lj.h

# Coulomb methods
libEspresso_a_SOURCES += \
	debye_hueckel.c debye_hueckel.h \
	elc.c elc.h \
	ewald.c ewald.h \
	magnetic_non_p3m_methods.c magnetic_non_p3m_methods.h \
	mdlc_correction.c  mdlc_correction.h \
	maggs.c maggs.h \
	mmm1d.c mmm1d.h \
	mmm2d.c mmm2d.h \
	mmm-common.c mmm-common.h \
	p3m.c p3m.h \
	p3m-common.c p3m-common.h \
	p3m-dipolar.c p3m-dipolar.h \
	reaction_field.c reaction_field.h

if TCL

libEspresso_a_SOURCES += \
>>>>>>> 6dcfb641
	tcl/adresso_tcl.c tcl/adresso_tcl.h \
	tcl/bin_tcl.c \
	tcl/binary_file_tcl.c tcl/binary_file_tcl.h \
	tcl/blockfile_tcl.c \
	tcl/cells_tcl.c \
	tcl/channels_tcl.c \
	tcl/collision_tcl.c \
	tcl/comfixed_tcl.c tcl/comfixed_tcl.h \
	tcl/comforce_tcl.c tcl/comforce_tcl.h \
	tcl/config_tcl.c \
	tcl/constraint_tcl.c tcl/constraint_tcl.h \
	tcl/domain_decomposition_tcl.c tcl/domain_decomposition_tcl.h \
	tcl/energy_tcl.c \
	tcl/global_tcl.c tcl/global_tcl.h \
	tcl/grid_tcl.c tcl/grid_tcl.h \
	tcl/iccp3m_tcl.c tcl/iccp3m_tcl.h \
	tcl/imd_tcl.c \
	tcl/initialize_interpreter.c \
	tcl/integrate_tcl.c tcl/integrate_tcl.h \
	tcl/interaction_data_tcl.c tcl/interaction_data_tcl.h \
	tcl/lb-boundaries_tcl.c \
	tcl/lb_tcl.c tcl/lb_tcl.h \
	tcl/metadynamics_tcl.c tcl/metadynamics_tcl.h \
	tcl/nemd_tcl.c \
	tcl/mol_cut_tcl.c tcl/mol_cut_tcl.h \
	tcl/parser.c tcl/parser.h \
	tcl/particle_data_tcl.c \
	tcl/polymer_tcl.c tcl/polymer_tcl.h \
	tcl/pressure_tcl.c tcl/pressure_tcl.h \
	tcl/random_tcl.c tcl/random_tcl.h \
	tcl/reaction_tcl.c tcl/reaction_tcl.h \
	tcl/rattle_tcl.c tcl/rattle_tcl.h \
	tcl/statistics_chain_tcl.c tcl/statistics_chain_tcl.h \
	tcl/statistics_cluster_tcl.c tcl/statistics_cluster_tcl.h \
	tcl/statistics_correlation_tcl.c tcl/statistics_correlation_tcl.h \
	tcl/statistics_fluid_tcl.c tcl/statistics_fluid_tcl.h \
	tcl/statistics_observable_tcl.c tcl/statistics_observable_tcl.h \
	tcl/statistics_tcl.c tcl/statistics_tcl.h \
	tcl/thermostat_tcl.c tcl/thermostat_tcl.h \
	tcl/topology_tcl.c \
	tcl/tuning_tcl.c \
	tcl/uwerr_tcl.c \
	tcl/virtual_sites_com_tcl.c tcl/virtual_sites_com_tcl.h

# nonbonded potentials and forces
libEspresso_a_SOURCES += \
	tcl/bmhtf-nacl_tcl.c tcl/bmhtf-nacl_tcl.h \
	tcl/buckingham_tcl.c tcl/buckingham_tcl.h \
	tcl/dpd_tcl.c tcl/dpd_tcl.h \
	tcl/gb_tcl.c tcl/gb_tcl.h \
	tcl/hat_tcl.c tcl/hat_tcl.h \
	tcl/hertzian_tcl.c tcl/hertzian_tcl.h \
	tcl/lj_tcl.c tcl/lj_tcl.h \
	tcl/ljangle_tcl.c tcl/ljangle_tcl.h \
	tcl/ljcos2_tcl.c tcl/ljcos2_tcl.h \
	tcl/ljcos_tcl.c tcl/ljcos_tcl.h \
	tcl/ljgen_tcl.c tcl/ljgen_tcl.h \
	tcl/morse_tcl.c tcl/morse_tcl.h \
	tcl/soft_sphere_tcl.c tcl/soft_sphere_tcl.h \
	tcl/steppot_tcl.c tcl/steppot_tcl.h \
	tcl/tab_tcl.c tcl/tab_tcl.h \
	tcl/tunable_slip_tcl.c tcl/tunable_slip_tcl.h

# bonded potentials and forces
libEspresso_a_SOURCES += \
	tcl/angle_tcl.c tcl/angle_tcl.h \
	tcl/angledist_tcl.c tcl/angledist_tcl.h \
	tcl/dihedral_tcl.c tcl/dihedral_tcl.h \
	tcl/endangledist_tcl.c tcl/endangledist_tcl.h \
	tcl/fene_tcl.c tcl/fene_tcl.h \
	tcl/harmonic_tcl.c tcl/harmonic_tcl.h \
	tcl/overlap_tcl.c tcl/overlap_tcl.h \
	tcl/subt_lj_tcl.c tcl/subt_lj_tcl.h

# Coulomb methods
libEspresso_a_SOURCES += \
	tcl/debye_hueckel_tcl.c tcl/debye_hueckel_tcl.h \
	tcl/elc_tcl.c tcl/elc_tcl.h \
	tcl/ewald_tcl.c tcl/ewald_tcl.h \
	tcl/magnetic_non_p3m_methods_tcl.c tcl/magnetic_non_p3m_methods_tcl.h \
	tcl/maggs_tcl.c tcl/maggs_tcl.h \
	tcl/mmm1d_tcl.c tcl/mmm1d_tcl.h \
	tcl/mmm2d_tcl.c tcl/mmm2d_tcl.h \
	tcl/p3m-dipolar_tcl.c tcl/p3m-dipolar_tcl.h \
	tcl/p3m_tcl.c tcl/p3m_tcl.h \
	tcl/reaction_field_tcl.c tcl/reaction_field_tcl.h \
	tcl/mdlc_correction_tcl.c tcl/mdlc_correction_tcl.h	

endif

if TCL


#################################################################
# Compile the (TCL) main program
#################################################################

<<<<<<< HEAD
lib_LIBRARIES = libespressobf.a 
lib_LTLIBRARIES = libEspresso_core.la libespresso_main.la
# pyexecdir_LTLIBRARIES = libespresso_main.la
# All objects are compiled into the library
# noinst_LTLIBRARIES = libEspresso.la

libespresso_main_la_CPPFLAGS = -D 'ESPRESSO_SCRIPTS_DEFAULT="$(buildscriptsdir)"'
libespresso_main_la_SOURCES = scriptsdir.c errexit.c dummy.c
libespresso_main_la_LIBADD = libEspresso_core.la
libEspresso_core_la_LIBADD = 
=======
# Two binaries are generated: Espresso for the build dir,
# Espresso.install for the installation dir. 
# The ".install" suffix is removed upon installation.
noinst_PROGRAMS = Espresso
Espresso_CPPFLAGS = -D ESPRESSO_SCRIPTS_DEFAULT=\"$(buildscriptsdir)\"
Espresso_SOURCES = tcl/scriptsdir.c tcl/main.c
Espresso_LDADD = libEspresso.a

bin_PROGRAMS = Espresso.install
Espresso_install_CPPFLAGS = -D ESPRESSO_SCRIPTS_DEFAULT=\"$(scriptsdir)\"
Espresso_install_SOURCES = tcl/scriptsdir.c tcl/main.c
Espresso_install_LDADD = libEspresso.a

ESPRESSO = `echo Espresso | sed '$(transform)'`$(EXEEXT)
ESPRESSO_INSTALL = `echo Espresso.install | sed '$(transform)'`$(EXEEXT)
# rename Espresso after installation
install-exec-hook:
	$(am__mv) \
		$(DESTDIR)$(bindir)/$(ESPRESSO_INSTALL) \
		$(DESTDIR)$(bindir)/$(ESPRESSO)

uninstall-local:
	-rm -f $(DESTDIR)$(bindir)/$(ESPRESSO)

endif
>>>>>>> 6dcfb641

#################################################################
# Handling of myconfig.h
#################################################################
libEspresso_a_SOURCES += myconfig-final.h
BUILT_SOURCES = myconfig-final.h
CLEANFILES = myconfig-final.h

myconfig-final.h: FORCE
	@echo -n "Determining myconfig file..."
	@config_files="\
	  $(top_builddir)/$(myconfig) \
	  $(top_srcdir)/$(myconfig)"; \
	if test $(myconfig) = myconfig.h; then \
	  config_files="$$config_files $(top_srcdir)/src/myconfig-default.h"; \
	fi; \
	for file in $$config_files; do \
	  if test -e $$file; then \
	    echo " $$file"; \
	    myconfig_found=1; \
	    if test -e $@; then \
	      cmp -s $$file $@ || cp $$file $@; \
	    else \
	       cp $$file $@; \
	    fi; \
	    break; \
	  fi; \
	done; \
	if test ! $$myconfig_found; then \
	  echo "ERROR: Couldn't find $(myconfig) anywhere"; \
	  exit 1; \
	fi

#################################################################
# Handling of the features
#################################################################
# config-features.c must occur at the beginning of the SOURCES so that it is compiled first
libEspresso_a_SOURCES += config-features.c
EXTRA_DIST = \
	features.def \
	config-features.h config-features.c \
	config-doxygen.h

if HAVE_PYTHON

BUILT_SOURCES +=  config-features.h config-features.c
CLEANFILES += config-features.h config-features.c config-doxygen.h
config-features.h config-features.c: features.def $(top_srcdir)/config/gen_featureconfig.py
	$(PYTHON) $(top_srcdir)/config/gen_featureconfig.py $(srcdir)/features.def config-features.h config-features.c

config-doxygen.h: features.def $(top_srcdir)/config/gen_doxyconfig.py
	$(PYTHON) $(top_srcdir)/config/gen_doxyconfig.py $(srcdir)/features.def config-doxygen.h

else

config-doxygen.h config-features.h config-features.c: features.def
	@echo "Python was not found in your PATH."
	@echo "If you change the set of features, you need Python!"
	@echo "Install it and rerun configure."

endif

doc doxygen: config-doxygen.h

#################################################################
# Handling of the version
#################################################################
libEspresso_a_SOURCES += config-version.c 
BUILT_SOURCES += config-version.c
CLEANFILES += config-version.c
config-version.c: FORCE
	VERSION=`cd $(top_srcdir); sh config/genversion.sh -c`; \
	if ! test -e "config-version.c" || \
		test "$$VERSION" != "`cat config-version.c`"; then \
		echo "$$VERSION" > config-version.c; \
	fi

CLEANFILES = myconfig-final.h

#################################################################
# Handling of the MPI fake implementation
#################################################################
if MPI_FAKE
libEspresso_core_la_SOURCES += mpifake/mpi.h mpifake/mpi.c
# mpifake should come before any system includes
AM_CPPFLAGS = -I$(srcdir)/mpifake
if TCL
Espresso_CPPFLAGS += $(AM_CPPFLAGS)
Espresso_install_CPPFLAGS += $(AM_CPPFLAGS)
endif
endif

##################################################
# CUDA rules
##################################################
if CUDA
SUFFIXES=.cu
.cu.o:
	$(NVCC) -c $(NVCCFLAGS) $(DEFAULT_INCLUDES) $(CPPFLAGS) $(INCLUDES) $(DEFS) -o $@ $< 

#.cu.lo:
#	$(LIBTOOL) --tag=CC --mode=compile $(NVCC) -c "-Xcompiler -fPIC $(NVCC_FLAGS)" -o $@ $^ 

<<<<<<< HEAD
CUDA_OBJECTS= \
	cuda_init.o \
	lbgpu.o \
	tcl/cuda_init_tcl.o 

libEspresso_core_la_LIBADD += cuda_init.o lbgpu.o tcl/cuda_init_tcl.o 
endif
=======
CUDA_SOURCES = \
	cuda_init.cu cuda_init.h \
	lbgpu.cu lbgpu.h

if TCL

CUDA_SOURCES += \
	tcl/cuda_init_tcl.c

endif

libEspresso_a_SOURCES += $(CUDA_SOURCES)

EXTRA_DIST += $(CUDA_SOURCES)
endif

.PHONY: FORCE
FORCE:
>>>>>>> 6dcfb641
<|MERGE_RESOLUTION|>--- conflicted
+++ resolved
@@ -18,21 +18,17 @@
 #
 
 # List headers that are not used by the program here
+AM_CFLAGS=-fPIC
 
 noinst_HEADERS = \
 	myconfig-default.h
 
-<<<<<<< HEAD
-# List the sources of the Espresso binary here
-libEspresso_core_la_SOURCES = \
-=======
 noinst_LIBRARIES = libEspresso.a
 
 # List the sources of the Espresso binary here
 # config-features.c must be at the beginning so that it is compiled first
 libEspresso_a_SOURCES = \
 	config-features.c \
->>>>>>> 6dcfb641
 	adresso.c adresso.h \
 	cells.c cells.h \
 	collision.c collision.h \
@@ -89,12 +85,7 @@
 	statistics_molecule.c statistics_molecule.h \
 	statistics_observable.c statistics_observable.h \
 	thermostat.c thermostat.h \
-<<<<<<< HEAD
-	topology.c topology.h  \
-	tunable_slip.h \
-=======
 	topology.c topology.h \
->>>>>>> 6dcfb641
 	tuning.c tuning.h \
 	utils.h \
 	uwerr.c uwerr.h \
@@ -104,9 +95,6 @@
 	virtual_sites_relative.c virtual_sites_relative.h \
 	vmdsock.c vmdsock.h
 
-<<<<<<< HEAD
-libEspresso_core_la_SOURCES+= \
-=======
 # nonbonded potentials and forces
 libEspresso_a_SOURCES += \
 	bmhtf-nacl.c bmhtf-nacl.h \
@@ -156,7 +144,6 @@
 if TCL
 
 libEspresso_a_SOURCES += \
->>>>>>> 6dcfb641
 	tcl/adresso_tcl.c tcl/adresso_tcl.h \
 	tcl/bin_tcl.c \
 	tcl/binary_file_tcl.c tcl/binary_file_tcl.h \
@@ -254,18 +241,16 @@
 # Compile the (TCL) main program
 #################################################################
 
-<<<<<<< HEAD
-lib_LIBRARIES = libespressobf.a 
-lib_LTLIBRARIES = libEspresso_core.la libespresso_main.la
-# pyexecdir_LTLIBRARIES = libespresso_main.la
-# All objects are compiled into the library
-# noinst_LTLIBRARIES = libEspresso.la
-
-libespresso_main_la_CPPFLAGS = -D 'ESPRESSO_SCRIPTS_DEFAULT="$(buildscriptsdir)"'
-libespresso_main_la_SOURCES = scriptsdir.c errexit.c dummy.c
-libespresso_main_la_LIBADD = libEspresso_core.la
-libEspresso_core_la_LIBADD = 
-=======
+# lib_LTLIBRARIES = libEspresso_core.la libespresso_main.la
+# # pyexecdir_LTLIBRARIES = libespresso_main.la
+# # All objects are compiled into the library
+# # noinst_LTLIBRARIES = libEspresso.la
+
+# libespresso_main_la_CPPFLAGS = -D 'ESPRESSO_SCRIPTS_DEFAULT="$(buildscriptsdir)"'
+# libespresso_main_la_SOURCES = scriptsdir.c errexit.c dummy.c
+# libespresso_main_la_LIBADD = libEspresso_core.la
+# libEspresso_core_la_LIBADD = 
+# =======
 # Two binaries are generated: Espresso for the build dir,
 # Espresso.install for the installation dir. 
 # The ".install" suffix is removed upon installation.
@@ -291,7 +276,6 @@
 	-rm -f $(DESTDIR)$(bindir)/$(ESPRESSO)
 
 endif
->>>>>>> 6dcfb641
 
 #################################################################
 # Handling of myconfig.h
@@ -329,7 +313,7 @@
 # Handling of the features
 #################################################################
 # config-features.c must occur at the beginning of the SOURCES so that it is compiled first
-libEspresso_a_SOURCES += config-features.c
+#libEspresso_a_SOURCES += config-features.c
 EXTRA_DIST = \
 	features.def \
 	config-features.h config-features.c \
@@ -369,13 +353,11 @@
 		echo "$$VERSION" > config-version.c; \
 	fi
 
-CLEANFILES = myconfig-final.h
-
 #################################################################
 # Handling of the MPI fake implementation
 #################################################################
 if MPI_FAKE
-libEspresso_core_la_SOURCES += mpifake/mpi.h mpifake/mpi.c
+libEspresso_a_SOURCES += mpifake/mpi.h mpifake/mpi.c
 # mpifake should come before any system includes
 AM_CPPFLAGS = -I$(srcdir)/mpifake
 if TCL
@@ -395,31 +377,21 @@
 #.cu.lo:
 #	$(LIBTOOL) --tag=CC --mode=compile $(NVCC) -c "-Xcompiler -fPIC $(NVCC_FLAGS)" -o $@ $^ 
 
-<<<<<<< HEAD
-CUDA_OBJECTS= \
-	cuda_init.o \
-	lbgpu.o \
-	tcl/cuda_init_tcl.o 
-
-libEspresso_core_la_LIBADD += cuda_init.o lbgpu.o tcl/cuda_init_tcl.o 
-endif
-=======
-CUDA_SOURCES = \
+CUDA_SOURCEFILES = \
 	cuda_init.cu cuda_init.h \
 	lbgpu.cu lbgpu.h
 
 if TCL
 
-CUDA_SOURCES += \
+CUDA_SOURCEFILES += \
 	tcl/cuda_init_tcl.c
 
 endif
 
-libEspresso_a_SOURCES += $(CUDA_SOURCES)
-
-EXTRA_DIST += $(CUDA_SOURCES)
+libEspresso_a_SOURCES += $(CUDA_SOURCEFILES)
+
+EXTRA_DIST += $(CUDA_SOURCEFILES)
 endif
 
 .PHONY: FORCE
-FORCE:
->>>>>>> 6dcfb641
+FORCE: