--- conflicted
+++ resolved
@@ -917,15 +917,11 @@
 	for(i0=0; i0<p3m.params.cao; i0++) {
 	  for(i1=0; i1<p3m.params.cao; i1++) {
 	    for(i2=0; i2<p3m.params.cao; i2++) {
-<<<<<<< HEAD
 	      p[i].f.f[d_rs] -= force_prefac*p3m.ca_frac[cf_cnt]*p3m.rs_mesh[q_ind]; 
+#ifdef KEEP_KPART
+	      p[i].l.f_k[d_rs] -= force_prefac*p3m.ca_frac[cf_cnt]*p3m.rs_mesh[q_ind];
+#endif KEEP_KPART
 	      q_ind++;
-=======
-	      p[i].f.f[d_rs] -= force_prefac*p3m.ca_frac[cf_cnt]*p3m.rs_mesh[q_ind++]; 
-	      #ifdef KEEP_KPART
-	      p[i].l.f_k[d_rs] -= force_prefac*p3m.ca_frac[cf_cnt]*p3m.rs_mesh[q_ind - 1];
-              #endif KEEP_KPART
->>>>>>> 80ea97b5
 	      cf_cnt++;
 	    }
 	    q_ind += p3m.local_mesh.q_2_off;
