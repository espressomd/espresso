#
# Copyright (C) 2013-2018 The ESPResSo project
#
# This file is part of ESPResSo.
#
# ESPResSo is free software: you can redistribute it and/or modify
# it under the terms of the GNU General Public License as published by
# the Free Software Foundation, either version 3 of the License, or
# (at your option) any later version.
#
# ESPResSo is distributed in the hope that it will be useful,
# but WITHOUT ANY WARRANTY; without even the implied warranty of
# MERCHANTABILITY or FITNESS FOR A PARTICULAR PURPOSE.  See the
# GNU General Public License for more details.
#
# You should have received a copy of the GNU General Public License
# along with this program.  If not, see <http://www.gnu.org/licenses/>.
#
include "myconfig.pxi"
from libcpp cimport bool
from interactions cimport ImmersedBoundaries
<<<<<<< HEAD
from utils cimport Vector3d
=======
from utils cimport Vector3i
>>>>>>> c8289b1a

cdef extern from "global.hpp":
    int FIELD_BOXL
    int FIELD_SKIN
    int FIELD_NODEGRID
    int FIELD_MAXNUMCELLS
    int FIELD_MINNUMCELLS
    int FIELD_NPTISO_PISTON
    int FIELD_NPTISO_PDIFF
    int FIELD_PERIODIC
    int FIELD_SIMTIME
    int FIELD_MIN_GLOBAL_CUT
    int FIELD_THERMO_SWITCH
    int FIELD_THERMO_VIRTUAL
    int FIELD_TEMPERATURE
    int FIELD_LANGEVIN_GAMMA
    int FIELD_SWIMMING_PARTICLES_EXIST
    IF ROTATION:
        int FIELD_LANGEVIN_GAMMA_ROTATION
    IF NPT:
        int FIELD_NPTISO_G0
        int FIELD_NPTISO_GV
    int FIELD_MAX_OIF_OBJECTS

    void mpi_bcast_parameter(int p)

cdef extern from "communication.hpp":
    extern int n_nodes
    void mpi_set_time_step(double time_step)

cdef extern from "integrate.hpp":
    double time_step
    extern int integ_switch
    extern double sim_time
    extern double verlet_reuse
    extern double skin
    extern bool set_py_interrupt

cdef extern from "domain_decomposition.hpp":
    ctypedef struct  DomainDecomposition:
        int cell_grid[3]
        double cell_size[3]
        bool fully_connected[3]

    extern DomainDecomposition dd
    extern int max_num_cells
    extern int min_num_cells
    extern double max_skin
    int calc_processor_min_num_cells(const Vector3i & grid)


cdef extern from "particle_data.hpp":
    extern int n_part
    extern bool swimming_particles_exist

cdef extern from "nonbonded_interactions/nonbonded_interaction_data.hpp":
    double dpd_gamma
    double dpd_r_cut
    extern double max_cut
    extern int max_seen_particle
    extern int max_seen_particle_type
    extern double max_cut_nonbonded
    extern double max_cut_bonded
    extern double min_global_cut


cdef extern from "thermostat.hpp":
    extern double nptiso_gamma0
    extern double nptiso_gammav
    extern double temperature
    extern int thermo_switch

cdef extern from "dpd.hpp":
    extern int dpd_wf
    extern double dpd_tgamma
    extern double dpd_tr_cut
    extern int dpd_twf


cdef extern from "cells.hpp":
    extern double max_range
    ctypedef struct CellStructure:
        int type
        bool use_verlet_list

    CellStructure cell_structure

cdef extern from "layered.hpp":
    extern int n_layers

cdef extern from "rattle.hpp":
    extern int n_rigidbonds


cdef extern from "tuning.hpp":
    extern int timing_samples

<<<<<<< HEAD
cdef extern from "grid.hpp":
    Vector3d box_l
    double local_box_l[3]
    extern int node_grid[3]
    extern int periodic
    extern double min_box_l
=======
>>>>>>> c8289b1a

cdef extern from "npt.hpp":
    ctypedef struct nptiso_struct:
        double p_ext
        double p_inst
        double p_inst_av
        double p_diff
        double piston
    extern nptiso_struct nptiso

cdef extern from "statistics.hpp":
    extern int n_configs

cdef extern from "swimmer_reaction.hpp":
    ctypedef struct  reaction_struct:
        int reactant_type
        int product_type
        int catalyzer_type
        double range
        double ct_rate
        double eq_rate
        int sing_mult
        int swap

    cdef extern reaction_struct reaction

cdef extern from "immersed_boundaries.hpp":
    extern ImmersedBoundaries immersed_boundaries

cdef extern from "object-in-fluid/oif_global_forces.hpp":
    int max_oif_objects

cdef extern from "forcecap.hpp":
    double forcecap_get()
    void forcecap_set(double forcecap)<|MERGE_RESOLUTION|>--- conflicted
+++ resolved
@@ -19,11 +19,7 @@
 include "myconfig.pxi"
 from libcpp cimport bool
 from interactions cimport ImmersedBoundaries
-<<<<<<< HEAD
-from utils cimport Vector3d
-=======
-from utils cimport Vector3i
->>>>>>> c8289b1a
+from utils cimport Vector3d, Vector3i
 
 cdef extern from "global.hpp":
     int FIELD_BOXL
@@ -121,16 +117,6 @@
 cdef extern from "tuning.hpp":
     extern int timing_samples
 
-<<<<<<< HEAD
-cdef extern from "grid.hpp":
-    Vector3d box_l
-    double local_box_l[3]
-    extern int node_grid[3]
-    extern int periodic
-    extern double min_box_l
-=======
->>>>>>> c8289b1a
-
 cdef extern from "npt.hpp":
     ctypedef struct nptiso_struct:
         double p_ext
