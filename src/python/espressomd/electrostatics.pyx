--- conflicted
+++ resolved
@@ -35,12 +35,10 @@
         raise Exception(
             "Subclasses of ElectrostaticInteraction must define the _set_params_in_es_core() method.")
 
-<<<<<<< HEAD
     def _deactivate_method(self):
         coulomb.method = COULOMB_NONE
         mpi_bcast_coulomb_params()
 
-=======
     def Tune(self,subsetTuneParams=None):
         
         #Override default parmas with subset given by user
@@ -58,7 +56,6 @@
                 self._params[param]=tuneParams[param]
         self._set_params_in_es_core()
         self._tune()
->>>>>>> b0733612
 
 IF COULOMB_DEBYE_HUECKEL:
     cdef class CDH(ElectrostaticInteraction):
@@ -202,15 +199,9 @@
             return {"cao": 0,
                     "inter": -1,
                     "r_cut": -1,
-<<<<<<< HEAD
-                    "alpha": -1,
-                    "accuracy": 0,
-                    "mesh": [-1, -1, -1],
-=======
                     "alpha": 0,
                     "accuracy": -1,
                     "mesh": [0, 0, 0],
->>>>>>> b0733612
                     "epsilon": 0.0,
                     "mesh_off": [-1, -1, -1],
                     "tune": True}
@@ -297,18 +288,13 @@
                 return {"cao": 0,
                         "inter": -1,
                         "r_cut": -1,
-<<<<<<< HEAD
-                        "accuracy": 0.,
-                        "mesh": [-1, -1, -1],
-=======
                         "alpha": 0,
                         "accuracy": -1,
                         "mesh": [0, 0, 0],
->>>>>>> b0733612
                         "epsilon": 0.0,
                         "mesh_off": [-1, -1, -1],
                         "tune": True}
-            
+
             def _get_params_from_es_core(self):
                 params = {}
                 params.update(p3m.params)
