--- conflicted
+++ resolved
@@ -728,10 +728,11 @@
                     }
                 return swim
 
-    def delete(self):
+    def remove(self):
         """Delete the particle"""
         if remove_particle(self.id):
             raise Exception("Could not delete particle")
+        del ParticleList.key_dict["%i"%self.id]
         del self
 
     # Bond related methods
@@ -806,9 +807,6 @@
         if change_particle_bond(self.id, NULL, 1):
             raise Exception("Deleting all bonds failed.")
 
-<<<<<<< HEAD
-
-=======
     def update(self, P):
 
         if "id" in P:
@@ -816,7 +814,6 @@
 
         for k in P.keys():
             setattr(self, k, P[k])
->>>>>>> 2891de64
 
 
 cdef class ParticleList:
@@ -827,8 +824,8 @@
 
     # Retrieve a particle
     def __getitem__(self, key):
-<<<<<<< HEAD
-        ParticleList.key_dict["%i"%key] = key
+        if not particle_exists(key):
+            raise Exception("Particle %d does not exist." % key)
         return ParticleHandle(key)
 
     # __getstate__ and __setstate__ define the pickle interaction
@@ -840,18 +837,13 @@
             for property_ in particle_attributes:
                 pdict[property_] = ParticleHandle(particle_number).__getattribute__(property_)
             odict[particle_number] = pdict
-
         return odict
 
     def __setstate__(self,params):
         for particle_number in params.keys():
-            for property_ in params[particle_number]:
-                ParticleHandle(particle_number).__setattr__(property_,params[particle_number][property_])
-                # print params[particle_number][property_]
-=======
-        if not particle_exists(key):
-            raise Exception("Particle %d does not exist." % key)
-        return ParticleHandle(key)
+            params[particle_number]["id"] = particle_number
+            self.add(params[particle_number])
+
 
     def add(self, *args, **kwargs):
 
@@ -899,6 +891,11 @@
         if P != {}:
             self[id].update(P)
 
+        ParticleList.key_dict["%i"%id] = id
+
+
+
+
     # Iteration over all existing particles
     def __iter__(self):
         for i in range(max_seen_particle + 1):
@@ -906,5 +903,4 @@
                 yield self[i]
 
     def exists(self, id):
-        return particle_exists(id)
->>>>>>> 2891de64
+        return particle_exists(id)