#
# Copyright (C) 2013,2014 The ESPResSo project
#
# This file is part of ESPResSo.
#
# ESPResSo is free software: you can redistribute it and/or modify
# it under the terms of the GNU General Public License as published by
# the Free Software Foundation, either version 3 of the License, or
# (at your option) any later version.
#
# ESPResSo is distributed in the hope that it will be useful,
# but WITHOUT ANY WARRANTY; without even the implied warranty of
# MERCHANTABILITY or FITNESS FOR A PARTICULAR PURPOSE.  See the
# GNU General Public License for more details.
#
# You should have received a copy of the GNU General Public License
# along with this program.  If not, see <http://www.gnu.org/licenses/>.
#
from _system cimport *
# Here we create something to handle particles
cimport numpy as np
from utils cimport *
from libcpp cimport bool

include "myconfig.pxi"

# Import particle data structures and setter functions from particle_data.hpp

cdef extern from "particle_data.hpp":
<<<<<<< HEAD
  
  # DATA STRUCTURES

  # Note: Conditional compilation is not possible within ctypedef blocks. 
  # Therefore, only member variables are imported here, which are always compiled into Espresso.
  # For all other properties, getter-funcionts have to be used on the c level.
  
  ctypedef struct ParticleProperties:
    int    identity
    int    mol_id
    int    type
    
  ctypedef struct ParticlePosition:
    double p[3]


  ctypedef struct ParticleForce:
    double f[3]

  ctypedef struct ParticleMomentum:
    double v[3]

  ctypedef struct ParticleLocal:
    pass


  ctypedef struct Particle: 
    ParticleProperties p
    ParticlePosition r
    ParticleMomentum m
    ParticleForce f
    ParticleLocal l
    IntList bl


  # Setter/getter/modifier functions functions 

  int get_particle_data(int part, Particle *data)
  
  int place_particle(int part, double p[3])
  
  int set_particle_v(int part, double v[3])
  
  
  int set_particle_f(int part, double F[3])
  
  int set_particle_mass(int part, double mass)
  
  int set_particle_solvation(int part, double* solvation)
  
  
  IF ROTATIONAL_INERTIA == 1:
    int set_particle_rotational_inertia(int part, double rinertia[3])
    
    pointer_to_rotational_inertia(Particle* p, double& res[3])
  
  IF ROTATION_PER_PARTICLE == 1:
    int set_particle_rotation(int part, int rot)
  
  
  int set_particle_q(int part, double q)
  
  int set_particle_mu_E(int part, double mu_E[3])
  
  int set_particle_type(int part, int type)
  
  int set_particle_mol_id(int part, int mid)
  
  IF ROTATION == 1:
    int set_particle_quat(int part, double quat[4])
    
#    int set_particle_quatu(int part, double quat[4])
  
    int set_particle_omega_lab(int part, double omega[3])
  
    int set_particle_omega_body(int part, double omega[3])
  
    int set_particle_torque_lab(int part, double torque[3])
  
    int set_particle_torque_body(int part, double torque[3])

    void pointer_to_omega_body(Particle* p, double*& res)

    void pointer_to_torque_lab(Particle* p, double*& res)

    
    void pointer_to_quatu(Particle* p, double*& res)
    void pointer_to_quat(Particle* p, double*& res)

  IF MASS == 1: 
    void pointer_to_mass(Particle* p, double*& res)
  
  IF DIPOLES == 1:
    int set_particle_dip(int part, double dip[3])
  
    int set_particle_dipm(int part, double dipm)
  
  IF VIRTUAL_SITES == 1:
    int set_particle_virtual(int part,int isVirtual)
  
  IF LANGEVIN_PER_PARTICLE == 1:
    int set_particle_temperature(int part, double T)
  
    int set_particle_gamma(int part, double gamma)
  IF DIPOLES ==1:
    void pointer_to_dip(Particle* P, double*& res)
    void pointer_to_dipm(Particle* P, double*& res)
  
  IF VIRTUAL_SITES == 1:
    void pointer_to_virtual(Particle* P, int*& res)
  
  IF VIRTUAL_SITES_RELATIVE == 1:
    void pointer_to_vs_relative(Particle* P, int*& res1, double*& res2, double*& res3)

  IF ELECTROSTATICS == 1:
    void pointer_to_q(Particle* P, double*& res)
  
  IF EXTERNAL_FORCES == 1:
    IF ROTATION == 1:
      int set_particle_ext_torque(int part, int flag, double torque[3])
    int set_particle_ext_force(int part, int flag, double force[3])
    int set_particle_fix(int part,  int flag)
  
  int change_particle_bond(int part, int *bond, int _delete)
  
  IF EXCLUSIONS == 1:
    int change_exclusion(int part, int part2, int _delete)
  
    void remove_all_exclusions()
  
  
  int remove_particle(int part)
  
  void remove_all_particles()
  
  void remove_all_bonds_to(int part)
  
cdef extern from "virtual_sites_relative.hpp":
  IF VIRTUAL_SITES_RELATIVE == 1:
    int vs_relate_to(int part_num, int relate_to)
    int set_particle_vs_relative(int part, int vs_relative_to, double vs_distance, double* vs_quat)
 
=======

    # DATA STRUCTURES

    # Note: Conditional compilation is not possible within ctypedef blocks.
    # Therefore, only member variables are imported here, which are always compiled into Espresso.
    # For all other properties, getter-funcionts have to be used on the c
    # level.

    ctypedef struct ParticleProperties:
        int    identity
        int    mol_id
        int    type

    ctypedef struct ParticlePosition:
        double p[3]

    ctypedef struct ParticleForce:
        double f[3]

    ctypedef struct ParticleMomentum:
        double v[3]

    ctypedef struct ParticleLocal:
        pass

    ctypedef struct Particle:
        ParticleProperties p
        ParticlePosition r
        ParticleMomentum m
        ParticleForce f
        ParticleLocal l
        IntList bl

    IF ENGINE:
        IF LB or LB_GPU:
            ctypedef struct ParticleParametersSwimming:
                bool swimming
                double f_swim
                double v_swim
                int push_pull
                double dipole_length
                double v_center[3]
                double v_source[3]
                double rotational_friction
        ELSE:
            ctypedef struct ParticleParametersSwimming:
                bool swimming
                double f_swim
                double v_swim

    # Setter/getter/modifier functions functions

    int get_particle_data(int part, Particle * data)

    int place_particle(int part, double p[3])

    int set_particle_v(int part, double v[3])

    int set_particle_f(int part, double F[3])

    int set_particle_mass(int part, double mass)

    int set_particle_solvation(int part, double * solvation)

    IF ROTATIONAL_INERTIA == 1:
        int set_particle_rotational_inertia(int part, double rinertia[3])

        pointer_to_rotational_inertia(Particle * p, double & res[3])

    IF ROTATION_PER_PARTICLE == 1:
        int set_particle_rotation(int part, int rot)

    IF MASS:
        int set_particle_mass(int part, double mass)
        void pointer_to_mass(Particle * p, double * & res)

    IF SHANCHEN:
        int set_particle_solvation(int part, double * solvation)
        void pointer_to_solvation(Particle * p, double * & res)

    IF ROTATIONAL_INERTIA:
        int set_particle_rotational_inertia(int part, double rinertia[3])
        void pointer_to_rotational_inertia(Particle * p, double * & res)

    IF ROTATION_PER_PARTICLE:
        int set_particle_rotation(int part, int rot)
        void pointer_to_rotation(Particle * p, int * & res)

    IF ELECTROSTATICS:
        int set_particle_q(int part, double q)

    int set_particle_mu_E(int part, double mu_E[3])

    int set_particle_type(int part, int type)

    int set_particle_mol_id(int part, int mid)

    IF ROTATION:
        int set_particle_quat(int part, double quat[4])
        void pointer_to_quat(Particle * p, double * & res)
        void pointer_to_quatu(Particle * p, double * & res)
        int set_particle_omega_lab(int part, double omega[3])
        int set_particle_omega_body(int part, double omega[3])
        int set_particle_torque_lab(int part, double torque[3])
        int set_particle_torque_body(int part, double torque[3])
        void pointer_to_omega_body(Particle * p, double * & res)
        void pointer_to_torque_lab(Particle * p, double * & res)

    IF MASS == 1:
        void pointer_to_mass(Particle * p, double * & res)

    IF DIPOLES:
        int set_particle_dip(int part, double dip[3])
        void pointer_to_dip(Particle * P, double * & res)

        int set_particle_dipm(int part, double dipm)
        void pointer_to_dipm(Particle * P, double * & res)

    IF VIRTUAL_SITES:
        int set_particle_virtual(int part, int isVirtual)
        void pointer_to_virtual(Particle * P, int * & res)

    IF LANGEVIN_PER_PARTICLE:
        int set_particle_temperature(int part, double T)
        void pointer_to_temperature(Particle * p, double * & res)

        int set_particle_gamma(int part, double gamma)
        void pointer_to_gamma(Particle * p, double * & res)

    IF VIRTUAL_SITES_RELATIVE:
        void pointer_to_vs_relative(Particle * P, int * & res1, double * & res2)

    IF ELECTROSTATICS:
        void pointer_to_q(Particle * P, double * & res)

    IF EXTERNAL_FORCES:
        IF ROTATION:
            int set_particle_ext_torque(int part, int flag, double torque[3])
            void pointer_to_ext_torque(Particle * P, int * & res1, double * & res2)

        int set_particle_ext_force(int part, int flag, double force[3])
        void pointer_to_ext_force(Particle * P, int * & res1, double * & res2)

        int set_particle_fix(int part,  int flag)
        void pointer_to_fix(Particle * P, int * & res)

    int change_particle_bond(int part, int * bond, int _delete)

    IF EXCLUSIONS:
        int change_exclusion(int part, int part2, int _delete)
        void pointer_to_exclusions(Particle * p, int * & res1, int * & res2)

        void remove_all_exclusions()

    IF ENGINE:
        int set_particle_swimming(int part, ParticleParametersSwimming swim)
        void pointer_to_swimming(Particle * p, ParticleParametersSwimming * & swim)

    int remove_particle(int part)

    void remove_all_particles()

    void remove_all_bonds_to(int part)

cdef extern from "virtual_sites_relative.hpp":
    IF VIRTUAL_SITES_RELATIVE == 1:
        int vs_relate_to(int part_num, int relate_to)
        int set_particle_vs_relative(int part, int vs_relative_to, double vs_distance)

>>>>>>> b796098f
cdef extern from "rotation.hpp":
    void convert_omega_body_to_space(Particle * p, double * omega)
    void convert_torques_body_to_space(Particle * p, double * torque)

# The bonded_ia_params stuff has to be included here, because the setter/getter
# of the particles' bond property needs to now about the correct number of
# bond partners
cdef extern from "interaction_data.hpp":
    ctypedef struct Bonded_ia_parameters:
        int num
        pass
    Bonded_ia_parameters * bonded_ia_params
    cdef int n_bonded_ia

cdef class ParticleHandle(object):
    cdef public int id
    cdef bint valid
    cdef Particle particleData
    cdef int updateParticleData(self) except -1<|MERGE_RESOLUTION|>--- conflicted
+++ resolved
@@ -1,4 +1,4 @@
-#
+    #
 # Copyright (C) 2013,2014 The ESPResSo project
 #
 # This file is part of ESPResSo.
@@ -27,150 +27,6 @@
 # Import particle data structures and setter functions from particle_data.hpp
 
 cdef extern from "particle_data.hpp":
-<<<<<<< HEAD
-  
-  # DATA STRUCTURES
-
-  # Note: Conditional compilation is not possible within ctypedef blocks. 
-  # Therefore, only member variables are imported here, which are always compiled into Espresso.
-  # For all other properties, getter-funcionts have to be used on the c level.
-  
-  ctypedef struct ParticleProperties:
-    int    identity
-    int    mol_id
-    int    type
-    
-  ctypedef struct ParticlePosition:
-    double p[3]
-
-
-  ctypedef struct ParticleForce:
-    double f[3]
-
-  ctypedef struct ParticleMomentum:
-    double v[3]
-
-  ctypedef struct ParticleLocal:
-    pass
-
-
-  ctypedef struct Particle: 
-    ParticleProperties p
-    ParticlePosition r
-    ParticleMomentum m
-    ParticleForce f
-    ParticleLocal l
-    IntList bl
-
-
-  # Setter/getter/modifier functions functions 
-
-  int get_particle_data(int part, Particle *data)
-  
-  int place_particle(int part, double p[3])
-  
-  int set_particle_v(int part, double v[3])
-  
-  
-  int set_particle_f(int part, double F[3])
-  
-  int set_particle_mass(int part, double mass)
-  
-  int set_particle_solvation(int part, double* solvation)
-  
-  
-  IF ROTATIONAL_INERTIA == 1:
-    int set_particle_rotational_inertia(int part, double rinertia[3])
-    
-    pointer_to_rotational_inertia(Particle* p, double& res[3])
-  
-  IF ROTATION_PER_PARTICLE == 1:
-    int set_particle_rotation(int part, int rot)
-  
-  
-  int set_particle_q(int part, double q)
-  
-  int set_particle_mu_E(int part, double mu_E[3])
-  
-  int set_particle_type(int part, int type)
-  
-  int set_particle_mol_id(int part, int mid)
-  
-  IF ROTATION == 1:
-    int set_particle_quat(int part, double quat[4])
-    
-#    int set_particle_quatu(int part, double quat[4])
-  
-    int set_particle_omega_lab(int part, double omega[3])
-  
-    int set_particle_omega_body(int part, double omega[3])
-  
-    int set_particle_torque_lab(int part, double torque[3])
-  
-    int set_particle_torque_body(int part, double torque[3])
-
-    void pointer_to_omega_body(Particle* p, double*& res)
-
-    void pointer_to_torque_lab(Particle* p, double*& res)
-
-    
-    void pointer_to_quatu(Particle* p, double*& res)
-    void pointer_to_quat(Particle* p, double*& res)
-
-  IF MASS == 1: 
-    void pointer_to_mass(Particle* p, double*& res)
-  
-  IF DIPOLES == 1:
-    int set_particle_dip(int part, double dip[3])
-  
-    int set_particle_dipm(int part, double dipm)
-  
-  IF VIRTUAL_SITES == 1:
-    int set_particle_virtual(int part,int isVirtual)
-  
-  IF LANGEVIN_PER_PARTICLE == 1:
-    int set_particle_temperature(int part, double T)
-  
-    int set_particle_gamma(int part, double gamma)
-  IF DIPOLES ==1:
-    void pointer_to_dip(Particle* P, double*& res)
-    void pointer_to_dipm(Particle* P, double*& res)
-  
-  IF VIRTUAL_SITES == 1:
-    void pointer_to_virtual(Particle* P, int*& res)
-  
-  IF VIRTUAL_SITES_RELATIVE == 1:
-    void pointer_to_vs_relative(Particle* P, int*& res1, double*& res2, double*& res3)
-
-  IF ELECTROSTATICS == 1:
-    void pointer_to_q(Particle* P, double*& res)
-  
-  IF EXTERNAL_FORCES == 1:
-    IF ROTATION == 1:
-      int set_particle_ext_torque(int part, int flag, double torque[3])
-    int set_particle_ext_force(int part, int flag, double force[3])
-    int set_particle_fix(int part,  int flag)
-  
-  int change_particle_bond(int part, int *bond, int _delete)
-  
-  IF EXCLUSIONS == 1:
-    int change_exclusion(int part, int part2, int _delete)
-  
-    void remove_all_exclusions()
-  
-  
-  int remove_particle(int part)
-  
-  void remove_all_particles()
-  
-  void remove_all_bonds_to(int part)
-  
-cdef extern from "virtual_sites_relative.hpp":
-  IF VIRTUAL_SITES_RELATIVE == 1:
-    int vs_relate_to(int part_num, int relate_to)
-    int set_particle_vs_relative(int part, int vs_relative_to, double vs_distance, double* vs_quat)
- 
-=======
 
     # DATA STRUCTURES
 
@@ -257,7 +113,7 @@
 
     IF ROTATION_PER_PARTICLE:
         int set_particle_rotation(int part, int rot)
-        void pointer_to_rotation(Particle * p, int * & res)
+        void pointer_to_rotation(Particle * p, short int * & res)
 
     IF ELECTROSTATICS:
         int set_particle_q(int part, double q)
@@ -301,7 +157,7 @@
         void pointer_to_gamma(Particle * p, double * & res)
 
     IF VIRTUAL_SITES_RELATIVE:
-        void pointer_to_vs_relative(Particle * P, int * & res1, double * & res2)
+      void pointer_to_vs_relative(Particle* P, int*& res1, double*& res2, double*& res3)
 
     IF ELECTROSTATICS:
         void pointer_to_q(Particle * P, double * & res)
@@ -338,9 +194,8 @@
 cdef extern from "virtual_sites_relative.hpp":
     IF VIRTUAL_SITES_RELATIVE == 1:
         int vs_relate_to(int part_num, int relate_to)
-        int set_particle_vs_relative(int part, int vs_relative_to, double vs_distance)
-
->>>>>>> b796098f
+        int set_particle_vs_relative(int part, int vs_relative_to, double vs_distance, double* vs_quat)
+
 cdef extern from "rotation.hpp":
     void convert_omega_body_to_space(Particle * p, double * omega)
     void convert_torques_body_to_space(Particle * p, double * torque)
