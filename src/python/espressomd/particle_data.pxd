--- conflicted
+++ resolved
@@ -234,9 +234,5 @@
     cdef public id_selection
 
 cdef extern from "grid.hpp":
-<<<<<<< HEAD
     cdef inline void fold_position(double *, int*)
-=======
-    cdef inline void fold_position(double *, int*)
-    void unfold_position(double pos[3], int image_box[3]) 
->>>>>>> 531cd831
+    void unfold_position(double pos[3], int image_box[3]) 