#
# Copyright (C) 2013-2019 The ESPResSo project
#
# This file is part of ESPResSo.
#
# ESPResSo is free software: you can redistribute it and/or modify
# it under the terms of the GNU General Public License as published by
# the Free Software Foundation, either version 3 of the License, or
# (at your option) any later version.
#
# ESPResSo is distributed in the hope that it will be useful,
# but WITHOUT ANY WARRANTY; without even the implied warranty of
# MERCHANTABILITY or FITNESS FOR A PARTICULAR PURPOSE.  See the
# GNU General Public License for more details.
#
# You should have received a copy of the GNU General Public License
# along with this program.  If not, see <http://www.gnu.org/licenses/>.
#
import numpy as np
from libcpp.cast cimport dynamic_cast
from .grid cimport node_grid
from .grid cimport box_geo
from . cimport integrate
from libcpp.vector cimport vector
from .cellsystem cimport cell_structure
from .cellsystem cimport get_verlet_reuse
from .cellsystem cimport mpi_set_skin, skin
from .utils import handle_errors
from .utils cimport Vector3i
from .utils cimport check_type_or_throw_except, make_array_locked

cdef class CellSystem:
    def set_domain_decomposition(self, use_verlet_lists=True):
        """
        Activates domain decomposition cell system.

        Parameters
        ----------
        use_verlet_lists : :obj:`bool`, optional
            Activates or deactivates the usage of Verlet lists
            in the algorithm.

        """
        mpi_set_use_verlet_lists(use_verlet_lists)
        mpi_bcast_cell_structure(CELL_STRUCTURE_DOMDEC)

        handle_errors("Error while initializing the cell system.")
        return True

    def set_n_square(self, use_verlet_lists=True):
        """
        Activates the nsquare force calculation.

        Parameters
        ----------
        use_verlet_lists : :obj:`bool`, optional
            Activates or deactivates the usage of the Verlet
            lists for this algorithm.

        """
        mpi_set_use_verlet_lists(use_verlet_lists)
        mpi_bcast_cell_structure(CELL_STRUCTURE_NSQUARE)

        return True

    def get_state(self):
        s = self.__getstate__()

        if cell_structure.decomposition_type() == CELL_STRUCTURE_DOMDEC:
            dd = get_domain_decomposition()
            s["cell_grid"] = np.array(
                [dd.cell_grid[0], dd.cell_grid[1], dd.cell_grid[2]])
            s["cell_size"] = np.array(
                [dd.cell_size[0], dd.cell_size[1], dd.cell_size[2]])

        s["verlet_reuse"] = get_verlet_reuse()
        s["n_nodes"] = n_nodes

        return s

    def __getstate__(self):
        s = {"use_verlet_list": cell_structure.use_verlet_list}

        if cell_structure.decomposition_type() == CELL_STRUCTURE_DOMDEC:
            s["type"] = "domain_decomposition"
        if cell_structure.decomposition_type() == CELL_STRUCTURE_NSQUARE:
            s["type"] = "nsquare"

        s["skin"] = skin
        s["node_grid"] = np.array([node_grid[0], node_grid[1], node_grid[2]])
        return s

    def __setstate__(self, d):
        self.skin = d['skin']
        self.node_grid = d['node_grid']
        if 'type' in d:
            if d['type'] == "domain_decomposition":
                self.set_domain_decomposition(
                    use_verlet_lists=d['use_verlet_list'])
            elif d['type'] == "nsquare":
                self.set_n_square(use_verlet_lists=d['use_verlet_list'])

    def get_pairs(self, distance, types='all'):
        """
        Get pairs of particles closer than threshold value

        Parameters
        ----------
        distance : :obj:`float`
            Pairs of particles closer than ``distance`` are found.
        types (optional) : list of :obj:`int` or ``'all'``
            Restrict the pair search to the specified types. Defaults to ``'all'``, in which case all particles are considered.

        Returns
        -------
        list of tuples of :obj:`int`
            The particle pairs identified by their index

        Raises
        ------
        Exception
            If the pair search distance is greater than the cell size
        """
        pairs = None
        if types == 'all':
            pairs = mpi_get_pairs(distance)
        else:
            pairs = self._get_pairs_of_types(distance, types)
        handle_errors("")
        return pairs

    def _get_pairs_of_types(self, distance, types):
        """
        This function needs to be separated from ``self.get_pairs()`` because ``cdef``
        cannot be inside an ``else`` block
        """
        if hasattr(types, "__getitem__"):
            if len(types) == 1:
                check_type_or_throw_except(
                    types[0], 1, int, 'types must be a list of int')
            else:
                check_type_or_throw_except(
                    types, len(types), int, 'types must be a list of int')
        else:
            raise ValueError('types must be iterable')

        cdef vector[int] types_c
        for type in types:
            types_c.push_back(type)
        return mpi_get_pairs_of_types(distance, types_c)

    def non_bonded_loop_trace(self):
        cdef vector[PairInfo] pairs = mpi_non_bonded_loop_trace()
        cdef PairInfo pair
        res = []
        for pair in pairs:
            res.append(
                (pair.id1, pair.id2,
                 make_array_locked(pair.pos1),
                 make_array_locked(pair.pos2),
<<<<<<< HEAD
                 make_array_locked(pair.vec21)))
=======
                 make_array_locked(pair.vec21), pair.node))
>>>>>>> ad8e9dcf
        return res

    def resort(self, global_flag=True):
        """
        Resort the particles in the cellsystem.
        Returns the particle numbers on the nodes
        after the resort.

        Parameters
        ----------
        global_flag : :obj:`bool`
            If true, a global resorting is done, otherwise particles
            are only exchanged between neighboring nodes.

        """

        return mpi_resort_particles(int(global_flag))

    property node_grid:
        """
        Node grid.

        """

        def __set__(self, _node_grid):
            cdef Vector3i node_grid
            if not np.prod(_node_grid) == n_nodes:
                raise ValueError(
                    f"Number of available nodes {n_nodes} and imposed node grid {_node_grid} do not agree.")
            else:
                for i in range(3):
                    node_grid[i] = _node_grid[i]
                mpi_set_node_grid(node_grid)

        def __get__(self):
            return np.array([node_grid[0], node_grid[1], node_grid[2]])

    property max_cut_nonbonded:
        def __get__(self):
            return maximal_cutoff_nonbonded()

    property max_cut_bonded:
        def __get__(self):
            return maximal_cutoff_bonded()

    property skin:
        """
        Value of the skin layer expects a floating point number.

        .. note:: Mandatory to set.

        """

        def __set__(self, double _skin):
            if _skin < 0:
                raise ValueError("Skin must be >= 0")
            mpi_set_skin(_skin)
            handle_errors("Skin setup")

        def __get__(self):
            return skin

    def tune_skin(self, min_skin=None, max_skin=None, tol=None,
                  int_steps=None, adjust_max_skin=False):
        """
        Tunes the skin by measuring the integration time and bisecting over the
        given range of skins. The best skin is set in the simulation core.

        Parameters
        -----------
        min_skin : :obj:`float`
            Minimum skin to test.
        max_skin : :obj:`float`
            Maximum skin.
        tol : :obj:`float`
            Accuracy in skin to tune to.
        int_steps : :obj:`int`
            Integration steps to time.
        adjust_max_skin : :obj:`bool`, optional
            If ``True``, the value of ``max_skin`` is reduced
            to the maximum permissible skin (in case the passed
            value is too large). Set to ``False`` by default.

        Returns
        -------
        :obj:`float` :
            The :attr:`skin`

        """
        c_tune_skin(min_skin, max_skin, tol, int_steps, adjust_max_skin)
        handle_errors("Error during tune_skin")
        return self.skin<|MERGE_RESOLUTION|>--- conflicted
+++ resolved
@@ -158,11 +158,7 @@
                 (pair.id1, pair.id2,
                  make_array_locked(pair.pos1),
                  make_array_locked(pair.pos2),
-<<<<<<< HEAD
-                 make_array_locked(pair.vec21)))
-=======
                  make_array_locked(pair.vec21), pair.node))
->>>>>>> ad8e9dcf
         return res
 
     def resort(self, global_flag=True):
