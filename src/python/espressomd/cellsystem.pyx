#
# Copyright (C) 2013-2018 The ESPResSo project
#
# This file is part of ESPResSo.
#
# ESPResSo is free software: you can redistribute it and/or modify
# it under the terms of the GNU General Public License as published by
# the Free Software Foundation, either version 3 of the License, or
# (at your option) any later version.
#
# ESPResSo is distributed in the hope that it will be useful,
# but WITHOUT ANY WARRANTY; without even the implied warranty of
# MERCHANTABILITY or FITNESS FOR A PARTICULAR PURPOSE.  See the
# GNU General Public License for more details.
#
# You should have received a copy of the GNU General Public License
# along with this program.  If not, see <http://www.gnu.org/licenses/>.
#
from __future__ import print_function, absolute_import
<<<<<<< HEAD
=======
from grid cimport node_grid
from . cimport cellsystem
>>>>>>> 60189a66
from . cimport integrate
cimport core.communication
cimport core.cells
cimport core.tuning
cimport core.layered
cimport core.grid
from globals cimport *
import numpy as np
from espressomd.utils cimport handle_errors
from espressomd.utils import is_valid_type

cdef class CellSystem(object):
    def set_domain_decomposition(
        self,
        use_verlet_lists=True,
     fully_connected=[False,
                      False,
                      False]):
        """
        Activates domain decomposition cell system.

        Parameters
        ----------
        'use_verlet_lists' : :obj:`bool`, optional
                             Activates or deactivates the usage of Verlet lists
                             in the algorithm.

        """

        cell_structure.use_verlet_list = use_verlet_lists
        dd.fully_connected = fully_connected
        # grid.h::node_grid
        core.communication.mpi_bcast_cell_structure(
            core.cells.CELL_STRUCTURE_DOMDEC)

        handle_errors("Error while initializing the cell system.")
        return True

    def set_n_square(self, use_verlet_lists=True):
        """
        Activates the nsquare force calculation.

        Parameters
        ----------
        'use_verlet_lists' : :obj:`bool`, optional
                             Activates or deactivates the usage of the Verlet
                             lists for this algorithm.

        """
        cell_structure.use_verlet_list = use_verlet_lists

        core.communication.mpi_bcast_cell_structure(
            core.cells.CELL_STRUCTURE_NSQUARE)
        # @TODO: gathering should be interface independent
        # return mpi_gather_runtime_errors(interp, TCL_OK)
        return True

    def set_layered(self, n_layers=None, use_verlet_lists=True):
        """
        Activates the layered cell system.

        Parameters
        ----------

        'n_layers': :obj:`int`, optional, positive
                    Sets the number of layers in the z-direction.
        'use_verlet_lists' : :obj:`bool`, optional
                             Activates or deactivates the usage of the Verlet
                             lists for this algorithm.

        """
        cell_structure.use_verlet_list = use_verlet_lists

        if n_layers:
            if not is_valid_type(n_layers, int):
                raise ValueError("layer height should be positive")

            if not n_layers > 0:
                raise ValueError("the number of layers has to be >0")

            core.layered.n_layers_ = int(n_layers)
            core.layered.determine_n_layers = 0

        if (core.grid.node_grid[0] != 1 or core.grid.node_grid[1] != 1):
            core.grid.node_grid[0] = core.grid.node_grid[1] = 1
            core.grid.node_grid[2] = n_nodes
            mpi_err = mpi_bcast_parameter(FIELD_NODEGRID)
            handle_errors("mpi_bcast_parameter failed")
        else:
            mpi_err = 0

        if not mpi_err:
            core.communication.mpi_bcast_cell_structure(
                core.cells.CELL_STRUCTURE_LAYERED)

        if mpi_err:
            raise Exception("Broadcasting the node grid failed")
        return True

    def get_state(self):
        s = {"use_verlet_list": cell_structure.use_verlet_list}

        if cell_structure.type == core.cells.CELL_STRUCTURE_LAYERED:
            s["type"] = "layered"
            s["n_layers"] = n_layers
        if cell_structure.type == core.cells.CELL_STRUCTURE_DOMDEC:
            s["type"] = "domain_decomposition"
        if cell_structure.type == core.cells.CELL_STRUCTURE_NSQUARE:
            s["type"] = "nsquare"

        s["skin"] = skin
<<<<<<< HEAD
        s["local_box_l"] = np.array(
            [core.grid.local_box_l[0], core.grid.local_box_l[1], core.grid.local_box_l[2]])
=======
>>>>>>> 60189a66
        s["max_cut"] = max_cut
        s["max_range"] = max_range
        s["max_skin"] = max_skin
        s["n_layers"] = core.layered.n_layers_
        s["verlet_reuse"] = verlet_reuse
        s["n_nodes"] = n_nodes
        s["node_grid"] = np.array(
            [core.grid.node_grid[0],
             core.grid.node_grid[1],
             core.grid.node_grid[2]])
        s["cell_grid"] = np.array(
            [dd.cell_grid[0], dd.cell_grid[1], dd.cell_grid[2]])
        s["cell_size"] = np.array(
            [dd.cell_size[0], dd.cell_size[1], dd.cell_size[2]])
        s["max_num_cells"] = max_num_cells
        s["min_num_cells"] = min_num_cells
        s["fully_connected"] = dd.fully_connected

        return s

    def __getstate__(self):
        s = {"use_verlet_list": cell_structure.use_verlet_list}

        if cell_structure.type == core.cells.CELL_STRUCTURE_LAYERED:
            s["type"] = "layered"
            s["n_layers"] = n_layers
        if cell_structure.type == core.cells.CELL_STRUCTURE_DOMDEC:
            s["type"] = "domain_decomposition"
        if cell_structure.type == core.cells.CELL_STRUCTURE_NSQUARE:
            s["type"] = "nsquare"

        s["skin"] = skin
        s["node_grid"] = np.array(
            [core.grid.node_grid[0],
             core.grid.node_grid[1],
             core.grid.node_grid[2]])
        s["max_num_cells"] = max_num_cells
        s["min_num_cells"] = min_num_cells
        s["fully_connected"] = dd.fully_connected
        return s

    def __setstate__(self, d):
        use_verlet_lists = None
        for key in d:
            if key == "use_verlet_list":
                use_verlet_lists = d[key]
            elif key == "type":
                if d[key] == "layered":
                    self.set_layered(
                        n_layers=d['n_layers'], use_verlet_lists=use_verlet_lists)
                elif d[key] == "domain_decomposition":
                    self.set_domain_decomposition(
                        use_verlet_lists=use_verlet_lists)
                elif d[key] == "nsquare":
                    self.set_n_square(use_verlet_lists=use_verlet_lists)
        self.skin = d['skin']
        self.node_grid = d['node_grid']
        self.max_num_cells = d['max_num_cells']
        self.min_num_cells = d['min_num_cells']

    def get_pairs_(self, distance):
        return core.cells.mpi_get_pairs(distance)

    def resort(self, global_flag=True):
        """
        Resort the particles in the cellsystem.
        Returns the particle numbers on the nodes
        after the resort.

        Parameters
        ----------
        global_flag : :obj:`bool`
                      If true, a global resorting is done, otherwise particles
                      are only exchanged between neighboring nodes.

        """

        return core.communication.mpi_resort_particles(int(global_flag))

    property max_num_cells:
        """
        Maximum number for the cells.

        """

        def __set__(self, int _max_num_cells):
            global max_num_cells
            if _max_num_cells < min_num_cells:
                raise ValueError(
                    "max_num_cells must be >= min_num_cells (currently " + str(min_num_cells) + ")")
            max_num_cells = _max_num_cells
            mpi_bcast_parameter(FIELD_MAXNUMCELLS)

        def __get__(self):
            return max_num_cells

    property min_num_cells:
        """
        Minimal number of the cells.

        """

        def __set__(self, int _min_num_cells):
            global min_num_cells
            min = calc_processor_min_num_cells(core.grid.node_grid)
            if _min_num_cells < min:
                raise ValueError(
                    "min_num_cells must be >= processor_min_num_cells (currently " + str(min) + ")")
            if _min_num_cells > max_num_cells:
                raise ValueError(
                    "min_num_cells must be <= max_num_cells (currently " + str(max_num_cells) + ")")
            min_num_cells = _min_num_cells
            mpi_bcast_parameter(FIELD_MINNUMCELLS)

        def __get__(self):
            return min_num_cells

    # setter deprecated
    property node_grid:
        """
        Node grid.

        """

        def __set__(self, _node_grid):
            if not np.prod(_node_grid) == n_nodes:
                raise ValueError("Number of available nodes " + str(
                    n_nodes) + " and imposed node grid " + str(_node_grid) + " do not agree.")
            else:
                core.grid.node_grid[0] = _node_grid[0]
                core.grid.node_grid[1] = _node_grid[1]
                core.grid.node_grid[2] = _node_grid[2]
                mpi_err = mpi_bcast_parameter(FIELD_NODEGRID)
                handle_errors("mpi_bcast_parameter for node_grid failed")
                if mpi_err:
                    raise Exception("Broadcasting the node grid failed")

        def __get__(self):
            return np.array([core.grid.node_grid[0], core.grid.node_grid[1], core.grid.node_grid[2]])

    property skin:
        """
        Value of the skin layer expects a floating point number.

        .. note:: Mandatory to set.

        """

        def __set__(self, double _skin):
            if _skin < 0:
                raise ValueError("Skin must be >= 0")
            global skin
            skin = _skin
            mpi_bcast_parameter(FIELD_SKIN)
            integrate.skin_set = True

        def __get__(self):
            return skin

    def tune_skin(self, min_skin=None, max_skin=None, tol=None,
                  int_steps=None):
        """
        Tunes the skin by measuring the integration time and bisecting over the
        given range of skins. The best skin is set in the simulation core.

        Parameters
        -----------
        'min_skin' : :obj:`float`
                     Minimum skin to test.
        'max_skin' : :obj:`float`
                     Maximum skin.
        'tol' : :obj:`float`
                Accuracy in skin to tune to.
        'int_steps' : :obj:`int`
                      Integration steps to time.

        Returns
        -------
        :attr:`skin`

        """
        core.tuning.c_tune_skin(min_skin, max_skin, tol, int_steps)
        return self.skin<|MERGE_RESOLUTION|>--- conflicted
+++ resolved
@@ -17,11 +17,6 @@
 # along with this program.  If not, see <http://www.gnu.org/licenses/>.
 #
 from __future__ import print_function, absolute_import
-<<<<<<< HEAD
-=======
-from grid cimport node_grid
-from . cimport cellsystem
->>>>>>> 60189a66
 from . cimport integrate
 cimport core.communication
 cimport core.cells
@@ -133,11 +128,6 @@
             s["type"] = "nsquare"
 
         s["skin"] = skin
-<<<<<<< HEAD
-        s["local_box_l"] = np.array(
-            [core.grid.local_box_l[0], core.grid.local_box_l[1], core.grid.local_box_l[2]])
-=======
->>>>>>> 60189a66
         s["max_cut"] = max_cut
         s["max_range"] = max_range
         s["max_skin"] = max_skin
