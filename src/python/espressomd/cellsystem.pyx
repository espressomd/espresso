--- conflicted
+++ resolved
@@ -16,13 +16,9 @@
 # You should have received a copy of the GNU General Public License
 # along with this program.  If not, see <http://www.gnu.org/licenses/>.
 #
-<<<<<<< HEAD
 from __future__ import print_function, absolute_import
 from . cimport cellsystem
-=======
-cimport cellsystem
-cimport integrate
->>>>>>> b72301bf
+from . cimport integrate
 from globals cimport *
 import numpy as np
 
