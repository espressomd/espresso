#
# Copyright (C) 2013-2019 The ESPResSo project
#
# This file is part of ESPResSo.
#
# ESPResSo is free software: you can redistribute it and/or modify
# it under the terms of the GNU General Public License as published by
# the Free Software Foundation, either version 3 of the License, or
# (at your option) any later version.
#
# ESPResSo is distributed in the hope that it will be useful,
# but WITHOUT ANY WARRANTY; without even the implied warranty of
# MERCHANTABILITY or FITNESS FOR A PARTICULAR PURPOSE.  See the
# GNU General Public License for more details.
#
# You should have received a copy of the GNU General Public License
# along with this program.  If not, see <http://www.gnu.org/licenses/>.
#
from cpython.exc cimport PyErr_CheckSignals, PyErr_SetInterrupt
include "myconfig.pxi"
import espressomd.code_info
from espressomd.utils cimport *
cimport globals

cdef class Integrator:
    """
    Integrator class.

    This class interfaces the Velocity Verlet integrator.

    """

    cdef str _method
    cdef object _steepest_descent_params
    cdef object _isotropic_npt_params

    def __init__(self):
        self._method = "VV"
        self._steepest_descent_params = {}
        self._isotropic_npt_params = {}

    # __getstate__ and __setstate__ define the pickle interaction
    def __getstate__(self):
        state = {}
        state['_method'] = self._method
        state['_steepest_descent_params'] = self._steepest_descent_params
        state['_isotropic_npt_params'] = self._isotropic_npt_params
        return state

    def __setstate__(self, state):
        self.__init__()
        self._method = state['_method']
        if self._method == "STEEPEST_DESCENT":
            self.set_steepest_descent(**state['_steepest_descent_params'])
        elif self._method == "NVT":
            self.set_nvt()
        elif self._method == "SD":
            self.set_sd()
        elif self._method == "NPT":
            self.set_isotropic_npt(**state['_isotropic_npt_params'])

    def get_state(self):
        """Returns the integrator status."""
        return self.__getstate__()

    def run(self, steps=1, recalc_forces=False, reuse_forces=False):
        """
        Run the integrator.

        Parameters
        ----------
        steps : :obj:`int`
            Number of time steps to integrate.
        recalc_forces : :obj:`bool`, optional
            Recalculate the forces regardless of whether they are reusable.
        reuse_forces : :obj:`bool`, optional
            Reuse the forces from previous time step.

        """
        if self._method == "VV" or self._method == "NVT" or self._method == "NPT" or self._method == "SD":
            check_type_or_throw_except(
                steps, 1, int, "Integrate requires a positive integer for the number of steps")
            check_type_or_throw_except(
                recalc_forces, 1, bool, "recalc_forces has to be a bool")
            check_type_or_throw_except(
                reuse_forces, 1, bool, "reuse_forces has to be a bool")

            _integrate(steps, recalc_forces, reuse_forces)

            if globals.set_py_interrupt:
                PyErr_SetInterrupt()
                globals.set_py_interrupt = False
                PyErr_CheckSignals()

        elif self._method == "STEEPEST_DESCENT":
            minimize_energy_init(self._steepest_descent_params["f_max"],
                                 self._steepest_descent_params["gamma"],
                                 steps,
                                 self._steepest_descent_params["max_displacement"])
            mpi_minimize_energy()
        else:
            raise ValueError("No integrator method set!")

        handle_errors("Encountered errors during integrate")

    def set_steepest_descent(self, *args, **kwargs):
        """
        Set parameters for steepest descent.

        .. seealso::
            :class:`espressomd.minimize_energy.MinimizeEnergy`

        """
        req = ["f_max", "gamma", "max_displacement"]
        for key in kwargs:
            if key not in req:
                raise Exception("Set required parameter %s first." % key)

        self._steepest_descent_params.update(kwargs)
        self._method = "STEEPEST_DESCENT"

    def set_vv(self):
        """
        Set the integration method to Velocity Verlet.

        """
        self._method = "VV"

    def set_nvt(self):
        """
        Set the integration method to NVT.

        """
        self._method = "NVT"
        integrate_set_nvt()

<<<<<<< HEAD
    def set_sd(self):
        """
        Set the integration method to SD.

        """
        self._method = "SD"
        integrate_set_sd()

    def set_isotropic_npt(self, ext_pressure, piston, direction=[0, 0, 0],
                          cubic_box=False):
=======
    def set_isotropic_npt(self, ext_pressure, piston,
                          direction=(True, True, True), cubic_box=False):
>>>>>>> ba60909c
        """
        Set the integration method to NPT.

        Parameters
        ----------
        ext_pressure : :obj:`float`
            The external pressure.
        piston : :obj:`float`
            The mass of the applied piston.
        direction : (3,) array_like of :obj:`bool`, optional
            Select which dimensions are allowed to fluctuate by assigning
            them to ``True``.
        cubic_box : :obj:`bool`, optional
            If ``True``, a cubic box is assumed and the value of ``direction``
            will be ignored when rescaling the box. This is required e.g. for
            electrostatics and magnetostatics.

        """
        IF NPT:
            self._method = "NPT"
            if isinstance(direction, np.ndarray):
                direction = list(map(int, direction))
            self._isotropic_npt_params['ext_pressure'] = ext_pressure
            self._isotropic_npt_params['piston'] = piston
            self._isotropic_npt_params['direction'] = direction
            self._isotropic_npt_params['cubic_box'] = cubic_box
            check_type_or_throw_except(
                ext_pressure, 1, float, "NPT parameter ext_pressure must be a float")
            check_type_or_throw_except(
                piston, 1, float, "NPT parameter piston must be a float")
            check_type_or_throw_except(
                direction, 3, int, "NPT parameter direction must be an array-like of three bools")
            check_type_or_throw_except(
                cubic_box, 1, int, "NPT parameter cubic_box must be a bool")
            if (integrate_set_npt_isotropic(ext_pressure, piston, direction[0],
                                            direction[1], direction[2], cubic_box)):
                handle_errors(
                    "Encountered errors setting up the NPT integrator")
        ELSE:
            raise Exception("NPT not compiled in.")<|MERGE_RESOLUTION|>--- conflicted
+++ resolved
@@ -134,7 +134,7 @@
         self._method = "NVT"
         integrate_set_nvt()
 
-<<<<<<< HEAD
+
     def set_sd(self):
         """
         Set the integration method to SD.
@@ -143,12 +143,8 @@
         self._method = "SD"
         integrate_set_sd()
 
-    def set_isotropic_npt(self, ext_pressure, piston, direction=[0, 0, 0],
-                          cubic_box=False):
-=======
     def set_isotropic_npt(self, ext_pressure, piston,
                           direction=(True, True, True), cubic_box=False):
->>>>>>> ba60909c
         """
         Set the integration method to NPT.
 
