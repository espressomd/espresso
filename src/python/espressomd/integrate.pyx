--- conflicted
+++ resolved
@@ -83,13 +83,9 @@
         self._method = "STEEPEST_DESCENT"
 
     def set_vv(self):
-<<<<<<< HEAD
         """
         Set the integration method to Velocity Verlet.
         """
-
-=======
->>>>>>> 548499aa
         self._method = "VV"
 
     def set_nvt(self):
