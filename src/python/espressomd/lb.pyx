#
# Copyright (C) 2013-2018 The ESPResSo project
#
# This file is part of ESPResSo.
#
# ESPResSo is free software: you can redistribute it and/or modify
# it under the terms of the GNU General Public License as published by
# the Free Software Foundation, either version 3 of the License, or
# (at your option) any later version.
#
# ESPResSo is distributed in the hope that it will be useful,
# but WITHOUT ANY WARRANTY; without even the implied warranty of
# MERCHANTABILITY or FITNESS FOR A PARTICULAR PURPOSE.  See the
# GNU General Public License for more details.
#
# You should have received a copy of the GNU General Public License
# along with this program.  If not, see <http://www.gnu.org/licenses/>.
#
from __future__ import print_function, absolute_import, division
include "myconfig.pxi"
import os
import cython
import numpy as np
cimport numpy as np
from libc cimport stdint
from .actors cimport Actor
from . cimport cuda_init
from . import cuda_init
from copy import deepcopy
from . import utils
from .utils import array_locked, is_valid_type
from .utils cimport make_array_locked

# Actor class
####################################################


def _construct(cls, params):
    obj = cls(**params)
    obj._params = params
    return obj

cdef class HydrodynamicInteraction(Actor):
    def _lb_init(self):
        raise Exception(
            "Subclasses of HydrodynamicInteraction must define the _lb_init() method.")

    def __reduce__(self):
        return _construct, (self.__class__, self._params), None

    def __getitem__(self, key):
        if isinstance(key, tuple) or isinstance(key, list) or isinstance(key, np.ndarray):
            if len(key) == 3:
                return LBFluidRoutines(np.array(key))
        else:
            raise Exception(
                "%s is not a valid key. Should be a point on the nodegrid e.g. lbf[0,0,0]," % key)

    # validate the given parameters on actor initialization
    ####################################################
    def validate_params(self):
        default_params = self.default_params()

        utils.check_type_or_throw_except(
            self._params["kT"], 1, float, "kT must be a number")
        if self._params["kT"] > 0. and not self._params["seed"]:
            raise ValueError(
                "seed has to be given if temperature is not 0.")

        if self._params["dens"] == default_params["dens"]:
            raise Exception("LB_FLUID density not set")
        else:
            if not (self._params["dens"] > 0.0 and (is_valid_type(self._params["dens"], float) or is_valid_type(self._params["dens"], int))):
                raise ValueError("Density must be one positive double")

    # list of valid keys for parameters
    ####################################################
    def valid_keys(self):
        return "agrid", "dens", "ext_force_density", "visc", "tau", "bulk_visc", "gamma_odd", "gamma_even", "kT", "seed"

    # list of essential keys required for the fluid
    ####################################################
    def required_keys(self):
        return ["dens", "agrid", "visc", "tau"]

    # list of default parameters
    ####################################################
    def default_params(self):
        return {"agrid": -1.0,
                "dens": -1.0,
                "ext_force_density": [0.0, 0.0, 0.0],
                "visc": -1.0,
                "bulk_visc": -1.0,
                "tau": -1.0,
                "seed": None,
                "kT": 0.}

    # function that calls wrapper functions which set the parameters at C-Level
    ####################################################
    def _set_lattice_switch(self):
        raise Exception(
            "Subclasses of HydrodynamicInteraction must define the _set_lattice_switch() method.")

    def _set_params_in_es_core(self):
        default_params = self.default_params()

        cdef stdint.uint64_t seed
        if self._params["kT"] > 0.:
            seed = self._params["seed"]
            lb_lbfluid_set_rng_state(seed)
        lb_lbfluid_set_kT(self._params["kT"])

        python_lbfluid_set_density(
    self._params["dens"],
    self._params["agrid"])

        lb_lbfluid_set_tau(self._params["tau"])

        python_lbfluid_set_viscosity(
    self._params["visc"],
    self._params["agrid"],
    self._params["tau"])

        if self._params["bulk_visc"] != self.default_params()["bulk_visc"]:
            python_lbfluid_set_bulk_viscosity(
    self._params["bulk_visc"],
    self._params["agrid"],
    self._params["tau"])

        python_lbfluid_set_agrid(self._params["agrid"])

        python_lbfluid_set_ext_force_density(
    self._params["ext_force_density"],
    self._params["agrid"],
    self._params["tau"])

        if "gamma_odd" in self._params:
            python_lbfluid_set_gamma_odd(self._params["gamma_odd"])

        if "gamma_even" in self._params:
            python_lbfluid_set_gamma_even(self._params["gamma_even"])

        utils.handle_errors("LB fluid activation")

    # function that calls wrapper functions which get the parameters from C-Level
    ####################################################
    def _get_params_from_es_core(self):
        default_params = self.default_params()
        cdef double kT = lb_lbfluid_get_kT()
        self._params["kT"] = kT
        cdef stdint.uint64_t seed
        if kT > 0.0:
            seed = lb_lbfluid_get_rng_state()
            self._params['seed'] = seed
        if python_lbfluid_get_density(self._params["dens"], self._params["agrid"]):
            raise Exception("lb_lbfluid_get_density error")

        self._params["tau"] = lb_lbfluid_get_tau()

        if python_lbfluid_get_viscosity(self._params["visc"], self._params["agrid"], self._params["tau"]):
            raise Exception("lb_lbfluid_set_viscosity error")

        if not self._params["bulk_visc"] == default_params["bulk_visc"]:
            if python_lbfluid_get_bulk_viscosity(self._params["bulk_visc"], self._params["agrid"], self._params["tau"]):
                raise Exception("lb_lbfluid_set_bulk_viscosity error")

        if python_lbfluid_get_agrid(self._params["agrid"]):
            raise Exception("lb_lbfluid_set_agrid error")

        if not self._params["ext_force_density"] == default_params["ext_force_density"]:
            if python_lbfluid_get_ext_force_density(self._params["ext_force_density"], self._params["agrid"], self._params["tau"]):
                raise Exception("lb_lbfluid_set_ext_force_density error")

        return self._params

    def set_interpolation_order(self, interpolation_order):
        """ Set the order for the fluid interpolation scheme.

        Parameters
        ----------
        interpolation_order : :obj:`str`
            ``linear`` refers to linear interpolation, ``quadratic`` to quadratic interpolation.

        """
        if (interpolation_order == "linear"):
            lb_lbinterpolation_set_interpolation_order(linear)
        elif (interpolation_order == "quadratic"):
            lb_lbinterpolation_set_interpolation_order(quadratic)
        else:
            raise ValueError("Invalid parameter")

<<<<<<< HEAD
            """
            cdef Vector3d p

            for i in range(3):
                p[i] = pos[i]

            return make_array_locked(lb_lbinterpolation_get_interpolated_velocity_global(p) * lb_lbfluid_get_lattice_speed())

        def print_vtk_velocity(self, path, bb1=None, bb2=None):
            cdef vector[int] bb1_vec
            cdef vector[int] bb2_vec
            if bb1 is None or bb2 is None:
                lb_lbfluid_print_vtk_velocity(utils.to_char_pointer(path))
            else:
                bb1_vec = bb1
                bb2_vec = bb2
                lb_lbfluid_print_vtk_velocity(
                    utils.to_char_pointer(path), bb1_vec, bb2_vec)
=======
    def get_interpolated_velocity(self, pos):
        """Get LB fluid velocity at specified position.
>>>>>>> c8289b1a

        Parameters
        ----------
        pos : array_like :obj:`float`
              The position at which velocity is requested.

        Returns
        -------
        v : array_like :obj:`float`
            The LB fluid velocity at ``pos``.

        """
        cdef Vector3d p

        for i in range(3):
            p[i] = pos[i]
        cdef Vector3d v = lb_lbinterpolation_get_interpolated_velocity_global(p) * lb_lbfluid_get_lattice_speed()
        return make_array_locked(v)

    def print_vtk_velocity(self, path, bb1=None, bb2=None):
        cdef vector[int] bb1_vec
        cdef vector[int] bb2_vec
        if bb1 is None or bb2 is None:
            lb_lbfluid_print_vtk_velocity(utils.to_char_pointer(path))
        else:
            bb1_vec = bb1
            bb2_vec = bb2
            lb_lbfluid_print_vtk_velocity(
                utils.to_char_pointer(path), bb1_vec, bb2_vec)

    def print_vtk_boundary(self, path):
        lb_lbfluid_print_vtk_boundary(utils.to_char_pointer(path))

    def print_velocity(self, path):
        lb_lbfluid_print_velocity(utils.to_char_pointer(path))

    def print_boundary(self, path):
        lb_lbfluid_print_boundary(utils.to_char_pointer(path))

    def save_checkpoint(self, path, binary):
        tmp_path = path + ".__tmp__"
        lb_lbfluid_save_checkpoint(utils.to_char_pointer(tmp_path), binary)
        os.rename(tmp_path, path)

    def load_checkpoint(self, path, binary):
        lb_lbfluid_load_checkpoint(utils.to_char_pointer(path), binary)

    def _activate_method(self):
        raise Exception(
"Subclasses of HydrodynamicInteraction have to implement _activate_method.") 

    def _deactivate_method(self):
        lb_lbfluid_set_lattice_switch(NONE)


# LBFluid main class
####################################################
cdef class LBFluid(HydrodynamicInteraction):
    """
    Initialize the lattice-Boltzmann method for hydrodynamic flow using the CPU.

    """

    def _set_lattice_switch(self):
        lb_lbfluid_set_lattice_switch(CPU)

    def _activate_method(self):
        self.validate_params()
        self._set_lattice_switch()
        self._set_params_in_es_core()

    property stress:
        def __get__(self):
            cdef Vector6d res
            res = lb_lbfluid_get_stress() 
            return array_locked((
                res[0], res[1], res[2], res[3], res[4], res[5]))

        def __set__(self, value):
            raise NotImplementedError

IF CUDA:
    cdef class LBFluidGPU(HydrodynamicInteraction):
        """
        Initialize the lattice-Boltzmann method for hydrodynamic flow using the GPU.

        """

        def remove_total_momentum(self):
            lb_lbfluid_remove_total_momentum()

        def _set_lattice_switch(self):
            lb_lbfluid_set_lattice_switch(GPU)

        def _activate_method(self):
            self.validate_params()
            self._set_lattice_switch()
            self._set_params_in_es_core()

        @cython.boundscheck(False)
        @cython.wraparound(False)
        def get_interpolated_fluid_velocity_at_positions(self, np.ndarray[double, ndim=2, mode="c"] positions not None, three_point=False):
            """Calculate the fluid velocity at given positions.

            Parameters
            ----------
            positions : numpy-array of type :obj:`float` of shape (N,3)
                        The 3-dimensional positions.

            Returns
            -------
            velocities : numpy-array of type :obj:`float` of shape (N,3)
                         The 3-dimensional LB fluid velocities.

            Raises
            ------
            AssertionError
                If shape of ``positions`` not (N,3).

            """
            assert positions.shape[
                1] == 3, "The input array must have shape (N,3)"
            cdef int length
            length = positions.shape[0]
            velocities = np.empty_like(positions)
            if three_point:
                quadratic_velocity_interpolation(< double * >np.PyArray_GETPTR2(positions, 0, 0), < double * >np.PyArray_GETPTR2(velocities, 0, 0), length)
            else:
                linear_velocity_interpolation(< double * >np.PyArray_GETPTR2(positions, 0, 0), < double * >np.PyArray_GETPTR2(velocities, 0, 0), length)
            return velocities * lb_lbfluid_get_lattice_speed()

cdef class LBFluidRoutines(object):
    cdef Vector3i node

    def __init__(self, key):
        utils.check_type_or_throw_except(
            key, 3, int, "The index of an lb fluid node consists of three integers.")
        self.node[0] = key[0]
        self.node[1] = key[1]
        self.node[2] = key[2]
        if not lb_lbnode_is_index_valid(self.node):
            raise ValueError("LB node index out of bounds")

    property velocity:
        def __get__(self):
            return make_array_locked(python_lbnode_get_velocity(self.node))

        def __set__(self, value):
            cdef Vector3d c_velocity
            if all(is_valid_type(v, float) for v in value) and len(value) == 3:
                c_velocity[0] = value[0]
                c_velocity[1] = value[1]
                c_velocity[2] = value[2]
                python_lbnode_set_velocity(self.node, c_velocity)
            else:
                raise ValueError(
                    "Velocity has to be of shape 3 and type float.")
    property density:
        def __get__(self):
            return python_lbnode_get_density(self.node)

        def __set__(self, value):
            python_lbnode_set_density(self.node, value)

    property stress:
        def __get__(self):
            cdef Vector6d pi = python_lbnode_get_pi(self.node)
            return array_locked(np.array([[pi[0], pi[1], pi[3]],
                                          [pi[1], pi[2], pi[4]],
                                          [pi[3], pi[4], pi[5]]]))

        def __set__(self, value):
            raise NotImplementedError

    property stress_neq:
        def __get__(self):
            cdef Vector6d pi = python_lbnode_get_pi_neq(self.node)
            return array_locked(np.array([[pi[0], pi[1], pi[3]],
                                          [pi[1], pi[2], pi[4]],
                                          [pi[3], pi[4], pi[5]]]))

        def __set__(self, value):
            raise NotImplementedError

    property population:
        def __get__(self):
            cdef Vector19d double_return
            double_return = lb_lbnode_get_pop(self.node)
            return array_locked(np.array([double_return[0],
                                          double_return[1],
                                          double_return[2],
                                          double_return[3],
                                          double_return[4],
                                          double_return[5],
                                          double_return[6],
                                          double_return[7],
                                          double_return[8],
                                          double_return[9],
                                          double_return[10],
                                          double_return[11],
                                          double_return[12],
                                          double_return[13],
                                          double_return[14],
                                          double_return[15],
                                          double_return[16],
                                          double_return[17],
                                          double_return[18]]
                   ))

        def __set__(self, value):
            cdef Vector19d double_return
            for i in range(19):
                double_return[i] = value[i]
            lb_lbnode_set_pop(self.node, double_return)

    property boundary:
        def __get__(self):
            cdef int int_return
            int_return = lb_lbnode_get_boundary(self.node)
            return int_return

        def __set__(self, value):
            raise NotImplementedError<|MERGE_RESOLUTION|>--- conflicted
+++ resolved
@@ -189,29 +189,8 @@
         else:
             raise ValueError("Invalid parameter")
 
-<<<<<<< HEAD
-            """
-            cdef Vector3d p
-
-            for i in range(3):
-                p[i] = pos[i]
-
-            return make_array_locked(lb_lbinterpolation_get_interpolated_velocity_global(p) * lb_lbfluid_get_lattice_speed())
-
-        def print_vtk_velocity(self, path, bb1=None, bb2=None):
-            cdef vector[int] bb1_vec
-            cdef vector[int] bb2_vec
-            if bb1 is None or bb2 is None:
-                lb_lbfluid_print_vtk_velocity(utils.to_char_pointer(path))
-            else:
-                bb1_vec = bb1
-                bb2_vec = bb2
-                lb_lbfluid_print_vtk_velocity(
-                    utils.to_char_pointer(path), bb1_vec, bb2_vec)
-=======
     def get_interpolated_velocity(self, pos):
         """Get LB fluid velocity at specified position.
->>>>>>> c8289b1a
 
         Parameters
         ----------
