--- conflicted
+++ resolved
@@ -274,14 +274,6 @@
         def __get__(self):
             return lb_lbfluid_get_tau()
 
-<<<<<<< HEAD
-=======
-        def __set__(self, tau):
-            lb_lbfluid_set_tau(tau)
-            if time_step > 0.0:
-                check_tau_time_step_consistency(tau, time_step)
-
->>>>>>> 784d3437
     property agrid:
         def __get__(self):
             return lb_lbfluid_get_agrid()
