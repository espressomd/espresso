#
# Copyright (C) 2013,2014,2015,2016 The ESPResSo project
#
# This file is part of ESPResSo.
#
# ESPResSo is free software: you can redistribute it and/or modify
# it under the terms of the GNU General Public License as published by
# the Free Software Foundation, either version 3 of the License, or
# (at your option) any later version.
#
# ESPResSo is distributed in the hope that it will be useful,
# but WITHOUT ANY WARRANTY; without even the implied warranty of
# MERCHANTABILITY or FITNESS FOR A PARTICULAR PURPOSE.  See the
# GNU General Public License for more details.
#
# You should have received a copy of the GNU General Public License
# along with this program.  If not, see <http://www.gnu.org/licenses/>.
#
from __future__ import print_function, absolute_import, division
include "myconfig.pxi"
import os
import cython
import numpy as np
cimport numpy as np
from .actors cimport Actor
from . cimport cuda_init
from . import cuda_init
from globals cimport *
from copy import deepcopy
from . import utils
<<<<<<< HEAD
from .utils import array_ref
import os
=======
>>>>>>> ab68e126

# Actor class
####################################################
cdef class HydrodynamicInteraction(Actor):
    def _lb_init(self):
        raise Exception(
            "Subclasses of HydrodynamicInteraction must define the _lb_init() method.")

# LBFluid main class
####################################################
IF LB_GPU or LB:
    cdef class LBFluid(HydrodynamicInteraction):
        """
        Initialize the lattice-Boltzmann method for hydrodynamic flow using the CPU.

        """            

        def __getitem__(self, key):
            if isinstance(key, tuple) or isinstance(key, list) or isinstance(key, np.ndarray):
                if len(key) == 3:
                    return LBFluidRoutines(np.array(key))
            else: 
                raise Exception("%s is not a valid key. Should be a point on the nodegrid e.g. lbf[0,0,0]," %key)


        # validate the given parameters on actor initalization
        ####################################################
        def validate_params(self):
            default_params = self.default_params()

            IF SHANCHEN:
                if not (self._params["dens"][0] > 0.0 and self._params["dens"][1] > 0.0):
                    raise ValueError(
                        "Density must be two positive double (ShanChen)")
            ELSE:
                if self._params["dens"] == default_params["dens"]:
                    raise Exception("LB_FLUID density not set")
                else:
                    if not (self._params["dens"] > 0.0 and (isinstance(self._params["dens"], float) or isinstance(self._params["dens"], int))):
                        raise ValueError("Density must be one positive double")

        # list of valid keys for parameters
        ####################################################
        def valid_keys(self):
            return "agrid", "dens", "fric", "ext_force", "visc", "tau", "couple"

        # list of esential keys required for the fluid
        ####################################################
        def required_keys(self):
            return ["dens", "agrid", "visc", "tau"]

        # list of default parameters
        ####################################################
        def default_params(self):
            IF SHANCHEN:
                return {"agrid": -1.0,
                        "dens": [-1.0, -1.0],
                        "fric": [-1.0, -1.0],
                        "ext_force": [0.0, 0.0, 0.0],
                        "visc": [-1.0, -1.0],
                        "bulk_visc": [-1.0, -1.0],
                        "tau": -1.0,
                        "couple": "2pt"}
            ELSE:
                return {"agrid": -1.0,
                        "dens": -1.0,
                        "fric": -1.0,
                        "ext_force": [0.0, 0.0, 0.0],
                        "visc": -1.0,
                        "bulk_visc": -1.0,
                        "tau": -1.0,
                        "couple": "2pt"}

        # function that calls wrapper functions which set the parameters at C-Level
        ####################################################
        def _set_lattice_switch(self):
            if lb_set_lattice_switch(1):
                raise Exception("lb_set_lattice_switch error")

        def _set_params_in_es_core(self):
            default_params = self.default_params()

            if python_lbfluid_set_density(self._params["dens"]):
                raise Exception("lb_lbfluid_set_density error")

            if python_lbfluid_set_tau(self._params["tau"]):
                raise Exception("lb_lbfluid_set_tau error")

            if python_lbfluid_set_visc(self._params["visc"]):
                raise Exception("lb_lbfluid_set_visc error")

            if not self._params["bulk_visc"] == default_params["bulk_visc"]:
                if python_lbfluid_set_bulk_visc(self._params["bulk_visc"]):
                    raise Exception("lb_lbfluid_set_bulk_visc error")

            if python_lbfluid_set_agrid(self._params["agrid"]):
                raise Exception("lb_lbfluid_set_agrid error")

            if not self._params["fric"] == default_params["fric"]:
                if python_lbfluid_set_friction(self._params["fric"]):
                    raise Exception("lb_lbfluid_set_friction error")

            if not self._params["ext_force"] == default_params["ext_force"]:
                if python_lbfluid_set_ext_force(self._params["ext_force"]):
                    raise Exception("lb_lbfluid_set_ext_force error")

            if not self._params["couple"] == default_params["couple"]:
                if python_lbfluid_set_couple_flag(self._params["couple"]):
                    raise Exception("lb_lbfluid_set_couple_flag error")

        # function that calls wrapper functions which get the parameters from C-Level
        ####################################################
        def _get_params_from_es_core(self):
            default_params = self.default_params()

            if python_lbfluid_get_density(self._params["dens"]):
                raise Exception("lb_lbfluid_get_density error")

            if python_lbfluid_get_tau(self._params["tau"]):
                raise Exception("lb_lbfluid_set_tau error")

            if python_lbfluid_get_visc(self._params["visc"]):
                raise Exception("lb_lbfluid_set_visc error")

            if not self._params["bulk_visc"] == default_params["bulk_visc"]:
                if python_lbfluid_get_bulk_visc(self._params["bulk_visc"]):
                    raise Exception("lb_lbfluid_set_bulk_visc error")

            if python_lbfluid_get_agrid(self._params["agrid"]):
                raise Exception("lb_lbfluid_set_agrid error")

            if not self._params["fric"] == default_params["fric"]:
                if python_lbfluid_get_friction(self._params["fric"]):
                    raise Exception("lb_lbfluid_set_friction error")

            if not self._params["ext_force"] == default_params["ext_force"]:
                if python_lbfluid_get_ext_force(self._params["ext_force"]):
                    raise Exception("lb_lbfluid_set_ext_force error")

            if not self._params["couple"] == default_params["couple"]:
                if python_lbfluid_get_couple_flag(self._params["couple"]):
                    raise Exception("lb_lbfluid_get_couple_flag error")

            return self._params

        # input/output function wrappers for whole LB fields
        ####################################################
        def print_vtk_velocity(self, path, bb1=None, bb2=None):
            cdef vector[int] bb1_vec
            cdef vector[int] bb2_vec
            if bb1 is None or bb2 is None:
                lb_lbfluid_print_vtk_velocity(utils.to_char_pointer(path))
            else:
                bb1_vec = bb1
                bb2_vec = bb2
                lb_lbfluid_print_vtk_velocity(utils.to_char_pointer(path), bb1_vec, bb2_vec)
        def print_vtk_boundary(self, path):
            lb_lbfluid_print_vtk_boundary(utils.to_char_pointer(path))
        def print_velocity(self, path):
            lb_lbfluid_print_velocity(utils.to_char_pointer(path))
        def print_boundary(self, path):
            lb_lbfluid_print_boundary(utils.to_char_pointer(path))
        def save_checkpoint(self, path, binary):
            tmp_path = path + ".__tmp__"
            lb_lbfluid_save_checkpoint(utils.to_char_pointer(tmp_path), binary)
            os.rename(tmp_path, path)
        def load_checkpoint(self, path, binary):
            lb_lbfluid_load_checkpoint(utils.to_char_pointer(path), binary)

        # Activate Actor
        ####################################################
        def _activate_method(self):
            self.validate_params()
            self._set_params_in_es_core()
            self._set_lattice_switch()
            IF LB:
                return
            ELSE:
                raise Exception("LB not compiled in")

IF LB_GPU:
    cdef class LBFluid_GPU(LBFluid):
        """
        Initialize the lattice-Boltzmann method for hydrodynamic flow using the GPU.

        """

        def _set_lattice_switch(self):
            if lb_set_lattice_switch(2):
                raise Exception("lb_set_lattice_switch error")

        def remove_total_momentum(self):
            lb_lbfluid_remove_total_momentum()

        def _activate_method(self):
            self.validate_params()
            self._set_lattice_switch()
            self._set_params_in_es_core()
            IF LB_GPU:
                return
            ELSE:
                raise Exception("LB_GPU not compiled in")
            
        def get_interpolated_velocity(self, pos):
            """Get LB fluid velocity at specified position.

            Parameters
            ----------
            pos : array_like :obj:`float`
                  The position at which velocity is requested.

            Returns
            -------
            v : array_like :obj:`float`
                The LB fluid velocity at ``pos``.

            """
            cdef double[3] p = pos
            cdef double[3] v
            lb_lbfluid_get_interpolated_velocity_global(p, v)
            return v

        @cython.boundscheck(False)
        @cython.wraparound(False)
        def get_interpolated_fluid_velocity_at_positions(self, np.ndarray[double, ndim=2, mode="c"] positions not None):
            """Calculate the fluid velocity at given positions.

            Parameters
            ----------
            positions : numpy-array of type :obj:`float`
                        The 3-dimensional positions.

            Returns
            -------
            velocities : numpy-array of type :obj:`float`
                         The 3-dimensional velocities.
            Raises
            ------
            AssertionError : If shape of `positions` not (N,3)

            """
            assert positions.shape[1] == 3, "The input array must have shape (N,3)"
            cdef int length
            length = positions.shape[0]
            velocities = np.empty_like(positions)
            lb_lbfluid_get_interpolated_velocity_at_positions(<double *>np.PyArray_GETPTR2(positions, 0, 0), <double *>np.PyArray_GETPTR2(velocities, 0, 0), length)
            return velocities

IF LB or LB_GPU:
    cdef class LBFluidRoutines(object):
        cdef int node[3]
        def __init__(self, key):
            self.node[0] = key[0]
            self.node[1] = key[1]
            self.node[2] = key[2]

        property velocity:
            def __get__(self):
                cdef double[3] double_return
                lb_lbnode_get_u(self.node, double_return)
                return array_ref(np.array(double_return), self, 'velocity')

            IF LB_GPU:
                def __set__(self, value):
                    cdef double[3] host_velocity
                    if all(isinstance(v, float) for v in value) and len(value) == 3:
                        host_velocity = value
                        lb_lbnode_set_u(self.node, host_velocity)
                    else:
                        raise ValueError("Velocity has to be of shape 3 and type float.")
            ELSE:
                def __set__(self, value):
                    raise NotImplementedError("Not implemented for CPU LB.")

        property density:
            def __get__(self):
                cdef double[3] double_return
                lb_lbnode_get_rho(self.node, double_return)
                return array_ref(np.array(double_return), self, 'density')

            def __set__(self, value):
                raise NotImplementedError


        property pi:
            def __get__(self):
                cdef double[6] pi
                lb_lbnode_get_pi(self.node, pi)
                return array_ref(np.array([[pi[0],pi[1],pi[3]],
                                 [pi[1],pi[2],pi[4]],
                                 [pi[3],pi[4],pi[5]]]), self, 'pi')

            def __set__(self, value):
                raise NotImplementedError

        property pi_neq:
            def __get__(self):
                cdef double[6] pi
                lb_lbnode_get_pi_neq(self.node, pi)
                return array_ref(np.array([[pi[0],pi[1],pi[3]],
                                 [pi[1],pi[2],pi[4]],
                                 [pi[3],pi[4],pi[5]]]), self, 'pi_neq')

            def __set__(self, value):
                raise NotImplementedError

        property population:
            def __get__(self):
                cdef double[19] double_return
                lb_lbnode_get_pop(self.node, double_return)
                return array_ref(np.array(double_return), self, 'population')

            def __set__(self, value):
                cdef double[19] double_return = value
                lb_lbnode_set_pop(self.node, double_return)

        property boundary:
            def __get__(self):
                cdef int int_return
                lb_lbnode_get_boundary(self.node, &int_return)
                return int_return

            def __set__(self, value):
                raise NotImplementedError<|MERGE_RESOLUTION|>--- conflicted
+++ resolved
@@ -28,11 +28,7 @@
 from globals cimport *
 from copy import deepcopy
 from . import utils
-<<<<<<< HEAD
 from .utils import array_ref
-import os
-=======
->>>>>>> ab68e126
 
 # Actor class
 ####################################################
