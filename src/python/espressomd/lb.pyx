--- conflicted
+++ resolved
@@ -473,43 +473,10 @@
                     "HydrodynamicInteraction instantiation failed")
 
         def default_params(self):
-<<<<<<< HEAD
-            return {"agrid": -1.0,
-                    "dens": -1.0,
-                    "ext_force_density": [0.0, 0.0, 0.0],
-                    "visc": -1.0,
-                    "bulk_visc": -1.0,
-                    "tau": -1.0,
-                    "kT": 0.0,
-                    "seed": 0}
-
-        def _set_lattice_switch(self):
-            raise Exception("This may not be called")
-
-        def _activate_method(self):
-            self.validate_params()
-
-            # unit conversion
-            lb_visc = self._params["visc"] * \
-                self._params['tau'] / self._params['agrid']**2
-            lb_dens = self._params['dens'] * self._params['agrid']**3
-            lb_kT = self._params['kT'] * \
-                self._params['tau']**2 / self._params['agrid']**2
-            mpi_init_lb_walberla(
-                lb_visc, lb_dens, self._params["agrid"], self._params["tau"],
-                lb_kT, self._params['seed'])
-            utils.handle_errors("LB fluid activation")
-            self.ext_force_density = self._params["ext_force_density"]
-
-        def _deactivate_method(self):
-            mpi_destruct_lb_walberla()
-            super()._deactivate_method()
-=======
             return {"single_precision": False, **super().default_params()}
 
         def valid_keys(self):
             return {"single_precision", *super().valid_keys()}
->>>>>>> c037131a
 
         def clear_boundaries(self):
             """
