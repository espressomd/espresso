#
# Copyright (C) 2013-2019 The ESPResSo project
#
# This file is part of ESPResSo.
#
# ESPResSo is free software: you can redistribute it and/or modify
# it under the terms of the GNU General Public License as published by
# the Free Software Foundation, either version 3 of the License, or
# (at your option) any later version.
#
# ESPResSo is distributed in the hope that it will be useful,
# but WITHOUT ANY WARRANTY; without even the implied warranty of
# MERCHANTABILITY or FITNESS FOR A PARTICULAR PURPOSE.  See the
# GNU General Public License for more details.
#
# You should have received a copy of the GNU General Public License
# along with this program.  If not, see <http://www.gnu.org/licenses/>.
#
include "myconfig.pxi"
import os
import cython
import itertools
import functools
import numpy as np
cimport numpy as np
from libc cimport stdint
from .actors cimport Actor
from . cimport cuda_init
from . import cuda_init
from . import utils
from .utils import array_locked, is_valid_type, to_char_pointer
from .utils cimport Vector3i, Vector3d, Vector6d, make_array_locked, create_nparray_from_double_array
from .globals cimport time_step
from .grid cimport box_geo


IF LB_WALBERLA:

    import lxml.etree

    class VTKRegistry:

        def __init__(self):
            self.map = {}
            self.collisions = {}

        def _register_vtk_object(self, vtk_uid, vtk_obj):
            self.map[vtk_uid] = vtk_obj
            self.collisions[os.path.abspath(vtk_uid)] = vtk_uid

        def __getstate__(self):
            return self.map

        def __setstate__(self, active_vtk_objects):
            self.map = {}
            self.collisions = {}
            for vtk_uid, vtk_obj in active_vtk_objects.items():
                self.map[vtk_uid] = vtk_obj
                self.collisions[os.path.abspath(vtk_uid)] = vtk_uid

    _vtk_registry = VTKRegistry()

    class VTKOutput:
        """
        VTK callback.
        """
        observable2enum = {
            'density': < int > output_vtk_density,
            'velocity_vector': < int > output_vtk_velocity_vector,
            'pressure_tensor': < int > output_vtk_pressure_tensor}

        def __init__(self, vtk_uid, identifier, observables, delta_N,
                     base_folder, prefix):
            observables = set(observables)
            flag = sum(self.observable2enum[obs] for obs in observables)
            self._params = {
                'vtk_uid': vtk_uid, 'identifier': identifier, 'prefix': prefix,
                'delta_N': delta_N, 'base_folder': base_folder, 'flag': flag,
                'enabled': True, 'initial_count': 0, 'observables': observables}
            self._set_params_in_es_core()

        def __getstate__(self):
            odict = self._params.copy()
            # get initial execution counter
            pvd = os.path.abspath(self._params['vtk_uid']) + '.pvd'
            if os.path.isfile(pvd):
                tree = lxml.etree.parse(pvd)
                nodes = tree.xpath('/VTKFile/Collection/DataSet')
                if nodes:
                    odict['initial_count'] = int(
                        nodes[-1].attrib['timestep']) + 1
            return odict

        def __setstate__(self, params):
            self._params = params
            self._set_params_in_es_core()

        def _set_params_in_es_core(self):
            _vtk_registry._register_vtk_object(self._params['vtk_uid'], self)
            lb_lbfluid_create_vtk(self._params['delta_N'],
                                  self._params['initial_count'],
                                  self._params['flag'],
                                  to_char_pointer(self._params['identifier']),
                                  to_char_pointer(self._params['base_folder']),
                                  to_char_pointer(self._params['prefix']))
            if not self._params['enabled']:
                self.disable()

        def write(self):
            raise NotImplementedError()

        def disable(self):
            raise NotImplementedError()

        def enable(self):
            raise NotImplementedError()

    class VTKOutputAutomatic(VTKOutput):
        """
        Automatic VTK callback. Can be disabled at any time and re-enabled later.

        Please note that the internal VTK counter is no longer incremented
        when the callback is disabled, which means the number of LB steps
        between two frames will not always be an integer multiple of delta_N.
        """

        def __repr__(self):
            return "<{}.{}: writes to '{}' every {} LB step{}{}>".format(
                self.__class__.__module__, self.__class__.__name__,
                self._params['vtk_uid'], self._params['delta_N'],
                '' if self._params['delta_N'] == 1 else 's',
                '' if self._params['enabled'] else ' (disabled)')

        def write(self):
            raise RuntimeError(
                'Automatic VTK callbacks writes automaticall, cannot be triggered manually')

        def enable(self):
            lb_lbfluid_switch_vtk(to_char_pointer(self._params['vtk_uid']), 1)
            self._params['enabled'] = True

        def disable(self):
            lb_lbfluid_switch_vtk(to_char_pointer(self._params['vtk_uid']), 0)
            self._params['enabled'] = False

    class VTKOutputManual(VTKOutput):
        """
        Manual VTK callback. Can be called at any time to take a snapshot
        of the current state of the LB fluid.
        """

        def __repr__(self):
            return "<{}.{}: writes to '{}' on demand>".format(
                self.__class__.__module__, self.__class__.__name__,
                self._params['vtk_uid'])

        def write(self):
            lb_lbfluid_write_vtk(to_char_pointer(self._params['vtk_uid']))

        def disable(self):
            raise RuntimeError('Manual VTK callbacks cannot be disabled')

        def enable(self):
            raise RuntimeError('Manual VTK callbacks cannot be enabled')


def _construct(cls, params):
    obj = cls(**params)
    obj._params = params
    return obj


cdef class HydrodynamicInteraction(Actor):
    """
    Base class for LB implementations.

    Parameters
    ----------
    agrid : :obj:`float`
        Lattice constant. The box size in every direction must be an integer
        multiple of ``agrid``.
    tau : :obj:`float`
        LB time step. The MD time step must be an integer multiple of ``tau``.
    dens : :obj:`float`
        Fluid density.
    visc : :obj:`float`
        Fluid kinematic viscosity.
    bulk_visc : :obj:`float`, optional
        Fluid bulk viscosity.
    gamma_odd : :obj:`int`, optional
        Relaxation parameter :math:`\\gamma_{\\textrm{odd}}` for kinetic modes.
    gamma_even : :obj:`int`, optional
        Relaxation parameter :math:`\\gamma_{\\textrm{even}}` for kinetic modes.
    ext_force_density : (3,) array_like of :obj:`float`, optional
        Force density applied on the fluid.
    kT : :obj:`float`, optional
        Thermal energy of the simulated heat bath (for thermalized fluids).
        Set it to 0 for an unthermalized fluid.
    seed : :obj:`int`, optional
        Initial counter value (or seed) of the philox RNG.
        Required for a thermalized fluid. Must be positive.
    """

    def _lb_init(self):
        raise Exception(
            "Subclasses of HydrodynamicInteraction must define the _lb_init() method.")

    def __reduce__(self):
        return _construct, (self.__class__, self._params), None

    def __getitem__(self, key):
        cdef Vector3i shape
        if isinstance(key, (tuple, list, np.ndarray)):
            if len(key) == 3:
                if any(isinstance(typ, slice) for typ in key):
                    shape = lb_lbfluid_get_shape()
                    return LBSlice(key, (shape[0], shape[1], shape[2]))
                else:
                    return LBFluidRoutines(np.array(key))
        else:
            raise Exception(
                "%s is not a valid key. Should be a point on the nodegrid e.g. lbf[0,0,0], or a slice" % key)
    # validate the given parameters on actor initialization
<<<<<<< HEAD
    #
=======
    ####################################################

>>>>>>> 0c342e64
    def validate_params(self):
        default_params = self.default_params()

        utils.check_type_or_throw_except(
            self._params["kT"], 1, float, "kT must be a number")
        if self._params["kT"] > 0. and not self._params["seed"]:
            raise ValueError(
                "seed has to be given if temperature is not 0.")

        if self._params["dens"] == default_params["dens"]:
            raise Exception("LB_FLUID density not set")
        elif not (self._params["dens"] > 0.0 and (is_valid_type(self._params["dens"], float) or is_valid_type(self._params["dens"], int))):
            raise ValueError("Density must be a positive double")

        if self._params["tau"] <= 0.:
            raise ValueError("tau has to be a positive double")

    def valid_keys(self):
        return {"agrid", "dens", "ext_force_density", "visc", "tau",
                "bulk_visc", "gamma_odd", "gamma_even", "kT", "seed"}

    def required_keys(self):
        return {"dens", "agrid", "visc", "tau"}

    def default_params(self):
        return {"agrid": -1.0,
                "dens": -1.0,
                "ext_force_density": [0.0, 0.0, 0.0],
                "visc": -1.0,
                "bulk_visc": -1.0,
                "tau": -1.0,
                "seed": 0,
                "kT": 0.}

    def _set_lattice_switch(self):
        raise Exception(
            "Subclasses of HydrodynamicInteraction must define the _set_lattice_switch() method.")

    def _set_params_in_es_core(self):
        pass

    def _get_params_from_es_core(self):
        default_params = self.default_params()
        self._params['agrid'] = self.agrid
        self._params["tau"] = self.tau
        #self._params['dens'] = self.density
        self._params["kT"] = self.kT
        if self._params['kT'] > 0.0:
            self._params['seed'] = self.seed
        self._params['visc'] = self.viscosity
        if not self._params["bulk_visc"] == default_params["bulk_visc"]:
            self._params['bulk_visc'] = self.bulk_viscosity
        self._params['ext_force_density'] = self.ext_force_density

        return self._params

    def get_interpolated_velocity(self, pos):
        """Get LB fluid velocity at specified position.

        Parameters
        ----------
        pos : (3,) array_like of :obj:`float`
            The position at which velocity is requested.

        Returns
        -------
        v : (3,) array_like :obj:`float`
            The LB fluid velocity at ``pos``.

        """
        cdef Vector3d p

        for i in range(3):
            p[i] = pos[i]
        cdef Vector3d v = lb_lbfluid_get_interpolated_velocity(p) * lb_lbfluid_get_lattice_speed()
        return make_array_locked(v)

    def add_force_at_pos(self, pos, force):
        """Adds a force to the fluid at given position

        Parameters
        ----------
        pos : (3,) array_like of :obj:`float`
              The position at which the force will be added.
        force : (3,) array_like of :obj:`float`
              The force vector which will be distributed at the position.

        """
        cdef Vector3d p
        cdef Vector3d f

        for i in range(3):
            p[i] = pos[i]
            f[i] = force[i]
        lb_lbfluid_add_force_at_pos(p, f)

    def save_checkpoint(self, path, binary):
        tmp_path = path + ".__tmp__"
        lb_lbfluid_save_checkpoint(utils.to_char_pointer(tmp_path), binary)
        os.rename(tmp_path, path)

    def load_checkpoint(self, path, binary):
        lb_lbfluid_load_checkpoint(utils.to_char_pointer(path), binary)

    def _activate_method(self):
        raise Exception(
            "Subclasses of HydrodynamicInteraction have to implement _activate_method.")

    def _deactivate_method(self):
        lb_lbfluid_set_lattice_switch(NONE)

    property shape:
        def __get__(self):
            cdef Vector3i shape = lb_lbfluid_get_shape()
            return (shape[0], shape[1], shape[2])

    property kT:
        def __get__(self):
            return lb_lbfluid_get_kT()

    property seed:
        def __get__(self):
            return lb_lbfluid_get_rng_state()

        def __set__(self, seed):
            cdef stdint.uint64_t _seed = seed
            lb_lbfluid_set_rng_state(seed)

    property pressure_tensor:
        def __get__(self):
            cdef Vector6d tensor = python_lbfluid_get_pressure_tensor(self.agrid, self.tau)
            return array_locked(np.array([[tensor[0], tensor[1], tensor[3]],
                                          [tensor[1], tensor[2], tensor[4]],
                                          [tensor[3], tensor[4], tensor[5]]]))

        def __set__(self, value):
            raise NotImplementedError

    property ext_force_density:
        def __get__(self):
            cdef Vector3d res
            res = python_lbfluid_get_ext_force_density(
                self.agrid, self.tau)
            return make_array_locked(res)

        def __set__(self, ext_force_density):
            python_lbfluid_set_ext_force_density(
                ext_force_density, self.agrid, self.tau)

    property viscosity:
        def __get__(self):
            return python_lbfluid_get_viscosity(self.agrid, self.tau)

    property tau:
        def __get__(self):
            return lb_lbfluid_get_tau()

    property agrid:
        def __get__(self):
            return lb_lbfluid_get_agrid()

    def nodes(self):
        """Provides a generator for iterating over all lb nodes"""

        shape = self.shape
        for i, j, k in itertools.product(
                range(shape[0]), range(shape[1]), range(shape[2])):
            yield self[i, j, k]


IF LB_WALBERLA:
    cdef class LBFluidWalberla(HydrodynamicInteraction):
        """
        Initialize the lattice-Boltzmann method for hydrodynamic flow using waLBerla.
        See :class:`HydrodynamicInteraction` for the list of parameters.

        """

        def _set_params_in_es_core(self):
            pass

        def default_params(self):
            return {"agrid": -1.0,
                    "dens": -1.0,
                    "ext_force_density": [0.0, 0.0, 0.0],
                    "visc": -1.0,
                    "bulk_visc": -1.0,
                    "tau": -1.0,
                    "kT": 0.0,
                    "seed": 0}

        def _set_lattice_switch(self):
            raise Exception("This may not be called")

        def _activate_method(self):
            self.validate_params()

            # unit conversion
            lb_visc = self._params["visc"] * \
                self._params['tau'] / self._params['agrid']**2
            lb_dens = self._params['dens'] * self._params['agrid']**3
            lb_kT = self._params['kT'] * \
                self._params['tau']**2 / self._params['agrid']**2 
            mpi_init_lb_walberla(
                lb_visc, lb_dens, self._params["agrid"], self._params["tau"],
                box_geo.length(),
                lb_kT, self._params['seed'])
            utils.handle_errors("LB fluid activation")
            self.ext_force_density = self._params["ext_force_density"]

        def _deactivate_method(self):
            mpi_destruct_lb_walberla()
            super()._deactivate_method()

        def add_vtk_writer(self, identifier, observables, delta_N=0,
                           base_folder='vtk_out', prefix='simulation_step'):
            """
            Create a VTK observable.

            Files are written to ``<base_folder>/<identifier>/<prefix>_*.vtu``.
            Summary is written to ``<base_folder>/<identifier>.pvd``.

            Parameters
            ----------
            identifier : :obj:`str`
                Name of the VTK dataset.
            observables : :obj:`list`, \{'density', 'velocity_vector', 'pressure_tensor'\}
                List of observables to write to the VTK files.
            delta_N : :obj:`int`
                Write frequency, if 0 write a single frame (default),
                otherwise add a callback to write every ``delta_N`` LB steps
                to a new file.
            base_folder : :obj:`str`
                Path to the output VTK folder.
            prefix : :obj:`str`
                Prefix for VTK files.
            """
<<<<<<< HEAD
            # sanity checks
            utils.check_type_or_throw_except(
                delta_N, 1, int, "delta_N must be 1 integer")
            assert delta_N >= 0, 'delta_N must be a positive integer'
            utils.check_type_or_throw_except(
                identifier, 1, str, "identifier must be 1 string")
            assert os.path.sep not in identifier, 'identifier must be a string, not a filepath'
            if isinstance(observables, str):
                observables = [observables]
            for obs in observables:
                if obs not in VTKOutput.observable2enum:
                    raise ValueError('Unknown VTK observable ' + obs)
            vtk_uid = base_folder + '/' + identifier
            vtk_path = os.path.abspath(vtk_uid)
            if vtk_path in _vtk_registry.collisions:
                raise RuntimeError(
                    'VTK identifier "{}" would overwrite files written by VTK identifier "{}"'.format(
                        vtk_uid, _vtk_registry.collisions[vtk_path]))
            args = (
                vtk_uid,
                identifier,
                observables,
                delta_N,
                base_folder,
                prefix)
            if delta_N:
                obj = VTKOutputAutomatic(*args)
            else:
                obj = VTKOutputManual(*args)
            return obj

=======
            assert positions.shape[1] == 3, \
                "The input array must have shape (N,3)"
            cdef int length
            length = positions.shape[0]
            velocities = np.empty_like(positions)
            if three_point:
                quadratic_velocity_interpolation(< double * >np.PyArray_GETPTR2(positions, 0, 0), < double * >np.PyArray_GETPTR2(velocities, 0, 0), length)
            else:
                linear_velocity_interpolation(< double * >np.PyArray_GETPTR2(positions, 0, 0), < double * >np.PyArray_GETPTR2(velocities, 0, 0), length)
            return velocities * lb_lbfluid_get_lattice_speed()
>>>>>>> 0c342e64

cdef class LBFluidRoutines:
    cdef Vector3i node

    def __init__(self, key):
        utils.check_type_or_throw_except(
            key, 3, int, "The index of an lb fluid node consists of three integers.")
        self.node[0] = key[0]
        self.node[1] = key[1]
        self.node[2] = key[2]
        if not lb_lbnode_is_index_valid(self.node):
            raise ValueError("LB node index out of bounds")

    property index:
        def __get__(self):
            return (self.node[0], self.node[1], self.node[2])

    property velocity:
        def __get__(self):
            return make_array_locked(python_lbnode_get_velocity(self.node))

        def __set__(self, value):
            cdef Vector3d c_velocity
            utils.check_type_or_throw_except(
                value, 3, float, "velocity has to be 3 floats")
            c_velocity[0] = value[0]
            c_velocity[1] = value[1]
            c_velocity[2] = value[2]
            python_lbnode_set_velocity(self.node, c_velocity)

    property density:
        def __get__(self):
            return python_lbnode_get_density(self.node)

        def __set__(self, value):
            python_lbnode_set_density(self.node, value)

    property pressure_tensor:
        def __get__(self):
            cdef Vector6d tensor = python_lbnode_get_pressure_tensor(self.node)
            return array_locked(np.array([[tensor[0], tensor[1], tensor[3]],
                                          [tensor[1], tensor[2], tensor[4]],
                                          [tensor[3], tensor[4], tensor[5]]]))

        def __set__(self, value):
            raise NotImplementedError

    property population:
        def __get__(self):
            cdef vector[double] pop
            pop = lb_lbnode_get_pop(self.node)
            return array_locked(
                create_nparray_from_double_array(pop.data(), pop.size()))

        def __set__(self, population):
            cdef vector[double] _population
            _population.resize(len(population))
            for i in range(len(population)):
                _population[i] = population[i]
            lb_lbnode_set_pop(self.node, _population)

    property is_boundary:
        def __get__(self):
            return lb_lbnode_is_boundary(self.node)

        def __set__(self, value):
            raise NotImplementedError

<<<<<<< HEAD
    property last_applied_force:
        def __get__(self):
            return make_array_locked(
                python_lbnode_get_last_applied_force(self.node))

        def __set__(self, force):
            cdef Vector3d _force
            for i in range(3):
                _force[i] = force[i]
            python_lbnode_set_last_applied_force(self.node, _force)
=======

class LBSlice:

    def __init__(self, key, shape):
        self.x_indices, self.y_indices, self.z_indices = self.get_indices(
            key, shape[0], shape[1], shape[2])

    def get_indices(self, key, shape_x, shape_y, shape_z):
        x_indices = np.atleast_1d(np.arange(shape_x)[key[0]])
        y_indices = np.atleast_1d(np.arange(shape_y)[key[1]])
        z_indices = np.atleast_1d(np.arange(shape_z)[key[2]])
        return x_indices, y_indices, z_indices

    def get_values(self, x_indices, y_indices, z_indices, prop_name):
        shape_res = np.shape(
            getattr(LBFluidRoutines(np.array([0, 0, 0])), prop_name))
        res = np.zeros(
            (x_indices.size,
             y_indices.size,
             z_indices.size,
             *shape_res))
        for i, x in enumerate(x_indices):
            for j, y in enumerate(y_indices):
                for k, z in enumerate(z_indices):
                    res[i, j, k] = getattr(LBFluidRoutines(
                        np.array([x, y, z])), prop_name)
        if shape_res == (1,):
            res = np.squeeze(res, axis=-1)
        return array_locked(res)

    def set_values(self, x_indices, y_indices, z_indices, prop_name, value):
        for i, x in enumerate(x_indices):
            for j, y in enumerate(y_indices):
                for k, z in enumerate(z_indices):
                    setattr(LBFluidRoutines(
                        np.array([x, y, z])), prop_name, value[i, j, k])


def _add_lb_slice_properties():
    """
    Automatically add all of LBFluidRoutines's properties to LBSlice.

    """

    def set_attribute(lb_slice, value, attribute):
        """
        Setter function that sets attribute on every member of lb_slice.
        If values contains only one element, all members are set to it.

        """

        indices = [lb_slice.x_indices, lb_slice.y_indices, lb_slice.z_indices]
        N = [len(x) for x in indices]

        if N[0] * N[1] * N[2] == 0:
            raise AttributeError("Cannot set properties of an empty LBSlice")

        value = np.copy(value)
        attribute_shape = lb_slice.get_values(
            *np.zeros((3, 1), dtype=int), attribute).shape[3:]
        target_shape = (*N, *attribute_shape)

        # broadcast if only one element was provided
        if value.shape == attribute_shape:
            value = np.ones(target_shape) * value

        if value.shape != target_shape:
            raise ValueError(
                f"Input-dimensions of {attribute} array {value.shape} does not match slice dimensions {target_shape}.")

        lb_slice.set_values(*indices, attribute, value)

    def get_attribute(lb_slice, attribute):
        """
        Getter function that copies attribute from every member of
        lb_slice into an array (if possible).

        """

        indices = [lb_slice.x_indices, lb_slice.y_indices, lb_slice.z_indices]
        N = [len(x) for x in indices]

        if N[0] * N[1] * N[2] == 0:
            return np.empty(0, dtype=type(None))

        return lb_slice.get_values(*indices, attribute)

    for attribute_name in dir(LBFluidRoutines):
        if attribute_name in dir(LBSlice) or not isinstance(
                getattr(LBFluidRoutines, attribute_name), type(LBFluidRoutines.density)):
            continue

        # synthesize a new property
        new_property = property(
            functools.partial(get_attribute, attribute=attribute_name),
            functools.partial(set_attribute, attribute=attribute_name),
            doc=getattr(LBFluidRoutines, attribute_name).__doc__ or f'{attribute_name} for a slice')
        # attach the property to LBSlice
        setattr(LBSlice, attribute_name, new_property)


_add_lb_slice_properties()
>>>>>>> 0c342e64
<|MERGE_RESOLUTION|>--- conflicted
+++ resolved
@@ -220,13 +220,7 @@
         else:
             raise Exception(
                 "%s is not a valid key. Should be a point on the nodegrid e.g. lbf[0,0,0], or a slice" % key)
-    # validate the given parameters on actor initialization
-<<<<<<< HEAD
-    #
-=======
-    ####################################################
-
->>>>>>> 0c342e64
+
     def validate_params(self):
         default_params = self.default_params()
 
@@ -464,7 +458,6 @@
             prefix : :obj:`str`
                 Prefix for VTK files.
             """
-<<<<<<< HEAD
             # sanity checks
             utils.check_type_or_throw_except(
                 delta_N, 1, int, "delta_N must be 1 integer")
@@ -496,18 +489,6 @@
                 obj = VTKOutputManual(*args)
             return obj
 
-=======
-            assert positions.shape[1] == 3, \
-                "The input array must have shape (N,3)"
-            cdef int length
-            length = positions.shape[0]
-            velocities = np.empty_like(positions)
-            if three_point:
-                quadratic_velocity_interpolation(< double * >np.PyArray_GETPTR2(positions, 0, 0), < double * >np.PyArray_GETPTR2(velocities, 0, 0), length)
-            else:
-                linear_velocity_interpolation(< double * >np.PyArray_GETPTR2(positions, 0, 0), < double * >np.PyArray_GETPTR2(velocities, 0, 0), length)
-            return velocities * lb_lbfluid_get_lattice_speed()
->>>>>>> 0c342e64
 
 cdef class LBFluidRoutines:
     cdef Vector3i node
@@ -576,7 +557,6 @@
         def __set__(self, value):
             raise NotImplementedError
 
-<<<<<<< HEAD
     property last_applied_force:
         def __get__(self):
             return make_array_locked(
@@ -587,7 +567,7 @@
             for i in range(3):
                 _force[i] = force[i]
             python_lbnode_set_last_applied_force(self.node, _force)
-=======
+
 
 class LBSlice:
 
@@ -689,5 +669,4 @@
         setattr(LBSlice, attribute_name, new_property)
 
 
-_add_lb_slice_properties()
->>>>>>> 0c342e64
+_add_lb_slice_properties()