#
# Copyright (C) 2013,2014,2015,2016 The ESPResSo project
#
# This file is part of ESPResSo.
#
# ESPResSo is free software: you can redistribute it and/or modify
# it under the terms of the GNU General Public License as published by
# the Free Software Foundation, either version 3 of the License, or
# (at your option) any later version.
#
# ESPResSo is distributed in the hope that it will be useful,
# but WITHOUT ANY WARRANTY; without even the implied warranty of
# MERCHANTABILITY or FITNESS FOR A PARTICULAR PURPOSE.  See the
# GNU General Public License for more details.
#
# You should have received a copy of the GNU General Public License
# along with this program.  If not, see <http://www.gnu.org/licenses/>.
#
from __future__ import print_function, absolute_import, division
include "myconfig.pxi"
import os
import cython
import numpy as np
cimport numpy as np
from .actors cimport Actor
from . cimport cuda_init
from . import cuda_init
from globals cimport *
from copy import deepcopy
from . import utils
from espressomd.utils import array_locked, is_valid_type

# Actor class
####################################################
cdef class HydrodynamicInteraction(Actor):
    def _lb_init(self):
        raise Exception(
            "Subclasses of HydrodynamicInteraction must define the _lb_init() method.")

# LBFluid main class
####################################################
IF LB_GPU or LB:
    cdef class LBFluid(HydrodynamicInteraction):
        """
        Initialize the lattice-Boltzmann method for hydrodynamic flow using the CPU.

        """            

        def __getitem__(self, key):
            if isinstance(key, tuple) or isinstance(key, list) or isinstance(key, np.ndarray):
                if len(key) == 3:
                    return LBFluidRoutines(np.array(key))
            else: 
                raise Exception("%s is not a valid key. Should be a point on the nodegrid e.g. lbf[0,0,0]," %key)


        # validate the given parameters on actor initalization
        ####################################################
        def validate_params(self):
            default_params = self.default_params()

            IF SHANCHEN:
                if not (self._params["dens"][0] > 0.0 and self._params["dens"][1] > 0.0):
                    raise ValueError(
                        "Density must be two positive double (ShanChen)")
            ELSE:
                if self._params["dens"] == default_params["dens"]:
                    raise Exception("LB_FLUID density not set")
                else:
                    if not (self._params["dens"] > 0.0 and (is_valid_type(self._params["dens"], float) or is_valid_type(self._params["dens"], int))):
                        raise ValueError("Density must be one positive double")

        # list of valid keys for parameters
        ####################################################
        def valid_keys(self):
            return "agrid", "dens", "fric", "ext_force_density", "visc", "tau", "couple"

        # list of esential keys required for the fluid
        ####################################################
        def required_keys(self):
            return ["dens", "agrid", "visc", "tau"]

        # list of default parameters
        ####################################################
        def default_params(self):
            IF SHANCHEN:
                return {"agrid": -1.0,
                        "dens": [-1.0, -1.0],
                        "fric": [-1.0, -1.0],
                        "ext_force_density": [0.0, 0.0, 0.0],
                        "visc": [-1.0, -1.0],
                        "bulk_visc": [-1.0, -1.0],
                        "tau": -1.0,
                        "couple": "2pt"}
            ELSE:
                return {"agrid": -1.0,
                        "dens": -1.0,
                        "fric": -1.0,
                        "ext_force_density": [0.0, 0.0, 0.0],
                        "visc": -1.0,
                        "bulk_visc": -1.0,
                        "tau": -1.0,
                        "couple": "2pt"}

        # function that calls wrapper functions which set the parameters at C-Level
        ####################################################
        def _set_lattice_switch(self):
            if lb_set_lattice_switch(1):
                raise Exception("lb_set_lattice_switch error")

        def _set_params_in_es_core(self):
            default_params = self.default_params()

            if python_lbfluid_set_density(self._params["dens"]):
                raise Exception("lb_lbfluid_set_density error")

            if python_lbfluid_set_tau(self._params["tau"]):
                raise Exception("lb_lbfluid_set_tau error")

            if python_lbfluid_set_visc(self._params["visc"]):
                raise Exception("lb_lbfluid_set_visc error")

            if not self._params["bulk_visc"] == default_params["bulk_visc"]:
                if python_lbfluid_set_bulk_visc(self._params["bulk_visc"]):
                    raise Exception("lb_lbfluid_set_bulk_visc error")

            if python_lbfluid_set_agrid(self._params["agrid"]):
                raise Exception("lb_lbfluid_set_agrid error")

            if not self._params["fric"] == default_params["fric"]:
                if python_lbfluid_set_friction(self._params["fric"]):
                    raise Exception("lb_lbfluid_set_friction error")

            if not self._params["ext_force_density"] == default_params["ext_force_density"]:
                if python_lbfluid_set_ext_force_density(self._params["ext_force_density"]):
                    raise Exception("lb_lbfluid_set_ext_force_density error")

            if not self._params["couple"] == default_params["couple"]:
                if python_lbfluid_set_couple_flag(self._params["couple"]):
                    raise Exception("lb_lbfluid_set_couple_flag error")
            utils.handle_errors("LB activation")

        # function that calls wrapper functions which get the parameters from C-Level
        ####################################################
        def _get_params_from_es_core(self):
            default_params = self.default_params()

            if python_lbfluid_get_density(self._params["dens"]):
                raise Exception("lb_lbfluid_get_density error")

            if python_lbfluid_get_tau(self._params["tau"]):
                raise Exception("lb_lbfluid_set_tau error")

            if python_lbfluid_get_visc(self._params["visc"]):
                raise Exception("lb_lbfluid_set_visc error")

            if not self._params["bulk_visc"] == default_params["bulk_visc"]:
                if python_lbfluid_get_bulk_visc(self._params["bulk_visc"]):
                    raise Exception("lb_lbfluid_set_bulk_visc error")

            if python_lbfluid_get_agrid(self._params["agrid"]):
                raise Exception("lb_lbfluid_set_agrid error")

            if not self._params["fric"] == default_params["fric"]:
                if python_lbfluid_get_friction(self._params["fric"]):
                    raise Exception("lb_lbfluid_set_friction error")

            if not self._params["ext_force_density"] == default_params["ext_force_density"]:
                if python_lbfluid_get_ext_force_density(self._params["ext_force_density"]):
                    raise Exception("lb_lbfluid_set_ext_force_density error")

            if not self._params["couple"] == default_params["couple"]:
                if python_lbfluid_get_couple_flag(self._params["couple"]):
                    raise Exception("lb_lbfluid_get_couple_flag error")

            return self._params
<<<<<<< HEAD
=======
        
>>>>>>> 130dab92
        def get_interpolated_velocity(self, pos):
            """Get LB fluid velocity at specified position.

            Parameters
            ----------
            pos : array_like :obj:`float`
                  The position at which velocity is requested.

            Returns
            -------
            v : array_like :obj:`float`
                The LB fluid velocity at ``pos``.

            """
            cdef Vector3d p	    
            cdef double[3] v

            for i in range(3):
                p[i] = pos[i]

            lb_lbfluid_get_interpolated_velocity_global(p, v)
            return v
<<<<<<< HEAD

=======
>>>>>>> 130dab92

        # input/output function wrappers for whole LB fields
        ####################################################
        def print_vtk_velocity(self, path, bb1=None, bb2=None):
            cdef vector[int] bb1_vec
            cdef vector[int] bb2_vec
            if bb1 is None or bb2 is None:
                lb_lbfluid_print_vtk_velocity(utils.to_char_pointer(path))
            else:
                bb1_vec = bb1
                bb2_vec = bb2
                lb_lbfluid_print_vtk_velocity(utils.to_char_pointer(path), bb1_vec, bb2_vec)
        def print_vtk_boundary(self, path):
            lb_lbfluid_print_vtk_boundary(utils.to_char_pointer(path))
        def print_velocity(self, path):
            lb_lbfluid_print_velocity(utils.to_char_pointer(path))
        def print_boundary(self, path):
            lb_lbfluid_print_boundary(utils.to_char_pointer(path))
        def save_checkpoint(self, path, binary):
            tmp_path = path + ".__tmp__"
            lb_lbfluid_save_checkpoint(utils.to_char_pointer(tmp_path), binary)
            os.rename(tmp_path, path)
        def load_checkpoint(self, path, binary):
            lb_lbfluid_load_checkpoint(utils.to_char_pointer(path), binary)

        # Activate Actor
        ####################################################
        def _activate_method(self):
            self.validate_params()
            self._set_params_in_es_core()
            self._set_lattice_switch()
            IF LB:
                return
            ELSE:
                raise Exception("LB not compiled in")

        def _deactivate_method(self):
            if lb_set_lattice_switch(0):
                raise Exception("lb_set_lattice_switch error")

IF LB_GPU:
    cdef class LBFluidGPU(LBFluid):
        """
        Initialize the lattice-Boltzmann method for hydrodynamic flow using the GPU.

        """

        def _set_lattice_switch(self):
            if lb_set_lattice_switch(2):
                raise Exception("lb_set_lattice_switch error")

        def remove_total_momentum(self):
            lb_lbfluid_remove_total_momentum()

        def _activate_method(self):
            self.validate_params()
            self._set_lattice_switch()
            self._set_params_in_es_core()
            IF LB_GPU:
                return
            ELSE:
                raise Exception("LB_GPU not compiled in")


        @cython.boundscheck(False)
        @cython.wraparound(False)
        def get_interpolated_fluid_velocity_at_positions(self, np.ndarray[double, ndim=2, mode="c"] positions not None):
            """Calculate the fluid velocity at given positions.

            Parameters
            ----------
            positions : numpy-array of type :obj:`float` of shape (N,3)
                        The 3-dimensional positions.

            Returns
            -------
            velocities : numpy-array of type :obj:`float` of shape (N,3)
                         The 3-dimensional LB fluid velocities.

            Raises
            ------
            AssertionError
                If shape of ``positions`` not (N,3).

            """
            assert positions.shape[1] == 3, "The input array must have shape (N,3)"
            cdef int length
            length = positions.shape[0]
            velocities = np.empty_like(positions)
            lb_lbfluid_get_interpolated_velocity_at_positions(<double *>np.PyArray_GETPTR2(positions, 0, 0), <double *>np.PyArray_GETPTR2(velocities, 0, 0), length)
            return velocities

IF LB or LB_GPU:
    cdef class LBFluidRoutines(object):
        cdef int node[3]
        def __init__(self, key):
            utils.check_type_or_throw_except(key,3,int, "The index of an lb fluid node consists of three integers.")
            self.node[0] = key[0]
            self.node[1] = key[1]
            self.node[2] = key[2]

        property velocity:
            def __get__(self):
                cdef double[3] double_return
                lb_lbnode_get_u(self.node, double_return)
                return array_locked(double_return)

            def __set__(self, value):
                cdef double[3] host_velocity
                if all(is_valid_type(v, float) for v in value) and len(value) == 3:
                    host_velocity = value
                    lb_lbnode_set_u(self.node, host_velocity)
                else:
                    raise ValueError("Velocity has to be of shape 3 and type float.")
<<<<<<< HEAD
        
=======

>>>>>>> 130dab92
        property density:
            def __get__(self):
                cdef double[3] double_return
                lb_lbnode_get_rho(self.node, double_return)
                return array_locked(double_return)

            def __set__(self, value):
                raise NotImplementedError


        property pi:
            def __get__(self):
                cdef double[6] pi
                lb_lbnode_get_pi(self.node, pi)
                return array_locked(np.array([[pi[0],pi[1],pi[3]],
                                              [pi[1],pi[2],pi[4]],
                                              [pi[3],pi[4],pi[5]]]))

            def __set__(self, value):
                raise NotImplementedError

        property pi_neq:
            def __get__(self):
                cdef double[6] pi
                lb_lbnode_get_pi_neq(self.node, pi)
                return array_locked(np.array([[pi[0],pi[1],pi[3]],
                                              [pi[1],pi[2],pi[4]],
                                              [pi[3],pi[4],pi[5]]]))

            def __set__(self, value):
                raise NotImplementedError

        property population:
            def __get__(self):
                cdef double[19] double_return
                lb_lbnode_get_pop(self.node, double_return)
                return array_locked(double_return)

            def __set__(self, value):
                cdef double[19] double_return = value
                lb_lbnode_set_pop(self.node, double_return)

        property boundary:
            def __get__(self):
                cdef int int_return
                lb_lbnode_get_boundary(self.node, &int_return)
                return int_return

            def __set__(self, value):
                raise NotImplementedError<|MERGE_RESOLUTION|>--- conflicted
+++ resolved
@@ -174,10 +174,7 @@
                     raise Exception("lb_lbfluid_get_couple_flag error")
 
             return self._params
-<<<<<<< HEAD
-=======
         
->>>>>>> 130dab92
         def get_interpolated_velocity(self, pos):
             """Get LB fluid velocity at specified position.
 
@@ -200,10 +197,6 @@
 
             lb_lbfluid_get_interpolated_velocity_global(p, v)
             return v
-<<<<<<< HEAD
-
-=======
->>>>>>> 130dab92
 
         # input/output function wrappers for whole LB fields
         ####################################################
@@ -318,11 +311,6 @@
                     lb_lbnode_set_u(self.node, host_velocity)
                 else:
                     raise ValueError("Velocity has to be of shape 3 and type float.")
-<<<<<<< HEAD
-        
-=======
-
->>>>>>> 130dab92
         property density:
             def __get__(self):
                 cdef double[3] double_return
