#
# Copyright (C) 2013-2019 The ESPResSo project
#
# This file is part of ESPResSo.
#
# ESPResSo is free software: you can redistribute it and/or modify
# it under the terms of the GNU General Public License as published by
# the Free Software Foundation, either version 3 of the License, or
# (at your option) any later version.
#
# ESPResSo is distributed in the hope that it will be useful,
# but WITHOUT ANY WARRANTY; without even the implied warranty of
# MERCHANTABILITY or FITNESS FOR A PARTICULAR PURPOSE.  See the
# GNU General Public License for more details.
#
# You should have received a copy of the GNU General Public License
# along with this program.  If not, see <http://www.gnu.org/licenses/>.
#
include "myconfig.pxi"

import numpy as np
import collections

from . import accumulators
from . import actors
from . import analyze
from . import bond_breakage
from . import cell_system
from . import cuda_init
from . import collision_detection
from . import comfixed
from . import constraints
from . import galilei
from . import interactions
from . import integrate
from . import lb
from . import lees_edwards
from . import particle_data
from . import thermostat
from . import virtual_sites

from .__init__ import has_features, assert_features
from .grid cimport box_geo
from .utils cimport Vector3d
from . cimport utils
from . import utils


_system_created = False


cdef class _BoxGeometry:
    """
    Wrapper class required for technical reasons only.

    When reloading from a checkpoint file, the box length, periodicity, and
    global cutoff must be set before anything else. Due to how pickling works,
    this can only be achieved by encapsulating them in a member object of the
    System class, and adding that object as the first element of the ordered
    dict that is used during serialization. When the System class is reloaded,
    the ordered dict is walked through and objects are deserialized in the same
    order. Since many objects depend on the box length, the `_BoxGeometry` has
    to be deserialized first. This guarantees the box geometry is already set
    in the core before e.g. particles and bonds are deserialized.

    """

    def __getstate__(self):
        return {'box_l': self.box_l,
                'periodicity': self.periodicity,
                'min_global_cut': self.min_global_cut}

    def __setstate__(self, params):
        self.box_l = params['box_l']
        self.periodicity = params['periodicity']
        self.min_global_cut = params['min_global_cut']

    property box_l:
        def __set__(self, box_l):
            utils.check_type_or_throw_except(
                box_l, 3, float, "box_l must be an array_like of 3 floats")
            mpi_set_box_length(utils.make_Vector3d(box_l))
            utils.handle_errors("Exception while updating the box length")

        def __get__(self):
            return utils.make_array_locked(box_geo.length())

    property periodicity:
        def __set__(self, periodic):
            utils.check_type_or_throw_except(
                periodic, 3, type(True), "periodicity must be an array_like of 3 bools")
            mpi_set_periodicity(periodic[0], periodic[1], periodic[2])
            utils.handle_errors("Exception while assigning system periodicity")

        def __get__(self):
            periodicity = np.empty(3, dtype=type(True))
            for i in range(3):
                periodicity[i] = box_geo.periodic(i)
            return utils.array_locked(periodicity)

    property min_global_cut:
        def __set__(self, min_global_cut):
            mpi_set_min_global_cut(min_global_cut)

        def __get__(self):
            return get_min_global_cut()


cdef class System:
    """The ESPResSo system class.

    .. note:: every attribute has to be declared at the class level.
              This means that methods cannot define an attribute by using
              ``self.new_attr = somevalue`` without declaring it inside this
              indentation level, either as method, property or reference.

    """

    cdef public:
        _box_geo
        part
        """:class:`espressomd.particle_data.ParticleList`"""
        non_bonded_inter
        """:class:`espressomd.interactions.NonBondedInteractions`"""
        bonded_inter
        """:class:`espressomd.interactions.BondedInteractions`"""
        cell_system
        """:class:`espressomd.cell_system.CellSystem`"""
        thermostat
        """:class:`espressomd.thermostat.Thermostat`"""
        actors
        """:class:`espressomd.actors.Actors`"""
        analysis
        """:class:`espressomd.analyze.Analysis`"""
        bond_breakage
        """:class:`espressomd.bond_breakage.BreakageSpecs`"""
        galilei
        """:class:`espressomd.galilei.GalileiTransform`"""
        integrator
        """:class:`espressomd.integrate.IntegratorHandle`"""
        auto_update_accumulators
        """:class:`espressomd.accumulators.AutoUpdateAccumulators`"""
        constraints
        """:class:`espressomd.constraints.Constraints`"""
        lees_edwards
        """:class:`espressomd.lees_edwards.LeesEdwards`"""
        collision_detection
        """:class:`espressomd.collision_detection.CollisionDetection`"""
        cuda_init_handle
        """:class:`espressomd.cuda_init.CudaInitHandle`"""
        comfixed
        """:class:`espressomd.comfixed.ComFixed`"""
        _active_virtual_sites_handle

    def __init__(self, **kwargs):
        if _system_created:
            raise RuntimeError(
                "You can only have one instance of the system class at a time.")
        if 'box_l' not in kwargs:
            raise ValueError("Required argument 'box_l' not provided.")

        setable_properties = ["box_l", "min_global_cut", "periodicity", "time",
                              "time_step", "force_cap", "max_oif_objects"]
        if has_features("VIRTUAL_SITES"):
            setable_properties.append("_active_virtual_sites_handle")

        self._box_geo = _BoxGeometry()
        self.integrator = integrate.IntegratorHandle()
        System.__setattr__(self, "box_l", kwargs.pop("box_l"))
        for arg in kwargs:
            if arg not in setable_properties:
                raise ValueError(
                    f"Property '{arg}' can not be set via argument to System class.")
            System.__setattr__(self, arg, kwargs.get(arg))
        self.actors = actors.Actors()
        self.analysis = analyze.Analysis(self)
        self.auto_update_accumulators = accumulators.AutoUpdateAccumulators()
        self.bonded_inter = interactions.BondedInteractions()
        self.cell_system = cell_system.CellSystem()
        self.bond_breakage = bond_breakage.BreakageSpecs()
        if has_features("COLLISION_DETECTION"):
            self.collision_detection = collision_detection.CollisionDetection(
                mode="off")
        self.comfixed = comfixed.ComFixed()
        self.constraints = constraints.Constraints()
        if has_features("CUDA"):
            self.cuda_init_handle = cuda_init.CudaInitHandle()
        self.galilei = galilei.GalileiTransform()
        self.lees_edwards = lees_edwards.LeesEdwards()
        self.non_bonded_inter = interactions.NonBondedInteractions()
        self.part = particle_data.ParticleList()
        self.thermostat = thermostat.Thermostat()
        if has_features("VIRTUAL_SITES"):
            self._active_virtual_sites_handle = virtual_sites.ActiveVirtualSitesHandle(
                implementation=virtual_sites.VirtualSitesOff())

        # lock class
        global _system_created
        _system_created = True

    # __getstate__ and __setstate__ define the pickle interaction
    def __getstate__(self):
        checkpointable_properties = ["_box_geo", "integrator"]
        if has_features("VIRTUAL_SITES"):
            checkpointable_properties.append("_active_virtual_sites_handle")
        checkpointable_properties += [
<<<<<<< HEAD
            "non_bonded_inter", "bonded_inter", "cell_system", "part",
            "analysis", "auto_update_accumulators", "comfixed", "constraints",
            "galilei", "bond_breakage", "max_oif_objects"
=======
            "non_bonded_inter", "bonded_inter", "cell_system", "lees_edwards",
            "part", "actors", "analysis", "auto_update_accumulators",
            "comfixed", "constraints", "galilei", "thermostat",
            "bond_breakage", "max_oif_objects"
>>>>>>> b6b45263
        ]
        if has_features("COLLISION_DETECTION"):
            checkpointable_properties.append("collision_detection")
        checkpointable_properties += ["actors", "thermostat"]

        odict = collections.OrderedDict()
        for property_name in checkpointable_properties:
            odict[property_name] = System.__getattribute__(self, property_name)
        if has_features("LB_WALBERLA"):
            odict["_vtk_registry"] = lb._vtk_registry
        return odict

    def __setstate__(self, params):
        vtk_registry = None
        if has_features("LB_WALBERLA"):
            vtk_registry = params.pop("_vtk_registry")
        for property_name in params.keys():
            System.__setattr__(self, property_name, params[property_name])
        if has_features("LB_WALBERLA"):
            lb._vtk_registry = vtk_registry

    property box_l:
        """
        (3,) array_like of :obj:`float`:
            Dimensions of the simulation box

        """

        def __set__(self, value):
            self._box_geo.box_l = value

        def __get__(self):
            return self._box_geo.box_l

    property force_cap:
        """
        :obj:`float`:
            If > 0, the magnitude of the force on the particles
            are capped to this value.

        """

        def __get__(self):
            return self.integrator.force_cap

        def __set__(self, cap):
            self.integrator.force_cap = cap

    property periodicity:
        """
        (3,) array_like of :obj:`bool`:
            System periodicity in ``[x, y, z]``, ``False`` for no periodicity
            in this direction, ``True`` for periodicity

        """

        def __set__(self, value):
            self._box_geo.periodicity = value

        def __get__(self):
            return self._box_geo.periodicity

    property time:
        """
        Set the time in the simulation.

        """

        def __set__(self, double sim_time):
            self.integrator.time = sim_time

        def __get__(self):
            return self.integrator.time

    property time_step:
        """
        Set the time step for the integrator.

        """

        def __set__(self, double time_step):
            self.integrator.time_step = time_step

        def __get__(self):
            return self.integrator.time_step

    property max_cut_nonbonded:
        def __get__(self):
            return self.cell_system.max_cut_nonbonded

    property max_cut_bonded:
        def __get__(self):
            return self.cell_system.max_cut_bonded

    property min_global_cut:
        def __set__(self, value):
            self._box_geo.min_global_cut = value

        def __get__(self):
            return self._box_geo.min_global_cut

    property virtual_sites:
        """
        Set the virtual site implementation.

        Requires feature ``VIRTUAL_SITES``.

        """

        def __set__(self, v):
            assert_features("VIRTUAL_SITES")
            self._active_virtual_sites_handle.implementation = v

        def __get__(self):
            assert_features("VIRTUAL_SITES")
            return self._active_virtual_sites_handle.implementation

    property max_oif_objects:
        """Maximum number of objects as per the object_in_fluid method.

        """

        def __get__(self):
            return max_oif_objects

        def __set__(self, v):
            mpi_set_max_oif_objects(v)

    def change_volume_and_rescale_particles(self, d_new, dir="xyz"):
        """Change box size and rescale particle coordinates.

        Parameters
        ----------
        d_new : :obj:`float`
            New box length
        dir : :obj:`str`, optional
            Coordinate to work on, ``"x"``, ``"y"``, ``"z"`` or ``"xyz"`` for isotropic.
            Isotropic assumes a cubic box.

        """

        if d_new < 0:
            raise ValueError("No negative lengths")
        if dir == "xyz":
            rescale_boxl(3, d_new)
        elif dir == "x" or dir == 0:
            rescale_boxl(0, d_new)
        elif dir == "y" or dir == 1:
            rescale_boxl(1, d_new)
        elif dir == "z" or dir == 2:
            rescale_boxl(2, d_new)
        else:
            raise ValueError(
                'Usage: change_volume_and_rescale_particles(<L_new>, [{ "x" | "y" | "z" | "xyz" }])')

    def volume(self):
        """Return box volume of the cuboid box.

        """

        return self.box_l[0] * self.box_l[1] * self.box_l[2]

    def distance(self, p1, p2):
        """Return the scalar distance between particles, between a particle
        and a point or between two points, respecting periodic boundaries.

        Parameters
        ----------
        p1 : :class:`~espressomd.particle_data.ParticleHandle` or (3,) array of :obj:`float`
            First particle or position.
        p2 : :class:`~espressomd.particle_data.ParticleHandle` or (3,) array of :obj:`float`
            Second particle or position.

        """
        res = self.distance_vec(p1, p2)
        return np.linalg.norm(res)

    def distance_vec(self, p1, p2):
        """Return the distance vector between particles, between a particle
        and a point or between two points, respecting periodic boundaries.

        Parameters
        ----------
        p1 : :class:`~espressomd.particle_data.ParticleHandle` or (3,) array of :obj:`float`
            First particle or position.
        p2 : :class:`~espressomd.particle_data.ParticleHandle` or (3,) array of :obj:`float`
            Second particle or position.

        """

        cdef Vector3d pos1
        if isinstance(p1, particle_data.ParticleHandle):
            pos1 = utils.make_Vector3d(p1.pos_folded)
        else:
            utils.check_type_or_throw_except(
                p1, 3, float, "p1 must be a particle or 3 floats")
            pos1 = utils.make_Vector3d(p1)
        cdef Vector3d pos2
        if isinstance(p2, particle_data.ParticleHandle):
            pos2 = utils.make_Vector3d(p2.pos_folded)
        else:
            utils.check_type_or_throw_except(
                p2, 3, float, "p2 must be a particle or 3 floats")
            pos2 = utils.make_Vector3d(p2)

        return utils.make_array_locked(box_geo.get_mi_vector(pos2, pos1))

    def velocity_difference(self, p1, p2):
        """
        Return the velocity difference between two particles,
        considering Lees-Edwards boundary conditions, if active.

        Parameters
        ----------
        p1 : :class:`~espressomd.particle_data.ParticleHandle`
        p2 : :class:`~espressomd.particle_data.ParticleHandle`

        """

        cdef Vector3d pos1 = utils.make_Vector3d(p1.pos_folded)
        cdef Vector3d pos2 = utils.make_Vector3d(p2.pos_folded)

        cdef Vector3d v1 = utils.make_Vector3d(p1.v)
        cdef Vector3d v2 = utils.make_Vector3d(p2.v)
        cdef Vector3d vd = box_geo.velocity_difference(pos2, pos1, v2, v1)

        return utils.make_array_locked(vd)

    def rotate_system(self, **kwargs):
        """Rotate the particles in the system about the center of mass.

        If ``ROTATION`` is activated, the internal rotation degrees of
        freedom are rotated accordingly.

        Parameters
        ----------
        phi : :obj:`float`
            Angle between the z-axis and the rotation axis.
        theta : :obj:`float`
            Rotation of the axis around the y-axis.
        alpha : :obj:`float`
            How much to rotate

        """
        mpi_rotate_system(kwargs['phi'], kwargs['theta'], kwargs['alpha'])

    def auto_exclusions(self, distance):
        """Automatically adds exclusions between particles
        that are bonded.

        This only considers pair bonds.

        Requires feature ``EXCLUSIONS``.

        Parameters
        ----------
        distance : :obj:`int`
            Bond distance upto which the exclusions should be added.

        """
        IF EXCLUSIONS:
            auto_exclusions(distance)
        ELSE:
            assert_features("EXCLUSIONS")

    def setup_type_map(self, type_list=None):
        """
        For using ESPResSo conveniently for simulations in the grand canonical
        ensemble, or other purposes, when particles of certain types are created
        and deleted frequently. Particle ids can be stored in lists for each
        individual type and so random ids of particles of a certain type can be
        drawn. If you want ESPResSo to keep track of particle ids of a certain type
        you have to initialize the method by calling the setup function. After that
        ESPResSo will keep track of particle ids of that type.

        """
        if not hasattr(type_list, "__iter__"):
            raise ValueError("type_list has to be iterable.")

        for current_type in type_list:
            init_type_map(current_type)

    def number_of_particles(self, type=None):
        """
        Parameters
        ----------
        type : :obj:`int` (:attr:`~espressomd.particle_data.ParticleHandle.type`)
            Particle type to count the number for.

        Returns
        -------
        :obj:`int`
            The number of particles which have the given type.

        Raises
        ------
        RuntimeError
            If the particle ``type`` is not currently tracked by the system.
            To select which particle types are tracked, call :meth:`setup_type_map`.

        """
        utils.check_type_or_throw_except(type, 1, int, "type must be 1 int")
        return number_of_particles_with_type(type)<|MERGE_RESOLUTION|>--- conflicted
+++ resolved
@@ -204,16 +204,9 @@
         if has_features("VIRTUAL_SITES"):
             checkpointable_properties.append("_active_virtual_sites_handle")
         checkpointable_properties += [
-<<<<<<< HEAD
-            "non_bonded_inter", "bonded_inter", "cell_system", "part",
-            "analysis", "auto_update_accumulators", "comfixed", "constraints",
-            "galilei", "bond_breakage", "max_oif_objects"
-=======
             "non_bonded_inter", "bonded_inter", "cell_system", "lees_edwards",
-            "part", "actors", "analysis", "auto_update_accumulators",
-            "comfixed", "constraints", "galilei", "thermostat",
-            "bond_breakage", "max_oif_objects"
->>>>>>> b6b45263
+            "part", "analysis", "auto_update_accumulators", "comfixed",
+            "constraints", "galilei", "bond_breakage", "max_oif_objects"
         ]
         if has_features("COLLISION_DETECTION"):
             checkpointable_properties.append("collision_detection")
