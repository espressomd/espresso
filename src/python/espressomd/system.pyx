#
# Copyright (C) 2013-2018 The ESPResSo project
#
# This file is part of ESPResSo.
#
# ESPResSo is free software: you can redistribute it and/or modify
# it under the terms of the GNU General Public License as published by
# the Free Software Foundation, either version 3 of the License, or
# (at your option) any later version.
#
# ESPResSo is distributed in the hope that it will be useful,
# but WITHOUT ANY WARRANTY; without even the implied warranty of
# MERCHANTABILITY or FITNESS FOR A PARTICULAR PURPOSE.  See the
# GNU General Public License for more details.
#
# You should have received a copy of the GNU General Public License
# along with this program.  If not, see <http://www.gnu.org/licenses/>.
#
from __future__ import print_function, absolute_import
from libcpp cimport bool
include "myconfig.pxi"

from globals cimport *
import numpy as np
import collections

from grid cimport box_l
from . cimport integrate
from . import interactions
from . import integrate
from .actors import Actors
from . cimport cuda_init
from . import particle_data
from . import cuda_init
from . import code_info
from .utils cimport numeric_limits
from .lb cimport lb_lbfluid_get_tau
from .lb cimport lb_lbfluid_get_lattice_switch
from .lb cimport NONE
from .thermostat import Thermostat
from .cellsystem import CellSystem
from .minimize_energy import MinimizeEnergy
from .analyze import Analysis
from .galilei import GalileiTransform
from .constraints import Constraints

from .accumulators import AutoUpdateAccumulators
if LB_BOUNDARIES or LB_BOUNDARIES_GPU:
    from .lbboundaries import LBBoundaries
    from .ekboundaries import EKBoundaries
from .comfixed import ComFixed
from globals cimport max_seen_particle
from .globals import Globals
from espressomd.utils import array_locked, is_valid_type
IF VIRTUAL_SITES:
    from espressomd.virtual_sites import ActiveVirtualSitesHandle, VirtualSitesOff

IF COLLISION_DETECTION == 1:
    from .collision_detection import CollisionDetection

import sys
import random  # for true random numbers from os.urandom()
cimport tuning


setable_properties = ["box_l", "min_global_cut", "periodicity", "time",
                      "time_step", "timings", "force_cap"]

if VIRTUAL_SITES:
    setable_properties.append("_active_virtual_sites_handle")


if OIF_GLOBAL_FORCES:
    setable_properties.append("max_oif_objects")

cdef bool _system_created = False

cdef class System(object):
    """ The base class for espressomd.system.System().

    .. note:: every attribute has to be declared at the class level.
              This means that methods cannot define an attribute by using
              ``self.new_attr = somevalue`` without declaring it inside this
              indentation level, either as method, property or reference.

    """
    cdef public:
        globals
        part
        non_bonded_inter
        bonded_inter
        cell_system
        thermostat
        minimize_energy
        actors
        analysis
        galilei
        integrator
        auto_update_accumulators
        constraints
        lbboundaries
        ekboundaries
        collision_detection
        __seed
        cuda_init_handle
        comfixed
        _active_virtual_sites_handle

    def __init__(self, **kwargs):
        global _system_created
        if (not _system_created):
            self.globals = Globals()
            if 'box_l' not in kwargs:
                raise ValueError("Required argument box_l not provided.")
            System.__setattr__(self, "box_l", kwargs.get("box_l"))
            del kwargs["box_l"]
            for arg in kwargs:
                if arg in setable_properties:
                    System.__setattr__(self, arg, kwargs.get(arg))
                else:
                    raise ValueError(
                        "Property {} can not be set via argument to System class.".format(arg))
            self.actors = Actors()
            self.analysis = Analysis(self)
            self.auto_update_accumulators = AutoUpdateAccumulators()
            self.bonded_inter = interactions.BondedInteractions()
            self.cell_system = CellSystem()
            IF COLLISION_DETECTION == 1:
                self.collision_detection = CollisionDetection()
            self.comfixed = ComFixed()
            self.constraints = Constraints()
            IF CUDA:
                self.cuda_init_handle = cuda_init.CudaInitHandle()
            self.galilei = GalileiTransform()
            self.integrator = integrate.Integrator()
            if LB_BOUNDARIES or LB_BOUNDARIES_GPU:
                self.lbboundaries = LBBoundaries()
                self.ekboundaries = EKBoundaries()
            self.minimize_energy = MinimizeEnergy()
            self.non_bonded_inter = interactions.NonBondedInteractions()
            self.part = particle_data.ParticleList()
            self.thermostat = Thermostat()
            IF VIRTUAL_SITES:
                self._active_virtual_sites_handle = ActiveVirtualSitesHandle(
                    implementation=VirtualSitesOff())
            _system_created = True
        else:
            raise RuntimeError(
                "You can only have one instance of the system class at a time.")

    # __getstate__ and __setstate__ define the pickle interaction
    def __getstate__(self):
        odict = collections.OrderedDict()
        odict['globals'] = System.__getattribute__(self, "globals")
        for property_ in setable_properties:
            if not hasattr(self.globals, property_):
                odict[property_] = System.__getattribute__(self, property_)
        odict['non_bonded_inter'] = System.__getattribute__(
            self, "non_bonded_inter")
        odict['bonded_inter'] = System.__getattribute__(self, "bonded_inter")
        odict['part'] = System.__getattribute__(self, "part")
        odict['cell_system'] = System.__getattribute__(self, "cell_system")
        odict['actors'] = System.__getattribute__(self, "actors")
        odict['analysis'] = System.__getattribute__(self, "analysis")
        odict['auto_update_accumulators'] = System.__getattribute__(
            self, "auto_update_accumulators")
        odict['comfixed'] = System.__getattribute__(self, "comfixed")
        odict['constraints'] = System.__getattribute__(self, "constraints")
        odict['galilei'] = System.__getattribute__(self, "galilei")
        odict['integrator'] = System.__getattribute__(self, "integrator")
        IF LB_BOUNDARIES or LB_BOUNDARIES_GPU:
            odict['lbboundaries'] = System.__getattribute__(
                self, "lbboundaries")
        odict['minimize_energy'] = System.__getattribute__(
            self, "minimize_energy")
        odict['thermostat'] = System.__getattribute__(self, "thermostat")
        IF COLLISION_DETECTION: 
            odict['collision_detection'] = System.__getattribute__(
                self, "collision_detection")
        return odict

    def __setstate__(self, params):
        for property_ in params.keys():
            System.__setattr__(self, property_, params[property_])

    property box_l:
        """
        Array like, list of three floats

        """

        def __set__(self, _box_l):
<<<<<<< HEAD
            if len(_box_l) != 3:
                raise ValueError("Box length must be of length 3")
            for i in range(3):
                if _box_l[i] <= 0:
                    raise ValueError(
                        "Box length must be > 0 in all directions")
                box_l[i] = _box_l[i]

            self.globals.box_l = [box_l[0], box_l[1], box_l[2]]
=======
            self.globals.box_l = _box_l
>>>>>>> c8289b1a

        def __get__(self):
            return self.globals.box_l

    property integ_switch:
        def __get__(self):
            return integ_switch

    property force_cap:
        """
        If > 0, the magnitude of the force on the particles
        are capped to this value.

        type : float

        """

        def __get__(self):
            return self.globals.force_cap

        def __set__(self, cap):
            self.globals.force_cap = cap

    property periodicity:
        """
        list of three integers
        [x, y, z]
        zero for no periodicity in this direction
        one for periodicity

        """

        def __set__(self, _periodic):
            global periodic
            if len(_periodic) != 3:
                raise ValueError(
                    "periodicity must be of length 3, got length " + str(len(_periodic)))
            for i in range(3):
                if _periodic[i] != 1:
                    IF PARTIAL_PERIODIC:
                        pass
                    ELSE:
                        raise ValueError(
                            "The feature PARTIAL_PERIODIC needs to be activated in myconfig.hpp")
            self.globals.periodicity = _periodic

        def __get__(self):
            return self.globals.periodicity

    property time:
        """
        Set the time in the simulation
        """

        def __set__(self, double _time):
            if _time < 0:
                raise ValueError("Simulation time must be >= 0")
            global sim_time
            sim_time = _time
            mpi_bcast_parameter(FIELD_SIMTIME)

        def __get__(self):
            global sim_time
            return sim_time

    property time_step:
        """
        Sets the time step for the integrator.
        """

        def __set__(self, double _time_step):
            if _time_step <= 0:
                raise ValueError("Time Step must be positive")

            cdef double tau
            if lb_lbfluid_get_lattice_switch() != NONE:
                tau = lb_lbfluid_get_tau()
                if (tau >= 0.0 and
                        tau - _time_step > numeric_limits[float].epsilon() * abs(tau + _time_step)):
                    raise ValueError(
                        "Time Step (" + str(time_step) + ") must be > LB_time_step (" + str(tau) + ")")

            self.globals.time_step = _time_step

        def __get__(self):
            return self.globals.time_step

    property timings:
        def __set__(self, int _timings):
            self.globals.timings = _timings

        def __get__(self):
            return self.globals.timings

    property max_cut_nonbonded:
        def __get__(self):
            return max_cut_nonbonded

    property max_cut_bonded:
        def __get__(self):
            return max_cut_bonded

    property min_global_cut:
        def __set__(self, _min_global_cut):
            self.globals.min_global_cut = _min_global_cut

        def __get__(self):
            return self.globals.min_global_cut

    def _get_PRNG_state_size(self):
        """
        Returns the state of the pseudo random number generator.
        """

        return get_state_size_of_generator()

    def set_random_state_PRNG(self):
        """
        Sets the state of the pseudo random number generator using real random numbers.
        """

        _state_size_plus_one = self._get_PRNG_state_size() + 1
        states = string_vec(n_nodes)
        rng = random.SystemRandom()  # true RNG that uses os.urandom()
        for i in range(n_nodes):
            states_on_node_i = []
            for j in range(_state_size_plus_one + 1):
                states_on_node_i.append(
                    rng.randint(0, numeric_limits[int].max()))
            states[i] = (" ".join(map(str, states_on_node_i))).encode('utf-8')
        mpi_random_set_stat(states)

    property seed:
        """
        Sets the seed of the pseudo random number with a list of seeds which is as long as the number of used nodes.
        """

        def __set__(self, _seed):
            cdef vector[int] seed_array
            self.__seed = _seed
            if(is_valid_type(_seed, int) and n_nodes == 1):
                seed_array.resize(1)
                seed_array[0] = int(_seed)
                mpi_random_seed(0, seed_array)
            elif(hasattr(_seed, "__iter__")):
                if(len(_seed) < n_nodes or len(_seed) > n_nodes):
                    raise ValueError(
                        "The list needs to contain one seed value per node")
                seed_array.resize(len(_seed))
                for i in range(len(_seed)):
                    seed_array[i] = int(_seed[i])
                mpi_random_seed(n_nodes, seed_array)
            else:
                raise ValueError(
                    "The seed has to be an integer or a list of integers with one integer per node")

        def __get__(self):
            return self.__seed

    property random_number_generator_state:
        """Sets the random number generator state in the core. this is of interest for deterministic checkpointing
        """

        def __set__(self, rng_state):
            _state_size_plus_one = self._get_PRNG_state_size() + 1
            if(len(rng_state) == n_nodes * _state_size_plus_one):
                states = string_vec(n_nodes)
                for i in range(n_nodes):
                    states[i] = (" ".join(map(str,
                                 rng_state[i * _state_size_plus_one:(i + 1) * _state_size_plus_one])
                    )).encode('utf-8')
                mpi_random_set_stat(states)
            else:
                raise ValueError(
                    "Wrong # of args: Usage: 'random_number_generator_state \"<state(1)> ... <state(n_nodes*(state_size+1))>, where each <state(i)> is an integer. The state size of the PRNG can be obtained by calling _get_PRNG_state_size().")

        def __get__(self):
            rng_state = list(map(int, (mpi_random_get_stat().c_str()).split()))
            return rng_state

    IF VIRTUAL_SITES:
        property virtual_sites:
            def __set__(self, v):
                self._active_virtual_sites_handle.implementation = v

            def __get__(self):
                return self._active_virtual_sites_handle.implementation

    IF OIF_GLOBAL_FORCES:
        property max_oif_objects:
            """Maximum number of objects as per the object_in_fluid method.

            """

            def __get__(self):
                return max_oif_objects

            def __set__(self, v):
                global max_oif_objects
                max_oif_objects = v
                mpi_bcast_parameter(FIELD_MAX_OIF_OBJECTS)

    def change_volume_and_rescale_particles(self, d_new, dir="xyz"):
        """Change box size and rescale particle coordinates.

        Parameters
        ----------
        d_new : :obj:`float`
                New box length
        dir : :obj:`str`, optional
                Coordinate to work on, ``"x"``, ``"y"``, ``"z"`` or ``"xyz"`` for isotropic.
                Isotropic assumes a cubic box.

        """

        if d_new < 0:
            raise ValueError("No negative lengths")
        if dir == "xyz":
            rescale_boxl(3, d_new)
        elif dir == "x" or dir == 0:
            rescale_boxl(0, d_new)
        elif dir == "y" or dir == 1:
            rescale_boxl(1, d_new)
        elif dir == "z" or dir == 2:
            rescale_boxl(2, d_new)
        else:
            raise ValueError(
                'Usage: change_volume_and_rescale_particles(<L_new>, [{ "x" | "y" | "z" | "xyz" }])')

    def volume(self):
        """Return box volume of the cuboid box.

        """

        return self.box_l[0] * self.box_l[1] * self.box_l[2]

    def distance(self, p1, p2):
        """Return the scalar distance between the particles, respecting periodic boundaries.

        """
        res = self.distance_vec(p1, p2)
        return np.sqrt(res[0]**2 + res[1]**2 + res[2]**2)

    def distance_vec(self, p1, p2):
        """Return the distance vector between the particles, respecting periodic boundaries.

        """
        cdef double[3] res, a, b
        a = p1.pos
        b = p2.pos

        get_mi_vector(res, b, a)
        return np.array((res[0], res[1], res[2]))

    def rotate_system(self, **kwargs):
        """Rotate the particles in the system about the center of mass.

           If ROTATION is activated, the internal rotation degrees of
           freedom are rotated accordingly.

        Parameters
        ----------
        phi : :obj:`float`
                Angle between the z-axis and the rotation axis.
        theta : :obj:`float`
                Rotation of the axis around the y-axis.
        alpha : :obj:`float`
                How much to rotate

        """
        rotate_system(kwargs['phi'], kwargs['theta'], kwargs['alpha'])

    IF EXCLUSIONS:
        def auto_exclusions(self, distance):
            """Automatically adds exclusions between particles
            that are bonded.

            This only considers pair bonds.

            Parameters
            ----------
            distance : :obj:`int`
                       Bond distance upto which the exclusions should be added.

            """
            auto_exclusions(distance)

    def _is_valid_type(self, current_type):
        return (not (isinstance(current_type, int) or current_type < 0 or current_type > globals.max_seen_particle_type))

    def check_valid_type(self, current_type):
        if self._is_valid_type(current_type):
            raise ValueError("type", current_type, "does not exist!")

    def setup_type_map(self, type_list=None):
        """
        For using Espresso conveniently for simulations in the grand canonical
        ensemble, or other purposes, when particles of certain types are created
        and deleted frequently. Particle ids can be stored in lists for each
        individual type and so random ids of particles of a certain type can be
        drawn. If you want Espresso to keep track of particle ids of a certain type
        you have to initialize the method by calling the setup function. After that
        Espresso will keep track of particle ids of that type.

        """
        if not hasattr(type_list, "__iter__"):
            raise ValueError("type_list has to be iterable.")

        for current_type in type_list:
            init_type_map(current_type)

    def number_of_particles(self, type=None):
        """
        Parameters
        ----------
        current_type : :obj:`int` (:attr:`espressomd.particle_data.ParticleHandle.type`)
                       Particle type to count the number for.

        Returns
        -------
        :obj:`int`
            The number of particles which have the given type.

        """
        self.check_valid_type(type)
        number = number_of_particles_with_type(type)
        return int(number)

    def find_particle(self, type=None):
        """
        The command will return a randomly chosen particle id, for a particle of
        the given type.

        """
        self.check_valid_type(type)
        pid = get_random_p_id(type)
        return int(pid)<|MERGE_RESOLUTION|>--- conflicted
+++ resolved
@@ -190,19 +190,7 @@
         """
 
         def __set__(self, _box_l):
-<<<<<<< HEAD
-            if len(_box_l) != 3:
-                raise ValueError("Box length must be of length 3")
-            for i in range(3):
-                if _box_l[i] <= 0:
-                    raise ValueError(
-                        "Box length must be > 0 in all directions")
-                box_l[i] = _box_l[i]
-
-            self.globals.box_l = [box_l[0], box_l[1], box_l[2]]
-=======
             self.globals.box_l = _box_l
->>>>>>> c8289b1a
 
         def __get__(self):
             return self.globals.box_l
