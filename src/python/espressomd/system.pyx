#
# Copyright (C) 2013-2019 The ESPResSo project
#
# This file is part of ESPResSo.
#
# ESPResSo is free software: you can redistribute it and/or modify
# it under the terms of the GNU General Public License as published by
# the Free Software Foundation, either version 3 of the License, or
# (at your option) any later version.
#
# ESPResSo is distributed in the hope that it will be useful,
# but WITHOUT ANY WARRANTY; without even the implied warranty of
# MERCHANTABILITY or FITNESS FOR A PARTICULAR PURPOSE.  See the
# GNU General Public License for more details.
#
# You should have received a copy of the GNU General Public License
# along with this program.  If not, see <http://www.gnu.org/licenses/>.
#
from libcpp cimport bool
include "myconfig.pxi"

import numpy as np
import collections

from .grid cimport box_geo
from . cimport integrate
from . import interactions
from . import integrate
from .actors import Actors
from . cimport cuda_init
from . import particle_data
from . import cuda_init
from . import code_info
from .utils cimport make_array_locked, make_Vector3d, Vector3d
from .thermostat import Thermostat
from .cellsystem import CellSystem
from .analyze import Analysis
from .galilei import GalileiTransform
from .constraints import Constraints
from .accumulators import AutoUpdateAccumulators
IF LB_WALBERLA:
<<<<<<< HEAD
    from .lb import _vtk_registry
if LB_BOUNDARIES:
    from .lbboundaries import LBBoundaries
IF EK_WALBERLA:
    from .EKSpecies import EKContainer
=======
    from . import lb
>>>>>>> 0a5a4de0
from .comfixed import ComFixed
from .utils cimport check_type_or_throw_except
from .utils import handle_errors, array_locked
IF VIRTUAL_SITES:
    from .virtual_sites import ActiveVirtualSitesHandle, VirtualSitesOff

IF COLLISION_DETECTION == 1:
    from .collision_detection import CollisionDetection


setable_properties = ["box_l", "min_global_cut", "periodicity", "time",
                      "time_step", "force_cap", "max_oif_objects"]
checkpointable_properties = ["max_oif_objects"]

if VIRTUAL_SITES:
    setable_properties.append("_active_virtual_sites_handle")
    checkpointable_properties.append("_active_virtual_sites_handle")


cdef bool _system_created = False

cdef class _Globals:
    def __getstate__(self):
        return {'box_l': self.box_l,
                'periodicity': self.periodicity,
                'min_global_cut': self.min_global_cut}

    def __setstate__(self, params):
        self.box_l = params['box_l']
        self.periodicity = params['periodicity']
        self.min_global_cut = params['min_global_cut']

    property box_l:
        """
        (3,) array_like of :obj:`float`:
            Dimensions of the simulation box

        """

        def __set__(self, _box_l):
            if len(_box_l) != 3:
                raise ValueError("Box length must be of length 3")
            mpi_set_box_length(make_Vector3d(_box_l))

        def __get__(self):
            return make_array_locked(< Vector3d > box_geo.length())

    property periodicity:
        """
        (3,) array_like of :obj:`bool`:
            System periodicity in ``[x, y, z]``, ``False`` for no periodicity
            in this direction, ``True`` for periodicity

        """

        def __set__(self, _periodic):
            if len(_periodic) != 3:
                raise ValueError(
                    f"periodicity must be of length 3, got length {len(_periodic)}")
            mpi_set_periodicity(_periodic[0], _periodic[1], _periodic[2])
            handle_errors("Error while assigning system periodicity")

        def __get__(self):
            periodicity = np.empty(3, dtype=type(True))
            for i in range(3):
                periodicity[i] = box_geo.periodic(i)
            return array_locked(periodicity)

    property min_global_cut:
        def __set__(self, _min_global_cut):
            mpi_set_min_global_cut(_min_global_cut)

        def __get__(self):
            global min_global_cut
            return min_global_cut

cdef class System:
    """The ESPResSo system class.

    .. note:: every attribute has to be declared at the class level.
              This means that methods cannot define an attribute by using
              ``self.new_attr = somevalue`` without declaring it inside this
              indentation level, either as method, property or reference.

    """

    cdef public:
        _globals
        part
        """:class:`espressomd.particle_data.ParticleList`"""
        non_bonded_inter
        """:class:`espressomd.interactions.NonBondedInteractions`"""
        bonded_inter
        """:class:`espressomd.interactions.BondedInteractions`"""
        cell_system
        """:class:`espressomd.cellsystem.CellSystem`"""
        thermostat
        """:class:`espressomd.thermostat.Thermostat`"""
        actors
        """:class:`espressomd.actors.Actors`"""
        analysis
        """:class:`espressomd.analyze.Analysis`"""
        galilei
        """:class:`espressomd.galilei.GalileiTransform`"""
        integrator
        """:class:`espressomd.integrate.IntegratorHandle`"""
        auto_update_accumulators
        """:class:`espressomd.accumulators.AutoUpdateAccumulators`"""
        constraints
        """:class:`espressomd.constraints.Constraints`"""
<<<<<<< HEAD
        lbboundaries
        """:class:`espressomd.lbboundaries.LBBoundaries`"""
        ekcontainer
        """:class:`espressomd.EKSpecies.EKContainer`"""
=======
>>>>>>> 0a5a4de0
        collision_detection
        """:class:`espressomd.collision_detection.CollisionDetection`"""
        cuda_init_handle
        """:class:`espressomd.cuda_init.CudaInitHandle`"""
        comfixed
        """:class:`espressomd.comfixed.ComFixed`"""
        _active_virtual_sites_handle

    def __init__(self, **kwargs):
        global _system_created
        if not _system_created:
            if 'box_l' not in kwargs:
                raise ValueError("Required argument box_l not provided.")
            self._globals = _Globals()
            self.integrator = integrate.IntegratorHandle()
            System.__setattr__(self, "box_l", kwargs.pop("box_l"))
            for arg in kwargs:
                if arg in setable_properties:
                    System.__setattr__(self, arg, kwargs.get(arg))
                else:
                    raise ValueError(
                        f"Property {arg} can not be set via argument to System class.")
            self.actors = Actors()
            self.analysis = Analysis(self)
            self.auto_update_accumulators = AutoUpdateAccumulators()
            self.bonded_inter = interactions.BondedInteractions()
            self.cell_system = CellSystem()
            IF COLLISION_DETECTION == 1:
                self.collision_detection = CollisionDetection()
            self.comfixed = ComFixed()
            self.constraints = Constraints()
            IF CUDA:
                self.cuda_init_handle = cuda_init.CudaInitHandle()
            self.galilei = GalileiTransform()
<<<<<<< HEAD
            if LB_BOUNDARIES:
                self.lbboundaries = LBBoundaries()
            IF EK_WALBERLA:
                self.ekcontainer = EKContainer()
=======
>>>>>>> 0a5a4de0
            self.non_bonded_inter = interactions.NonBondedInteractions()
            self.part = particle_data.ParticleList()
            self.thermostat = Thermostat()
            IF VIRTUAL_SITES:
                self._active_virtual_sites_handle = ActiveVirtualSitesHandle(
                    implementation=VirtualSitesOff())
            _system_created = True
        else:
            raise RuntimeError(
                "You can only have one instance of the system class at a time.")

    # __getstate__ and __setstate__ define the pickle interaction
    def __getstate__(self):
        odict = collections.OrderedDict()
        odict['_globals'] = System.__getattribute__(self, "_globals")
        odict['integrator'] = System.__getattribute__(self, "integrator")
        for property_ in checkpointable_properties:
            odict[property_] = System.__getattribute__(self, property_)
        odict['non_bonded_inter'] = System.__getattribute__(
            self, "non_bonded_inter")
        odict['bonded_inter'] = System.__getattribute__(self, "bonded_inter")
        odict['cell_system'] = System.__getattribute__(self, "cell_system")
        odict['part'] = System.__getattribute__(self, "part")
        odict['analysis'] = System.__getattribute__(self, "analysis")
        odict['auto_update_accumulators'] = System.__getattribute__(
            self, "auto_update_accumulators")
        odict['comfixed'] = System.__getattribute__(self, "comfixed")
        odict['constraints'] = System.__getattribute__(self, "constraints")
        odict['galilei'] = System.__getattribute__(self, "galilei")
        IF COLLISION_DETECTION:
            odict['collision_detection'] = System.__getattribute__(
                self, "collision_detection")
        odict['actors'] = System.__getattribute__(self, "actors")
<<<<<<< HEAD
        IF LB_BOUNDARIES:
            odict['lbboundaries'] = System.__getattribute__(
                self, "lbboundaries")
        IF EK_WALBERLA:
            odict['ekcontainer'] = System.__getattribute__(
                self, "ekcontainer")
=======
>>>>>>> 0a5a4de0
        odict['integrator'] = System.__getattribute__(self, "integrator")
        odict['thermostat'] = System.__getattribute__(self, "thermostat")
        IF LB_WALBERLA:
            odict['_vtk_registry'] = lb._vtk_registry
        return odict

    def __setstate__(self, params):
        # MD cell geometry cannot be reset with a walberla LB actor
        md_cell_reset = ("box_l", "min_global_cut", "periodicity", "time_step")
        # external globals are unpickled by other modules
        external_globals = ('_vtk_registry')
        for property_ in params.keys():
            if property_ in md_cell_reset:
                continue
            if property_ in external_globals:
                continue
            System.__setattr__(self, property_, params[property_])
        IF LB_WALBERLA:
            lb._vtk_registry = params['_vtk_registry']

    property box_l:
        """
        (3,) array_like of :obj:`float`:
            Dimensions of the simulation box

        """

        def __set__(self, _box_l):
            self._globals.box_l = _box_l
            handle_errors("Box size setup")

        def __get__(self):
            return self._globals.box_l

    property force_cap:
        """
        :obj:`float`:
            If > 0, the magnitude of the force on the particles
            are capped to this value.

        """

        def __get__(self):
            return self.integrator.force_cap

        def __set__(self, cap):
            self.integrator.force_cap = cap

    property periodicity:
        """
        (3,) array_like of :obj:`bool`:
            System periodicity in ``[x, y, z]``, ``False`` for no periodicity
            in this direction, ``True`` for periodicity

        """

        def __set__(self, _periodic):
            self._globals.periodicity = _periodic
            handle_errors("Setting periodicity")

        def __get__(self):
            return self._globals.periodicity

    property time:
        """
        Set the time in the simulation
        """

        def __set__(self, double sim_time):
            self.integrator.time = sim_time

        def __get__(self):
            return self.integrator.time

    property time_step:
        """
        Sets the time step for the integrator.
        """

        def __set__(self, double time_step):
            self.integrator.time_step = time_step

        def __get__(self):
            return self.integrator.time_step

    property max_cut_nonbonded:
        def __get__(self):
            return self.cell_system.max_cut_nonbonded

    property max_cut_bonded:
        def __get__(self):
            return self.cell_system.max_cut_bonded

    property min_global_cut:
        def __set__(self, _min_global_cut):
            self._globals.min_global_cut = _min_global_cut

        def __get__(self):
            return self._globals.min_global_cut

    IF VIRTUAL_SITES:
        property virtual_sites:
            def __set__(self, v):
                self._active_virtual_sites_handle.implementation = v

            def __get__(self):
                return self._active_virtual_sites_handle.implementation

    property max_oif_objects:
        """Maximum number of objects as per the object_in_fluid method.

        """

        def __get__(self):
            return max_oif_objects

        def __set__(self, v):
            mpi_set_max_oif_objects(v)

    def change_volume_and_rescale_particles(self, d_new, dir="xyz"):
        """Change box size and rescale particle coordinates.

        Parameters
        ----------
        d_new : :obj:`float`
            New box length
        dir : :obj:`str`, optional
            Coordinate to work on, ``"x"``, ``"y"``, ``"z"`` or ``"xyz"`` for isotropic.
            Isotropic assumes a cubic box.

        """

        if d_new < 0:
            raise ValueError("No negative lengths")
        if dir == "xyz":
            rescale_boxl(3, d_new)
        elif dir == "x" or dir == 0:
            rescale_boxl(0, d_new)
        elif dir == "y" or dir == 1:
            rescale_boxl(1, d_new)
        elif dir == "z" or dir == 2:
            rescale_boxl(2, d_new)
        else:
            raise ValueError(
                'Usage: change_volume_and_rescale_particles(<L_new>, [{ "x" | "y" | "z" | "xyz" }])')

    def volume(self):
        """Return box volume of the cuboid box.

        """

        return self.box_l[0] * self.box_l[1] * self.box_l[2]

    def distance(self, p1, p2):
        """Return the scalar distance between particles, between a particle
        and a point or between two points, respecting periodic boundaries.

        Parameters
        ----------
        p1 : :class:`~espressomd.particle_data.ParticleHandle` or (3,) array of :obj:`float`
            First particle or position.
        p2 : :class:`~espressomd.particle_data.ParticleHandle` or (3,) array of :obj:`float`
            Second particle or position.

        """
        res = self.distance_vec(p1, p2)
        return np.linalg.norm(res)

    def distance_vec(self, p1, p2):
        """Return the distance vector between particles, between a particle
        and a point or between two points, respecting periodic boundaries.

        Parameters
        ----------
        p1 : :class:`~espressomd.particle_data.ParticleHandle` or (3,) array of :obj:`float`
            First particle or position.
        p2 : :class:`~espressomd.particle_data.ParticleHandle` or (3,) array of :obj:`float`
            Second particle or position.

        """

        cdef Vector3d pos1
        if isinstance(p1, particle_data.ParticleHandle):
            pos1 = make_Vector3d(p1.pos)
        else:
            check_type_or_throw_except(
                p1, 3, float, "p1 must be a particle or 3 floats")
            pos1 = make_Vector3d(p1)
        cdef Vector3d pos2
        if isinstance(p2, particle_data.ParticleHandle):
            pos2 = make_Vector3d(p2.pos)
        else:
            check_type_or_throw_except(
                p2, 3, float, "p2 must be a particle or 3 floats")
            pos2 = make_Vector3d(p2)

        return make_array_locked(box_geo.get_mi_vector(pos2, pos1))

    def rotate_system(self, **kwargs):
        """Rotate the particles in the system about the center of mass.

        If ``ROTATION`` is activated, the internal rotation degrees of
        freedom are rotated accordingly.

        Parameters
        ----------
        phi : :obj:`float`
            Angle between the z-axis and the rotation axis.
        theta : :obj:`float`
            Rotation of the axis around the y-axis.
        alpha : :obj:`float`
            How much to rotate

        """
        mpi_rotate_system(kwargs['phi'], kwargs['theta'], kwargs['alpha'])

    IF EXCLUSIONS:
        def auto_exclusions(self, distance):
            """Automatically adds exclusions between particles
            that are bonded.

            This only considers pair bonds.

            Parameters
            ----------
            distance : :obj:`int`
                Bond distance upto which the exclusions should be added.

            """
            auto_exclusions(distance)

    def setup_type_map(self, type_list=None):
        """
        For using ESPResSo conveniently for simulations in the grand canonical
        ensemble, or other purposes, when particles of certain types are created
        and deleted frequently. Particle ids can be stored in lists for each
        individual type and so random ids of particles of a certain type can be
        drawn. If you want ESPResSo to keep track of particle ids of a certain type
        you have to initialize the method by calling the setup function. After that
        ESPResSo will keep track of particle ids of that type.

        """
        if not hasattr(type_list, "__iter__"):
            raise ValueError("type_list has to be iterable.")

        for current_type in type_list:
            init_type_map(current_type)

    def number_of_particles(self, type=None):
        """
        Parameters
        ----------
        type : :obj:`int` (:attr:`~espressomd.particle_data.ParticleHandle.type`)
            Particle type to count the number for.

        Returns
        -------
        :obj:`int`
            The number of particles which have the given type.

        Raises
        ------
        RuntimeError
            If the particle ``type`` is not currently tracked by the system.
            To select which particle types are tracked, call :meth:`setup_type_map`.

        """
        check_type_or_throw_except(type, 1, int, "type must be 1 int")
        number = number_of_particles_with_type(type)
        handle_errors("")
        return int(number)<|MERGE_RESOLUTION|>--- conflicted
+++ resolved
@@ -39,15 +39,7 @@
 from .constraints import Constraints
 from .accumulators import AutoUpdateAccumulators
 IF LB_WALBERLA:
-<<<<<<< HEAD
-    from .lb import _vtk_registry
-if LB_BOUNDARIES:
-    from .lbboundaries import LBBoundaries
-IF EK_WALBERLA:
-    from .EKSpecies import EKContainer
-=======
     from . import lb
->>>>>>> 0a5a4de0
 from .comfixed import ComFixed
 from .utils cimport check_type_or_throw_except
 from .utils import handle_errors, array_locked
@@ -158,13 +150,6 @@
         """:class:`espressomd.accumulators.AutoUpdateAccumulators`"""
         constraints
         """:class:`espressomd.constraints.Constraints`"""
-<<<<<<< HEAD
-        lbboundaries
-        """:class:`espressomd.lbboundaries.LBBoundaries`"""
-        ekcontainer
-        """:class:`espressomd.EKSpecies.EKContainer`"""
-=======
->>>>>>> 0a5a4de0
         collision_detection
         """:class:`espressomd.collision_detection.CollisionDetection`"""
         cuda_init_handle
@@ -199,13 +184,6 @@
             IF CUDA:
                 self.cuda_init_handle = cuda_init.CudaInitHandle()
             self.galilei = GalileiTransform()
-<<<<<<< HEAD
-            if LB_BOUNDARIES:
-                self.lbboundaries = LBBoundaries()
-            IF EK_WALBERLA:
-                self.ekcontainer = EKContainer()
-=======
->>>>>>> 0a5a4de0
             self.non_bonded_inter = interactions.NonBondedInteractions()
             self.part = particle_data.ParticleList()
             self.thermostat = Thermostat()
@@ -239,15 +217,6 @@
             odict['collision_detection'] = System.__getattribute__(
                 self, "collision_detection")
         odict['actors'] = System.__getattribute__(self, "actors")
-<<<<<<< HEAD
-        IF LB_BOUNDARIES:
-            odict['lbboundaries'] = System.__getattribute__(
-                self, "lbboundaries")
-        IF EK_WALBERLA:
-            odict['ekcontainer'] = System.__getattribute__(
-                self, "ekcontainer")
-=======
->>>>>>> 0a5a4de0
         odict['integrator'] = System.__getattribute__(self, "integrator")
         odict['thermostat'] = System.__getattribute__(self, "thermostat")
         IF LB_WALBERLA:
