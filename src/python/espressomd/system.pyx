#
# Copyright (C) 2013,2014,2015,2016 The ESPResSo project
#
# This file is part of ESPResSo.
#
# ESPResSo is free software: you can redistribute it and/or modify
# it under the terms of the GNU General Public License as published by
# the Free Software Foundation, either version 3 of the License, or
# (at your option) any later version.
#
# ESPResSo is distributed in the hope that it will be useful,
# but WITHOUT ANY WARRANTY; without even the implied warranty of
# MERCHANTABILITY or FITNESS FOR A PARTICULAR PURPOSE.  See the
# GNU General Public License for more details.
#
# You should have received a copy of the GNU General Public License
# along with this program.  If not, see <http://www.gnu.org/licenses/>.
#
from __future__ import print_function, absolute_import
from libcpp cimport bool
include "myconfig.pxi"

from globals cimport *
import numpy as np

from . cimport integrate
from . import interactions
from . import integrate
from .actors import Actors
from . cimport cuda_init
from . import particle_data
from . import cuda_init
from . import code_info
from .utils cimport numeric_limits
from .thermostat import Thermostat
from .cellsystem import CellSystem
from .minimize_energy import MinimizeEnergy
from .analyze import Analysis
from .galilei import GalileiTransform
if CONSTRAINTS == 1:
    from .constraints import Constraints

from .correlators import AutoUpdateCorrelators
from .observables import AutoUpdateObservables
from .accumulators import AutoUpdateAccumulators
if LB_BOUNDARIES or LB_BOUNDARIES_GPU:
    from .lbboundaries import LBBoundaries
from .ekboundaries import EKBoundaries
from .comfixed import ComFixed
from globals cimport max_seen_particle
from espressomd.utils import array_locked, is_valid_type

import sys
import random  # for true random numbers from os.urandom()
cimport tuning


setable_properties = ["box_l", "min_global_cut", "periodicity", "time",
                      "time_step", "timings", "force_cap"]

IF LEES_EDWARDS == 1:
    setable_properties.append("lees_edwards_offset")

cdef bool _system_created = False

cdef class System(object):
    """ The base class for espressomd.system.System().

    .. note:: every attribute has to be declared at the class level.
              This means that methods cannot define an attribute by using
              ``self.new_attr = somevalue`` without declaring it inside this
              indentation level, either as method, property or reference.

    """
    cdef public:
        part
        non_bonded_inter
        bonded_inter
        cell_system
        thermostat
        minimize_energy
        actors
        analysis
        galilei
        integrator
        auto_update_observables
        auto_update_correlators
        auto_update_accumulators
        constraints
        lbboundaries
        ekboundaries
        __seed
        cuda_init_handle
        comfixed

    def __init__(self):
        global _system_created
        if (not _system_created):
            self.part = particle_data.ParticleList()
            self.non_bonded_inter = interactions.NonBondedInteractions()
            self.bonded_inter = interactions.BondedInteractions()
            self.cell_system = CellSystem()
            self.thermostat = Thermostat()
            self.minimize_energy = MinimizeEnergy()
            self.actors = Actors(_system=self)
            self.analysis = Analysis(self)
            self.galilei = GalileiTransform()
            self.integrator = integrate.Integrator()
            self.auto_update_observables = AutoUpdateObservables()
            self.auto_update_correlators = AutoUpdateCorrelators()
            self.auto_update_accumulators = AutoUpdateAccumulators()
            if CONSTRAINTS:
                self.constraints = Constraints()
            if LB_BOUNDARIES or LB_BOUNDARIES_GPU:
                self.lbboundaries = LBBoundaries()
                self.ekboundaries = EKBoundaries()
            IF CUDA:
                self.cuda_init_handle = cuda_init.CudaInitHandle()

            self.comfixed = ComFixed()
            _system_created = True
        else:
            raise RuntimeError(
                "You can only have one instance of the system class at a time.")

    # __getstate__ and __setstate__ define the pickle interaction
    def __getstate__(self):
        odict = {}
        for property_ in setable_properties:
            odict[property_] = System.__getattribute__(self, property_)
        return odict

    def __setstate__(self, params):
        for property_ in params.keys():
            System.__setattr__(self, property_, params[property_])

    property box_l:
        """
        Array like, list of three floats
        """

        def __set__(self, _box_l):
            if len(_box_l) != 3:
                raise ValueError("Box length must be of length 3")
            for i in range(3):
                if _box_l[i] <= 0:
                    raise ValueError(
                        "Box length must be > 0 in all directions")
                box_l[i] = _box_l[i]

            mpi_bcast_parameter(FIELD_BOXL)

        def __get__(self):
            return array_locked(np.array([box_l[0], box_l[1], box_l[2]]))

    property integ_switch:
        def __get__(self):
            return integ_switch

    property force_cap:
        """
        If > 0, the magnitude of the force on the particles
        are capped to this value.

        type : float

        """
        def __get__(self):
            return forcecap_get()

        def __set__(self, cap):
            forcecap_set(cap)

    property periodicity:
        """
        list of three integers
        [x, y, z]
        zero for no periodicity in this direction
        one for periodicity

        """

        def __set__(self, _periodic):
            global periodic
            if len(_periodic) != 3:
                raise ValueError(
                    "periodicity must be of length 3, got length " + str(len(_periodic)))
            periodicity = np.zeros(3)
            for i in range(3):
                if _periodic[i] != 1:
                    IF PARTIAL_PERIODIC:
                        pass
                    ELSE:
                        raise ValueError(
                            "The feature PARTIAL_PERIODIC needs to be activated in myconfig.hpp")
            for i in range(3):
                periodicity[i] = _periodic[i]
            periodic = 4 * _periodic[2] + 2 * _periodic[1] + _periodic[0]
            # first 3 bits of periodic determine the periodicity
            mpi_bcast_parameter(FIELD_PERIODIC)

        def __get__(self):
            periodicity = np.zeros(3)
            periodicity[0] = periodic % 2
            periodicity[1] = int(periodic / 2) % 2
            periodicity[2] = int(periodic / 4) % 2
            return array_locked(periodicity)

    property time:
        """
        Set the time in the simulation 
        """
        def __set__(self, double _time):
            if _time < 0:
                raise ValueError("Simulation time must be >= 0")
            global sim_time
            sim_time = _time
            mpi_bcast_parameter(FIELD_SIMTIME)

        def __get__(self):
            global sim_time
            return sim_time

    property smaller_time_step:
        """
        Setting this property to a positive integer value turns on the multi-timestepping algorithm. The ratio :attr:`espressomd.system.System.time_step`/:attr:`espressomd.system.System.smaller_time_step` must be an integer.
        """
        def __set__(self, double _smaller_time_step):
            IF MULTI_TIMESTEP:
                global smaller_time_step
                if _smaller_time_step <= 0:
                    raise ValueError("Smaller time step must be positive")
                mpi_set_smaller_time_step(_smaller_time_step)

        def __get__(self):
            return smaller_time_step

    property time_step:
        """
        Sets the time step for the integrator. 
        """
        def __set__(self, double _time_step):
            IF LB:
                global lbpar
            IF LB_GPU:
                global lbpar_gpu
            if _time_step <= 0:
                raise ValueError("Time Step must be positive")
            IF LB:
                if lbpar.tau >= 0.0 and _time_step < lbpar.tau:
                    raise ValueError(
                        "Time Step (" + str(time_step) + ") must be > LB_time_step (" + str(lbpar.tau) + ")")
            IF LB_GPU:
                if (lbpar_gpu.tau >= 0.0 and
                        lbpar_gpu.tau - _time_step > numeric_limits[float].epsilon() * abs(lbpar_gpu.tau + _time_step)):
                    raise ValueError(
                        "Time Step (" + str(time_step) + ") must be > LB_time_step (" + str(lbpar_gpu.tau) + ")")
            mpi_set_time_step(_time_step)

        def __get__(self):
            return time_step

    property timings:
        def __set__(self, int _timings):
            global timing_samples
            if _timings <= 0:
                timing_samples = 0
            else:
                timing_samples = _timings

        def __get__(self):
            return timing_samples

    property max_cut_nonbonded:
        def __get__(self):
            return max_cut_nonbonded

    property lattice_switch:
        def __get__(self):
            return lattice_switch

    property max_cut_bonded:
        def __get__(self):
            return max_cut_bonded

    property min_global_cut:
        def __set__(self, _min_global_cut):
            global min_global_cut
            min_global_cut = _min_global_cut
            mpi_bcast_parameter(FIELD_MIN_GLOBAL_CUT)

        def __get__(self):
            return min_global_cut

    def _get_PRNG_state_size(self):
        """
        Returns the state of the pseudo random number generator.
        """
        
        return get_state_size_of_generator()

    def set_random_state_PRNG(self):
        """
        Sets the state of the pseudo random number generator using real random numbers.
        """
        
        _state_size_plus_one = self._get_PRNG_state_size() + 1
        states = string_vec(n_nodes)
        rng = random.SystemRandom()  # true RNG that uses os.urandom()
        for i in range(n_nodes):
            states_on_node_i = []
            for j in range(_state_size_plus_one + 1):
                states_on_node_i.append(
                    rng.randint(0, numeric_limits[int].max()))
            states[i] = " ".join(map(str, states_on_node_i))
        mpi_random_set_stat(states)

    property seed:
        """
        Sets the seed of the pseudo random number with a list of seeds which is as long as the number of used nodes.
        """
        
        def __set__(self, _seed):
            cdef vector[int] seed_array
            self.__seed = _seed
            if(is_valid_type(_seed, int) and n_nodes == 1):
                seed_array.resize(1)
                seed_array[0] = int(_seed)
                mpi_random_seed(0, seed_array)
            elif(hasattr(_seed, "__iter__")):
                if(len(_seed) < n_nodes or len(_seed) > n_nodes):
                    raise ValueError(
                        "The list needs to contain one seed value per node")
                seed_array.resize(len(_seed))
                for i in range(len(_seed)):
                    seed_array[i] = int(_seed[i])
                mpi_random_seed(n_nodes, seed_array)
            else:
                raise ValueError(
                    "The seed has to be an integer or a list of integers with one integer per node")

        def __get__(self):
            return self.__seed

    property random_number_generator_state:
        """Sets the random number generator state in the core. this is of interest for deterministic checkpointing
        """
        
        def __set__(self, rng_state):
            _state_size_plus_one = self._get_PRNG_state_size() + 1
            if(len(rng_state) == n_nodes * _state_size_plus_one):
                states = string_vec(n_nodes)
                for i in range(n_nodes):
                    states[i] = " ".join(
                        map(str, rng_state[i * _state_size_plus_one:(i + 1) * _state_size_plus_one]))
                mpi_random_set_stat(states)
            else:
                raise ValueError("Wrong # of args: Usage: 'random_number_generator_state \"<state(1)> ... <state(n_nodes*(state_size+1))>, where each <state(i)> is an integer. The state size of the PRNG can be obtained by calling _get_PRNG_state_size().")

        def __get__(self):
            rng_state = map(int, (mpi_random_get_stat().c_str()).split())
            return rng_state

    IF LEES_EDWARDS == 1:
        property lees_edwards_offset:
        # defines the lees edwards offset
            def __set__(self, double _lees_edwards_offset):

                if is_valid_type(_lees_edwards_offset, float):
                    global lees_edwards_offset
                    lees_edwards_offset = _lees_edwards_offset
                    #new_offset = _lees_edwards_offset
                    mpi_bcast_parameter(FIELD_LEES_EDWARDS_OFFSET)

                else:
                    raise ValueError("Wrong # of args! Usage: lees_edwards_offset { new_offset }")

            def __get__(self):
        # global lees_edwards_offset
                return lees_edwards_offset

    def change_volume_and_rescale_particles(self, d_new, dir="xyz"):
        """Change box size and rescale particle coordinates.

        Parameters
        ----------
        d_new : :obj:`float`
                New box length
        dir : :obj:`str`, optional
                Coordinate to work on, ``"x"``, ``"y"``, ``"z"`` or ``"xyz"`` for isotropic.
                Isotropic assumes a cubic box.

        """

        if d_new < 0:
            raise ValueError("No negative lengths")
        if dir == "xyz":
            rescale_boxl(3, d_new)
        elif dir == "x" or dir == 0:
            rescale_boxl(0, d_new)
        elif dir == "y" or dir == 1:
            rescale_boxl(1, d_new)
        elif dir == "z" or dir == 2:
            rescale_boxl(2, d_new)
        else:
            raise ValueError(
                'Usage: change_volume_and_rescale_particles(<L_new>, [{ "x" | "y" | "z" | "xyz" }])')

    def volume(self):
<<<<<<< HEAD
        """Return box volume"""
        return self.box_l[0] * self.box_l[1] * self.box_l[2]

    def distance(self, p1, p2):
        """Return the distance between the particles, respecting periodic boundaries"""
        cdef double[3] res, a, b
        a = p1.pos
        b = p2.pos
        get_mi_vector(res, a, b)
        return np.sqrt(res[0]**2 + res[1]**2 + res[2]**2)

    def tune_skin(self, min=None, max=None, tol=None, int_steps=None):
        """Tunes the skin by running measuring the time for int_steps
           integration steps and bisecting in the interval min..max upt ot an
           interval of tol."""

        tuning.tune_skin(min, max, tol, int_steps)
        return self.skin

    def volume(self):
        """Return box volume."""
=======
        """Return box volume of the cuboid box.

        """
>>>>>>> 7c1375cb

        return self.box_l[0] * self.box_l[1] * self.box_l[2]

    def distance(self, p1, p2):
        """Return the scalar distance between the particles, respecting periodic boundaries.

        """
        res = self.distance_vec(p1, p2)
        return np.sqrt(res[0]**2 + res[1]**2 + res[2]**2)

    def distance_vec(self, p1, p2):
        """Return the distance vector between the particles, respecting periodic boundaries.

        """
        cdef double[3] res, a, b
        a = p1.pos
        b = p2.pos

        get_mi_vector(res, b, a)
        return np.array((res[0], res[1], res[2]))

    def rotate_system(self, **kwargs):
        """Rotate the particles in the system about the center of mass.

           If ROTATION is activated, the internal rotation degrees of
           freedom are rotated accordingly.

        Parameters
        ----------
        phi : :obj:`float`
                Angle between the z-axis and the roation axis.
        theta : :obj:`float`
                Rotaton of the axis around the y-axis.
        alpha : :obj:`float`
                How much to rotate

        """
        rotate_system(kwargs['phi'], kwargs['theta'], kwargs['alpha'])

    IF EXCLUSIONS:
        def auto_exclusions(self, distance):
            """Automatically adds exclusions between particles
            that are bonded.

            This only considers pair bonds.

            Parameters
            ----------
            distance : :obj:`int`
                       Bond distance upto which the exlucsions should be added.

            """
            auto_exclusions(distance)


    def _is_valid_type(self, current_type):
        return (not (isinstance(current_type, int) or current_type < 0 or current_type > globals.n_particle_types))


    def check_valid_type(self, current_type):
        if self._is_valid_type(current_type):
            raise ValueError("type", current_type, "does not exist!")


    def setup_type_map(self, type_list=None):
        """
        For using Espresso conveniently for simulations in the grand canonical
        ensemble, or other purposes, when particles of certain types are created
        and deleted frequently. Particle ids can be stored in lists for each
        individual type and so random ids of particles of a certain type can be
        drawn. If you want Espresso to keep track of particle ids of a certain type
        you have to initialize the method by calling the setup function. After that
        Espresso will keep track of particle ids of that type.

        """
        if not hasattr(type_list, "__iter__"):
            raise ValueError("type_list has to be iterable.")

        for current_type in type_list:
            init_type_map(current_type)

    def number_of_particles(self, type=None):
        """
        Parameters
        ----------
        current_type : :obj:`int` (:attr:`espressomd.particle_data.ParticleHandle.type`)
                       Particle type to count the number for. 

        Returns
        -------
        :obj:`int`
            The number of particles which share the given type.

        """
        self.check_valid_type( type)
        number=number_of_particles_with_type(type)
        return int(number)

    def find_particle(self, type=None):
        """
        The command will return a randomly chosen particle id, for a particle of
        the given type.
        
        """
        self.check_valid_type(type)
        pid=get_random_p_id(type)
        return int(pid)<|MERGE_RESOLUTION|>--- conflicted
+++ resolved
@@ -407,33 +407,9 @@
                 'Usage: change_volume_and_rescale_particles(<L_new>, [{ "x" | "y" | "z" | "xyz" }])')
 
     def volume(self):
-<<<<<<< HEAD
-        """Return box volume"""
-        return self.box_l[0] * self.box_l[1] * self.box_l[2]
-
-    def distance(self, p1, p2):
-        """Return the distance between the particles, respecting periodic boundaries"""
-        cdef double[3] res, a, b
-        a = p1.pos
-        b = p2.pos
-        get_mi_vector(res, a, b)
-        return np.sqrt(res[0]**2 + res[1]**2 + res[2]**2)
-
-    def tune_skin(self, min=None, max=None, tol=None, int_steps=None):
-        """Tunes the skin by running measuring the time for int_steps
-           integration steps and bisecting in the interval min..max upt ot an
-           interval of tol."""
-
-        tuning.tune_skin(min, max, tol, int_steps)
-        return self.skin
-
-    def volume(self):
-        """Return box volume."""
-=======
         """Return box volume of the cuboid box.
 
         """
->>>>>>> 7c1375cb
 
         return self.box_l[0] * self.box_l[1] * self.box_l[2]
 
