--- conflicted
+++ resolved
@@ -217,14 +217,7 @@
         odict['comfixed'] = System.__getattribute__(self, "comfixed")
         odict['constraints'] = System.__getattribute__(self, "constraints")
         odict['galilei'] = System.__getattribute__(self, "galilei")
-<<<<<<< HEAD
-=======
-        IF LB_BOUNDARIES or LB_BOUNDARIES_GPU:
-            odict['lbboundaries'] = System.__getattribute__(
-                self, "lbboundaries")
-        odict['thermostat'] = System.__getattribute__(self, "thermostat")
         odict['bond_breakage'] = System.__getattribute__(self, "bond_breakage")
->>>>>>> afab871a
         IF COLLISION_DETECTION:
             odict['collision_detection'] = System.__getattribute__(
                 self, "collision_detection")
