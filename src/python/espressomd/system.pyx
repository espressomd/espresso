--- conflicted
+++ resolved
@@ -40,12 +40,7 @@
 from .accumulators import AutoUpdateAccumulators
 IF LB_WALBERLA:
     from . import lb
-<<<<<<< HEAD
-if LB_BOUNDARIES:
-    from .lbboundaries import LBBoundaries
 from . import lees_edwards
-=======
->>>>>>> c6fd0c85
 from .comfixed import ComFixed
 from .utils cimport check_type_or_throw_except
 from .utils import handle_errors, array_locked
@@ -156,13 +151,8 @@
         """:class:`espressomd.accumulators.AutoUpdateAccumulators`"""
         constraints
         """:class:`espressomd.constraints.Constraints`"""
-<<<<<<< HEAD
-        lbboundaries
-        """:class:`espressomd.lbboundaries.LBBoundaries`"""
         lees_edwards
         """:class:`espressomd.lees_edwards.LeesEdwards`"""
-=======
->>>>>>> c6fd0c85
         collision_detection
         """:class:`espressomd.collision_detection.CollisionDetection`"""
         cuda_init_handle
@@ -197,12 +187,7 @@
             IF CUDA:
                 self.cuda_init_handle = cuda_init.CudaInitHandle()
             self.galilei = GalileiTransform()
-<<<<<<< HEAD
-            if LB_BOUNDARIES:
-                self.lbboundaries = LBBoundaries()
             self.lees_edwards = lees_edwards.LeesEdwards()
-=======
->>>>>>> c6fd0c85
             self.non_bonded_inter = interactions.NonBondedInteractions()
             self.part = particle_data.ParticleList()
             self.thermostat = Thermostat()
