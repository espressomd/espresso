--- conflicted
+++ resolved
@@ -77,16 +77,10 @@
     CreationPolicy LOCAL
     CreationPolicy GLOBAL
 
-cdef variant_to_python_object(Variant value) except +
+cdef variant_to_python_object(const Variant & value) except +
 cdef Variant python_object_to_variant(value)
 
 cdef class PScriptInterface:
     cdef shared_ptr[ScriptInterfaceBase] sip
     cdef set_sip(self, shared_ptr[ScriptInterfaceBase] sip)
-<<<<<<< HEAD
-    cdef map[string, Variant] _sanitize_params(self, in_params) except *
-=======
-    cdef variant_to_python_object(self, Variant value) except +
-    cdef Variant python_object_to_variant(self, value)
-    cdef VariantMap _sanitize_params(self, in_params) except *
->>>>>>> 3ce5c5d9
+    cdef VariantMap _sanitize_params(self, in_params) except *