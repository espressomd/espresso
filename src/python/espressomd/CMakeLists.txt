#
# Copyright (C) 2013-2022 The ESPResSo project
#
# This file is part of ESPResSo.
#
# ESPResSo is free software: you can redistribute it and/or modify
# it under the terms of the GNU General Public License as published by
# the Free Software Foundation, either version 3 of the License, or
# (at your option) any later version.
#
# ESPResSo is distributed in the hope that it will be useful,
# but WITHOUT ANY WARRANTY; without even the implied warranty of
# MERCHANTABILITY or FITNESS FOR A PARTICULAR PURPOSE.  See the
# GNU General Public License for more details.
#
# You should have received a copy of the GNU General Public License
# along with this program.  If not, see <http://www.gnu.org/licenses/>.
#

add_custom_command(
  OUTPUT gen_pxiconfig.cpp
  COMMAND
    ${Python_EXECUTABLE} ${CMAKE_CURRENT_SOURCE_DIR}/gen_pxiconfig.py
    ${CMAKE_SOURCE_DIR}/src/config/features.def
    ${CMAKE_CURRENT_BINARY_DIR}/gen_pxiconfig.cpp
  DEPENDS ${CMAKE_SOURCE_DIR}/src/config/features.def)

add_executable(gen_pxiconfig gen_pxiconfig.cpp)
target_link_libraries(gen_pxiconfig Espresso::config)

add_custom_command(
  OUTPUT ${CMAKE_CURRENT_BINARY_DIR}/myconfig.pxi
  COMMAND ${CMAKE_CURRENT_BINARY_DIR}/gen_pxiconfig >
          ${CMAKE_CURRENT_BINARY_DIR}/myconfig.pxi DEPENDS gen_pxiconfig)

add_custom_target(espressomd)
<<<<<<< HEAD
add_custom_command(
  OUTPUT code_info.pyx
  COMMAND
    ${Python_EXECUTABLE} gen_code_info.py
    ${CMAKE_SOURCE_DIR}/src/config/features.def
    ${CMAKE_CURRENT_BINARY_DIR}/code_info.pyx
  WORKING_DIRECTORY ${CMAKE_CURRENT_SOURCE_DIR}
  DEPENDS ${CMAKE_CURRENT_BINARY_DIR}/myconfig.pxi)
=======
>>>>>>> c06f911c

# Make the cython_SRC, cython_HEADER and cython_AUX a cached variable to be able
# to extend it in the subdirectories.
file(GLOB cython_SRC *.pyx)
set(cython_SRC "${cython_SRC}" CACHE INTERNAL "cython_SRC")
file(GLOB cython_HEADER *.pxd)
set(cython_HEADER "${cython_HEADER}" CACHE INTERNAL "cython_HEADER")
file(GLOB cython_AUX *.py)
set(cython_AUX "${cython_AUX}" CACHE INTERNAL "cython_AUX")

add_subdirectory(io)

list(REMOVE_DUPLICATES cython_SRC)

add_library(Espresso_pyx_flags INTERFACE)
add_library(Espresso::pyx_flags ALIAS Espresso_pyx_flags)
target_compile_options(
  Espresso_pyx_flags
  INTERFACE
    $<$<NOT:$<CXX_COMPILER_ID:Intel,IntelLLVM>>:-Wno-pedantic>
    $<$<NOT:$<CXX_COMPILER_ID:Intel,IntelLLVM>>:-Wno-deprecated-declarations>
    $<$<CXX_COMPILER_ID:Intel,IntelLLVM>:-diag-disable=1224>
    $<$<CXX_COMPILER_ID:GNU>:-Wno-cpp>
    $<$<CXX_COMPILER_ID:GNU>:-Wno-strict-aliasing>
    $<$<CXX_COMPILER_ID:GNU>:-Wno-maybe-uninitialized>
    $<$<CXX_COMPILER_ID:Clang,AppleClang,IntelLLVM>:-Wno-sometimes-uninitialized>
    $<$<CXX_COMPILER_ID:Clang,AppleClang,IntelLLVM>:-Wno-\#warnings>
    $<$<AND:$<CXX_COMPILER_ID:Clang>,$<VERSION_GREATER_EQUAL:$<CXX_COMPILER_VERSION>,14.0.0>>:-Wno-c++17-attribute-extensions>
    $<$<AND:$<CXX_COMPILER_ID:AppleClang>,$<VERSION_GREATER_EQUAL:$<CXX_COMPILER_VERSION>,14.0.0>>:-Wno-c++17-attribute-extensions>
    $<$<CXX_COMPILER_ID:IntelLLVM>:-Wno-c++17-attribute-extensions>
    -Wno-unused-variable)

# Configure, compile and install Cython files
foreach(cython_file ${cython_SRC})
  get_filename_component(basename ${cython_file} NAME_WE)
  file(RELATIVE_PATH relpath ${CMAKE_CURRENT_SOURCE_DIR} ${cython_file})
  if(basename STREQUAL "code_info")
    file(RELATIVE_PATH relpath ${CMAKE_CURRENT_BINARY_DIR} ${cython_file})
  endif()
  get_filename_component(relpath ${relpath} DIRECTORY)
  if(relpath STREQUAL "")
    string(CONCAT outputpath ${CMAKE_CURRENT_BINARY_DIR} "/" ${basename} ".cpp")
  else()
    string(CONCAT outputpath ${CMAKE_CURRENT_BINARY_DIR} "/" ${relpath} "/"
                  ${basename} ".cpp")
  endif()
  if(basename STREQUAL "")
    message(FATAL_ERROR "Internal error empty basename of file ${cython_file}")
  else()
    add_custom_command(
      OUTPUT ${outputpath}
      COMMAND
        ${CYTHON_EXECUTABLE} $<$<BOOL:${WARNINGS_ARE_ERRORS}>:--warning-errors>
        -3 --cplus --directive embedsignature=True --directive binding=True -I
        ${CMAKE_CURRENT_SOURCE_DIR} -I ${CMAKE_CURRENT_BINARY_DIR}
        ${cython_file} -o ${outputpath}
      WORKING_DIRECTORY ${CMAKE_CURRENT_BINARY_DIR}/..
      DEPENDS ${CMAKE_CURRENT_BINARY_DIR}/myconfig.pxi ${cython_file}
              ${cython_HEADER})
    set(target "espressomd_${basename}")
    add_library(${target} SHARED ${outputpath})
    if(NOT "${relpath}" STREQUAL "")
      set_target_properties(${target} PROPERTIES PREFIX "${relpath}/")
    else()
      set_target_properties(${target} PROPERTIES PREFIX "")
    endif()
    set_target_properties(${target} PROPERTIES OUTPUT_NAME ${basename})
    if(APPLE)
      set_target_properties(
        ${target} PROPERTIES SUFFIX ".so" LINK_FLAGS
                                          "-undefined dynamic_lookup")
    endif()
    set_target_properties(${target} PROPERTIES CXX_CLANG_TIDY "")
    target_link_libraries(${target} PRIVATE Espresso::config Espresso::core
                                            Espresso::script_interface)
    target_link_libraries(${target} PRIVATE Espresso::cpp_flags)
    target_link_libraries(${target} PRIVATE Espresso::pyx_flags)
    target_include_directories(
      ${target} SYSTEM PRIVATE ${Python_INCLUDE_DIRS}
                               ${Python_NumPy_INCLUDE_DIRS})
    add_dependencies(espressomd ${target})
    install(TARGETS ${target}
            LIBRARY DESTINATION ${ESPRESSO_INSTALL_PYTHON}/espressomd)
  endif()
endforeach()

target_link_libraries(espressomd_profiler PRIVATE Espresso::profiler)

# Configure Python files
foreach(auxfile ${cython_AUX})
  get_filename_component(filename ${auxfile} NAME)
  file(RELATIVE_PATH relpath ${CMAKE_CURRENT_SOURCE_DIR} ${auxfile})
  get_filename_component(relpath ${relpath} DIRECTORY)
  string(CONCAT outputpath ${CMAKE_CURRENT_BINARY_DIR} "/" ${relpath} "/"
                ${filename})
  add_custom_command(TARGET espressomd COMMAND ${CMAKE_COMMAND} -E copy
                                               ${auxfile} ${outputpath})
endforeach(auxfile)

# Install Python files
install(DIRECTORY ${CMAKE_CURRENT_BINARY_DIR}
        DESTINATION ${ESPRESSO_INSTALL_PYTHON} FILES_MATCHING PATTERN "*.py"
        PATTERN "CMakeFiles" EXCLUDE)<|MERGE_RESOLUTION|>--- conflicted
+++ resolved
@@ -34,17 +34,6 @@
           ${CMAKE_CURRENT_BINARY_DIR}/myconfig.pxi DEPENDS gen_pxiconfig)
 
 add_custom_target(espressomd)
-<<<<<<< HEAD
-add_custom_command(
-  OUTPUT code_info.pyx
-  COMMAND
-    ${Python_EXECUTABLE} gen_code_info.py
-    ${CMAKE_SOURCE_DIR}/src/config/features.def
-    ${CMAKE_CURRENT_BINARY_DIR}/code_info.pyx
-  WORKING_DIRECTORY ${CMAKE_CURRENT_SOURCE_DIR}
-  DEPENDS ${CMAKE_CURRENT_BINARY_DIR}/myconfig.pxi)
-=======
->>>>>>> c06f911c
 
 # Make the cython_SRC, cython_HEADER and cython_AUX a cached variable to be able
 # to extend it in the subdirectories.
