--- conflicted
+++ resolved
@@ -29,10 +29,7 @@
         Vector3d pos1
         Vector3d pos2
         Vector3d vec21
-<<<<<<< HEAD
-=======
         int node
->>>>>>> ad8e9dcf
 
 
 cdef extern from "communication.hpp":
