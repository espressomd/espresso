#
# Copyright (C) 2013,2014,2015,2016 The ESPResSo project
#
# This file is part of ESPResSo.
#
# ESPResSo is free software: you can redistribute it and/or modify
# it under the terms of the GNU General Public License as published by
# the Free Software Foundation, either version 3 of the License, or
# (at your option) any later version.
#
# ESPResSo is distributed in the hope that it will be useful,
# but WITHOUT ANY WARRANTY; without even the implied warranty of
# MERCHANTABILITY or FITNESS FOR A PARTICULAR PURPOSE.  See the
# GNU General Public License for more details.
#
# You should have received a copy of the GNU General Public License
# along with this program.  If not, see <http://www.gnu.org/licenses/>.
#
include "myconfig.pxi"

from globals cimport *
import numpy as np

cimport integrate
import integrate
import interactions
from actors import Actors
cimport cuda_init
import particle_data
import cuda_init
import code_info
from thermostat import Thermostat
from cellsystem import CellSystem
from minimize_energy import MinimizeEnergy
from polymer import Polymer
from analyze import Analysis
from galilei import GalileiTransform

import sys
import random #for true random numbers from os.urandom()

<<<<<<< HEAD
setable_properties = ["box_l", "periodicity", "time",
                      "time_step", "timings"]
=======
setable_properties = ["box_l", "max_num_cells", "min_num_cells",
                      "node_grid", "npt_piston", "npt_p_diff",
                      "periodicity", "skin", "time",
                      "time_step", "timings", "random_number_generator_state"]
>>>>>>> 150dd3a9

cdef class System:
    # NOTE: every attribute has to be declared at the class level.
    # This means that methods cannot define an attribute by using
    # `self.new_attr = somevalue` without declaring it inside this
    # indentation level, either as method, property or reference.
    doge = 1
    part = particle_data.ParticleList()
    non_bonded_inter = interactions.NonBondedInteractions()
    bonded_inter = interactions.BondedInteractions()
    cell_system = CellSystem()
    thermostat = Thermostat()
    minimize_energy = MinimizeEnergy()
    polymer = Polymer()
    actors = None
    analysis =None
    galilei = GalileiTransform()
    integrator = integrate.Integrator()

    def __init__(self):
        self.actors = Actors(_system=self)
        self.analysis=Analysis(self)

#        self.part = particle_data.particleList()
#        self.non_bonded_inter = interactions.NonBondedInteractions()
#        self.bonded_inter = interactions.BondedInteractions()

    # __getstate__ and __setstate__ define the pickle interaction
    def __getstate__(self):
        odict = {}
        for property_ in setable_properties:
            odict[property_] = System.__getattribute__(self, property_)
        return odict

    def __setstate__(self, params):
        for property_ in params.keys():
            System.__setattr__(self, property_, params[property_])

    property box_l:
        def __set__(self, _box_l):
            if len(_box_l) != 3:
                raise ValueError("Box length must be of length 3")
            for i in range(3):
                if _box_l[i] <= 0:
                    raise ValueError(
                        "Box length must be > 0 in all directions")
                box_l[i] = _box_l[i]

            mpi_bcast_parameter(0)

        def __get__(self):
            return np.array([box_l[0], box_l[1], box_l[2]])

    property integ_switch:
        def __get__(self):
            return integ_switch

    property periodicity:
        def __set__(self, _periodic):
            global periodic
            if len(_periodic) != 3:
                raise ValueError(
                    "periodicity must be of length 3, got length " + str(len(_periodic)))
            periodicity = np.zeros(3)
            for i in range(3):
                if _periodic[i] != 1:
                    IF PARTIAL_PERIODIC:
                        pass
                    ELSE:
                        raise ValueError(
                            "No PARTIAL_PERIODIC activated")
            for i in range(3):
                periodicity[i] = _periodic[i]
            periodic = 4 * _periodic[2] + 2 * _periodic[1] + _periodic[0]
            # first 3 bits of periodic determine the periodicity
            # until we can handle contitional compilatio, periodic=7 is the
            # only value which makes sense
            mpi_bcast_parameter(FIELD_PERIODIC)

        def __get__(self):
            periodicity = np.zeros(3)
            periodicity[0] = periodic % 2
            periodicity[1] = int(periodic / 2) % 2
            periodicity[2] = int(periodic / 4) % 2
            return periodicity


    property time:
        def __set__(self, double _time):
            if _time <= 0:
                raise ValueError("Simulation time must be >= 0")
            global sim_time
            sim_time = _time
            mpi_bcast_parameter(FIELD_SIMTIME)

        def __get__(self):
            global sim_time
            return sim_time

    property smaller_time_step:
        def __set__(self, double _smaller_time_step):
            IF MULTI_TIMESTEP:
                global smaller_time_step
                if _smaller_time_step <= 0:
                    raise ValueError("Smaller time step must be positive")
                mpi_set_smaller_time_step(_smaller_time_step)

        def __get__(self):
            return smaller_time_step

    property time_step:
        def __set__(self, double _time_step):
            IF LB:
                global lbpar
            IF LB_GPU:
                global lbpar_gpu
            if _time_step <= 0:
                raise ValueError("Time Step must be positive")
            IF LB:
                if lbpar.tau >= 0.0 and _time_step > lbpar.tau:
                    raise ValueError(
                        "Time Step must be > LB_time_step (" + str(lbpar.tau) + ")")
            IF LB_GPU:
                if lbpar_gpu.tau >= 0.0 and _time_step > lbpar_gpu.tau:
                    raise ValueError(
                        "Time Step must be > LB_time_step (" + str(lbpar_gpu.tau) + ")")
            mpi_set_time_step(_time_step)

        def __get__(self):
            return time_step

    property timings:
        def __set__(self, int _timings):
            global timing_samples
            if _timings <= 0:
                timing_samples = 0
            else:
                timing_samples = _timings

        def __get__(self):
            return timing_samples

    property transfer_rate:
        def __get__(self):
            return transfer_rate

    property max_cut_nonbonded:
        def __get__(self):
            return max_cut_nonbonded

    property lattice_switch:
        def __get__(self):
            return lattice_switch


    property max_cut_bonded:
        def __get__(self):
            return max_cut_bonded

    __seed = None
    
    def _get_PRNG_state_size(self):
        return get_state_size_of_generator()
    
    def set_random_state_PRNG(self):
        _state_size_plus_one=self._get_PRNG_state_size()+1
        states=string_vec(n_nodes)
        rng = random.SystemRandom() #true RNG that uses os.urandom()
        for i in range(self.n_nodes):
            states_on_node_i=[]
            for j in range(_state_size_plus_one+1):
                states_on_node_i.append(rng.randint(0, sys.maxint))
            states[i]=" ".join(map(str,states_on_node_i))
        mpi_random_set_stat(states);
        
    
    property seed:
        def __set__(self, _seed):
            cdef vector[int] seed_array
            self.__seed = _seed
            if(isinstance(_seed, int) and self.n_nodes == 1):
                seed_array.resize(1)
                seed_array[0] = int(_seed)
                mpi_random_seed(0, seed_array)
            elif(hasattr(_seed, "__iter__")):
                if(len(_seed) < self.n_nodes or len(_seed) > self.n_nodes):
                    raise ValueError(
                        "The list needs to contain one seed value per node")
                seed_array.resize(len(_seed))
                for i in range(len(_seed)):
                    seed_array[i] = int(_seed[i])

                mpi_random_seed(self.n_nodes, seed_array)
            else:
                raise ValueError(
                    "The seed has to be an integer or a list of integers with one integer per node")

        def __get__(self):
            return self.__seed

    property random_number_generator_state:
        #sets the random number generator state in the core. this is of interest for deterministic checkpointing
        def __set__(self,rng_state):
            _state_size_plus_one=self._get_PRNG_state_size()+1
            if(len(rng_state)== n_nodes*_state_size_plus_one):
                states=string_vec(n_nodes) 
                for i in range(n_nodes):
                        states[i]=" ".join(map(str,rng_state[i*_state_size_plus_one:(i+1)*_state_size_plus_one]))
                mpi_random_set_stat(states);
            else:
                raise ValueError("Wrong # of args: Usage: 'random_number_generator_state \"<state(1)> ... <state(n_nodes*(state_size+1))>, where each <state(i)> is an integer. The state size of the PRNG can be obtained by calling _get_PRNG_state_size().")
        def __get__(self):
            rng_state=map(int, (mpi_random_get_stat().c_str()).split())
            return rng_state

    def change_volume_and_rescale_particles(d_new, dir="xyz"):
        """Change box size and rescale particle coordinates
           change_volume_and_rescale_particles(d_new, dir="xyz")
           d_new: new length, dir=coordinate tow work on, "xyz" for isotropic
        """
        if d_new < 0:
            raise ValueError("No negative lengths")
        if dir == "xyz":
            d_new = d_new**(1. / 3.)
            rescale_boxl(3, d_new)
        elif dir == "x":
            rescale_boxl(0, d_new)
        elif dir == "y":
            rescale_boxl(1, d_new)
        elif dir == "z":
            rescale_boxl(2, d_new)
        else:
            raise ValueError(
                'Usage: changeVolume { <V_new> | <L_new> { "x" | "y" | "z" | "xyz" } }')


# lbfluid=lb.DeviceList()
IF CUDA == 1:
    cu = cuda_init.CudaInitHandle()<|MERGE_RESOLUTION|>--- conflicted
+++ resolved
@@ -39,15 +39,8 @@
 import sys
 import random #for true random numbers from os.urandom()
 
-<<<<<<< HEAD
 setable_properties = ["box_l", "periodicity", "time",
                       "time_step", "timings"]
-=======
-setable_properties = ["box_l", "max_num_cells", "min_num_cells",
-                      "node_grid", "npt_piston", "npt_p_diff",
-                      "periodicity", "skin", "time",
-                      "time_step", "timings", "random_number_generator_state"]
->>>>>>> 150dd3a9
 
 cdef class System:
     # NOTE: every attribute has to be declared at the class level.
