--- conflicted
+++ resolved
@@ -1753,14 +1753,10 @@
         return "k", "r_0"
 
     def set_default_params(self):
-<<<<<<< HEAD
+        """Sets parameters that are not required to their default value.
+
+        """
         self._params = {"k": 0., "r_0": 0., "r_cut": 0.}
-=======
-        """Sets parameters that are not required to their default value.
-
-        """
-        self._params = {"k'": 0., "r_0": 0., "r_cut": 0.}
->>>>>>> 29189a15
 
     def _get_params_from_es_core(self):
         return \
