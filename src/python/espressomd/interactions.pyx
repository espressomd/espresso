#
# Copyright (C) 2013,2014 The ESPResSo project
#  
# This file is part of ESPResSo.
#  
# ESPResSo is free software: you can redistribute it and/or modify
# it under the terms of the GNU General Public License as published by
# the Free Software Foundation, either version 3 of the License, or
# (at your option) any later version.
#  
# ESPResSo is distributed in the hope that it will be useful,
# but WITHOUT ANY WARRANTY; without even the implied warranty of
# MERCHANTABILITY or FITNESS FOR A PARTICULAR PURPOSE.  See the
# GNU General Public License for more details.
#  
# You should have received a copy of the GNU General Public License
# along with this program.  If not, see <http://www.gnu.org/licenses/>. 
#  
include "myconfig.pxi"
# Non-bonded interactions

cdef class NonBondedInteraction(object):
  
  cdef public object _partTypes
  cdef object _params

  def __init__(self, *args, **kwargs):
    """Represents an instance of a non-bonded interaction, such as lennard jones
    Either called with two particle type id, in which case, the interaction 
    will represent the bonded interaction as it is defined in Espresso core
    Or called with keyword arguments describing a new interaction."""
    
    
    # Interaction id as argument
    if len(args)==2 and isinstance(args[0],int) and isinstance(args[1],int):
      self._partTypes=args
      
      # Load the parameters currently set in the Espresso core
      self._params=self._getParamsFromEsCore()
    
    # Or have we been called with keyword args describing the interaction
    elif len(args)==0:
      # Initialize default values
      self._params=self.defaultParams()
      self._partTypes=[-1,-1]
      
      # Check if all required keys are given
      for k in self.requiredKeys():
        if k not in kwargs:
          raise ValueError("At least the following keys have to be given as keyword arguments: "+self.requiredKeys().__str__())
      
      self._params = kwargs
      
      # Validation of parameters
      self.validateParams()
      
    else: 
      raise Exception("The constructor has to be called either with two particle type ids (as interger), or with a set of keyword arguments describing a new interaction")

   
      
   


  def isValid(self):
    """Check, if the data stored in the instance still matches what is in Espresso"""

    # check, if the bond parameters saved in the class still match those saved in Espresso
    tempParams =self._getParamsFromEsCore()
    if self._params != tempParams:
      return False
    
    # If we're still here, the instance is valid
    return True
 
 
  def getParams(self):
    """Get interaction parameters"""
    # If this instance refers to an actual interaction defined in the es core, load
    # current parameters from there
    if self._partTypes[0]>=0 and self._partTypes[1]>=0:
      self._params=self._getParamsFromEsCore()
    
    return self._params

  def setParams(self,**p):
    """Update parameters. Only given """
    # Check, if any key was passed, which is not known
    for k in p.keys():
      if k not in self.validKeys():
        raise ValueError("Only the following keys are supported: "+self.validKeys().__str__())

    # When an interaction is newly activated, all required keys must be given
    if not self.isActive():
      for k in self.requiredKeys():
        if k not in p:
          raise ValueError("At least the following keys have to be given as keyword arguments: "+self.requiredKeys().__str__())
    
    # If this instance refers to an interaction defined in the espresso core,
    # load the parameters from there

    if self._partTypes[0]>=0 and self._partTypes[1]>=0:
      self._params=self._getParamsFromEsCore()
    
    # Put in values given by the user
    self._params.update(p)
    
    if self._partTypes[0]>=0 and self._partTypes[1]>=0:
      self._setParamsInEsCore()

  def validateParams(self):
    return True

  def _getParamsFromEsCore(self):
    raise Exception("Subclasses of NonBondedInteraction must define the _getParamsFromEsCore() method.")
  
  def _setParamsInEsCore(self):
    raise Exception("Subclasses of NonBondedInteraction must define the setParamsFromEsCore() method.")
  
  def defaultParams(self):
    raise Exception("Subclasses of NonBondedInteraction must define the defaultParams() method.")
  
  def isActive(self):
    # If this instance refers to an actual interaction defined in the es core, load
    # current parameters from there
    if self._partTypes[0]>=0 and self._partTypes[1]>=0:
      self._params=self._getParamsFromEsCore()
    raise Exception("Subclasses of NonBondedInteraction must define the isActive() method.")

  
  def typeName(self): 
    raise Exception("Subclasses of NonBondedInteraction must define the typeName() method.")
  
  def validKeys(self): 
    raise Exception("Subclasses of NonBondedInteraction must define the validKeys() method.")
  
  def requiredKeys(self): 
    raise Exception("Subclasses of NonBondedInteraction must define the requiredKeys() method.")

# Lennard Jones

cdef class LennardJonesInteraction(NonBondedInteraction):
  if LENNARD_JONES == 1:
      def validateParams(self):
        if self._params["epsilon"]<0:
          raise ValueError("Lennard-Jones eps has to be >=0")
        if self._params["sigma"]<0:
          raise ValueError("Lennard-Jones sigma has to be >=0")
        if self._params["cutoff"]<0:
          raise ValueError("Lennard-Jones cutoff has to be >=0")
        return True
    
      def _getParamsFromEsCore(self):
        cdef IA_parameters* iaParams
        iaParams =  get_ia_param(self._partTypes[0],self._partTypes[1]) 
        return { \
          "epsilon": iaParams.LJ_eps, \
          "sigma": iaParams.LJ_sig, \
          "cutoff": iaParams.LJ_cut, \
          "shift": iaParams.LJ_shift, \
          "offset": iaParams.LJ_offset, \
          "min": iaParams.LJ_min }
           
    
      def isActive(self):
        return (self._params["epsilon"] >0)
      
      def _setParamsInEsCore(self):
        # Handle the case of shift="auto"
        if self._params["shift"]=="auto": 
          # Calc shift
          self._params["shift"]= -( (self._params["sigma"]/self._params["cutoff"])**12 - (self._params["sigma"]/self._params["cutoff"])**6 )
        
        if lennard_jones_set_params(self._partTypes[0],self._partTypes[1],\
                                            self._params["epsilon"], \
                                            self._params["sigma"], \
                                            self._params["cutoff"], \
                                            self._params["shift"], \
                                            self._params["offset"], \
    					0.0, \
                                            self._params["min"]):
          raise Exception("Could not set Lennard Jones parameters")					
      
      def defaultParams(self):
        self._params={\
          "epsilon":0.,\
          "sigma":0.,\
          "cutoff":0.,\
          "shift":0.,\
          "offset":0.,\
          "min":0.}
    
      def typeName(self): 
        return "LennardJones" 
      
      def validKeys(self): 
        return "epsilon","sigma","cutoff","shift","offset","min"
      
      def requiredKeys(self): 
        return "epsilon","sigma","cutoff","shift" 


class NonBondedInteractionHandle(object):
  """Provides access to all Non-bonded interactions between 
  two particle types.""" 

  type1=-1
  type2=-1

  # Here, one line per non-bonded ia
  lennardJones=None


  def __init__(self, _type1, _type2):
    """Takes two particle types as argument"""
    if not (isinstance(_type1,int) and isinstance(_type2,int)):
      raise TypeError("The particle types have to be of type integer.")
    self.type1=_type1
    self.type2=_type2
    
    
    # Here, add one line for each nonbonded ia
    self.lennardJones =LennardJonesInteraction(_type1,_type2)

  
  


cdef class NonBondedInteractions:
  """Access to non-bonded interaction parameters via [i,j], where i,j are particle 
  types. Returns NonBondedInteractionHandle.
  Also: access to force capping
  """
  def __getitem__(self,key):
    if not isinstance(key,tuple):
      raise ValueError("NonBondedInteractions[] expects two particle types as indices.")
    if len(key) != 2 or (not isinstance(key[0],int)) or (not isinstance(key[1],int)):
      raise ValueError("NonBondedInteractions[] expects two particle types as indices.")
    return NonBondedInteractionHandle(key[0],key[1])
    
  def setForceCap(self,cap):
   if forcecap_set_params(cap):
     raise Exception("Could not set forcecap")

  def getForceCap(self):
    return force_cap






cdef class BondedInteraction(object):
  def __init__(self, *args, **kwargs):
    """Either called with an interaction id, in which case, the interaction will represent
       the bonded interaction as it is defined in Espresso core
       Or called with keyword arguments describing a new interaction."""
    # Interaction id as argument
    if len(args)==1 and isinstance(args[0],int):
      bondId=args[0]
      # Check, if the bond in Espresso core is really defined as a FENE bond
      if bonded_ia_params[bondId].type != self.typeNumber():
        raise Exception("The bond with this id is not defined as a "+self.typeName()+" bond in the Espresso core.")
 
      self._bondId=bondId

      # Load the parameters currently set in the Espresso core
      self._params=self._getParamsFromEsCore()
      self._bondId=bondId
    
    # Or have we been called with keyword args describing the interaction
    elif len(args)==0:
      # Check if all required keys are given
      for k in self.requiredKeys():
        if k not in kwargs:
          raise ValueError("At least the following keys have to be given as keyword arguments: "+self.requiredKeys().__str__())
      
      self.params = kwargs
      
      # Validation of parameters
      self.validateParams()
      
    else: 
      raise Exception("The constructor has to be called either with a bond id (as interger), or with a set of keyword arguments describing a new interaction")

   
      
   


  def isValid(self):
    """Check, if the data stored in the instance still matches what is in Espresso"""
    # Check if the bond type in Espresso still matches the bond type saved in this class
    if bonded_ia_params[self._bondId].type != self.typeNumber():
      return False

    # check, if the bond parameters saved in the class still match those saved in Espresso
    tempParams =self._getParamsFromEsCore()
    if self._params != tempParams:
      return False
    
    # If we're still here, the instance is valid
    return True
 
 
  property params:
    def __get__(self):
      return self._params

    def __set__(self,p):
      # Check, if any key was passed, which is not known
      for k in p.keys():
        if k not in self.validKeys():
          raise ValueError("Only the following keys are supported: "+self.validKeys().__str__)
      
      # Initialize default values
      self.setDefaultParams()
      # Put in values given by the user
      self._params.update(p)

  def validateParams(self):
    return True

  def _getParamsFromEsCore(self):
    raise Exception("Subclasses of BondedInteraction must define the _getParamsFromEsCore() method.")
  
  def _setParamsInEsCore(self):
    raise Exception("Subclasses of BondedInteraction must define the setParamsFromEsCore() method.")
  
  def setDefaultParams(self):
    raise Exception("Subclasses of BondedInteraction must define the setDefaultParams() method.")

  def typeNumber(self): 
    raise Exception("Subclasses of BondedInteraction must define the typeNumber() method.")
   
  
  def typeName(self): 
    raise Exception("Subclasses of BondedInteraction must define the typeName() method.")
  
  def validKeys(self): 
    raise Exception("Subclasses of BondedInteraction must define the validKeys() method.")
  
  def requiredKeys(self): 
    raise Exception("Subclasses of BondedInteraction must define the requiredKeys() method.")



class BondedInteractionNotDefined(BondedInteraction):
  def typeNumber(self):
    raise Exception(("%s has to be defined in myconfig.hpp.") % self.name)

  def typeName(self): 
    raise Exception(("%s has to be defined in myconfig.hpp.") % self.name)

  def validKeys(self):
    raise Exception(("%s has to be defined in myconfig.hpp.") % self.name)

  def requiredKeys(self):
    raise Exception(("%s has to be defined in myconfig.hpp.") % self.name)

  def setDefaultParams(self):
    raise Exception(("%s has to be defined in myconfig.hpp.") % self.name)

  def _getParamsFromEsCore(self):
    raise Exception(("%s has to be defined in myconfig.hpp.") % self.name)

  def _setParamsInEsCore(self):
    raise Exception(("%s has to be defined in myconfig.hpp.") % self.name)



class FeneBond(BondedInteraction):

  def typeNumber(self):
    return 0

  def typeName(self): 
    return "FENE"

  def validKeys(self):
    return "k","d_r_max","r_0"

  def requiredKeys(self): 
    return "k","d_r_max"

  def setDefaultParams(self):
    self._params = {"r_0":0.} 
    # Everything else has to be supplied by the user, anyway

  def _getParamsFromEsCore(self):
    return \
      {"k":bonded_ia_params[self._bondId].p.fene.k,\
       "d_r_max":bonded_ia_params[self._bondId].p.fene.drmax,\
       "r_0":bonded_ia_params[self._bondId].p.fene.r0}

  def _setParamsInEsCore(self):
    fene_set_params(self._bondId,self._params["k"],self._params["d_r_max"],self._params["r_0"])


class HarmonicBond(BondedInteraction):
  def typeNumber(self):
    return 1

  def typeName(self): 
    return "HARMONIC"

  def validKeys(self):
    return "k","r_0","r_cut"

  def requiredKeys(self): 
    return "k","r_0"

  def setDefaultParams(self):
    self._params = {"k'":0.,"r_0":0.,"r_cut":0.} 

  def _getParamsFromEsCore(self):
    return \
      {"k":bonded_ia_params[self._bondId].p.harmonic.k,\
       "r_0":bonded_ia_params[self._bondId].p.harmonic.r,\
       "r_cut":bonded_ia_params[self._bondId].p.harmonic.r_cut}

  def _setParamsInEsCore(self):
    harmonic_set_params(self._bondId,self._params["k"],self._params["r_0"],self._params["r_cut"])
   

class Dihedral(BondedInteraction):
  def typeNumber(self):
    return 5

  def typeName(self): 
    return "DIHEDRAL"

  def validKeys(self):
    return "mult","bend","phase"

  def requiredKeys(self): 
    return "mult","bend", "phase"

  def setDefaultParams(self):
    self._params = {"mult'":1.,"bend":0.,"phase":0.} 

  def _getParamsFromEsCore(self):
    return \
      {"mult":bonded_ia_params[self._bondId].p.dihedral.mult,\
       "bend":bonded_ia_params[self._bondId].p.dihedral.bend,\
       "phase":bonded_ia_params[self._bondId].p.dihedral.phase}

  def _setParamsInEsCore(self):
    dihedral_set_params(self._bondId,self._params["mult"],self._params["bend"],self._params["phase"])
    

IF TABULATED == 1:
  class Tabulated(BondedInteraction):
    def typeNumber(self):
      return 6

    def typeName(self): 
      return "TABULATED"

    def validKeys(self):
      return "type", "filename", "npoints", "minval", "maxval", "invstepsize"

    def requiredKeys(self): 
      return "type", "filename", "npoints", "minval", "maxval", "invstepsize"

    def setDefaultParams(self):
      self._params = {"type":1, "filename":"", "npoints":0, "minval":0, "maxval":1, \
        "invstepsize":1} 

    def _getParamsFromEsCore(self):
      return \
        {"type":bonded_ia_params[self._bondId].p.tab.type,\
         "filename":bonded_ia_params[self.bondID].p.tab.filename,\
         "npoints":bonded_ia_params[self._bondId].p.tab.npoints,\
         "minval":bonded_ia_params[self._bondId].p.tab.minval,\
         "maxval":bonded_ia_params[self._bondId].p.tab.maxval,\
         "invstepsize":bonded_ia_params[self._bondId].p.tab.invstepsize}

    def _setParamsInEsCore(self):
      tabulated_bonded_set_params(self._bondId, self._params["type"], self._params["filename"])

   
IF TABULATED != 1:
  class Tabulated(UncompiledInteraction):
    def typeName(self):
      return TABULATED

IF LENNARD_JONES == 1:
  class Subt_Lj(BondedInteraction):
    def typeNumber(self):
      return 7

    def typeName(self): 
      return "SUBT_LJ"

    def validKeys(self):
      return "r", "k"

    def requiredKeys(self): 
      return "r", "k"

    def setDefaultParams(self):
      self._params = {"k":0.0, "r":0.0} 

    def _getParamsFromEsCore(self):
      return \
        {"k":bonded_ia_params[self._bondId].p.subt_lj.k,\
        "r":bonded_ia_params[self._bondId].p.subt_lj.r}

    def _setParamsInEsCore(self):
      subt_lj_set_params(self._bondId,self._params["k"],self._params["r"])


IF BOND_VIRTUAL == 1:
  class Virtual(BondedInteraction):
    def typeNumber(self):
      return 9

    def typeName(self): 
      return "VIRTUAL"

    def validKeys(self):
      return

    def requiredKeys(self):
      return

    def setDefaultParams(self):
      pass

    def _getParamsFromEsCore(self):
      pass

    def _setParamsInEsCore(self):
      virtual_set_params(self._bondId)
<<<<<<< HEAD
      
   

IF BOND_VIRTUAL != 1:
  class Virtual(UncompiledInteraction):
    def typeName(self):
      return BOND_VIRTUAL
   
=======

ELSE:
  class Virtual(BondedInteractionNotDefined):
    name="BOND_VIRTUAL"      
>>>>>>> 47058a52
   
IF BOND_ENDANGLEDIST == 1:
  class Endangledist(BondedInteraction):
    def typeNumber(self):
      return 11

    def typeName(self): 
      return "ENDANGLEDIST"

    def validKeys(self):
      return "bend", "phi0", "distmin", "distmax"

    def requiredKeys(self):
      return "bend", "phi0", "distmin", "distmax"

    def setDefaultParams(self):
      self._params = {"bend":0, "phi0":0, "distmin":0, "distmax":1}

    def _getParamsFromEsCore(self):
      return \
        {"bend":bonded_ia_params[self._bondId].p.endangledist.bend,\
         "phi0":bonded_ia_params[self._bondId].p.endangledist.phi0,\
         "distmin":bonded_ia_params[self._bondId].p.endangledist.distmin,\
         "distmax":bonded_ia_params[self._bondId].p.endangledist.distmax}

    def _setParamsInEsCore(self):
      endangledist_set_params(self._bondId, self._params["bend"], self._params["phi0"], self._params["distmin"],\
      self._params["distmax"])
<<<<<<< HEAD
      
   
IF BOND_ENDANGLEDIST != 1:
  class Endangledist(UncompiledInteraction):
    def typeName(self):
      return BOND_ENDANGLEDIST

=======
>>>>>>> 47058a52

ELSE:
  class Endangledist(BondedInteractionNotDefined):
    name="BOND_ENDANGLEDIST"
         
IF OVERLAPPED == 1:
  class Overlapped(BondedInteraction):
    def typeNumber(self):
      return 12

    def typeName(self): 
      return "OVERLAPPED"

    def validKeys(self):
      return "overlap_type", "filename"

    def requiredKeys(self):
      return "overlap_type", "filename"

    def setDefaultParams(self):
      self._params = {"overlap_type":0, "filename":""}

    def _getParamsFromEsCore(self):
      return \
        {"bend":bonded_ia_params[self._bondId].p.overlap.type,\
         "phi0":bonded_ia_params[self._bondId].p.overlap.filename}

    def _setParamsInEsCore(self):
      overlapped_bonded_set_params(self._bondId, self._params["overlap_type"], self._params["filename"])
      
ELSE:
  class Overlapped(BondedInteractionNotDefined):
    name="OVERLAPPED"
   
<<<<<<< HEAD
IF OVERLAPPED != 1:
  class Overlapped(UncompiledInteraction):
    def typeName(self):
      return OVERLAPPED

IF BOND_ANGLE != 1:
  class Angle_Harmonic(UncompiledInteraction):
    def typeName(self):
      return BOND_ANGLE
  class Angle_Cosine(UncompiledInteraction):
    def typeName(self):
      return BOND_ANGLE
  class Angle_Cossquare(UncompiledInteraction):
    def typeName(self):
      return BOND_ANGLE

IF BOND_ANGLE == 1:
=======
IF BOND_ANGLE == 1:   
>>>>>>> 47058a52
  class Angle_Harmonic(BondedInteraction):
    def typeNumber(self):
      return 13

<<<<<<< HEAD
    def typeName(self): 
      return "ANGLE_HARMONIC"

    def validKeys(self):
      return "bend", "phi0"

    def requiredKeys(self): 
      return "bend", "phi0"

    def setDefaultParams(self):
      self._params = {"bend":0, "phi0":0} 

    def _getParamsFromEsCore(self):
      return \
        {"bend":bonded_ia_params[self._bondId].p.angle_harmonic.bend,\
        "phi0":bonded_ia_params[self._bondId].p.angle_harmonic.phi0}

    def _setParamsInEsCore(self):
      angle_harmonic_set_params(self._bondId,self._params["bend"],self._params["phi0"])
    
=======
  def typeName(self): 
    return "ANGLE_HARMONIC"

  def validKeys(self):
    return "bend", "phi0"

  def requiredKeys(self): 
    return "bend", "phi0"

  def setDefaultParams(self):
    self._params = {"bend":0, "phi0":0} 

  def _getParamsFromEsCore(self):
    return \
      {"bend":bonded_ia_params[self._bondId].p.angle_harmonic.bend,\
       "phi0":bonded_ia_params[self._bondId].p.angle_harmonic.phi0}

  def _setParamsInEsCore(self):
    angle_harmonic_set_params(self._bondId,self._params["bend"],self._params["phi0"])
ELSE:
  class Angle_Harmonic(BondedInteractionNotDefined):
    name="BOND_ANGLE"
 
IF BOND_ANGLE == 1:   
>>>>>>> 47058a52
  class Angle_Cosine(BondedInteraction):
    def typeNumber(self):
      return 14

    def typeName(self): 
      return "ANGLE_COSINE"

    def validKeys(self):
      return "bend", "phi0"

    def requiredKeys(self): 
      return "bend", "phi0"

    def setDefaultParams(self):
      self._params = {"bend":0, "phi0":0} 

    def _getParamsFromEsCore(self):
      return \
        {"bend":bonded_ia_params[self._bondId].p.angle_cosine.bend,\
        "phi0":bonded_ia_params[self._bondId].p.angle_cosine.phi0}

<<<<<<< HEAD
    def _setParamsInEsCore(self):
      angle_cosine_set_params(self._bondId,self._params["bend"],self._params["phi0"])
    
    
=======
  def _setParamsInEsCore(self):
    angle_cosine_set_params(self._bondId,self._params["bend"],self._params["phi0"])
ELSE:
  class Angle_Cosine(BondedInteractionNotDefined):
    name="BOND_ANGLE"
   
IF BOND_ANGLE == 1:      
>>>>>>> 47058a52
  class Angle_Cossquare(BondedInteraction):
    def typeNumber(self):
      return 15

    def typeName(self): 
      return "ANGLE_COSSQUARE"

    def validKeys(self):
      return "bend", "phi0"

    def requiredKeys(self): 
      return "bend", "phi0"

    def setDefaultParams(self):
      self._params = {"bend":0, "phi0":0} 

    def _getParamsFromEsCore(self):
      return \
        {"bend":bonded_ia_params[self._bondId].p.angle_cossquare.bend,\
        "phi0":bonded_ia_params[self._bondId].p.angle_cossquare.phi0}

<<<<<<< HEAD
    def _setParamsInEsCore(self):
      angle_cossquare_set_params(self._bondId,self._params["bend"],self._params["phi0"])
  
   
=======
  def _setParamsInEsCore(self):
    angle_cossquare_set_params(self._bondId,self._params["bend"],self._params["phi0"])
ELSE:
  class Angle_Cossquare(BondedInteractionNotDefined):
    name="BOND_ANGLE"
      
>>>>>>> 47058a52
class Stretching_Force(BondedInteraction):
  def typeNumber(self):
    return 16

  def typeName(self): 
    return "STRETCHING_FORCE"

  def validKeys(self):
    return "r0", "ks"

  def requiredKeys(self): 
    return "r0", "ks"

  def setDefaultParams(self):
    self._params = {"r0":1., "ks":0} 

  def _getParamsFromEsCore(self):
    return \
      {"r0":bonded_ia_params[self._bondId].p.stretching_force.r0,\
       "ks":bonded_ia_params[self._bondId].p.stretching_force.ks}

  def _setParamsInEsCore(self):
    stretching_force_set_params(self._bondId,self._params["r0"],self._params["ks"])
   
   
class Area_Force_Local(BondedInteraction):
  def typeNumber(self):
    return 17

  def typeName(self): 
    return "AREA_FORCE_LOCAL"

  def validKeys(self):
    return "A0_l", "ka_l"

  def requiredKeys(self): 
    return "A0_l", "ka_l"

  def setDefaultParams(self):
    self._params = {"A0_l":1., "ka_l":0} 

  def _getParamsFromEsCore(self):
    return \
      {"A0_l":bonded_ia_params[self._bondId].p.area_force_local.A0_l,\
       "ka_l":bonded_ia_params[self._bondId].p.area_force_local.ka_l}

  def _setParamsInEsCore(self):
    area_force_local_set_params(self._bondId,self._params["A0_l"],self._params["ka_l"])
   
   
class Bending_Force(BondedInteraction):
  def typeNumber(self):
    return 18

  def typeName(self): 
    return "BENDING_FORCE"

  def validKeys(self):
    return "phi0", "kb"

  def requiredKeys(self): 
    return "phi0", "kb"

  def setDefaultParams(self):
    self._params = {"phi0":1., "kb":0} 

  def _getParamsFromEsCore(self):
    return \
      {"phi0":bonded_ia_params[self._bondId].p.bending_force.phi0,\
       "kb":bonded_ia_params[self._bondId].p.bending_force.kb}

  def _setParamsInEsCore(self):
    bending_force_set_params(self._bondId,self._params["phi0"],self._params["kb"])
   
   
class Volume_Force(BondedInteraction):
  def typeNumber(self):
    return 19

  def typeName(self): 
    return "VOLUME_FORCE"

  def validKeys(self):
    return "V0", "kv"

  def requiredKeys(self): 
    return "V0", "kv"

  def setDefaultParams(self):
    self._params = {"V0":1., "kv":0} 

  def _getParamsFromEsCore(self):
    return \
      {"V0":bonded_ia_params[self._bondId].p.volume_force.V0,\
       "kv":bonded_ia_params[self._bondId].p.volume_force.kv}

  def _setParamsInEsCore(self):
    volume_force_set_params(self._bondId,self._params["V0"],self._params["kv"])
   
   
class Area_Force_Global(BondedInteraction):
  def typeNumber(self):
    return 20

  def typeName(self): 
    return "AREA_FORCE_GLOBAL"

  def validKeys(self):
    return "A0_g", "ka_g"

  def requiredKeys(self): 
    return "A0_g", "ka_g"

  def setDefaultParams(self):
    self._params = {"A0_g":1., "ka_g":0} 

  def _getParamsFromEsCore(self):
    return \
      {"A0_g":bonded_ia_params[self._bondId].p.area_force_global.A0_g,\
       "ka_g":bonded_ia_params[self._bondId].p.area_force_global.ka_g}

  def _setParamsInEsCore(self):
    area_force_global_set_params(self._bondId,self._params["A0_g"],self._params["ka_g"])
   
   
class Stretchlin_Force(BondedInteraction):
  def typeNumber(self):
    return 21

  def typeName(self): 
    return "STRETCHLIN_FORCE"

  def validKeys(self):
    return "r0", "kslin"

  def requiredKeys(self): 
    return "r0", "kslin"

  def setDefaultParams(self):
    self._params = {"r0":1., "kslin":0} 

  def _getParamsFromEsCore(self):
    return \
      {"r0":bonded_ia_params[self._bondId].p.stretchlin_force.r0,\
       "kslin":bonded_ia_params[self._bondId].p.stretchlin_force.kslin}

  def _setParamsInEsCore(self):
    stretchlin_force_set_params(self._bondId,self._params["r0"],self._params["kslin"])

    


bondedInteractionClasses = {0:FeneBond, 1:HarmonicBond, 5:Dihedral, 6:Tabulated, 7:Subt_Lj,\
    9:Virtual, 11:Endangledist, 12:Overlapped,\
    13:Angle_Harmonic, 14:Angle_Cosine, 15:Angle_Cossquare, 16:Stretching_Force, 17:Area_Force_Local,\
    18:Bending_Force, 19:Volume_Force, 20:Area_Force_Global, 21:Stretchlin_Force}






class BondedInteractions:
  """Represents the non-bonded interactions. Individual interactions can be accessed using
  NonBondedInteractions[i], where i is the bond id. Will return an instance o
  BondedInteractionHandle"""
  def __getitem__(self, key):
    if not isinstance(key,int):
      raise ValueError("Index to BondedInteractions[] hast to ba an integer referring to a bond id")

    # Find out the type of the interaction from Espresso
    bondType = bonded_ia_params[key].type

    # Check if the bonded interaction exists in Espresso core
    if bondType == -1:
      raise ValueError("The bonded interaction with the id "+str(key)+" is not yet defined.")

    # Find the appropriate class representing such a bond
    bondClass = bondedInteractionClasses[bondType]
    print bondType
    print "  "

    # And return an instance of it, which refers to the bonded interaction id in Espresso
    return bondClass(key)
     
  def __setitem__(self,key,value):
    # Validate arguments
   
    # type of key must be int
    if not isinstance(key,int):
      raise ValueError("Index to BondedInteractions[] has to ba an integer referring to a bond id")

    # Value must be subclass off BondedInteraction
    if not isinstance(value,BondedInteraction):
      raise ValueError("Only subclasses of BondedInteraction can be assigned.")

    # Save the bond id in the BondedInteraction instance
    value._bondId=key

    # Set the parameters of the BondedInteraction instance in the Es core
    value._setParamsInEsCore()

class UncompiledInteraction(BondedInteraction):
  def typeNumber(self):
    raise Exception(type(self).__name__ + " not defined include "+ self.typeName() +" in myconfig.hpp.")

  def typeName(self): 
    raise Exception("Subclasses of UncompiledInteraction must define the typeName() method.")

  def validKeys(self):
    raise Exception(type(self).__name__ + " not defined include "+ self.typeName() +" in myconfig.hpp.")

  def requiredKeys(self):
    raise Exception(type(self).__name__ + " not defined include "+ self.typeName() +" in myconfig.hpp.")

  def setDefaultParams(self):
    raise Exception(type(self).__name__ + " not defined include "+ self.typeName() +" in myconfig.hpp.")

  def _getParamsFromEsCore(self):
    raise Exception(type(self).__name__ + " not defined include "+ self.typeName() +" in myconfig.hpp.")

  def _setParamsInEsCore(self):
    raise Exception(type(self).__name__ + " not defined include "+ self.typeName() +" in myconfig.hpp.")





<|MERGE_RESOLUTION|>--- conflicted
+++ resolved
@@ -481,34 +481,52 @@
 
    
 IF TABULATED != 1:
-  class Tabulated(UncompiledInteraction):
-    def typeName(self):
-      return TABULATED
-
-IF LENNARD_JONES == 1:
-  class Subt_Lj(BondedInteraction):
+  class Tabulated(BondedInteraction):
     def typeNumber(self):
-      return 7
+      raise Exception("TABULATED has to be defined in myconfig.hpp.")
 
     def typeName(self): 
-      return "SUBT_LJ"
+      raise Exception("TABULATED has to be defined in myconfig.hpp.")
 
     def validKeys(self):
-      return "r", "k"
-
-    def requiredKeys(self): 
-      return "r", "k"
+      raise Exception("TABULATED has to be defined in myconfig.hpp.")
+
+    def requiredKeys(self):
+      raise Exception("TABULATED has to be defined in myconfig.hpp.")
 
     def setDefaultParams(self):
-      self._params = {"k":0.0, "r":0.0} 
+      raise Exception("TABULATED has to be defined in myconfig.hpp.")
 
     def _getParamsFromEsCore(self):
-      return \
-        {"k":bonded_ia_params[self._bondId].p.subt_lj.k,\
-        "r":bonded_ia_params[self._bondId].p.subt_lj.r}
+      raise Exception("TABULATED has to be defined in myconfig.hpp.")
 
     def _setParamsInEsCore(self):
-      subt_lj_set_params(self._bondId,self._params["k"],self._params["r"])
+      raise Exception("TABULATED has to be defined in myconfig.hpp.")
+   
+   
+class Subt_Lj(BondedInteraction):
+  def typeNumber(self):
+    return 7
+
+  def typeName(self): 
+    return "SUBT_LJ"
+
+  def validKeys(self):
+    return "r", "k"
+
+  def requiredKeys(self): 
+    return "r", "k"
+
+  def setDefaultParams(self):
+    self._params = {"k":0, "r":0} 
+
+  def _getParamsFromEsCore(self):
+    return \
+      {"k":bonded_ia_params[self._bondId].p.subt_lj.k,\
+       "r":bonded_ia_params[self._bondId].p.subt_lj.r}
+
+  def _setParamsInEsCore(self):
+    subt_lj_set_params(self._bondId,self._params["k"],self._params["r"])
 
 
 IF BOND_VIRTUAL == 1:
@@ -533,21 +551,10 @@
 
     def _setParamsInEsCore(self):
       virtual_set_params(self._bondId)
-<<<<<<< HEAD
-      
-   
-
-IF BOND_VIRTUAL != 1:
-  class Virtual(UncompiledInteraction):
-    def typeName(self):
-      return BOND_VIRTUAL
-   
-=======
 
 ELSE:
   class Virtual(BondedInteractionNotDefined):
     name="BOND_VIRTUAL"      
->>>>>>> 47058a52
    
 IF BOND_ENDANGLEDIST == 1:
   class Endangledist(BondedInteraction):
@@ -576,16 +583,6 @@
     def _setParamsInEsCore(self):
       endangledist_set_params(self._bondId, self._params["bend"], self._params["phi0"], self._params["distmin"],\
       self._params["distmax"])
-<<<<<<< HEAD
-      
-   
-IF BOND_ENDANGLEDIST != 1:
-  class Endangledist(UncompiledInteraction):
-    def typeName(self):
-      return BOND_ENDANGLEDIST
-
-=======
->>>>>>> 47058a52
 
 ELSE:
   class Endangledist(BondedInteractionNotDefined):
@@ -620,53 +617,11 @@
   class Overlapped(BondedInteractionNotDefined):
     name="OVERLAPPED"
    
-<<<<<<< HEAD
-IF OVERLAPPED != 1:
-  class Overlapped(UncompiledInteraction):
-    def typeName(self):
-      return OVERLAPPED
-
-IF BOND_ANGLE != 1:
-  class Angle_Harmonic(UncompiledInteraction):
-    def typeName(self):
-      return BOND_ANGLE
-  class Angle_Cosine(UncompiledInteraction):
-    def typeName(self):
-      return BOND_ANGLE
-  class Angle_Cossquare(UncompiledInteraction):
-    def typeName(self):
-      return BOND_ANGLE
-
-IF BOND_ANGLE == 1:
-=======
 IF BOND_ANGLE == 1:   
->>>>>>> 47058a52
   class Angle_Harmonic(BondedInteraction):
     def typeNumber(self):
       return 13
 
-<<<<<<< HEAD
-    def typeName(self): 
-      return "ANGLE_HARMONIC"
-
-    def validKeys(self):
-      return "bend", "phi0"
-
-    def requiredKeys(self): 
-      return "bend", "phi0"
-
-    def setDefaultParams(self):
-      self._params = {"bend":0, "phi0":0} 
-
-    def _getParamsFromEsCore(self):
-      return \
-        {"bend":bonded_ia_params[self._bondId].p.angle_harmonic.bend,\
-        "phi0":bonded_ia_params[self._bondId].p.angle_harmonic.phi0}
-
-    def _setParamsInEsCore(self):
-      angle_harmonic_set_params(self._bondId,self._params["bend"],self._params["phi0"])
-    
-=======
   def typeName(self): 
     return "ANGLE_HARMONIC"
 
@@ -691,34 +646,27 @@
     name="BOND_ANGLE"
  
 IF BOND_ANGLE == 1:   
->>>>>>> 47058a52
   class Angle_Cosine(BondedInteraction):
     def typeNumber(self):
       return 14
 
-    def typeName(self): 
-      return "ANGLE_COSINE"
-
-    def validKeys(self):
-      return "bend", "phi0"
-
-    def requiredKeys(self): 
-      return "bend", "phi0"
-
-    def setDefaultParams(self):
-      self._params = {"bend":0, "phi0":0} 
-
-    def _getParamsFromEsCore(self):
-      return \
-        {"bend":bonded_ia_params[self._bondId].p.angle_cosine.bend,\
-        "phi0":bonded_ia_params[self._bondId].p.angle_cosine.phi0}
-
-<<<<<<< HEAD
-    def _setParamsInEsCore(self):
-      angle_cosine_set_params(self._bondId,self._params["bend"],self._params["phi0"])
-    
-    
-=======
+  def typeName(self): 
+    return "ANGLE_COSINE"
+
+  def validKeys(self):
+    return "bend", "phi0"
+
+  def requiredKeys(self): 
+    return "bend", "phi0"
+
+  def setDefaultParams(self):
+    self._params = {"bend":0, "phi0":0} 
+
+  def _getParamsFromEsCore(self):
+    return \
+      {"bend":bonded_ia_params[self._bondId].p.angle_cosine.bend,\
+       "phi0":bonded_ia_params[self._bondId].p.angle_cosine.phi0}
+
   def _setParamsInEsCore(self):
     angle_cosine_set_params(self._bondId,self._params["bend"],self._params["phi0"])
 ELSE:
@@ -726,41 +674,33 @@
     name="BOND_ANGLE"
    
 IF BOND_ANGLE == 1:      
->>>>>>> 47058a52
   class Angle_Cossquare(BondedInteraction):
     def typeNumber(self):
       return 15
 
-    def typeName(self): 
-      return "ANGLE_COSSQUARE"
-
-    def validKeys(self):
-      return "bend", "phi0"
-
-    def requiredKeys(self): 
-      return "bend", "phi0"
-
-    def setDefaultParams(self):
-      self._params = {"bend":0, "phi0":0} 
-
-    def _getParamsFromEsCore(self):
-      return \
-        {"bend":bonded_ia_params[self._bondId].p.angle_cossquare.bend,\
-        "phi0":bonded_ia_params[self._bondId].p.angle_cossquare.phi0}
-
-<<<<<<< HEAD
-    def _setParamsInEsCore(self):
-      angle_cossquare_set_params(self._bondId,self._params["bend"],self._params["phi0"])
-  
-   
-=======
+  def typeName(self): 
+    return "ANGLE_COSSQUARE"
+
+  def validKeys(self):
+    return "bend", "phi0"
+
+  def requiredKeys(self): 
+    return "bend", "phi0"
+
+  def setDefaultParams(self):
+    self._params = {"bend":0, "phi0":0} 
+
+  def _getParamsFromEsCore(self):
+    return \
+      {"bend":bonded_ia_params[self._bondId].p.angle_cossquare.bend,\
+       "phi0":bonded_ia_params[self._bondId].p.angle_cossquare.phi0}
+
   def _setParamsInEsCore(self):
     angle_cossquare_set_params(self._bondId,self._params["bend"],self._params["phi0"])
 ELSE:
   class Angle_Cossquare(BondedInteractionNotDefined):
     name="BOND_ANGLE"
       
->>>>>>> 47058a52
 class Stretching_Force(BondedInteraction):
   def typeNumber(self):
     return 16
@@ -963,29 +903,7 @@
     # Set the parameters of the BondedInteraction instance in the Es core
     value._setParamsInEsCore()
 
-class UncompiledInteraction(BondedInteraction):
-  def typeNumber(self):
-    raise Exception(type(self).__name__ + " not defined include "+ self.typeName() +" in myconfig.hpp.")
-
-  def typeName(self): 
-    raise Exception("Subclasses of UncompiledInteraction must define the typeName() method.")
-
-  def validKeys(self):
-    raise Exception(type(self).__name__ + " not defined include "+ self.typeName() +" in myconfig.hpp.")
-
-  def requiredKeys(self):
-    raise Exception(type(self).__name__ + " not defined include "+ self.typeName() +" in myconfig.hpp.")
-
-  def setDefaultParams(self):
-    raise Exception(type(self).__name__ + " not defined include "+ self.typeName() +" in myconfig.hpp.")
-
-  def _getParamsFromEsCore(self):
-    raise Exception(type(self).__name__ + " not defined include "+ self.typeName() +" in myconfig.hpp.")
-
-  def _setParamsInEsCore(self):
-    raise Exception(type(self).__name__ + " not defined include "+ self.typeName() +" in myconfig.hpp.")
-
-
-
-
-
+
+
+
+
