--- conflicted
+++ resolved
@@ -1981,46 +1981,6 @@
             bonded_coulomb_set_params(
                 self._bond_id,  self._params["prefactor"])
 
-if ELECTROSTATICS:
-    class BondedCoulombBond(BondedInteraction):
-
-        def __init__(self, *args, **kwargs):
-            """ 
-            BondedCoulombBond initialiser. Used to instatiate a BondedCoulombBond identifier
-            with a given set of parameters. 
-
-            Parameters
-            ----------
-
-            prefactor : :obj:`float`
-                        Sets the coulomb prefactor of the bonded coulomb interaction.
-            """
-            super(BondedCoulombBond, self).__init__(*args, **kwargs)
-
-
-        def type_number(self):
-            return BONDED_IA_BONDED_COULOMB
-
-        def type_name(self):
-            return "BONDED_COULOMB"
-
-        def valid_keys(self):
-            return {"prefactor"}
-
-        def required_keys(self):
-            return {"prefactor"}
-
-        def set_default_params(self):
-            self._params = {"prefactor": 1.}
-
-        def _get_params_from_es_core(self):
-            return \
-                {"prefactor": bonded_ia_params[self._bond_id].p.bonded_coulomb.prefactor}
-
-        def _set_params_in_es_core(self):
-            bonded_coulomb_set_params(
-                self._bond_id,  self._params["prefactor"])
-
 if P3M:
     class BondedCoulombP3MSRBond(BondedInteraction):
 
@@ -3037,14 +2997,9 @@
 IF LENNARD_JONES:
     bonded_interaction_classes[int(BONDED_IA_SUBT_LJ)] = SubtLJ
 IF ELECTROSTATICS:
-<<<<<<< HEAD
-    bonded_interaction_classes[int(BONDED_IA_BONDED_COULOMB)] = BondedCoulombBond
+    bonded_interaction_classes[int(BONDED_IA_BONDED_COULOMB)] = BondedCoulomb
 IF P3M:
     bonded_interaction_classes[int(BONDED_IA_BONDED_COULOMB_P3M_SR)] = BondedCoulombP3MSRBond
-=======
-    bonded_interaction_classes[int(BONDED_IA_BONDED_COULOMB)] = BondedCoulomb
-
->>>>>>> f74064d6
 
 class BondedInteractions(object):
     """Represents the bonded interactions.
