--- conflicted
+++ resolved
@@ -5,10 +5,7 @@
 cdef class Actor:
     activeList = dict(ElectrostaticInteraction=False,
                       MagnetostaticInteraction=False,
-<<<<<<< HEAD
                       MagnetostaticExtension=False,
-=======
->>>>>>> f22f7aa1
                       HydrodynamicInteraction=False,
                       ElectrostaticExtensions=False)
 
