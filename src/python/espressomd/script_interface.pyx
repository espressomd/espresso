# Copyright (C) 2010-2019 The ESPResSo project
#
# This file is part of ESPResSo.
#
# ESPResSo is free software: you can redistribute it and/or modify
# it under the terms of the GNU General Public License as published by
# the Free Software Foundation, either version 3 of the License, or
# (at your option) any later version.
#
# ESPResSo is distributed in the hope that it will be useful,
# but WITHOUT ANY WARRANTY; without even the implied warranty of
# MERCHANTABILITY or FITNESS FOR A PARTICULAR PURPOSE.  See the
# GNU General Public License for more details.
#
# You should have received a copy of the GNU General Public License
# along with this program.  If not, see <http://www.gnu.org/licenses/>.
import numpy as np
<<<<<<< HEAD
from .utils import to_char_pointer, to_str, handle_errors, is_valid_type
from .utils cimport Vector3d, make_array_locked
=======
from .utils import to_char_pointer, to_str, handle_errors, array_locked
from .utils cimport Vector2d, Vector3d, Vector4d, make_array_locked
>>>>>>> d3bc9701
cimport cpython.object

from libcpp.memory cimport make_shared

cdef shared_ptr[ContextManager] _om

cdef class PObjectRef:
    def __richcmp__(PObjectRef a, PObjectRef b, int op):
        if op == cpython.object.Py_EQ:
            return a.sip == b.sip
        elif op == cpython.object.Py_NE:
            return a.sip != b.sip
        else:
            raise NotImplementedError

    cdef shared_ptr[ObjectHandle] sip

    def print_sip(self):
        print( < long > (self.sip.get()))

cdef class PScriptInterface:

    """
    Python interface to a core ScriptInterface object. The core ScriptInterface
    class is itself an interface for other core classes, such as constraints,
    shapes, observables, etc.

    This class can be instantiated in two ways: (1) with the object id of an
    existing core ScriptInterface object, or (2) with parameters to construct
    a new ScriptInterface object in the core.

    Parameters
    ----------
    sip : :class:`PObjectRef`
        Object id of an existing core object (method 1).
    name : :obj:`str`
        Name of the core class to instantiate (method 2).
    \*\*kwargs
        Parameters for the core class constructor (method 2).
    policy : :obj:`str`, \{'GLOBAL', 'LOCAL'\}
        Creation policy. The managed object exists either on all MPI nodes
        with 'GLOBAL' (default), or only on the head node with 'LOCAL'.

    Attributes
    ----------

    sip: :class:`PObjectRef`
        Pointer to a ScriptInterface object in the core.

    """

    cdef shared_ptr[ObjectHandle] sip
    cdef set_sip(self, shared_ptr[ObjectHandle] sip)

    def __init__(self, name=None, policy="GLOBAL", sip=None, **kwargs):
        cdef CreationPolicy policy_
        cdef PObjectRef sip_
        cdef VariantMap out_params

        if policy == "GLOBAL":
            policy_ = GLOBAL
        elif policy == "LOCAL":
            policy_ = LOCAL
        else:
            raise Exception(f"Unknown policy '{policy}'.")

        if sip:
            sip_ = sip
            self.sip = sip_.sip
        else:
            global _om
            for pname in kwargs:
                out_params[to_char_pointer(pname)] = python_object_to_variant(
                    kwargs[pname])
            self.set_sip(
                _om.get().make_shared(
                    policy_,
                    to_char_pointer(name),
                    out_params))

    def __richcmp__(a, b, op):
        cls = PScriptInterface
        are_equality_comparable = isinstance(a, cls) and isinstance(b, cls)
        are_equal = are_equality_comparable and (a.get_sip() == b.get_sip())
        if op == cpython.object.Py_EQ:
            return are_equal
        elif op == cpython.object.Py_NE:
            return not are_equal
        else:
            raise NotImplementedError

    def _ref_count(self):
        return self.sip.use_count()

    def _valid_parameters(self):
        return [to_str(p.data()) for p in self.sip.get().valid_parameters()]

    def get_sip(self):
        """
        Get pointer to the core object.
        """

        ret = PObjectRef()
        ret.sip = self.sip

        return ret

    cdef set_sip(self, shared_ptr[ObjectHandle] sip):
        """
        Set the shared_ptr to an existing core object.
        """

        self.sip = sip

    def call_method(self, method, **kwargs):
        """
        Call a method of the core class.

        Parameters
        ----------
        method : Creation policy.
            Name of the core method.
        \*\*kwargs
            Arguments for the method.
        """
        cdef VariantMap parameters

        for name in kwargs:
            parameters[to_char_pointer(name)] = python_object_to_variant(
                kwargs[name])

        res = variant_to_python_object(
            self.sip.get().call_method(to_char_pointer(method), parameters))
        handle_errors("")
        return res

    def name(self):
        """Return name of the core class."""
        return to_str(self.sip.get().name().data())

    def _serialize(self):
        global _om
        return _om.get().serialize(self.sip.get())

    def _unserialize(self, state):
        global _om
        cdef shared_ptr[ObjectHandle] so_ptr = _om.get().deserialize(state)
        self.set_sip(so_ptr)

    def set_params(self, **kwargs):
        for name, value in kwargs.items():
            self.sip.get().set_parameter(to_char_pointer(name),
                                         python_object_to_variant(value))

    def get_parameter(self, name):
        cdef Variant value = self.sip.get().get_parameter(to_char_pointer(name))
        return variant_to_python_object(value)

    def get_params(self):
        odict = {}

        for pair in self.sip.get().get_parameters():
            odict[to_str(pair.first)] = variant_to_python_object(
                pair.second)

        return odict

cdef Variant python_object_to_variant(value) except +:
    """Convert Python objects to C++ Variant objects."""

    cdef vector[Variant] vec
    cdef unordered_map[int, Variant] vmap
    cdef PObjectRef oref

    if value is None:
        return Variant()

    # The order is important, the object character should
    # be preserved even if the PScriptInterface derived class
    # is iterable.
    if isinstance(value, PScriptInterface):
        oref = value.get_sip()
        return make_variant(oref.sip)
    elif isinstance(value, dict):
        for k, v in value.items():
            if not isinstance(k, int):
                raise TypeError(
                    f"No conversion from type dict_item([({type(k).__name__}, {type(v).__name__})]) to Variant[std::unordered_map<int, Variant>]")
            vmap[k] = python_object_to_variant(v)
        return make_variant[unordered_map[int, Variant]](vmap)
    elif hasattr(value, '__iter__') and type(value) != str:
        for e in value:
            vec.push_back(python_object_to_variant(e))
        return make_variant[vector[Variant]](vec)
    elif type(value) == str:
        return make_variant[string](to_char_pointer(value))
    elif type(value) == type(True):
        return make_variant[bool](value)
    elif np.issubdtype(np.dtype(type(value)), np.signedinteger):
        return make_variant[int](value)
    elif np.issubdtype(np.dtype(type(value)), np.floating):
        return make_variant[double](value)
    else:
        raise TypeError(
            f"No conversion from type {type(value).__name__} to Variant")

cdef variant_to_python_object(const Variant & value) except +:
    """Convert C++ Variant objects to Python objects."""

    cdef vector[Variant] vec
    cdef unordered_map[int, Variant] vmap
    cdef shared_ptr[ObjectHandle] ptr
    cdef Vector2d vec2d
    cdef Vector4d vec4d
    if is_none(value):
        return None
    if is_type[bool](value):
        return get_value[bool](value)
    if is_type[int](value):
        return get_value[int](value)
    if is_type[double](value):
        return get_value[double](value)
    if is_type[string](value):
        return to_str(get_value[string](value))
    if is_type[vector[int]](value):
        return get_value[vector[int]](value)
    if is_type[vector[double]](value):
        return get_value[vector[double]](value)
    if is_type[Vector4d](value):
        vec4d = get_value[Vector4d](value)
        return array_locked([vec4d[0], vec4d[1], vec4d[2], vec4d[3]])
    if is_type[Vector3d](value):
        return make_array_locked(get_value[Vector3d](value))
    if is_type[Vector2d](value):
        vec2d = get_value[Vector2d](value)
        return array_locked([vec2d[0], vec2d[1]])
    if is_type[shared_ptr[ObjectHandle]](value):
        # Get the id and build a corresponding object
        ptr = get_value[shared_ptr[ObjectHandle]](value)

        if ptr:
            so_name = to_str(ptr.get().name().data())
            if not so_name:
                raise Exception(
                    "Script object without name returned from the core")

            # Look up python type for object
            try:
                pclass = _python_class_by_so_name[so_name]
            except KeyError:
                # Fallback class, if nothing more specific is registered
                # for the script object name
                pclass = ScriptInterfaceHelper

            pptr = PObjectRef()
            pptr.sip = ptr

            return pclass(sip=pptr)
        else:
            return None
    if is_type[vector[Variant]](value):
        vec = get_value[vector[Variant]](value)
        res = []

        for i in vec:
            res.append(variant_to_python_object(i))

        return res
    if is_type[unordered_map[int, Variant]](value):
        vmap = get_value[unordered_map[int, Variant]](value)
        res = {}

        for kv in vmap:
            res[kv.first] = variant_to_python_object(kv.second)

        return res

    if is_type[size_t](value):
        return get_value[size_t](value)

    raise TypeError("Unknown type")


def _unpickle_so_class(so_name, state):
    cdef PObjectRef so_ptr
    so_ptr = PObjectRef()
    global _om
    so_ptr.sip = _om.get().deserialize(state)

    so = _python_class_by_so_name[so_name](sip=so_ptr)
    so.define_bound_methods()

    return so


class ScriptInterfaceHelper(PScriptInterface):
    _so_name = None
    _so_bind_methods = ()
    _so_creation_policy = "GLOBAL"

    def __init__(self, **kwargs):
        super().__init__(self._so_name, policy=self._so_creation_policy,
                         **kwargs)
        self.define_bound_methods()

    def __reduce__(self):
        return (_unpickle_so_class, (self._so_name, self._serialize()))

    def __dir__(self):
        return self.__dict__.keys() + self._valid_parameters()

    def __getattr__(self, attr):
        if attr in self._valid_parameters():
            return self.get_parameter(attr)

        if attr in self.__dict__:
            return self.__dict__[attr]

        raise AttributeError(
            f"Object '{self.__class__.__name__}' has no attribute '{attr}'")

    def __setattr__(self, attr, value):
        if attr in self._valid_parameters():
            self.set_params(**{attr: value})
        else:
            super().__setattr__(attr, value)

    def __delattr__(self, attr):
        if attr in self._valid_parameters():
            raise RuntimeError(f"Parameter '{attr}' is read-only")
        else:
            super().__delattr__(attr)

    def generate_caller(self, method_name):
        def template_method(**kwargs):
            res = self.call_method(method_name, **kwargs)
            return res

        return template_method

    def define_bound_methods(self):
        for method_name in self._so_bind_methods:
            setattr(self, method_name, self.generate_caller(method_name))


class ScriptObjectRegistry(ScriptInterfaceHelper):
    """
    Base class for container-like classes such as
    :class:`~espressomd.constraints.Constraints` and
    :class:`~espressomd.lbboundaries.LBBoundaries`. Derived classes must
    implement an ``add()`` method which adds a single item to the container.

    The core class should derive from ScriptObjectRegistry or provide
    ``"get_elements"`` and ``"size"`` as callable methods.
    """

    def __getitem__(self, key):
        return self.call_method("get_elements")[key]

    def __iter__(self):
        elements = self.call_method("get_elements")
        for e in elements:
            yield e

    def __len__(self):
        return self.call_method("size")


class ScriptObjectMap(ScriptObjectRegistry):

    """
    Represents a script interface ObjectMap (dict)-like object

    Item acces via [key].
    """

    _key_type = int

    def __init__(self, *args, **kwargs):
        if args:
            params, (_unpickle_so_class, (_so_name, bytestring)) = args
            assert _so_name == self._so_name
            self = _unpickle_so_class(_so_name, bytestring)
            self.__setstate__(params)
        else:
            super().__init__(**kwargs)

    def remove(self, key):
        """
        Removes the element with the given key
        """
        # Validate key type
        if not is_valid_type(key, self._key_type):
            raise ValueError(
                f"Key has to be of type {self._key_type.__name__}")

        self.call_method("erase", key=key)

    def clear(self):
        """
        Remove all elements.

        """
        self.call_method("clear")

    def _get(self, key):
        if not is_valid_type(key, self._key_type):
            raise ValueError(
                f"Key has to be of type {self._key_type.__name__}")

        return self.call_method("get", key=key)

    def __getitem__(self, key):
        return self._get(key)

    def __setitem__(self, key, value):
        self.call_method("insert", key=key, object=value)

    def __delitem__(self, key):
        self.remove(key)

    def keys(self):
        return self.call_method("keys")

    def __iter__(self):
        for k in self.keys(): yield k

    def items(self):
        for k in self.keys(): yield k, self[k]

    @classmethod
    def _restore_object(cls, so_callback, so_callback_args, state):
        so = so_callback(*so_callback_args)
        so.__setstate__(state)
        return so

    def __reduce__(self):
        so_callback, (so_name, so_bytestring) = super().__reduce__()
        return (ScriptObjectMap._restore_object,
                (so_callback, (so_name, so_bytestring), self.__getstate__()))

    def __getstate__(self):
        return dict(self.items())

    def __setstate__(self, params):
        for key, val in params.items():
            self[key] = val


# Map from script object names to their corresponding python classes
_python_class_by_so_name = {}


def script_interface_register(c):
    """
    Decorator used to register script interface classes.
    This will store a name<->class relationship in a registry, so that
    parameters of type object can be instantiated as the correct python class.
    """

    if not hasattr(c, "_so_name"):
        raise Exception("Python classes representing a script object must "
                        "define an _so_name attribute at class level")

    _python_class_by_so_name[c._so_name] = c
    return c


cdef void init(MpiCallbacks & cb):
    cdef Factory[ObjectHandle] f

    initialize(& f)

    global _om
    _om = make_shared[ContextManager](cb, f)<|MERGE_RESOLUTION|>--- conflicted
+++ resolved
@@ -15,13 +15,8 @@
 # You should have received a copy of the GNU General Public License
 # along with this program.  If not, see <http://www.gnu.org/licenses/>.
 import numpy as np
-<<<<<<< HEAD
-from .utils import to_char_pointer, to_str, handle_errors, is_valid_type
-from .utils cimport Vector3d, make_array_locked
-=======
-from .utils import to_char_pointer, to_str, handle_errors, array_locked
+from .utils import to_char_pointer, to_str, handle_errors, array_locked, is_valid_type
 from .utils cimport Vector2d, Vector3d, Vector4d, make_array_locked
->>>>>>> d3bc9701
 cimport cpython.object
 
 from libcpp.memory cimport make_shared
