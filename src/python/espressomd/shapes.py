--- conflicted
+++ resolved
@@ -24,7 +24,6 @@
     _so_name = "Shapes::Cylinder"
 
 
-<<<<<<< HEAD
 @script_interface_register
 class Ellipsoid(ScriptInterfaceHelper):
     """
@@ -48,8 +47,6 @@
     _so_name = "Shapes::Ellipsoid"
 
 
-=======
->>>>>>> 00c8c8a6
 @script_interface_register
 class HollowCone(ScriptInterfaceHelper):
     """
@@ -105,41 +102,6 @@
     """
     _so_name = "Shapes::Maze"
 
-<<<<<<< HEAD
-
-@script_interface_register
-class Pore(ScriptInterfaceHelper):
-    """
-    A cylinder with a conical pore between the faces. The pore openings
-    are smoothed with torus segment. The outer radius can be chosen such
-    that it is bigger than the box, to get a wall with a pore.
-
-    Attributes
-    ----------
-    axis : array_like :obj:`int`
-           Orientation of the pore.
-    length : :obj:`float`
-             Length of the pore.
-    outer_rad_left : :obj:`float`
-                     Radius of the left (with respect to the axis) bounding
-                     cylinder.
-    outer_rad_right : :obj:`float`
-                      Radius of the right (with respect to the axis) bounding
-                      cylinder.
-    pos : array_like :obj:`float`
-          Position of the center of the pore
-    rad_left : :obj:`float`
-               Radius of the left (with respect to the axis) opening.
-    rad_right : :obj:`float`
-                Radius of the right (with respect to the axis) opening.
-    smoothing_radius : :obj:`float`
-                       Radius of the smoothing at the opening.
-
-    """
-    _so_name = "Shapes::Pore"
-
-=======
->>>>>>> 00c8c8a6
 
 @script_interface_register
 class Rhomboid(ScriptInterfaceHelper):
