#
# Copyright (C) 2013,2014,2015,2016 The ESPResSo project
#
# This file is part of ESPResSo.
#
# ESPResSo is free software: you can redistribute it and/or modify
# it under the terms of the GNU General Public License as published by
# the Free Software Foundation, either version 3 of the License, or
# (at your option) any later version.
#
# ESPResSo is distributed in the hope that it will be useful,
# but WITHOUT ANY WARRANTY; without even the implied warranty of
# MERCHANTABILITY or FITNESS FOR A PARTICULAR PURPOSE.  See the
# GNU General Public License for more details.
#
# You should have received a copy of the GNU General Public License
# along with this program.  If not, see <http://www.gnu.org/licenses/>.
#

from __future__ import print_function, absolute_import
include "myconfig.pxi"
from . cimport utils
from espressomd.utils cimport *
from .utils import *
from . cimport polymer

cdef class Polymer(object):
    cdef object _params

    def __init__(self):
        self._params = self.default_params()
        pass

    def __call__(self, *args, **kwargs):
        if len(args) == 0 and len(kwargs) == 0:
            raise ValueError("Required Arguments missing " +
                             self.required_keys().__str__())

        for k in self.required_keys():
            if k not in kwargs:
<<<<<<< HEAD
                print k
=======
                print(k)
>>>>>>> 9b213c33
                raise ValueError(
                    "At least the following keys have to be given as keyword arguments: " + self.required_keys().__str__())

        for k in kwargs:
            self._params[k] = kwargs[k]

        print(self._params)
        self.validate_params()

        cdef double start_pos[3]
        cdef double start_pos2[3]
        for i in range(3):
            start_pos[i] = self._params["start_pos"][i]
            start_pos2[i] = self._params["pos2"][i]

        return polymerC(self._params["N_P"], self._params["MPC"], self._params["bond_length"], self._params["start_id"],
                        start_pos, self._params["mode"], self._params[
                            "shield"], self._params["max_tries"],
                        self._params["val_poly"], self._params[
                            "charge_distance"], self._params["type_poly_neutral"],
                        self._params["type_poly_charged"], self._params[
                            "bond_id"], self._params["angle"],
                        self._params["angle2"], start_pos2, self._params["constraints"])

    def validate_params(self):
        default = self.default_params()
        if self._params["N_P"] < 0 and default["N_P"] != self._params["N_P"]:
            raise ValueError(
                "N_P has to be a positive Integer")
        if self._params["MPC"] < 0 and default["N_P"] != self._params["N_P"]:
            raise ValueError(
                "MPC has to be a positive Integer")
        if self._params["bond_length"] < 0:
            raise ValueError(
                "bond_length has to be a positive float")
        if self._params["bond_id"] < 0 and default["N_P"] != self._params["N_P"]:
            raise ValueError(
                "bond_id has to be an existing bonded interaction id")
        if self._params["start_id"] < 0 and default["N_P"] != self._params["N_P"]:
            raise ValueError(
                "start_id has to be a positive Integer")
        if not isinstance(self._params["start_pos"], np.ndarray) or len(self._params["start_pos"]) != 3:
            raise ValueError(
                "start_pos has to be an numpy array with 3 Elements")
        if not isinstance(self._params["mode"], int) and default["N_P"] != self._params["N_P"]:
            raise ValueError(
                "mode has to be a positive Integer")
        if self._params["shield"] < 0 and default["shield"] != self._params["shield"]:
            raise ValueError(
                "shield has to be a positive float")
        if self._params["max_tries"] < 0 and default["max_tries"] != self._params["max_tries"]:
            raise ValueError(
                "max_tries has to be a positive Integer")
        if not isinstance(self._params["val_poly"], float) and default["val_poly"] != self._params["val_poly"]:
            raise ValueError(
                "val_poly has to be a float")
        if self._params["charge_distance"] < 0:
            raise ValueError(
                "charge_distance has to be a positive Integer")
        if self._params["type_poly_neutral"] < 0:
            raise ValueError(
                "type_poly_neutral has to be a nonnegative Integer")
        if self._params["type_poly_charged"] < 0:
            raise ValueError(
                "type_poly_charged has to be a nonnegative Integer")
        if self._params["angle"] < 0 and default["angle"] != self._params["angle"]:
            raise ValueError(
                "angle has to be a positive float")
        if self._params["angle2"] < 0 and default["angle2"] != self._params["angle2"]:
            raise ValueError(
                "angle2 has to be a positive float")
        if self._params["constraints"] < 0:
            raise ValueError(
                "constraint has to be either 0 or 1")

    def required_keys(self):
        return "N_P", "MPC", "bond_length", "bond_id"

    def valid_keys(self):
        return "N_P", "MPC", "bond_length", "bond_id", "start_id", "start_pos", "mode", "shield", "max_tries", "val_poly", "charge_distance", "type_poly_neutral", "type_poly_charged", "angle", "angle2", "constraints"

    def default_params(self):
        para = dict()
        para["N_P"] = 0
        para["MPC"] = 0
        para["bond_length"] = 0
        para["start_id"] = 0
        para["start_pos"] = np.array([0, 0, 0])
        para["mode"] = 1
        para["shield"] = 0
        para["max_tries"] = 1000
        para["val_poly"] = 0.0
        para["charge_distance"] = 1
        para["type_poly_neutral"] = 0
        para["type_poly_charged"] = 1
        para["bond_id"] = 0
        para["angle"] = -1.0
        para["angle2"] = -1.0
        para["constraints"] = 0
        para["pos2"] = np.array([0, 0, 0])
        return para<|MERGE_RESOLUTION|>--- conflicted
+++ resolved
@@ -26,23 +26,17 @@
 
 cdef class Polymer(object):
     cdef object _params
-
     def __init__(self):
         self._params = self.default_params()
         pass
 
     def __call__(self, *args, **kwargs):
         if len(args) == 0 and len(kwargs) == 0:
-            raise ValueError("Required Arguments missing " +
-                             self.required_keys().__str__())
+            raise ValueError("Required Arguments missing " + self.required_keys().__str__() )
 
         for k in self.required_keys():
             if k not in kwargs:
-<<<<<<< HEAD
-                print k
-=======
                 print(k)
->>>>>>> 9b213c33
                 raise ValueError(
                     "At least the following keys have to be given as keyword arguments: " + self.required_keys().__str__())
 
@@ -52,71 +46,70 @@
         print(self._params)
         self.validate_params()
 
-        cdef double start_pos[3]
-        cdef double start_pos2[3]
+        cdef double start_pos[3];
+        cdef double start_pos2[3];
         for i in range(3):
             start_pos[i] = self._params["start_pos"][i]
             start_pos2[i] = self._params["pos2"][i]
 
-        return polymerC(self._params["N_P"], self._params["MPC"], self._params["bond_length"], self._params["start_id"],
-                        start_pos, self._params["mode"], self._params[
-                            "shield"], self._params["max_tries"],
-                        self._params["val_poly"], self._params[
-                            "charge_distance"], self._params["type_poly_neutral"],
-                        self._params["type_poly_charged"], self._params[
-                            "bond_id"], self._params["angle"],
-                        self._params["angle2"], start_pos2, self._params["constraints"])
+        return polymerC(self._params["N_P"], self._params["MPC"], self._params["bond_length"], self._params["start_id"], \
+                 start_pos, self._params["mode"], self._params["shield"], self._params["max_tries"], \
+                 self._params["val_poly"], self._params["charge_distance"], self._params["type_poly_neutral"], \
+                 self._params["type_poly_charged"], self._params["bond_id"], self._params["angle"], \
+                 self._params["angle2"], start_pos2, self._params["constraints"] )
+
 
     def validate_params(self):
         default = self.default_params()
-        if self._params["N_P"] < 0 and default["N_P"] != self._params["N_P"]:
+        if self._params["N_P"] < 0 and  default["N_P"] != self._params["N_P"] :
             raise ValueError(
-                "N_P has to be a positive Integer")
+                    "N_P has to be a positive Integer" )
         if self._params["MPC"] < 0 and default["N_P"] != self._params["N_P"]:
             raise ValueError(
-                "MPC has to be a positive Integer")
-        if self._params["bond_length"] < 0:
+                    "MPC has to be a positive Integer" )
+        if self._params["bond_length"] < 0 :
             raise ValueError(
-                "bond_length has to be a positive float")
+                    "bond_length has to be a positive float" )
         if self._params["bond_id"] < 0 and default["N_P"] != self._params["N_P"]:
             raise ValueError(
-                "bond_id has to be an existing bonded interaction id")
+                    "bond_id has to be an existing bonded interaction id" )
         if self._params["start_id"] < 0 and default["N_P"] != self._params["N_P"]:
             raise ValueError(
-                "start_id has to be a positive Integer")
+                    "start_id has to be a positive Integer")
         if not isinstance(self._params["start_pos"], np.ndarray) or len(self._params["start_pos"]) != 3:
             raise ValueError(
-                "start_pos has to be an numpy array with 3 Elements")
+                    "start_pos has to be an numpy array with 3 Elements" )
         if not isinstance(self._params["mode"], int) and default["N_P"] != self._params["N_P"]:
             raise ValueError(
-                "mode has to be a positive Integer")
+                    "mode has to be a positive Integer" )
         if self._params["shield"] < 0 and default["shield"] != self._params["shield"]:
             raise ValueError(
-                "shield has to be a positive float")
+                    "shield has to be a positive float")
         if self._params["max_tries"] < 0 and default["max_tries"] != self._params["max_tries"]:
             raise ValueError(
-                "max_tries has to be a positive Integer")
+                    "max_tries has to be a positive Integer")
         if not isinstance(self._params["val_poly"], float) and default["val_poly"] != self._params["val_poly"]:
             raise ValueError(
-                "val_poly has to be a float")
+                    "val_poly has to be a float")
         if self._params["charge_distance"] < 0:
             raise ValueError(
-                "charge_distance has to be a positive Integer")
+                    "charge_distance has to be a positive Integer")
         if self._params["type_poly_neutral"] < 0:
             raise ValueError(
-                "type_poly_neutral has to be a nonnegative Integer")
+                    "type_poly_neutral has to be a nonnegative Integer")
         if self._params["type_poly_charged"] < 0:
             raise ValueError(
-                "type_poly_charged has to be a nonnegative Integer")
+                    "type_poly_charged has to be a nonnegative Integer")
         if self._params["angle"] < 0 and default["angle"] != self._params["angle"]:
             raise ValueError(
-                "angle has to be a positive float")
+                    "angle has to be a positive float")
         if self._params["angle2"] < 0 and default["angle2"] != self._params["angle2"]:
             raise ValueError(
-                "angle2 has to be a positive float")
-        if self._params["constraints"] < 0:
+                    "angle2 has to be a positive float")
+        if self._params["constraints"] < 0 :
             raise ValueError(
-                "constraint has to be either 0 or 1")
+                    "constraint has to be either 0 or 1" )
+        
 
     def required_keys(self):
         return "N_P", "MPC", "bond_length", "bond_id"
@@ -125,22 +118,24 @@
         return "N_P", "MPC", "bond_length", "bond_id", "start_id", "start_pos", "mode", "shield", "max_tries", "val_poly", "charge_distance", "type_poly_neutral", "type_poly_charged", "angle", "angle2", "constraints"
 
     def default_params(self):
-        para = dict()
-        para["N_P"] = 0
+        para=dict()
+        para["N_P"] = 0 
         para["MPC"] = 0
-        para["bond_length"] = 0
+        para["bond_length"] = 0 
         para["start_id"] = 0
         para["start_pos"] = np.array([0, 0, 0])
-        para["mode"] = 1
+        para["mode"] = 1 
         para["shield"] = 0
         para["max_tries"] = 1000
-        para["val_poly"] = 0.0
+        para["val_poly" ] = 0.0
         para["charge_distance"] = 1
-        para["type_poly_neutral"] = 0
+        para["type_poly_neutral"] = 0 
         para["type_poly_charged"] = 1
         para["bond_id"] = 0
         para["angle"] = -1.0
         para["angle2"] = -1.0
-        para["constraints"] = 0
+        para["constraints"]=0 
         para["pos2"] = np.array([0, 0, 0])
-        return para+        return para
+
+
