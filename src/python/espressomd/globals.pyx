--- conflicted
+++ resolved
@@ -15,13 +15,6 @@
 cdef class Globals(object):
     property box_l:
         def __set__(self, _box_l):
-<<<<<<< HEAD
-            global box_l
-            box_l[0] = _box_l[0]
-            box_l[1] = _box_l[1]
-            box_l[2] = _box_l[2]
-
-=======
             cdef Vector3d temp_box_l
             if len(_box_l) != 3:
                 raise ValueError("Box length must be of length 3")
@@ -31,7 +24,6 @@
                         "Box length must be > 0  in all directions")
                 temp_box_l[i] = _box_l[i]
             grid.box_l = temp_box_l
->>>>>>> c8289b1a
             mpi_bcast_parameter(FIELD_BOXL)
 
         def __get__(self):
