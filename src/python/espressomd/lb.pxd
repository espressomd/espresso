--- conflicted
+++ resolved
@@ -24,11 +24,8 @@
 cdef class HydrodynamicInteraction(Actor):
     pass
 
-<<<<<<< HEAD
-=======
 IF LB_GPU or LB:
 
->>>>>>> 531cd831
     ##############################################
     #
     # extern functions and structs
