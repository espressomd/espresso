#
# Copyright (C) 2013-2019 The ESPResSo project
#
# This file is part of ESPResSo.
#
# ESPResSo is free software: you can redistribute it and/or modify
# it under the terms of the GNU General Public License as published by
# the Free Software Foundation, either version 3 of the License, or
# (at your option) any later version.
#
# ESPResSo is distributed in the hope that it will be useful,
# but WITHOUT ANY WARRANTY; without even the implied warranty of
# MERCHANTABILITY or FITNESS FOR A PARTICULAR PURPOSE.  See the
# GNU General Public License for more details.
#
# You should have received a copy of the GNU General Public License
# along with this program.  If not, see <http://www.gnu.org/licenses/>.
#
include "myconfig.pxi"

from libcpp cimport bool
from libcpp.vector cimport vector
from libcpp.string cimport string
from libc cimport stdint

from .utils cimport Vector3d
from .utils cimport Vector3i
from .utils cimport Vector6d
from .utils cimport make_array_locked


cdef class LBFluidRoutines:
    cdef Vector3i node

##############################################
#
# extern functions and structs
#
##############################################

IF LB_WALBERLA:
    cdef extern from "grid_based_algorithms/lb_interface.hpp":

        cdef enum OutputVTK:
            pass

    cdef extern from "walberla_bridge/LBWalberlaBase.hpp" namespace 'OutputVTK':

        cdef OutputVTK output_vtk_density 'OutputVTK::density'
        cdef OutputVTK output_vtk_velocity_vector 'OutputVTK::velocity_vector'
        cdef OutputVTK output_vtk_pressure_tensor 'OutputVTK::pressure_tensor'

cdef extern from "grid_based_algorithms/lb_interface.hpp":

    double lb_lbfluid_get_tau() except +
    double lb_lbfluid_get_agrid() except +
    void lb_lbfluid_save_checkpoint(string filename, bool binary) except +
    void lb_lbfluid_load_checkpoint(string filename, bool binary) except +
    void lb_lbfluid_create_vtk(unsigned delta_N, unsigned initial_count, unsigned flag_observables, const string identifier, const string base_folder, const string execution_folder) except +
    void lb_lbfluid_switch_vtk(const string vtk_uid, int status) except +
    void lb_lbfluid_write_vtk(const string vtk_uid) except +
    Vector6d lb_lbfluid_get_pressure_tensor() except +
    bool lb_lbnode_is_index_valid(const Vector3i & ind) except +
    const Vector3d lb_lbnode_get_velocity(const Vector3i & ind) except +
    const Vector3d lb_lbnode_get_velocity_at_boundary(const Vector3i & ind) except +
    const Vector3d lb_lbnode_get_boundary_force(const Vector3i & ind) except +
    const Vector3d lb_lbnode_get_last_applied_force(const Vector3i & ind) except +
    void lb_lbnode_set_velocity(const Vector3i & ind, const Vector3d & u) except +
    void lb_lbnode_set_velocity_at_boundary(const Vector3i & ind, const Vector3d & u) except +
    void lb_lbnode_set_last_applied_force(const Vector3i & ind, const Vector3d & f) except +
    double lb_lbnode_get_density(const Vector3i & ind) except +
    void lb_lbnode_set_density(const Vector3i & ind, double density) except +
    const Vector6d lb_lbnode_get_pressure_tensor(const Vector3i & ind) except +
    const vector[double] lb_lbnode_get_pop(const Vector3i & ind) except +
    void lb_lbnode_set_pop(const Vector3i & ind, const vector[double] & populations) except +
    bool lb_lbnode_is_boundary(const Vector3i & ind) except +
    void lb_lbnode_remove_from_boundary(const Vector3i & ind) except +
    void lb_lbfluid_clear_boundaries() except +
    void lb_lbfluid_update_boundary_from_shape(const vector[int] & raster,
                                               const vector[double] & vel) except +
    void lb_lbfluid_update_boundary_from_list(const vector[int] & nodes_flat,
                                              const vector[double] & vel_flat) except +
    double lb_lbfluid_get_kT() except +
    double lb_lbfluid_get_lattice_speed() except +
    const Vector3d lb_lbfluid_get_interpolated_velocity(const Vector3d & p) except +
    void lb_lbfluid_add_force_at_pos(const Vector3d & p, const Vector3d & f) except +

cdef extern from "grid_based_algorithms/lb_particle_coupling.hpp":
    void lb_lbcoupling_set_rng_state(stdint.uint64_t) except +
    stdint.uint64_t lb_lbcoupling_get_rng_state() except +
    void lb_lbcoupling_set_gamma(double) except +
    double lb_lbcoupling_get_gamma() except +
    bool lb_lbcoupling_is_seed_required() except +
    void mpi_bcast_lb_particle_coupling()

<<<<<<< HEAD
IF LB_WALBERLA:
    cdef extern from "grid_based_algorithms/lb_walberla_instance.hpp":
        void mpi_init_lb_walberla(double viscosity, double density, double agrid, double tau, double kT, unsigned int seed) except +
        void mpi_destruct_lb_walberla() except +

=======
>>>>>>> c037131a

##############################################
#
# Wrapper-functions to handle unit conversions
#
##############################################

cdef inline python_lbfluid_get_gamma() except +:
    return lb_lbcoupling_get_gamma()

cdef inline python_lbfluid_get_pressure_tensor(double agrid, double tau) except +:
    cdef Vector6d c_tensor = lb_lbfluid_get_pressure_tensor()
    cdef double unit_conversion = 1.0 / (agrid * tau**2)
    cdef Vector6d p_tensor = c_tensor * unit_conversion
    return [[p_tensor[0], p_tensor[1], p_tensor[3]],
            [p_tensor[1], p_tensor[2], p_tensor[4]],
            [p_tensor[3], p_tensor[4], p_tensor[5]]]

cdef inline python_lbnode_set_velocity(Vector3i node, Vector3d velocity) except +:
    lb_lbnode_set_velocity(node, velocity / lb_lbfluid_get_lattice_speed())

cdef inline python_lbnode_set_velocity_at_boundary(Vector3i node, Vector3d velocity) except +:
    cdef double inv_lattice_speed = 1.0 / lb_lbfluid_get_lattice_speed()
    cdef Vector3d c_velocity = velocity * inv_lattice_speed
    lb_lbnode_set_velocity_at_boundary(node, c_velocity)

cdef inline python_lbnode_get_velocity(Vector3i node) except +:
    cdef Vector3d c_velocity = lb_lbnode_get_velocity(node)
    return make_array_locked(c_velocity * lb_lbfluid_get_lattice_speed())

cdef inline python_lbnode_get_interpolated_velocity(Vector3d pos) except +:
    cdef Vector3d c_velocity = lb_lbfluid_get_interpolated_velocity(pos)
    return make_array_locked(c_velocity * lb_lbfluid_get_lattice_speed())

cdef inline python_lbnode_set_last_applied_force(Vector3i node, Vector3d force) except +:
    cdef double unit_conversion = lb_lbfluid_get_tau()**2 / lb_lbfluid_get_agrid()
    cdef Vector3d c_f = force * unit_conversion
    lb_lbnode_set_last_applied_force(node, c_f)

cdef inline python_lbnode_get_velocity_at_boundary(Vector3i node) except +:
    cdef Vector3d c_velocity = lb_lbnode_get_velocity_at_boundary(node)
    cdef double lattice_speed = lb_lbfluid_get_lattice_speed()
    return make_array_locked(c_velocity * lattice_speed)

cdef inline python_lbnode_get_boundary_force(Vector3i node) except +:
    cdef Vector3d force = lb_lbnode_get_boundary_force(node)
    cdef double unit_conversion = lb_lbfluid_get_agrid() / lb_lbfluid_get_tau()**2
    return make_array_locked(force * unit_conversion)

cdef inline python_lbnode_get_last_applied_force(Vector3i node) except +:
    cdef Vector3d c_f = lb_lbnode_get_last_applied_force(node)
    cdef double unit_conversion = lb_lbfluid_get_agrid() / lb_lbfluid_get_tau()**2
    return make_array_locked(c_f * unit_conversion)

cdef inline python_lbnode_set_density(Vector3i node, double density) except +:
    cdef double agrid = lb_lbfluid_get_agrid()
    lb_lbnode_set_density(node, density * agrid**3)

cdef inline python_lbnode_get_density(Vector3i node) except +:
    cdef double c_density = lb_lbnode_get_density(node)
    cdef double agrid = lb_lbfluid_get_agrid()
    return c_density / agrid**3

cdef inline python_lbnode_get_pressure_tensor(Vector3i node) except +:
    cdef Vector6d c_tensor = lb_lbnode_get_pressure_tensor(node)
    cdef double tau = lb_lbfluid_get_tau()
    cdef double agrid = lb_lbfluid_get_agrid()
    cdef double unit_conversion = 1.0 / (tau**2 * agrid)
    cdef Vector6d p_tensor = c_tensor * unit_conversion
    return [[p_tensor[0], p_tensor[1], p_tensor[3]],
            [p_tensor[1], p_tensor[2], p_tensor[4]],
            [p_tensor[3], p_tensor[4], p_tensor[5]]]

cdef inline python_lb_lbfluid_update_boundary_from_shape(int[:] raster_view, double[:] vel_view) except +:
    cdef vector[int] raster
    cdef vector[double] vel
    cdef int * raster_ptr = &raster_view[0]
    cdef double * vel_ptr = &vel_view[0]
    raster.assign(raster_ptr, raster_ptr + len(raster_view))
    vel.assign(vel_ptr, vel_ptr + len(vel_view))
    lb_lbfluid_update_boundary_from_shape(raster, vel)

cdef inline python_lb_lbfluid_update_boundary_from_list(int[:] nodes_view, double[:] vel_view) except +:
    cdef vector[int] nodes
    cdef vector[double] vel
    cdef int * nodes_ptr = &nodes_view[0]
    cdef double * vel_ptr = &vel_view[0]
    nodes.assign(nodes_ptr, nodes_ptr + len(nodes_view))
    vel.assign(vel_ptr, vel_ptr + len(vel_view))
    lb_lbfluid_update_boundary_from_list(nodes, vel)<|MERGE_RESOLUTION|>--- conflicted
+++ resolved
@@ -93,14 +93,6 @@
     bool lb_lbcoupling_is_seed_required() except +
     void mpi_bcast_lb_particle_coupling()
 
-<<<<<<< HEAD
-IF LB_WALBERLA:
-    cdef extern from "grid_based_algorithms/lb_walberla_instance.hpp":
-        void mpi_init_lb_walberla(double viscosity, double density, double agrid, double tau, double kT, unsigned int seed) except +
-        void mpi_destruct_lb_walberla() except +
-
-=======
->>>>>>> c037131a
 
 ##############################################
 #
