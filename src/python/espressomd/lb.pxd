#
# Copyright (C) 2013-2019 The ESPResSo project
#
# This file is part of ESPResSo.
#
# ESPResSo is free software: you can redistribute it and/or modify
# it under the terms of the GNU General Public License as published by
# the Free Software Foundation, either version 3 of the License, or
# (at your option) any later version.
#
# ESPResSo is distributed in the hope that it will be useful,
# but WITHOUT ANY WARRANTY; without even the implied warranty of
# MERCHANTABILITY or FITNESS FOR A PARTICULAR PURPOSE.  See the
# GNU General Public License for more details.
#
# You should have received a copy of the GNU General Public License
# along with this program.  If not, see <http://www.gnu.org/licenses/>.
#
include "myconfig.pxi"

from libcpp cimport bool
from libcpp.vector cimport vector
from libcpp.string cimport string
from libc cimport stdint

from .actors cimport Actor
from .utils cimport Vector3d
from .utils cimport Vector3i
from .utils cimport Vector6d

cdef class HydrodynamicInteraction(Actor):
    pass

cdef class LBFluidRoutines:
    cdef Vector3i node

    ##############################################
    #
    # extern functions and structs
    #
    ##############################################

IF LB_WALBERLA:
    cdef extern from "grid_based_algorithms/lb_interface.hpp":

        cdef enum OutputVTK:
            pass

    cdef extern from "grid_based_algorithms/lb_interface.hpp" namespace 'OutputVTK':

        cdef OutputVTK output_vtk_density 'OutputVTK::density'
        cdef OutputVTK output_vtk_velocity_vector 'OutputVTK::velocity_vector'
        cdef OutputVTK output_vtk_pressure_tensor 'OutputVTK::pressure_tensor'

cdef extern from "grid_based_algorithms/lb_interface.hpp" namespace "ActiveLB":
    cdef ActiveLB NONE
    cdef ActiveLB WALBERLA

cdef extern from "grid_based_algorithms/lb_interface.hpp":

    cdef enum ActiveLB:
        pass
    void lb_lbfluid_set_tau(double c_tau) except +
    double lb_lbfluid_get_tau() except +
    double lb_lbfluid_get_viscosity() except +
    double lb_lbfluid_get_agrid() except +
    void lb_lbfluid_set_ext_force_density(const Vector3d forcedensity) except +
    const Vector3d lb_lbfluid_get_ext_force_density() except +
    double lb_lbfluid_get_bulk_viscosity() except +
<<<<<<< HEAD
    void lb_lbfluid_sanity_checks() except +
=======
    void lb_lbfluid_print_vtk_velocity(string filename) except +
    void lb_lbfluid_print_vtk_velocity(string filename, vector[int] bb1, vector[int] bb2) except +
    void lb_lbfluid_print_vtk_boundary(string filename) except +
    void lb_lbfluid_print_velocity(string filename) except +
    void lb_lbfluid_print_boundary(string filename) except +
>>>>>>> 08f370f4
    void lb_lbfluid_save_checkpoint(string filename, bool binary) except +
    void lb_lbfluid_load_checkpoint(string filename, bool binary) except +
    void lb_lbfluid_set_lattice_switch(ActiveLB local_lattice_switch) except +
    void lb_lbfluid_create_vtk(unsigned delta_N, unsigned initial_count, unsigned flag_observables, const string identifier, const string base_folder, const string execution_folder) except +
    void lb_lbfluid_switch_vtk(const string vtk_uid, int status) except +
    void lb_lbfluid_write_vtk(const string vtk_uid) except +
    Vector6d lb_lbfluid_get_pressure_tensor() except +
    bool lb_lbnode_is_index_valid(const Vector3i & ind) except +
    Vector3i lb_lbfluid_get_shape() except +
    const Vector3d lb_lbnode_get_velocity(const Vector3i & ind) except +
    const Vector3d lb_lbnode_get_last_applied_force(const Vector3i & ind) except +
    void lb_lbnode_set_velocity(const Vector3i & ind, const Vector3d & u) except +
    void lb_lbnode_set_last_applied_force(const Vector3i & ind, const Vector3d & f) except +
    double lb_lbnode_get_density(const Vector3i & ind) except +
    void lb_lbnode_set_density(const Vector3i & ind, double density) except +
    const Vector6d lb_lbnode_get_pressure_tensor(const Vector3i & ind) except +
    const vector[double] lb_lbnode_get_pop(const Vector3i & ind) except +
    void lb_lbnode_set_pop(const Vector3i & ind, const vector[double] & populations) except +
    bool lb_lbnode_is_boundary(const Vector3i & ind) except +
    stdint.uint64_t lb_lbfluid_get_rng_state() except +
    void lb_lbfluid_set_rng_state(stdint.uint64_t) except +
    void lb_lbfluid_set_kT(double) except +
    double lb_lbfluid_get_kT() except +
    double lb_lbfluid_get_lattice_speed() except +
    void check_tau_time_step_consistency(double tau, double time_s) except +
    const Vector3d lb_lbfluid_get_interpolated_velocity(Vector3d & p) except +
    const Vector3d lb_lbfluid_add_force_at_pos(Vector3d & p, Vector3d & f) except +

cdef extern from "grid_based_algorithms/lb_particle_coupling.hpp":
    void lb_lbcoupling_set_rng_state(stdint.uint64_t) except +
    stdint.uint64_t lb_lbcoupling_get_rng_state() except +
    void lb_lbcoupling_set_gamma(double) except +
    double lb_lbcoupling_get_gamma() except +
    bool lb_lbcoupling_is_seed_required() except +
    void mpi_bcast_lb_particle_coupling()

cdef extern from "grid_based_algorithms/lb_interpolation.hpp":
    cdef cppclass InterpolationOrder:
        pass
    void lb_lbinterpolation_set_interpolation_order(InterpolationOrder & order) except +

cdef extern from "grid_based_algorithms/lb_interpolation.hpp" namespace "InterpolationOrder":
    cdef InterpolationOrder linear
    cdef InterpolationOrder quadratic

IF LB_WALBERLA:
    cdef extern from "grid_based_algorithms/lb_walberla_instance.hpp":
        void mpi_init_lb_walberla(double viscosity, double density, double agrid, double tau, Vector3d box_size, double kT, unsigned int seed) except +
        void mpi_destruct_lb_walberla() except +


#
#
# Wrapper-functions for access to C-pointer: Set params
#
#

cdef inline python_lbfluid_set_ext_force_density(p_ext_force_density, p_agrid, p_tau) except +:

    cdef Vector3d c_ext_force_density
    # unit conversion MD -> LB
    c_ext_force_density[
        0] = p_ext_force_density[
            0] * p_agrid * p_agrid * p_tau * p_tau
    c_ext_force_density[
        1] = p_ext_force_density[
            1] * p_agrid * p_agrid * p_tau * p_tau
    c_ext_force_density[
        2] = p_ext_force_density[
            2] * p_agrid * p_agrid * p_tau * p_tau
    lb_lbfluid_set_ext_force_density(c_ext_force_density)

cdef inline double python_lbfluid_get_viscosity(p_agrid, p_tau) except +:
    return lb_lbfluid_get_viscosity() / p_tau * (p_agrid * p_agrid)

cdef inline double python_lbfluid_get_bulk_viscosity(p_agrid, p_tau) except +:
    return lb_lbfluid_get_bulk_viscosity() / p_tau * (p_agrid * p_agrid)

cdef inline double python_lbfluid_get_gamma() except +:
    return lb_lbcoupling_get_gamma()

cdef inline Vector3d python_lbfluid_get_ext_force_density(p_agrid, p_tau) except +:
    cdef Vector3d c_ext_force_density
    # call c-function
    c_ext_force_density = lb_lbfluid_get_ext_force_density()
    # unit conversion LB -> MD
    for i in range(3):
        c_ext_force_density[i] /= p_agrid * p_agrid * p_tau * p_tau
    return c_ext_force_density

cdef inline Vector6d python_lbfluid_get_pressure_tensor(agrid, tau) except +:
    cdef Vector6d tensor = lb_lbfluid_get_pressure_tensor()
    for i in range(6):
        tensor[i] *= 1. / agrid * 1. / tau**2.0
    return tensor

cdef inline void python_lbnode_set_velocity(Vector3i node, Vector3d velocity) except +:
    cdef double inv_lattice_speed = lb_lbfluid_get_tau() / lb_lbfluid_get_agrid()
    cdef Vector3d c_velocity = velocity * inv_lattice_speed
    lb_lbnode_set_velocity(node, c_velocity)

cdef inline Vector3d python_lbnode_get_velocity(Vector3i node) except +:
    cdef double lattice_speed = lb_lbfluid_get_agrid() / lb_lbfluid_get_tau()
    cdef Vector3d c_velocity = lb_lbnode_get_velocity(node)
    return c_velocity * lattice_speed

cdef inline void python_lbnode_set_last_applied_force(Vector3i node, Vector3d force) except +:
    cdef double inv_conv = lb_lbfluid_get_tau()**2 / lb_lbfluid_get_agrid()
    cdef Vector3d c_f = force * inv_conv
    lb_lbnode_set_last_applied_force(node, c_f)

cdef inline Vector3d python_lbnode_get_last_applied_force(Vector3i node) except +:
    cdef double conv = lb_lbfluid_get_agrid() / lb_lbfluid_get_tau()**2
    cdef Vector3d c_f = lb_lbnode_get_last_applied_force(node)
    return c_f * conv

cdef inline Vector6d python_lbnode_get_pressure_tensor(Vector3i node) except +:
    cdef double tau = lb_lbfluid_get_tau()
    cdef double agrid = lb_lbfluid_get_agrid()
    cdef double unit_conversion = 1.0 / (tau * tau * agrid)
    cdef Vector6d c_tensor = lb_lbnode_get_pressure_tensor(node)
    return c_tensor * unit_conversion

cdef inline double python_lbnode_get_density(Vector3i node) except +: 
    cdef double agrid = lb_lbfluid_get_agrid()
    cdef double c_density = lb_lbnode_get_density(node)
    return c_density / agrid / agrid / agrid 

cdef inline void python_lbnode_set_density(Vector3i node, double density) except +:
    cdef double agrid = lb_lbfluid_get_agrid()
    cdef double c_density = density * agrid * agrid * agrid
    lb_lbnode_set_density(node, c_density)

cdef inline python_lbfluid_set_gamma(p_gamma) except +:
    cdef double c_gamma
    # get pointers
    if isinstance(p_gamma, float) or isinstance(p_gamma, int):
        c_gamma = <float > p_gamma
    else:
        c_gamma = p_gamma
        # call c-function
        lb_lbcoupling_set_gamma(c_gamma)<|MERGE_RESOLUTION|>--- conflicted
+++ resolved
@@ -67,15 +67,6 @@
     void lb_lbfluid_set_ext_force_density(const Vector3d forcedensity) except +
     const Vector3d lb_lbfluid_get_ext_force_density() except +
     double lb_lbfluid_get_bulk_viscosity() except +
-<<<<<<< HEAD
-    void lb_lbfluid_sanity_checks() except +
-=======
-    void lb_lbfluid_print_vtk_velocity(string filename) except +
-    void lb_lbfluid_print_vtk_velocity(string filename, vector[int] bb1, vector[int] bb2) except +
-    void lb_lbfluid_print_vtk_boundary(string filename) except +
-    void lb_lbfluid_print_velocity(string filename) except +
-    void lb_lbfluid_print_boundary(string filename) except +
->>>>>>> 08f370f4
     void lb_lbfluid_save_checkpoint(string filename, bool binary) except +
     void lb_lbfluid_load_checkpoint(string filename, bool binary) except +
     void lb_lbfluid_set_lattice_switch(ActiveLB local_lattice_switch) except +
