--- conflicted
+++ resolved
@@ -64,28 +64,6 @@
         Span[double] non_bonded_inter_contribution(int type1, int type2)
 
 cdef extern from "statistics.hpp":
-<<<<<<< HEAD
-    ctypedef struct Observable_stat:
-        int init_status
-        vector[double] data
-        int n_coulomb
-        int n_dipolar
-        int n_non_bonded
-        int n_virtual_sites
-        double * bonded
-        double * non_bonded
-        double * coulomb
-        double * dipolar
-        double * virtual_sites
-        double * external_fields
-
-    ctypedef struct Observable_stat_non_bonded:
-        pass
-=======
-    int get_n_part_conf()
-    int get_n_configs()
->>>>>>> ff10b538
-
     cdef vector[double] calc_structurefactor(PartCfg & , const vector[int] & p_types, int order)
     cdef vector[vector[double]] modify_stucturefactor(int order, double * sf)
     cdef double mindist(PartCfg & , const vector[int] & set1, const vector[int] & set2)
