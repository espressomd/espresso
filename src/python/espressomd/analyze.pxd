--- conflicted
+++ resolved
@@ -59,11 +59,7 @@
     ctypedef struct Observable_stat_non_bonded:
         pass
 
-<<<<<<< HEAD
     cdef vector[double] calc_structurefactor(PartCfg &, int * p_types, int n_types, int order)
-=======
-    cdef void calc_structurefactor(PartCfg & , int * p_types, int n_types, int order, double ** sf)
->>>>>>> 37b47f47
     cdef vector[vector[double]] modify_stucturefactor(int order, double * sf)
     cdef double mindist(PartCfg & , const List[int] & set1, const List[int] & set2)
     cdef double min_distance2(Vector3d pos1, Vector3d pos2)
@@ -102,15 +98,9 @@
     int chain_start
     int chain_n_chains
     int chain_length
-<<<<<<< HEAD
     vector[double] calc_re(PartCfg &)
     vector[double] calc_rg(PartCfg &)
     vector[double] calc_rh(PartCfg &)
-=======
-    void calc_re(PartCfg &, double ** re)
-    void calc_rg(PartCfg &, double ** rg)
-    void calc_rh(PartCfg &, double ** rh)
->>>>>>> 37b47f47
 
 cdef extern from "pressure.hpp":
     cdef Observable_stat total_pressure
