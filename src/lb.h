/*
  Copyright (C) 2010,2011,2012 The ESPResSo project
  Copyright (C) 2002,2003,2004,2005,2006,2007,2008,2009,2010 
    Max-Planck-Institute for Polymer Research, Theory Group
  
  This file is part of ESPResSo.
  
  ESPResSo is free software: you can redistribute it and/or modify
  it under the terms of the GNU General Public License as published by
  the Free Software Foundation, either version 3 of the License, or
  (at your option) any later version.
  
  ESPResSo is distributed in the hope that it will be useful,
  but WITHOUT ANY WARRANTY; without even the implied warranty of
  MERCHANTABILITY or FITNESS FOR A PARTICULAR PURPOSE.  See the
  GNU General Public License for more details.
  
  You should have received a copy of the GNU General Public License
  along with this program.  If not, see <http://www.gnu.org/licenses/>. 
*/
/** \file lb.h
 * Header file for lb.c
 *
 * This is the header file for the Lattice Boltzmann implementation in lb.c
 */

#ifndef LB_H
#define LB_H

#include "utils.h"
#include "lattice.h"

#ifdef LB

/* For the D3Q19 model most functions have a separate implementation
 * where the coefficients and the velocity vectors are hardcoded
 * explicitly. This saves a lot of multiplications with 1's and 0's
 * thus making the code more efficient. */
#define D3Q19

/** \name Parameter fields for Lattice Boltzmann 
 * The numbers are referenced in \ref mpi_bcast_lb_params 
 * to determine what actions have to take place upon change
 * of the respective parameter. */
/*@{*/
#define LBPAR_DENSITY   0 /**< fluid density */
#define LBPAR_VISCOSITY 1 /**< fluid kinematic viscosity */
#define LBPAR_AGRID     2 /**< grid constant for fluid lattice */
#define LBPAR_TAU       3 /**< time step for fluid propagation */
#define LBPAR_FRICTION  4 /**< friction coefficient for viscous coupling between particles and fluid */
#define LBPAR_EXTFORCE  5 /**< external force acting on the fluid */
#define LBPAR_BULKVISC  6 /**< fluid bulk viscosity */

/*@}*/
  /** Some general remarks:
   * This file implements the LB D3Q19 method to Espresso. The LB_Model
   * construction is preserved for historical reasons and might be removed
   * soon. It is constructed as a multi-relaxation time LB, thus all populations
   * are converted to modes, then collision is performed and transfered back
   * to population space, where the streaming is performed. 
   *
   * For performance reasons it is clever to do streaming and collision at the same time
   * because every fluid node has to be read and written only once. This increases
   * mainly cache efficiency. 
   * Two alternatives are implemented: stream_collide and collide_stream.
   *
   * The hydrodynamic fields, corresponding to density, velocity and stress, are
   * stored in LB_FluidNodes in the array lbfields, the populations in lbfluid
   * which is constructed as 2 x (Nx x Ny x Nz) x 19 array.
   */

/** Description of the LB Model in terms of the unit vectors of the 
 *  velocity sub-lattice and the corresponding coefficients 
 *  of the pseudo-equilibrium distribution */
typedef const struct {

  /** number of velocities */
  int n_veloc ;

  /** unit vectors of the velocity sublattice */
  double (*c)[3];

  /** coefficients in the pseudo-equilibrium distribution */
  double (*coeff)[4];

  /** weights in the functional for the equilibrium distribution */
  double (*w);

  /** basis of moment space */
  double **e;

  /** speed of sound squared */
  double c_sound_sq;

} LB_Model;

/** Data structure for fluid on a local lattice site */
typedef struct {

  /** flag indicating whether fields have to be recomputed */
  int recalc_fields;

  /** local density */
  double rho[1];

  /** local momentum */
  double j[3];

  /** local stress tensor */
  double pi[6];

  /* local populations of the velocity directions
   *  are stored seperately to achieve higher performance */

  /** flag indicating whether a force is acting on the node */
  int has_force;

  /** local force density TODO: FORCE DENSITY or  FORCE?*/
  double force[3];

#ifdef LB_BOUNDARIES
   /** flag indicating whether this site belongs to a boundary */
   int boundary;

  /** normal vector of the boundary surface */
  double *nvec; //doesn't work like that any more, I think (georg, 17.08.10)
#endif

} LB_FluidNode;

/** Data structure holding the parameters for the Lattice Boltzmann system. */
typedef struct {

  /** number density (LJ units) */
  double rho;

  /** kinematic viscosity (LJ units) */
  double viscosity;

  /** bulk viscosity (LJ units) */
  double bulk_viscosity;

  /** lattice spacing (LJ units) */
  double agrid;

  /** time step for fluid propagation (LJ units)
   *  Note: Has to be larger than MD time step! */
  double tau;

  /** friction coefficient for viscous coupling (LJ units)
   * Note that the friction coefficient is quite high and may
   * lead to numerical artifacts with low order integrators */
  double friction;

  /** external force applied to the fluid at each lattice site (MD units) */
  double ext_force[3]; /* Open question: Do we want a local force or global force? */
  double rho_lb_units;
  double gamma_odd;
  double gamma_even;

  int resend_halo;
          
} LB_Parameters;

/** The DnQm model to be used. */
extern LB_Model lbmodel;

/** Struct holding the Lattice Boltzmann parameters */
extern LB_Parameters lbpar; 

/** The underlying lattice */
extern Lattice lblattice;

/** Pointer to the velocity populations of the fluid.
 * lbfluid[0] contains pre-collision populations, lbfluid[1]
 * contains post-collision populations*/
extern double **lbfluid[2];

/** Pointer to the hydrodynamic fields of the fluid */
extern LB_FluidNode *lbfields;

/** Switch indicating momentum exchange between particles and fluid */
extern int transfer_momentum;

/** Eigenvalue of collision operator corresponding to shear viscosity. */
extern double lblambda;

/** Eigenvalue of collision operator corresponding to bulk viscosity. */
extern double lblambda_bulk;

extern int resend_halo;

/************************************************************/
/** \name Exported Functions */
/************************************************************/
/*@{*/

/** Updates the Lattice Boltzmann system for one time step.
 * This function performs the collision step and the streaming step.
 * If external forces are present, they are applied prior to the collisions.
 * If boundaries are present, it also applies the boundary conditions.
 */
void lattice_boltzmann_update();

/** (Pre-)initializes data structures. */
void lb_pre_init();

/** Performs a full initialization of
 *  the Lattice Boltzmann system. All derived parameters
 *  and the fluid are reset to their default values. */
void lb_init();

/** (Re-)initializes the derived parameters
 *  for the Lattice Boltzmann system.
 *  The current state of the fluid is unchanged. */
void lb_reinit_parameters();

/** (Re-)initializes the fluid. */
void lb_reinit_fluid();

/** Resets the forces on the fluid nodes */
void lb_reinit_forces();

/** Checks if all LB parameters are meaningful */
int lb_sanity_checks();

/** Sets the density and momentum on a local lattice site.
 * @param node  Pointer to the Node of the lattice site within the local domain (Input)
 * @param rho   Local density of the fluid (Input)
 * @param v     Local momentum of the fluid (Input)
 * @param pi    Local pressure of the fluid (Input)
 */
void lb_set_local_fields(LB_FluidNode *node, const double rho, const double *v, const double *pi);

/** Returns the mass, momentum and stress of a local lattice site.
 * @param node  The index of the lattice site within the local domain (Input)
 * @param rho   Local density of the fluid (Output)
 * @param j     Local momentum of the fluid (Output)
 * @param pi    Local stress tensor of the fluid (Output)
 */
void lb_get_local_fields(LB_FluidNode *node, double *rho, double *j, double *pi);

/** Calculates the equilibrium distributions.
    @param index Index of the local site
    @param rho local fluid density
    @param j local fluid speed
    @param pi local fluid pressure
*/
void lb_calc_n_equilibrium(const index_t index, const double rho, const double *j, double *pi);

/** Propagates the Lattice Boltzmann system for one time step.
 * This function performs the collision step and the streaming step.
 * If external forces are present, they are applied prior to the collisions.
 * If boundaries are present, it also applies the boundary conditions.
 */
void lb_propagate();

/** Calculates the coupling of MD particles to the LB fluid.
 * This function  is called from \ref force_calc. The force is added
 * to the particle force and the corresponding momentum exchange is
 * applied to the fluid. 
 * Note that this function changes the state of the fluid!
 */
void calc_particle_lattice_ia();

/** calculates the fluid velocity at a given position of the 
 * lattice. Note that it can lead to undefined behaviour if the
 * position is not within the local lattice. */
int lb_lbfluid_get_interpolated_velocity(double* p, double* v); 

/** calculates the fluid velocity at a given position of the 
 * lattice. Note that it can lead to undefined behaviour if the
 * position is not within the local lattice. This version of the function
 * can be called without the position needing to be on the local processor */
int lb_lbfluid_get_interpolated_velocity_global(double* p, double* v); 


/** Calculation of hydrodynamic modes.
 *
 *  @param index number of the node to calculate the modes for
 *  @param mode output pointer to a double[19] 
 */
void lb_calc_modes(index_t index, double *mode);

<<<<<<< HEAD
=======
/** Calculate the local fluid density.
 * The calculation is implemented explicitly for the special case of D3Q19.
 * @param index the local lattice site (Input).
 * @param rho   local fluid density
 */
>>>>>>> 6dcfb641
MDINLINE void lb_calc_local_rho(index_t index, double *rho) {
  // unit conversion: mass density
  double avg_rho = lbpar.rho*lbpar.agrid*lbpar.agrid*lbpar.agrid;

#ifdef D3Q19
  *rho =   avg_rho
         + lbfluid[0][0][index]
         + lbfluid[0][1][index]  + lbfluid[0][2][index]
         + lbfluid[0][3][index]  + lbfluid[0][4][index]
         + lbfluid[0][5][index]  + lbfluid[0][6][index] 
         + lbfluid[0][7][index]  + lbfluid[0][8][index]  
	 + lbfluid[0][9][index]  + lbfluid[0][10][index]
         + lbfluid[0][11][index] + lbfluid[0][12][index] 
	 + lbfluid[0][13][index] + lbfluid[0][14][index] 
         + lbfluid[0][15][index] + lbfluid[0][16][index] 
	 + lbfluid[0][17][index] + lbfluid[0][18][index];
#else
  int i;
  *rho = avg_rho;
  for (i=0;i<lbmodel.n_veloc;i++) {
    *rho += lbfluid[0][i][index];// + lbmodel.coeff[i][0]*avg_rho;
  }
#endif

}

/** Calculate the local fluid momentum.
 * The calculation is implemented explicitly for the special case of D3Q19.
 * @param index The local lattice site (Input).
 * @param j local fluid speed
 */
MDINLINE void lb_calc_local_j(index_t index, double *j) {

#ifdef D3Q19
  j[0] =   lbfluid[0][1][index]  - lbfluid[0][2][index]
         + lbfluid[0][7][index]  - lbfluid[0][8][index]  
         + lbfluid[0][9][index]  - lbfluid[0][10][index] 
         + lbfluid[0][11][index] - lbfluid[0][12][index] 
         + lbfluid[0][13][index] - lbfluid[0][14][index];
  j[1] =   lbfluid[0][3][index]  - lbfluid[0][4][index]
         + lbfluid[0][7][index]  - lbfluid[0][8][index]  
         - lbfluid[0][9][index]  + lbfluid[0][10][index]
         + lbfluid[0][15][index] - lbfluid[0][16][index] 
         + lbfluid[0][17][index] - lbfluid[0][18][index]; 
  j[2] =   lbfluid[0][5][index]  - lbfluid[0][6][index]  
         + lbfluid[0][11][index] - lbfluid[0][12][index] 
         - lbfluid[0][13][index] + lbfluid[0][14][index]
         + lbfluid[0][15][index] - lbfluid[0][16][index] 
         - lbfluid[0][17][index] + lbfluid[0][18][index];
#else
  int i;
  double tmp;
  //double avg_rho = lbpar.rho/(lbpar.agrid*lbpar.agrid*lbpar.agrid);
  j[0] = 0.0;
  j[1] = 0.0;
  j[2] = 0.0;
  for (i=0;i<lbmodel.n_veloc;i++) {
    tmp = lbfluid[0][i][index];// + lbmodel.coeff[i][0]*avg_rho;
    j[0] += lbmodel.c[i][0] * tmp;
    j[1] += lbmodel.c[i][1] * tmp;
    j[2] += lbmodel.c[i][2] * tmp;
  }
#endif

#ifdef EXTERNAL_FORCES
  /* the coupling forces are not yet included self-consistently */
  j[0] += 0.5*lbpar.ext_force[0]*pow(lbpar.agrid,4)*pow(lbpar.tau,2);
  j[1] += 0.5*lbpar.ext_force[1]*pow(lbpar.agrid,4)*pow(lbpar.tau,2);
  j[2] += 0.5*lbpar.ext_force[2]*pow(lbpar.agrid,4)*pow(lbpar.tau,2);
#endif

}

/* TODO: This function is not used anywhere. To be removed?  */
/** Calculate the local fluid stress.
 * The calculation is implemented explicitly for the special case of D3Q19.
 * @param index The local lattice site (Input).
 * @param pi local fluid pressure
 */
MDINLINE void lb_calc_local_pi(index_t index, double *pi) {

  double avg_rho = lbpar.rho*lbpar.agrid*lbpar.agrid*lbpar.agrid;
    
#ifdef D3Q19
  pi[0] =   avg_rho/3.0
          + lbfluid[0][1][index]  + lbfluid[0][2][index]  
          + lbfluid[0][7][index]  + lbfluid[0][8][index]  
          + lbfluid[0][9][index]  + lbfluid[0][10][index] 
          + lbfluid[0][11][index] + lbfluid[0][12][index] 
          + lbfluid[0][13][index] + lbfluid[0][14][index];
  pi[2] =   avg_rho/3.0
          + lbfluid[0][3][index]  + lbfluid[0][4][index]  
          + lbfluid[0][7][index]  + lbfluid[0][8][index]  
          + lbfluid[0][9][index]  + lbfluid[0][10][index]
          + lbfluid[0][15][index] + lbfluid[0][16][index] 
          + lbfluid[0][17][index] + lbfluid[0][18][index];
  pi[5] =   avg_rho/3.0
          + lbfluid[0][5][index]  + lbfluid[0][6][index]  
          + lbfluid[0][11][index] + lbfluid[0][12][index] 
          + lbfluid[0][13][index] + lbfluid[0][14][index] 
          + lbfluid[0][15][index] + lbfluid[0][16][index] 
          + lbfluid[0][17][index] + lbfluid[0][18][index];
  pi[1] =   lbfluid[0][7][index]  + lbfluid[0][8][index]  
          - lbfluid[0][9][index]  - lbfluid[0][10][index];
  pi[3] =   lbfluid[0][11][index] + lbfluid[0][12][index] 
          - lbfluid[0][13][index] - lbfluid[0][14][index];
  pi[4] =   lbfluid[0][15][index] + lbfluid[0][16][index] 
          - lbfluid[0][17][index] - lbfluid[0][18][index];
#else
  int i;
  double tmp;
  double (*c)[3] = lbmodel.c;
  pi[0] = 0.0;
  pi[1] = 0.0;
  pi[2] = 0.0;
  pi[3] = 0.0;
  pi[4] = 0.0;
  pi[5] = 0.0;
  for (i=0;i<lbmodel.n_veloc;i++) {
    tmp = lbfluid[0][i][index] + lbmodel.coeff[i][0]*avg_rho;
    pi[0] += c[i][0] * c[i][0] * tmp;
    pi[1] += c[i][0] * c[i][1] * tmp;
    pi[2] += c[i][1] * c[i][1] * tmp;
    pi[3] += c[i][0] * c[i][2] * tmp;
    pi[4] += c[i][1] * c[i][2] * tmp;
    pi[5] += c[i][2] * c[i][2] * tmp;
  }
#endif

}

/** Calculate the local fluid fields.
 * The calculation is implemented explicitly for the special case of D3Q19.
 *
 * Original Author: Ahlrichs 06/11/97, 29/03/98
 *
 * @param index   Index of the local lattice site.
 * @param rho     local fluid density
 * @param j       local fluid speed
 * @param pi      local fluid pressure
 */
MDINLINE void lb_calc_local_fields(index_t index, double *rho, double *j, double *pi) {

  double avg_rho = lbpar.rho*lbpar.agrid*lbpar.agrid*lbpar.agrid;

#ifdef D3Q19
#ifdef LB_BOUNDARIES
  if ( lbfields[index].boundary ) {
    *rho = avg_rho;
    j[0] = 0.; j[1] = 0.;  j[2] = 0.;
    if (pi) {pi[0] = 0.; pi[1] = 0.; pi[2] = 0.; pi[3] = 0.; pi[4] = 0.; pi[5] = 0.;}
    return;
  }
#endif
  *rho =   avg_rho
         + lbfluid[0][0][index]  
         + lbfluid[0][1][index]  + lbfluid[0][2][index]  
         + lbfluid[0][3][index]  + lbfluid[0][4][index] 
         + lbfluid[0][5][index]  + lbfluid[0][6][index]  
         + lbfluid[0][7][index]  + lbfluid[0][8][index]  
         + lbfluid[0][9][index]  + lbfluid[0][10][index] 
         + lbfluid[0][11][index] + lbfluid[0][12][index] 
         + lbfluid[0][13][index] + lbfluid[0][14][index]
         + lbfluid[0][15][index] + lbfluid[0][16][index] 
         + lbfluid[0][17][index] + lbfluid[0][18][index];

  j[0] =   lbfluid[0][1][index]  - lbfluid[0][2][index]
         + lbfluid[0][7][index]  - lbfluid[0][8][index]  
         + lbfluid[0][9][index]  - lbfluid[0][10][index]
         + lbfluid[0][11][index] - lbfluid[0][12][index] 
         + lbfluid[0][13][index] - lbfluid[0][14][index];
  j[1] =   lbfluid[0][3][index]  - lbfluid[0][4][index]
         + lbfluid[0][7][index]  - lbfluid[0][8][index]  
         - lbfluid[0][9][index]  + lbfluid[0][10][index]
         + lbfluid[0][15][index] - lbfluid[0][16][index] 
         + lbfluid[0][17][index] - lbfluid[0][18][index]; 
  j[2] =   lbfluid[0][5][index]  - lbfluid[0][6][index]
         + lbfluid[0][11][index] - lbfluid[0][12][index] 
         - lbfluid[0][13][index] + lbfluid[0][14][index]
         + lbfluid[0][15][index] - lbfluid[0][16][index] 
         - lbfluid[0][17][index] + lbfluid[0][18][index];
  
  if (pi) {
    pi[0] =   avg_rho/3.0
            + lbfluid[0][1][index]  + lbfluid[0][2][index]  
            + lbfluid[0][7][index]  + lbfluid[0][8][index]  
            + lbfluid[0][9][index]  + lbfluid[0][10][index]
            + lbfluid[0][11][index] + lbfluid[0][12][index] 
            + lbfluid[0][13][index] + lbfluid[0][14][index];
    pi[2] =   avg_rho/3.0
            + lbfluid[0][3][index]  + lbfluid[0][4][index]
            + lbfluid[0][7][index]  + lbfluid[0][8][index]  
            + lbfluid[0][9][index]  + lbfluid[0][10][index]
            + lbfluid[0][15][index] + lbfluid[0][16][index] 
            + lbfluid[0][17][index] + lbfluid[0][18][index];
    pi[5] =   avg_rho/3.0
            + lbfluid[0][5][index]  + lbfluid[0][6][index]
            + lbfluid[0][11][index] + lbfluid[0][12][index] 
            + lbfluid[0][13][index] + lbfluid[0][14][index]
            + lbfluid[0][15][index] + lbfluid[0][16][index] 
            + lbfluid[0][17][index] + lbfluid[0][18][index];
    pi[1] =   lbfluid[0][7][index]  - lbfluid[0][9][index] 
            + lbfluid[0][8][index]  - lbfluid[0][10][index];
    pi[3] =   lbfluid[0][11][index] + lbfluid[0][12][index] 
            - lbfluid[0][13][index] - lbfluid[0][14][index];
    pi[4] =   lbfluid[0][15][index] + lbfluid[0][16][index]
            - lbfluid[0][17][index] - lbfluid[0][18][index];

  }
#else /* if not D3Q19 */
  int i;
  double tmp;
  double (*c)[3] = lbmodel.c;

  *rho = 0.0;

  j[0] = 0.0;
  j[1] = 0.0;
  j[2] = 0.0;

  if (calc_pi_flag) {
    pi[0] = 0.0;
    pi[1] = 0.0;
    pi[2] = 0.0;
    pi[3] = 0.0;
    pi[4] = 0.0;
    pi[5] = 0.0;
  }

  for (i=0;i<lbmodel.n_veloc;i++) {
    tmp = lbfluid[0][i][index] + lbmodel.coeff[i][0]*avg_rho;
    
    *rho += tmp;

    j[0] += c[i][0] * tmp;
    j[1] += c[i][1] * tmp;
    j[2] += c[i][2] * tmp;

    if (calc_pi_flag) {
      pi[0] += c[i][0] * c[i][0] * tmp;
      pi[1] += c[i][0] * c[i][1] * tmp;
      pi[2] += c[i][1] * c[i][1] * tmp;
      pi[3] += c[i][0] * c[i][2] * tmp;
      pi[4] += c[i][1] * c[i][2] * tmp;
      pi[5] += c[i][2] * c[i][2] * tmp;
    }

  }
#endif

#ifdef EXTERNAL_FORCES
  /* the coupling forces are not yet included self-consistently */
  j[0] += 0.5*lbpar.ext_force[0]*pow(lbpar.agrid,4)*pow(lbpar.tau,2);
  j[1] += 0.5*lbpar.ext_force[1]*pow(lbpar.agrid,4)*pow(lbpar.tau,2);
  j[2] += 0.5*lbpar.ext_force[2]*pow(lbpar.agrid,4)*pow(lbpar.tau,2);
#endif

}

#ifdef LB_BOUNDARIES
MDINLINE void lb_local_fields_get_boundary_flag(index_t index, int *boundary) {
  *boundary = lbfields[index].boundary;
}
#endif

/** Calculate the local fluid momentum.
 * The calculation is implemented explicitly for the special case of D3Q19.
 * @param index The local lattice site (Input).
 * @param pop fluid population
 */
MDINLINE void lb_get_populations(index_t index, double* pop) {
  int i=0;
  for (i=0; i<19; i++) {
    pop[i]=lbfluid[0][i][index]+lbmodel.coeff[i][0]*lbpar.rho;
  }
}

MDINLINE void lb_set_populations(index_t index, double* pop) {
  int i=0;
  for (i=0; i<19; i++) {
    lbfluid[0][i][index]=pop[i]-lbmodel.coeff[i][0]*lbpar.rho;
  }
}
#endif

#include "lbgpu.h"

#if defined (LB) || defined (LB_GPU)
/* A C level interface to the LB fluid */ 
int lb_lbfluid_set_density(double p_dens);
int lb_lbfluid_set_agrid(double p_agrid);
int lb_lbfluid_set_visc(double p_visc);
int lb_lbfluid_set_tau(double p_tau);
int lb_lbfluid_set_bulk_visc(double p_bulk_visc);
int lb_lbfluid_set_gamma_odd(double p_gamma_odd);
int lb_lbfluid_set_gamma_even(double p_gamma_even);
int lb_lbfluid_set_ext_force(double p_fx, double p_fy, double p_fz);
int lb_lbfluid_set_friction(double p_friction);

int lb_lbfluid_get_density(double* p_dens);
int lb_lbfluid_get_agrid(double* p_agrid);
int lb_lbfluid_get_visc(double* p_visc);
int lb_lbfluid_get_bulk_visc(double* p_bulk_visc);
int lb_lbfluid_get_tau(double* p_tau);
int lb_lbfluid_get_gamma_odd(double* p_gamma_odd);
int lb_lbfluid_get_gamma_even(double* p_gamma_even);
int lb_lbfluid_get_ext_force(double* p_fx, double* p_fy, double* p_fz);
int lb_lbfluid_get_friction(double* p_friction);

int lb_lbfluid_print_vtk_boundary(char* filename);
int lb_lbfluid_print_vtk_velocity(char* filename);
int lb_lbfluid_print_boundary(char* filename);
int lb_lbfluid_print_velocity(char* filename);

int lb_lbfluid_save_checkpoint(char* filename, int binary); 
int lb_lbfluid_load_checkpoint(char* filename, int binary);

int lb_lbnode_get_rho(int* ind, double* p_rho);
int lb_lbnode_get_u(int* ind, double* u);
int lb_lbnode_get_pi(int* ind, double* pi);
int lb_lbnode_get_pi_neq(int* ind, double* pi_neq);
int lb_lbnode_get_boundary(int* ind, int* p_boundary);
int lb_lbnode_get_pop(int* ind, double* pop);

int lb_lbnode_set_rho(int* ind, double rho);
int lb_lbnode_set_u(int* ind, double* u);
int lb_lbnode_set_pi(int* ind, double* pi);
int lb_lbnode_set_pi_neq(int* ind, double* pi_neq);
int lb_lbnode_set_pop(int* ind, double* pop);
void cython_lb_init(int dev);
#endif

#endif /* _LB_H */

/*@}*/<|MERGE_RESOLUTION|>--- conflicted
+++ resolved
@@ -282,14 +282,11 @@
  */
 void lb_calc_modes(index_t index, double *mode);
 
-<<<<<<< HEAD
-=======
 /** Calculate the local fluid density.
  * The calculation is implemented explicitly for the special case of D3Q19.
  * @param index the local lattice site (Input).
  * @param rho   local fluid density
  */
->>>>>>> 6dcfb641
 MDINLINE void lb_calc_local_rho(index_t index, double *rho) {
   // unit conversion: mass density
   double avg_rho = lbpar.rho*lbpar.agrid*lbpar.agrid*lbpar.agrid;
