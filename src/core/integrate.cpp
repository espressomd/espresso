/*
 * Copyright (C) 2010-2019 The ESPResSo project
 * Copyright (C) 2002,2003,2004,2005,2006,2007,2008,2009,2010
 *   Max-Planck-Institute for Polymer Research, Theory Group
 *
 * This file is part of ESPResSo.
 *
 * ESPResSo is free software: you can redistribute it and/or modify
 * it under the terms of the GNU General Public License as published by
 * the Free Software Foundation, either version 3 of the License, or
 * (at your option) any later version.
 *
 * ESPResSo is distributed in the hope that it will be useful,
 * but WITHOUT ANY WARRANTY; without even the implied warranty of
 * MERCHANTABILITY or FITNESS FOR A PARTICULAR PURPOSE.  See the
 * GNU General Public License for more details.
 *
 * You should have received a copy of the GNU General Public License
 * along with this program.  If not, see <http://www.gnu.org/licenses/>.
 */

/** \file
 *  Molecular dynamics integrator.
 *
 *  For more information about the integrator
 *  see \ref integrate.hpp "integrate.hpp".
 */

#include "integrate.hpp"
#include "Particle.hpp"
#include "accumulators.hpp"
#include "bonded_interactions/bonded_interaction_data.hpp"
#include "bonded_interactions/thermalized_bond.hpp"
#include "cells.hpp"
#include "collision.hpp"
#include "communication.hpp"
#include "domain_decomposition.hpp"
#include "dpd.hpp"
#include "electrostatics_magnetostatics/coulomb.hpp"
#include "electrostatics_magnetostatics/dipole.hpp"
#include "errorhandling.hpp"
#include "event.hpp"
#include "forces.hpp"
#include "ghosts.hpp"
#include "global.hpp"
#include "grid.hpp"
#include "grid_based_algorithms/electrokinetics.hpp"
#include "grid_based_algorithms/lb_interface.hpp"
#include "grid_based_algorithms/lb_particle_coupling.hpp"
#include "immersed_boundaries.hpp"
#include "nonbonded_interactions/nonbonded_interaction_data.hpp"
#include "npt.hpp"
#include "pressure.hpp"
#include "rattle.hpp"
#include "rotation.hpp"
#include "signalhandling.hpp"
#include "thermostat.hpp"
#include "virtual_sites.hpp"

#include "integrators/brownian_inline.hpp"
#include "integrators/langevin_inline.hpp"
#include "integrators/steepest_descent.hpp"
#include "integrators/stokesian_dynamics_inline.hpp"
#include "integrators/velocity_verlet_inline.hpp"
#include "integrators/velocity_verlet_npt.hpp"

#include <profiler/profiler.hpp>
#include <utils/Vector.hpp>
#include <utils/constants.hpp>

#include <boost/range/algorithm/min_element.hpp>
#include <cmath>
#include <mpi.h>

#ifdef VALGRIND_INSTRUMENTATION
#include <callgrind.h>
#endif

int integ_switch = INTEG_METHOD_NVT;

int n_verlet_updates = 0;

double time_step = -1.0;
double time_step_half = -1.0;
double time_step_squared = -1.0;
double time_step_squared_half = -1.0;

double sim_time = 0.0;
double skin = 0.0;
bool skin_set = false;

bool recalc_forces = true;

double verlet_reuse = 0.0;

bool set_py_interrupt = false;
namespace {
volatile std::sig_atomic_t ctrl_C = 0;

void notify_sig_int() {
  ctrl_C = 0;              // reset
  set_py_interrupt = true; // global to notify Python
}
} // namespace

/** Thermostats increment the RNG counter here. */
void philox_counter_increment();

void integrator_sanity_checks() {
  if (time_step < 0.0) {
    runtimeErrorMsg() << "time_step not set";
  }
}

/** @brief Calls the hook for propagation kernels before the force calculation
 *  @return whether or not to stop the integration loop early.
 */
bool integrator_step_1(ParticleRange &particles) {
  switch (integ_switch) {
  case INTEG_METHOD_STEEPEST_DESCENT:
    if (steepest_descent_step(particles))
      return true; // early exit
    break;
  case INTEG_METHOD_NVT:
    velocity_verlet_step_1(particles);
    break;
#ifdef NPT
  case INTEG_METHOD_NPT_ISO:
    velocity_verlet_npt_step_1(particles);
    break;
#endif
<<<<<<< HEAD
#ifdef STOKESIAN_DYNAMICS
  case INTEG_METHOD_SD:
    stokesian_dynamics_step_1(particles);
    break;
#endif // STOKESIAN_DYNAMICS
=======
  case INTEG_METHOD_BD:
    // the Ermak-McCammon's Brownian Dynamics requires a single step
    // so, just skip here
    break;
>>>>>>> 467f30b8
  default:
    throw std::runtime_error("Unknown value for integ_switch");
  }
  return false;
}

/** Calls the hook of the propagation kernels after force calculation */
void integrator_step_2(ParticleRange &particles) {
  extern BrownianThermostat brownian;
  switch (integ_switch) {
  case INTEG_METHOD_STEEPEST_DESCENT:
    // Nothing
    break;
  case INTEG_METHOD_NVT:
    velocity_verlet_step_2(particles);
    break;
#ifdef NPT
  case INTEG_METHOD_NPT_ISO:
    velocity_verlet_npt_step_2(particles);
    break;
#endif
<<<<<<< HEAD
#ifdef STOKESIAN_DYNAMICS
  case INTEG_METHOD_SD:
    stokesian_dynamics_step_2(particles);
    break;
#endif // STOKESIAN_DYNAMICS
=======
  case INTEG_METHOD_BD:
    // the Ermak-McCammon's Brownian Dynamics requires a single step
    brownian_dynamics_propagator(brownian, particles);
    break;
>>>>>>> 467f30b8
  default:
    throw std::runtime_error("Unknown value for INTEG_SWITCH");
  }
}

int integrate(int n_steps, int reuse_forces) {
  ESPRESSO_PROFILER_CXX_MARK_FUNCTION;

  /* Prepare the integrator */
  on_integration_start();

  /* if any method vetoes (P3M not initialized), immediately bail out */
  if (check_runtime_errors(comm_cart))
    return 0;

  /* Verlet list criterion */

  /* Integration Step: Preparation for first integration step:
   * Calculate forces F(t) as function of positions x(t) (and velocities v(t))
   */
  if (reuse_forces == -1 || (recalc_forces && reuse_forces != 1)) {
    ESPRESSO_PROFILER_MARK_BEGIN("Initial Force Calculation");
    lb_lbcoupling_deactivate();

#ifdef VIRTUAL_SITES
    virtual_sites()->update();
#endif

    // Communication step: distribute ghost positions
    cells_update_ghosts(global_ghost_flags());

    force_calc(cell_structure);

    if (integ_switch != INTEG_METHOD_STEEPEST_DESCENT) {
#ifdef ROTATION
      convert_initial_torques(cell_structure.local_cells().particles());
#endif
    }

    ESPRESSO_PROFILER_MARK_END("Initial Force Calculation");
  }

  lb_lbcoupling_activate();

  if (check_runtime_errors(comm_cart))
    return 0;

  n_verlet_updates = 0;

#ifdef VALGRIND_INSTRUMENTATION
  CALLGRIND_START_INSTRUMENTATION;
#endif

  /* Integration loop */
  ESPRESSO_PROFILER_CXX_MARK_LOOP_BEGIN(integration_loop, "Integration loop");
  int integrated_steps = 0;
  for (int step = 0; step < n_steps; step++) {
    ESPRESSO_PROFILER_CXX_MARK_LOOP_ITERATION(integration_loop, step);

    auto particles = cell_structure.local_cells().particles();

#ifdef BOND_CONSTRAINT
    if (n_rigidbonds)
      save_old_pos(particles, cell_structure.ghost_cells().particles());
#endif

    bool early_exit = integrator_step_1(particles);
    if (early_exit)
      break;

    /* Propagate philox rng counters */
    philox_counter_increment();

#ifdef BOND_CONSTRAINT
    /* Correct those particle positions that participate in a rigid/constrained
     * bond */
    if (n_rigidbonds) {
      correct_pos_shake(particles);
    }
#endif

#ifdef VIRTUAL_SITES
    virtual_sites()->update();
#endif

    // Communication step: distribute ghost positions
    cells_update_ghosts(global_ghost_flags());

    particles = cell_structure.local_cells().particles();

    force_calc(cell_structure);

#ifdef VIRTUAL_SITES
    virtual_sites()->after_force_calc();
#endif
    integrator_step_2(particles);
#ifdef BOND_CONSTRAINT
    // SHAKE velocity updates
    if (n_rigidbonds) {
      correct_vel_shake();
    }
#endif

    // propagate one-step functionalities
    if (integ_switch != INTEG_METHOD_STEEPEST_DESCENT) {
      lb_lbfluid_propagate();
      lb_lbcoupling_propagate();

#ifdef VIRTUAL_SITES
      virtual_sites()->after_lb_propagation();
#endif

#ifdef COLLISION_DETECTION
      handle_collisions();
#endif
    }

    integrated_steps++;

    if (check_runtime_errors(comm_cart))
      break;

    // Check if SIGINT has been caught.
    if (ctrl_C == 1) {
      notify_sig_int();
      break;
    }

  } // for-loop over integration steps
  ESPRESSO_PROFILER_CXX_MARK_LOOP_END(integration_loop);
#ifdef VALGRIND_INSTRUMENTATION
  CALLGRIND_STOP_INSTRUMENTATION;
#endif

#ifdef VIRTUAL_SITES
  virtual_sites()->update();
#endif

  /* verlet list statistics */
  if (n_verlet_updates > 0)
    verlet_reuse = n_steps / (double)n_verlet_updates;
  else
    verlet_reuse = 0;

#ifdef NPT
  if (integ_switch == INTEG_METHOD_NPT_ISO) {
    synchronize_npt_state(n_steps);
  }
#endif
  return integrated_steps;
}

void philox_counter_increment() {
  if (thermo_switch & THERMO_LANGEVIN) {
    langevin_rng_counter_increment();
  }
  if (thermo_switch & THERMO_BROWNIAN) {
    brownian_rng_counter_increment();
  }
#ifdef NPT
  if (thermo_switch & THERMO_NPT_ISO) {
    npt_iso_rng_counter_increment();
  }
#endif
#ifdef DPD
  if (thermo_switch & THERMO_DPD) {
    dpd_rng_counter_increment();
  }
#endif
  if (n_thermalized_bonds) {
    thermalized_bond_rng_counter_increment();
  }
}

int python_integrate(int n_steps, bool recalc_forces, bool reuse_forces_par) {
  // Override the signal handler so that the integrator obeys Ctrl+C
  SignalHandler sa(SIGINT, [](int) { ctrl_C = 1; });

  int reuse_forces = reuse_forces_par;

  if (recalc_forces) {
    if (reuse_forces) {
      runtimeErrorMsg() << "cannot reuse old forces and recalculate forces";
    }
    reuse_forces = -1;
  }

  /* go on with integrate <n_steps> */
  if (n_steps < 0) {
    runtimeErrorMsg() << "illegal number of steps (must be >0)";
    return ES_ERROR;
  }

  /* if skin wasn't set, do an educated guess now */
  if (!skin_set) {
    auto const max_cut = maximal_cutoff();
    if (max_cut <= 0.0) {
      runtimeErrorMsg()
          << "cannot automatically determine skin, please set it manually";
      return ES_ERROR;
    }
    /* maximal skin that can be used without resorting is the maximal
     * range of the cell system minus what is needed for interactions. */
    skin = std::min(0.4 * max_cut,
                    *boost::min_element(cell_structure.max_range) - max_cut);
    mpi_bcast_parameter(FIELD_SKIN);
  }

  using Accumulators::auto_update;
  using Accumulators::auto_update_next_update;

  for (int i = 0; i < n_steps;) {
    /* Integrate to either the next accumulator update, or the
     * end, depending on what comes first. */
    auto const steps = std::min((n_steps - i), auto_update_next_update());
    if (mpi_integrate(steps, reuse_forces))
      return ES_ERROR;

    reuse_forces = 1;

    auto_update(steps);

    i += steps;
  }

  if (n_steps == 0) {
    if (mpi_integrate(0, reuse_forces))
      return ES_ERROR;
  }

  return ES_OK;
}

int integrate_set_steepest_descent(const double f_max, const double gamma,
                                   const int max_steps,
                                   const double max_displacement) {
  if (f_max < 0.0) {
    runtimeErrorMsg() << "The maximal force must be positive.\n";
    return ES_ERROR;
  }
  if (gamma < 0.0) {
    runtimeErrorMsg() << "The dampening constant must be positive.\n";
    return ES_ERROR;
  }
  if (max_displacement < 0.0) {
    runtimeErrorMsg() << "The maximal displacement must be positive.\n";
    return ES_ERROR;
  }
  if (max_steps < 0) {
    runtimeErrorMsg() << "The maximal number of steps must be positive.\n";
    return ES_ERROR;
  }
  steepest_descent_init(f_max, gamma, max_steps, max_displacement);
  integ_switch = INTEG_METHOD_STEEPEST_DESCENT;
  mpi_bcast_parameter(FIELD_INTEG_SWITCH);
  return ES_OK;
}

void integrate_set_nvt() {
  integ_switch = INTEG_METHOD_NVT;
  mpi_bcast_parameter(FIELD_INTEG_SWITCH);
}

<<<<<<< HEAD
int integrate_set_sd() {
  if (box_geo.periodic(0) || box_geo.periodic(1) || box_geo.periodic(2)) {
    runtimeErrorMsg() << "Stokesian Dynamics requires periodicity 0 0 0\n";
    return ES_ERROR;
  }
  integ_switch = INTEG_METHOD_SD;
  mpi_bcast_parameter(FIELD_INTEG_SWITCH);
  return ES_OK;
=======
void integrate_set_bd() {
  integ_switch = INTEG_METHOD_BD;
  mpi_bcast_parameter(FIELD_INTEG_SWITCH);
>>>>>>> 467f30b8
}

#ifdef NPT
int integrate_set_npt_isotropic(double ext_pressure, double piston,
                                bool xdir_rescale, bool ydir_rescale,
                                bool zdir_rescale, bool cubic_box) {
  nptiso.cubic_box = cubic_box;
  nptiso.p_ext = ext_pressure;
  nptiso.piston = piston;

  if (ext_pressure < 0.0) {
    runtimeErrorMsg() << "The external pressure must be positive.\n";
    return ES_ERROR;
  }
  if (piston <= 0.0) {
    runtimeErrorMsg() << "The piston mass must be positive.\n";
    return ES_ERROR;
  }
  /* set the NpT geometry */
  nptiso.geometry = 0;
  nptiso.dimension = 0;
  nptiso.non_const_dim = -1;
  if (xdir_rescale) {
    nptiso.geometry |= NPTGEOM_XDIR;
    nptiso.dimension += 1;
    nptiso.non_const_dim = 0;
  }
  if (ydir_rescale) {
    nptiso.geometry |= NPTGEOM_YDIR;
    nptiso.dimension += 1;
    nptiso.non_const_dim = 1;
  }
  if (zdir_rescale) {
    nptiso.geometry |= NPTGEOM_ZDIR;
    nptiso.dimension += 1;
    nptiso.non_const_dim = 2;
  }

  /* Sanity Checks */
#ifdef ELECTROSTATICS
  if (nptiso.dimension < 3 && !nptiso.cubic_box && coulomb.prefactor > 0) {
    runtimeErrorMsg() << "WARNING: If electrostatics is being used you must "
                         "use the cubic box npt.";
    return ES_ERROR;
  }
#endif

#ifdef DIPOLES
  if (nptiso.dimension < 3 && !nptiso.cubic_box && dipole.prefactor > 0) {
    runtimeErrorMsg() << "WARNING: If magnetostatics is being used you must "
                         "use the cubic box npt.";
    return ES_ERROR;
  }
#endif

  if (nptiso.dimension == 0 || nptiso.non_const_dim == -1) {
    runtimeErrorMsg() << "You must enable at least one of the x y z components "
                         "as fluctuating dimension(s) for box length motion!";
    return ES_ERROR;
  }

  /* set integrator switch */
  integ_switch = INTEG_METHOD_NPT_ISO;
  mpi_bcast_parameter(FIELD_INTEG_SWITCH);
  mpi_bcast_parameter(FIELD_NPTISO_PISTON);
  mpi_bcast_parameter(FIELD_NPTISO_PEXT);

  /* broadcast NpT geometry information to all nodes */
  mpi_bcast_nptiso_geom();
  return ES_OK;
}
#endif<|MERGE_RESOLUTION|>--- conflicted
+++ resolved
@@ -129,18 +129,15 @@
     velocity_verlet_npt_step_1(particles);
     break;
 #endif
-<<<<<<< HEAD
+  case INTEG_METHOD_BD:
+    // the Ermak-McCammon's Brownian Dynamics requires a single step
+    // so, just skip here
+    break;
 #ifdef STOKESIAN_DYNAMICS
   case INTEG_METHOD_SD:
     stokesian_dynamics_step_1(particles);
     break;
 #endif // STOKESIAN_DYNAMICS
-=======
-  case INTEG_METHOD_BD:
-    // the Ermak-McCammon's Brownian Dynamics requires a single step
-    // so, just skip here
-    break;
->>>>>>> 467f30b8
   default:
     throw std::runtime_error("Unknown value for integ_switch");
   }
@@ -162,18 +159,15 @@
     velocity_verlet_npt_step_2(particles);
     break;
 #endif
-<<<<<<< HEAD
+  case INTEG_METHOD_BD:
+    // the Ermak-McCammon's Brownian Dynamics requires a single step
+    brownian_dynamics_propagator(brownian, particles);
+    break;
 #ifdef STOKESIAN_DYNAMICS
   case INTEG_METHOD_SD:
     stokesian_dynamics_step_2(particles);
     break;
 #endif // STOKESIAN_DYNAMICS
-=======
-  case INTEG_METHOD_BD:
-    // the Ermak-McCammon's Brownian Dynamics requires a single step
-    brownian_dynamics_propagator(brownian, particles);
-    break;
->>>>>>> 467f30b8
   default:
     throw std::runtime_error("Unknown value for INTEG_SWITCH");
   }
@@ -437,7 +431,11 @@
   mpi_bcast_parameter(FIELD_INTEG_SWITCH);
 }
 
-<<<<<<< HEAD
+void integrate_set_bd() {
+  integ_switch = INTEG_METHOD_BD;
+  mpi_bcast_parameter(FIELD_INTEG_SWITCH);
+}
+
 int integrate_set_sd() {
   if (box_geo.periodic(0) || box_geo.periodic(1) || box_geo.periodic(2)) {
     runtimeErrorMsg() << "Stokesian Dynamics requires periodicity 0 0 0\n";
@@ -446,11 +444,6 @@
   integ_switch = INTEG_METHOD_SD;
   mpi_bcast_parameter(FIELD_INTEG_SWITCH);
   return ES_OK;
-=======
-void integrate_set_bd() {
-  integ_switch = INTEG_METHOD_BD;
-  mpi_bcast_parameter(FIELD_INTEG_SWITCH);
->>>>>>> 467f30b8
 }
 
 #ifdef NPT
