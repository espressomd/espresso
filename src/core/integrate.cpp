--- conflicted
+++ resolved
@@ -551,34 +551,14 @@
 
 void increment_sim_time(double amount) { sim_time += amount; }
 
-<<<<<<< HEAD
-void mpi_set_time_step_local(double dt) {
-  time_step = dt;
-  try {
-    on_timestep_change();
-  } catch (std::exception const &err) {
-    runtimeErrorMsg() << err.what();
-  }
-}
-
-REGISTER_CALLBACK(mpi_set_time_step_local)
-
-void mpi_set_time_step(double time_s) {
-  if (time_s <= 0.)
-    throw std::domain_error("time_step must be > 0.");
-  if (LB::get_lattice_switch() != ActiveLB::NONE) {
-    LB::check_tau_time_step_consistency(LB::get_tau(), time_s);
-  }
-  mpi_call_all(mpi_set_time_step_local, time_s);
-=======
 void set_time_step(double value) {
   if (value <= 0.)
     throw std::domain_error("time_step must be > 0.");
-  if (lb_lbfluid_get_lattice_switch() != ActiveLB::NONE)
-    check_tau_time_step_consistency(lb_lbfluid_get_tau(), value);
+  if (LB::get_lattice_switch() != ActiveLB::NONE) {
+    LB::check_tau_time_step_consistency(LB::get_tau(), value);
+  }
   ::time_step = value;
   on_timestep_change();
->>>>>>> 56d90489
 }
 
 void mpi_set_skin_local(double value) {
