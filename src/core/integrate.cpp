--- conflicted
+++ resolved
@@ -180,15 +180,12 @@
   /* Verlet list criterion */
   skin2 = Utils::sqr(0.5 * skin);
 
-<<<<<<< HEAD
   extern bool ghosts_have_bonds;
   extern bool ghosts_have_v;
   auto const update_data = GHOSTTRANS_POSITION | (ghosts_have_v ? GHOSTTRANS_MOMENTUM : 0u);
   auto const exchange_data =
       GHOSTTRANS_PROPRTS  | (ghosts_have_bonds ? GHOSTTRANS_BONDS : 0u) | update_data;
 
-=======
->>>>>>> ad3b798d
   /* Integration Step: Preparation for first integration step:
      Calculate forces f(t) as function of positions p(t) ( and velocities v(t) )
      */
