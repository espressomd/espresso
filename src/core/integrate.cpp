--- conflicted
+++ resolved
@@ -147,13 +147,7 @@
   //char *errtext;
 
   if ( time_step < 0.0 ) {
-<<<<<<< HEAD
-      std::ostringstream msg;
-      msg <<"time_step not set";
-      runtimeError(msg);
-=======
       runtimeErrorMsg() <<"time_step not set";
->>>>>>> 069c19dc
   }
 }
 
@@ -163,13 +157,7 @@
 {  
   if (integ_switch == INTEG_METHOD_NPT_ISO) {
     if (nptiso.piston <= 0.0) {
-<<<<<<< HEAD
-        std::ostringstream msg;
-        msg <<"npt on, but piston mass not set";
-        runtimeError(msg);
-=======
         runtimeErrorMsg() <<"npt on, but piston mass not set";
->>>>>>> 069c19dc
     }
 
 #ifdef ELECTROSTATICS
@@ -182,13 +170,7 @@
       case COULOMB_P3M:   break;
 #endif /*P3M*/
       default: {
-<<<<<<< HEAD
-        std::ostringstream msg;
-        msg <<"npt only works with P3M, Debye-Huckel or reaction field";
-        runtimeError(msg);
-=======
         runtimeErrorMsg() <<"npt only works with P3M, Debye-Huckel or reaction field";
->>>>>>> 069c19dc
       }
     }
 #endif /*ELECTROSTATICS*/
@@ -201,13 +183,7 @@
       case DIPOLAR_P3M: break;
 #endif /* DP3M */
       default: {
-<<<<<<< HEAD
-        std::ostringstream msg;
-        msg <<"NpT does not work with your dipolar method, please use P3M.";
-        runtimeError(msg);
-=======
         runtimeErrorMsg() <<"NpT does not work with your dipolar method, please use P3M.";
->>>>>>> 069c19dc
       }
     }
 #endif  /* ifdef DIPOLES */
@@ -784,12 +760,7 @@
         nptiso.volume += nptiso.inv_piston*nptiso.p_diff*0.5*time_step;
       if (nptiso.volume < 0.0) {
 
-<<<<<<< HEAD
-          std::ostringstream msg;
-          msg << "your choice of piston= "<< nptiso.piston << ", dt= " << time_step << ", p_diff= " << nptiso.p_diff
-=======
           runtimeErrorMsg() << "your choice of piston= "<< nptiso.piston << ", dt= " << time_step << ", p_diff= " << nptiso.p_diff
->>>>>>> 069c19dc
                  << " just caused the volume to become negative, decrease dt";
 	nptiso.volume = box_l[0]*box_l[1]*box_l[2];
 	scal[2] = 1;
