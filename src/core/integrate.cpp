/*
 * Copyright (C) 2010-2019 The ESPResSo project
 * Copyright (C) 2002,2003,2004,2005,2006,2007,2008,2009,2010
 *   Max-Planck-Institute for Polymer Research, Theory Group
 *
 * This file is part of ESPResSo.
 *
 * ESPResSo is free software: you can redistribute it and/or modify
 * it under the terms of the GNU General Public License as published by
 * the Free Software Foundation, either version 3 of the License, or
 * (at your option) any later version.
 *
 * ESPResSo is distributed in the hope that it will be useful,
 * but WITHOUT ANY WARRANTY; without even the implied warranty of
 * MERCHANTABILITY or FITNESS FOR A PARTICULAR PURPOSE.  See the
 * GNU General Public License for more details.
 *
 * You should have received a copy of the GNU General Public License
 * along with this program.  If not, see <http://www.gnu.org/licenses/>.
 */

/** \file
 *  Molecular dynamics integrator.
 *
 *  For more information about the integrator
 *  see \ref integrate.hpp "integrate.hpp".
 */

#include "integrate.hpp"
#include "accumulators.hpp"
#include "bonded_interactions/bonded_interaction_data.hpp"
#include "bonded_interactions/thermalized_bond.hpp"
#include "cells.hpp"
#include "collision.hpp"
#include "communication.hpp"
#include "domain_decomposition.hpp"
#include "dpd.hpp"
#include "electrostatics_magnetostatics/coulomb.hpp"
#include "electrostatics_magnetostatics/dipole.hpp"
#include "errorhandling.hpp"
#include "event.hpp"
#include "forces.hpp"
#include "ghosts.hpp"
#include "global.hpp"
#include "grid.hpp"
#include "grid_based_algorithms/electrokinetics.hpp"
#include "grid_based_algorithms/lb_interface.hpp"
#include "grid_based_algorithms/lb_particle_coupling.hpp"
#include "immersed_boundaries.hpp"
#include "nonbonded_interactions/nonbonded_interaction_data.hpp"
#include "npt.hpp"
#include "particle_data.hpp"
#include "pressure.hpp"
#include "rattle.hpp"
#include "rotation.hpp"
#include "signalhandling.hpp"
#include "thermostat.hpp"
#include "virtual_sites.hpp"

#include "integrators/steepest_descent.hpp"
#include "integrators/velocity_verlet_inline.hpp"
#include "integrators/velocity_verlet_npt.hpp"

#include <profiler/profiler.hpp>
#include <utils/constants.hpp>
#include "stokesian_dynamics/sd_interface.hpp"

#include <boost/range/algorithm/min_element.hpp>
#include <cmath>
#include <cstdio>
#include <mpi.h>

#ifdef VALGRIND_INSTRUMENTATION
#include <callgrind.h>
#endif

/*******************  variables  *******************/

int integ_switch = INTEG_METHOD_NVT;

int n_verlet_updates = 0;

double time_step = -1.0;
double time_step_half = -1.0;
double time_step_squared = -1.0;
double time_step_squared_half = -1.0;

double sim_time = 0.0;
double skin = 0.0;
bool skin_set = false;

bool recalc_forces = true;

double verlet_reuse = 0.0;

bool set_py_interrupt = false;
namespace {
volatile std::sig_atomic_t ctrl_C = 0;

void notify_sig_int() {
  ctrl_C = 0;              // reset
  set_py_interrupt = true; // global to notify Python
}
} // namespace

/** \name Private Functions */
/************************************************************/
/*@{*/

/** Thermostats increment the RNG counter here. */
void philox_counter_increment();

/*@}*/

void integrator_sanity_checks() {
  if (time_step < 0.0) {
    runtimeErrorMsg() << "time_step not set";
  }
}

/************************************************************/

/** @brief Calls the hook for propagation kernels before the force calculation
    @return whether or not to stop the integration loop early.
*/
bool integrator_step_1(ParticleRange &particles) {
  switch (integ_switch) {
  case INTEG_METHOD_STEEPEST_DESCENT:
    if (steepest_descent_step(particles))
      return true; // early exit
    break;
  case INTEG_METHOD_NVT:
    velocity_verlet_step_1(particles);
    break;
#ifdef NPT
  case INTEG_METHOD_NPT_ISO:
    velocity_verlet_npt_step_1(particles);
    break;
#endif
  default:
    throw std::runtime_error("Unknown value for integ_switch");
  }
  return false;
}

/** Calls the hook of the propagation kernels after force calculation */
void integrator_step_2(ParticleRange &particles) {
  switch (integ_switch) {
  case INTEG_METHOD_STEEPEST_DESCENT:
    // Nothing
    break;
  case INTEG_METHOD_NVT:
    velocity_verlet_step_2(particles);
    break;
#ifdef NPT
  case INTEG_METHOD_NPT_ISO:
    velocity_verlet_npt_step_2(particles);
    break;
#endif
  default:
    throw std::runtime_error("Unknown value for INTEG_SWITCH");
  }
}

void integrate_vv(int n_steps, int reuse_forces) {
  ESPRESSO_PROFILER_CXX_MARK_FUNCTION;

  /* Prepare the Integrator */
  on_integration_start();

  /* if any method vetoes (P3M not initialized), immediately bail out */
  if (check_runtime_errors(comm_cart))
    return;

  /* Verlet list criterion */

  /* Integration Step: Preparation for first integration step:
     Calculate forces f(t) as function of positions p(t) ( and velocities v(t) )
   */
  /* reuse_forces logic:
     -1: recalculate forces unconditionally, mostly used for timing
      0: recalculate forces if recalc_forces is set, meaning it is probably
     necessary
      1: do not recalculate forces. Mostly when reading checkpoints with forces
   */
  if (reuse_forces == -1 || (recalc_forces && reuse_forces != 1)) {
    ESPRESSO_PROFILER_MARK_BEGIN("Initial Force Calculation");
    thermo_heat_up();

    lb_lbcoupling_deactivate();

#ifdef VIRTUAL_SITES
    virtual_sites()->update();
#endif

    // Communication step: distribute ghost positions
    cells_update_ghosts();

    force_calc(cell_structure);

    if (integ_switch != INTEG_METHOD_STEEPEST_DESCENT) {
#ifdef ROTATION
      convert_initial_torques(cell_structure.local_cells().particles());
#endif
    }

    thermo_cool_down();

    ESPRESSO_PROFILER_MARK_END("Initial Force Calculation");
    if (n_part > 0)
      lb_lbcoupling_activate();
  }

  if (check_runtime_errors(comm_cart))
    return;

  n_verlet_updates = 0;

#ifdef VALGRIND_INSTRUMENTATION
  CALLGRIND_START_INSTRUMENTATION;
#endif

  /* Integration loop */
  ESPRESSO_PROFILER_CXX_MARK_LOOP_BEGIN(integration_loop, "Integration loop");
  for (int step = 0; step < n_steps; step++) {
    ESPRESSO_PROFILER_CXX_MARK_LOOP_ITERATION(integration_loop, step);

    auto particles = cell_structure.local_cells().particles();

#ifdef BOND_CONSTRAINT
    if (n_rigidbonds)
      save_old_pos(particles, ghost_cells.particles());

#endif
    bool early_exit = integrator_step_1(particles);
    if (early_exit)
      break;

    /* Propagate philox rng counters */
    philox_counter_increment();

#ifdef BOND_CONSTRAINT
    /* Correct those particle positions that participate in a rigid/constrained
     * bond */
    if (n_rigidbonds) {
      correct_pos_shake(cell_structure.local_cells().particles());
    }
#endif

// VIRTUAL_SITES pos (and vel for DPD) update for security reason !!!
#ifdef VIRTUAL_SITES
    virtual_sites()->update();
#endif

    // Communication step: distribute ghost positions
    cells_update_ghosts();

    particles = cell_structure.local_cells().particles();

    force_calc(cell_structure);

#ifdef VIRTUAL_SITES
    virtual_sites()->after_force_calc();
#endif
    integrator_step_2(particles);
// SHAKE velocity updates
#ifdef BOND_CONSTRAINT
    if (n_rigidbonds) {
      correct_vel_shake();
    }
#endif

    // propagate one-step functionalities

    if (integ_switch != INTEG_METHOD_STEEPEST_DESCENT) {
      lb_lbfluid_propagate();
      lb_lbcoupling_propagate();

#ifdef VIRTUAL_SITES
      virtual_sites()->after_lb_propagation();
#endif

#ifdef COLLISION_DETECTION
      handle_collisions();
#endif
    }

#ifdef NPT
    if (integ_switch == INTEG_METHOD_NPT_ISO) {
      npt_update_instantaneous_pressure();
    }
#endif

    if (check_runtime_errors(comm_cart))
      break;

    // Check if SIGINT has been caught.
    if (ctrl_C == 1) {
      notify_sig_int();
      break;
    }

  } // for-loop over integration steps
  ESPRESSO_PROFILER_CXX_MARK_LOOP_END(integration_loop);
#ifdef VALGRIND_INSTRUMENTATION
  CALLGRIND_STOP_INSTRUMENTATION;
#endif

// VIRTUAL_SITES update vel
#ifdef VIRTUAL_SITES
  virtual_sites()->update(false); // Recalc positions = false
#endif

  /* verlet list statistics */
  if (n_verlet_updates > 0)
    verlet_reuse = n_steps / (double)n_verlet_updates;
  else
    verlet_reuse = 0;

#ifdef NPT
  if (integ_switch == INTEG_METHOD_NPT_ISO) {
    synchronize_npt_state(n_steps);
  }
#endif
}

/************************************************************/

/* Private functions */
/************************************************************/

<<<<<<< HEAD
void propagate_vel_finalize_p_inst() {
#ifdef NPT
  if (integ_switch == INTEG_METHOD_NPT_ISO) {
    nptiso.p_vel[0] = nptiso.p_vel[1] = nptiso.p_vel[2] = 0.0;
  }
#endif

  INTEG_TRACE(
      fprintf(stderr, "%d: propagate_vel_finalize_p_inst:\n", this_node));

  for (auto &p : local_cells.particles()) {
    ONEPART_TRACE(if (p.p.identity == check_id) fprintf(
        stderr, "%d: OPT: SCAL f = (%.3e,%.3e,%.3e) v_old = (%.3e,%.3e,%.3e)\n",
        this_node, p.f.f[0], p.f.f[1], p.f.f[2], p.m.v[0], p.m.v[1], p.m.v[2]));
#ifdef VIRTUAL_SITES
    // Virtual sites are not propagated during integration
    if (p.p.is_virtual)
      continue;
#endif
    for (int j = 0; j < 3; j++) {
#ifdef EXTERNAL_FORCES
      if (!(p.p.ext_flag & COORD_FIXED(j))) {
#endif
#ifdef NPT
        if (integ_switch == INTEG_METHOD_NPT_ISO &&
            (nptiso.geometry & nptiso.nptgeom_dir[j])) {
          nptiso.p_vel[j] += Utils::sqr(p.m.v[j] * time_step) * p.p.mass;
          p.m.v[j] += 0.5 * time_step / p.p.mass * p.f.f[j] +
                      friction_therm0_nptiso(p.m.v[j]) / p.p.mass;
        } else
#endif
        {
#ifdef STOKESIAN_DYNAMICS
          if (!(thermo_switch & THERMO_SD))
#endif // STOKESIAN_DYNAMICS
          {
            /* Propagate velocity: v(t+dt) = v(t+0.5*dt) + 0.5*dt * a(t+dt) */
            p.m.v[j] += 0.5 * time_step * p.f.f[j] / p.p.mass;
          }
        }
#ifdef EXTERNAL_FORCES
      }
#endif
    }

    ONEPART_TRACE(if (p.p.identity == check_id) fprintf(
        stderr, "%d: OPT: PV_2 v_new = (%.3e,%.3e,%.3e)\n", this_node, p.m.v[0],
        p.m.v[1], p.m.v[2]));
  }

#ifdef NPT
  finalize_p_inst_npt();
#endif
}

void finalize_p_inst_npt() {
#ifdef NPT
  if (integ_switch == INTEG_METHOD_NPT_ISO) {
    double p_tmp = 0.0;
    int i;
    /* finalize derivation of p_inst */
    nptiso.p_inst = 0.0;
    for (i = 0; i < 3; i++) {
      if (nptiso.geometry & nptiso.nptgeom_dir[i]) {
        nptiso.p_vel[i] /= Utils::sqr(time_step);
        nptiso.p_inst += nptiso.p_vir[i] + nptiso.p_vel[i];
      }
    }

    MPI_Reduce(&nptiso.p_inst, &p_tmp, 1, MPI_DOUBLE, MPI_SUM, 0, comm_cart);
    if (this_node == 0) {
      nptiso.p_inst = p_tmp / (nptiso.dimension * nptiso.volume);
      nptiso.p_diff = nptiso.p_diff +
                      (nptiso.p_inst - nptiso.p_ext) * 0.5 * time_step +
                      friction_thermV_nptiso(nptiso.p_diff);
    }
  }
#endif
}

void propagate_press_box_pos_and_rescale_npt() {
#ifdef NPT
  if (integ_switch == INTEG_METHOD_NPT_ISO) {
    double scal[3] = {0., 0., 0.}, L_new = 0.0;

    /* finalize derivation of p_inst */
    finalize_p_inst_npt();

    /* adjust \ref nptiso_struct::nptiso.volume; prepare pos- and
     * vel-rescaling
     */
    if (this_node == 0) {
      nptiso.volume += nptiso.inv_piston * nptiso.p_diff * 0.5 * time_step;
      scal[2] = Utils::sqr(box_l[nptiso.non_const_dim]) /
                pow(nptiso.volume, 2.0 / nptiso.dimension);
      nptiso.volume += nptiso.inv_piston * nptiso.p_diff * 0.5 * time_step;
      if (nptiso.volume < 0.0) {

        runtimeErrorMsg()
            << "your choice of piston= " << nptiso.piston
            << ", dt= " << time_step << ", p_diff= " << nptiso.p_diff
            << " just caused the volume to become negative, decrease dt";
        nptiso.volume = box_l[0] * box_l[1] * box_l[2];
        scal[2] = 1;
      }

      L_new = pow(nptiso.volume, 1.0 / nptiso.dimension);
      // printf("Lnew, %f: volume, %f: dim, %f: press, %f \n", L_new,
      // nptiso.volume, nptiso.dimension,nptiso.p_inst );
      // fflush(stdout);

      scal[1] = L_new / box_l[nptiso.non_const_dim];
      scal[0] = 1 / scal[1];
    }
    MPI_Bcast(scal, 3, MPI_DOUBLE, 0, comm_cart);

    /* propagate positions while rescaling positions and velocities */
    for (auto &p : local_cells.particles()) {
#ifdef VIRTUAL_SITES
      if (p.p.is_virtual)
        continue;
#endif
      for (int j = 0; j < 3; j++) {
#ifdef EXTERNAL_FORCES
        if (!(p.p.ext_flag & COORD_FIXED(j))) {
#endif
          if (nptiso.geometry & nptiso.nptgeom_dir[j]) {
            {
              p.r.p[j] = scal[1] * (p.r.p[j] + scal[2] * p.m.v[j] * time_step);
              p.l.p_old[j] *= scal[1];
              p.m.v[j] *= scal[0];
            }
          } else {
            p.r.p[j] += p.m.v[j] * time_step;
          }
#ifdef EXTERNAL_FORCES
        }
#endif
      }
      ONEPART_TRACE(if (p.p.identity == check_id)
                        fprintf(stderr, "%d: OPT:PV_1 v_new=(%.3e,%.3e,%.3e)\n",
                                this_node, p.m.v[0], p.m.v[1], p.m.v[2]));
      ONEPART_TRACE(if (p.p.identity == check_id)
                        fprintf(stderr, "%d: OPT:PPOS p=(%.3f,%.3f,%.3f)\n",
                                this_node, p.r.p[0], p.r.p[1], p.r.p[2]));
    }

    set_resort_particles(Cells::RESORT_LOCAL);

    /* Apply new volume to the box-length, communicate it, and account for
     * necessary adjustments to the cell geometry */
    if (this_node == 0) {
      for (int i = 0; i < 3; i++) {
        if (nptiso.geometry & nptiso.nptgeom_dir[i]) {
          box_l[i] = L_new;
        } else if (nptiso.cubic_box) {
          box_l[i] = L_new;
        }
      }
    }
    MPI_Bcast(box_l.data(), 3, MPI_DOUBLE, 0, comm_cart);

    /* fast box length update */
    grid_changed_box_l();
    recalc_maximal_cutoff();
    cells_on_geometry_change(CELL_FLAG_FAST);
  }
#endif
}

void propagate_vel() {
#ifdef NPT
  nptiso.p_vel[0] = nptiso.p_vel[1] = nptiso.p_vel[2] = 0.0;
#endif

  INTEG_TRACE(fprintf(stderr, "%d: propagate_vel:\n", this_node));

  for (auto &p : local_cells.particles()) {
#ifdef ROTATION
    propagate_omega_quat_particle(&p);
#endif

// Don't propagate translational degrees of freedom of vs
#ifdef VIRTUAL_SITES
    if (p.p.is_virtual)
      continue;
#endif
    for (int j = 0; j < 3; j++) {
#ifdef EXTERNAL_FORCES
      if (!(p.p.ext_flag & COORD_FIXED(j)))
#endif
      {
#ifdef NPT
        if (integ_switch == INTEG_METHOD_NPT_ISO &&
            (nptiso.geometry & nptiso.nptgeom_dir[j])) {
          p.m.v[j] += p.f.f[j] * 0.5 * time_step / p.p.mass +
                      friction_therm0_nptiso(p.m.v[j]) / p.p.mass;
          nptiso.p_vel[j] += Utils::sqr(p.m.v[j] * time_step) * p.p.mass;
        } else
#endif
        {
#ifdef STOKESIAN_DYNAMICS
          if (!(thermo_switch & THERMO_SD))
#endif // STOKESIAN_DYNAMICS
          {
            /* Propagate velocities: v(t+0.5*dt) = v(t) + 0.5*dt * a(t) */
            p.m.v[j] += 0.5 * time_step * p.f.f[j] / p.p.mass;
          }
        }
      }

      ONEPART_TRACE(if (p.p.identity == check_id) fprintf(
          stderr, "%d: OPT: PV_1 v_new = (%.3e,%.3e,%.3e)\n", this_node,
          p.m.v[0], p.m.v[1], p.m.v[2]));
    }
  }

#ifdef ADDITIONAL_CHECKS
  force_and_velocity_display();
#endif
}

void propagate_pos() {
  INTEG_TRACE(fprintf(stderr, "%d: propagate_pos:\n", this_node));
  if (integ_switch == INTEG_METHOD_NPT_ISO)
    /* Special propagator for NPT ISOTROPIC */
    /* Propagate pressure, box_length (2 times) and positions, rescale
       positions and velocities and check Verlet list criterion (only NPT) */
    propagate_press_box_pos_and_rescale_npt();
  else {
    for (auto &p : local_cells.particles()) {
#ifdef VIRTUAL_SITES
      if (p.p.is_virtual)
        continue;
#endif
      for (int j = 0; j < 3; j++) {
#ifdef EXTERNAL_FORCES
        if (!(p.p.ext_flag & COORD_FIXED(j)))
#endif
        {
#ifdef STOKESIAN_DYNAMICS
          if (!(thermo_switch & THERMO_SD))
#endif // STOKESIAN_DYNAMICS
          {
            /* Propagate positions (only NVT): p(t + dt)   = p(t) + dt *
             * v(t+0.5*dt) */
            p.r.p[j] += time_step * p.m.v[j];
          }
        }
      }
      /* Verlet criterion check */
      if ((p.r.p - p.l.p_old).norm2() > skin2)
        set_resort_particles(Cells::RESORT_LOCAL);
    }
  }
}

void propagate_vel_pos() {
  INTEG_TRACE(fprintf(stderr, "%d: propagate_vel_pos:\n", this_node));

#ifdef ADDITIONAL_CHECKS
  db_max_force = db_max_vel = 0;
  db_maxf_id = db_maxv_id = -1;
#endif

#ifdef STOKESIAN_DYNAMICS
  propagate_vel_pos_sd();
#endif // STOKESIAN_DYNAMICS

  for (auto &p : local_cells.particles()) {
#ifdef ROTATION
    propagate_omega_quat_particle(&p);
#endif

// Don't propagate translational degrees of freedom of vs
#ifdef VIRTUAL_SITES
    if (p.p.is_virtual)
      continue;
#endif
    for (int j = 0; j < 3; j++) {
#ifdef EXTERNAL_FORCES
      if (!(p.p.ext_flag & COORD_FIXED(j)))
#endif
      {
#ifdef STOKESIAN_DYNAMICS
        if (!(thermo_switch & THERMO_SD))
#endif // STOKESIAN_DYNAMICS
        {
          /* Propagate velocities: v(t+0.5*dt) = v(t) + 0.5 * dt * a(t) */
          p.m.v[j] += 0.5 * time_step * p.f.f[j] / p.p.mass;

          /* Propagate positions (only NVT): p(t + dt)   = p(t) + dt *
           * v(t+0.5*dt) */
          p.r.p[j] += time_step * p.m.v[j];
        }
      }
    }

    ONEPART_TRACE(if (p.p.identity == check_id) fprintf(
        stderr, "%d: OPT: PV_1 v_new = (%.3e,%.3e,%.3e)\n", this_node, p.m.v[0],
        p.m.v[1], p.m.v[2]));
    ONEPART_TRACE(if (p.p.identity == check_id)
                      fprintf(stderr, "%d: OPT: PPOS p = (%.3e,%.3e,%.3e)\n",
                              this_node, p.r.p[0], p.r.p[1], p.r.p[2]));

    /* Verlet criterion check*/
    if (Utils::sqr(p.r.p[0] - p.l.p_old[0]) +
            Utils::sqr(p.r.p[1] - p.l.p_old[1]) +
            Utils::sqr(p.r.p[2] - p.l.p_old[2]) >
        skin2)
      set_resort_particles(Cells::RESORT_LOCAL);
=======
void philox_counter_increment() {
  if (thermo_switch & THERMO_LANGEVIN) {
    langevin_rng_counter_increment();
  } else if (thermo_switch & THERMO_DPD) {
#ifdef DPD
    dpd_rng_counter_increment();
#endif
>>>>>>> 9dc1e060
  }
  if (n_thermalized_bonds)
    thermalized_bond_rng_counter_increment();
}

int python_integrate(int n_steps, bool recalc_forces, bool reuse_forces_par) {
  // Override the signal handler so that the integrator obeys Ctrl+C
  SignalHandler sa(SIGINT, [](int) { ctrl_C = 1; });

  int reuse_forces = reuse_forces_par;

  if (recalc_forces) {
    if (reuse_forces) {
      runtimeErrorMsg() << "cannot reuse old forces and recalculate forces";
    }
    reuse_forces = -1;
  }

  /* go on with integrate <n_steps> */
  if (n_steps < 0) {
    runtimeErrorMsg() << "illegal number of steps (must be >0)";
    return ES_ERROR;
  }

  /* if skin wasn't set, do an educated guess now */
  if (!skin_set) {
    if (max_cut <= 0.0) {
      runtimeErrorMsg()
          << "cannot automatically determine skin, please set it manually";
      return ES_ERROR;
    }
    /* maximal skin that can be used without resorting is the maximal
     * range of the cell system minus what is needed for interactions. */
    skin = std::min(0.4 * max_cut,
                    *boost::min_element(cell_structure.max_range) - max_cut);
    mpi_bcast_parameter(FIELD_SKIN);
  }

  using Accumulators::auto_update;
  using Accumulators::auto_update_next_update;

  for (int i = 0; i < n_steps;) {
    /* Integrate to either the next accumulator update, or the
     * end, depending on what comes first. */
    auto const steps = std::min((n_steps - i), auto_update_next_update());
    if (mpi_integrate(steps, reuse_forces))
      return ES_ERROR;

    reuse_forces = 1;

    auto_update(steps);

    i += steps;
  }

  if (n_steps == 0) {
    if (mpi_integrate(0, reuse_forces))
      return ES_ERROR;
  }

  return ES_OK;
}

void integrate_set_nvt() {
  integ_switch = INTEG_METHOD_NVT;
  mpi_bcast_parameter(FIELD_INTEG_SWITCH);
}

#ifdef NPT
/** Parse integrate npt_isotropic command */
int integrate_set_npt_isotropic(double ext_pressure, double piston, int xdir,
                                int ydir, int zdir, bool cubic_box) {
  nptiso.cubic_box = 0;
  nptiso.p_ext = ext_pressure;
  nptiso.piston = piston;

  if (nptiso.piston <= 0.0) {
    runtimeErrorMsg() << "You must set <piston> as well before you can use "
                         "this integrator!\n";
    return ES_ERROR;
  }
  if (xdir || ydir || zdir) {
    /* set the geometry to include rescaling specified directions only*/
    nptiso.geometry = 0;
    nptiso.dimension = 0;
    nptiso.non_const_dim = -1;
    if (xdir) {
      nptiso.geometry = (nptiso.geometry | NPTGEOM_XDIR);
      nptiso.dimension += 1;
      nptiso.non_const_dim = 0;
    }
    if (ydir) {
      nptiso.geometry = (nptiso.geometry | NPTGEOM_YDIR);
      nptiso.dimension += 1;
      nptiso.non_const_dim = 1;
    }
    if (zdir) {
      nptiso.geometry = (nptiso.geometry | NPTGEOM_ZDIR);
      nptiso.dimension += 1;
      nptiso.non_const_dim = 2;
    }
  } else {
    /* set the geometry to include rescaling in all directions; the default*/
    nptiso.geometry = 0;
    nptiso.geometry = (nptiso.geometry | NPTGEOM_XDIR);
    nptiso.geometry = (nptiso.geometry | NPTGEOM_YDIR);
    nptiso.geometry = (nptiso.geometry | NPTGEOM_ZDIR);
    nptiso.dimension = 3;
    nptiso.non_const_dim = 2;
  }

  if (cubic_box) {
    /* enable if the volume fluctuations should also apply to dimensions which
   are switched off by the above flags
   and which do not contribute to the pressure (3D) / tension (2D, 1D) */
    nptiso.cubic_box = 1;
  }

/* Sanity Checks */
#ifdef ELECTROSTATICS
  if (nptiso.dimension < 3 && !nptiso.cubic_box && coulomb.prefactor > 0) {
    runtimeErrorMsg() << "WARNING: If electrostatics is being used you must "
                         "use the cubic box npt.";
    integ_switch = INTEG_METHOD_NVT;
    mpi_bcast_parameter(FIELD_INTEG_SWITCH);
    return ES_ERROR;
  }
#endif

#ifdef DIPOLES
  if (nptiso.dimension < 3 && !nptiso.cubic_box && dipole.prefactor > 0) {
    runtimeErrorMsg() << "WARNING: If magnetostatics is being used you must "
                         "use the cubic box npt.";
    integ_switch = INTEG_METHOD_NVT;
    mpi_bcast_parameter(FIELD_INTEG_SWITCH);
    return ES_ERROR;
  }
#endif

  if (nptiso.dimension == 0 || nptiso.non_const_dim == -1) {
    runtimeErrorMsg() << "You must enable at least one of the x y z components "
                         "as fluctuating dimension(s) for box length motion!";
    runtimeErrorMsg() << "Cannot proceed with npt_isotropic, reverting to nvt "
                         "integration... \n";
    integ_switch = INTEG_METHOD_NVT;
    mpi_bcast_parameter(FIELD_INTEG_SWITCH);
    return (ES_ERROR);
  }

  /* set integrator switch */
  integ_switch = INTEG_METHOD_NPT_ISO;
  mpi_bcast_parameter(FIELD_INTEG_SWITCH);
  mpi_bcast_parameter(FIELD_NPTISO_PISTON);
  mpi_bcast_parameter(FIELD_NPTISO_PEXT);

  /* broadcast npt geometry information to all nodes */
  mpi_bcast_nptiso_geom();
  return (ES_OK);
}
#endif<|MERGE_RESOLUTION|>--- conflicted
+++ resolved
@@ -60,10 +60,10 @@
 #include "integrators/steepest_descent.hpp"
 #include "integrators/velocity_verlet_inline.hpp"
 #include "integrators/velocity_verlet_npt.hpp"
+#include "integrators/stokesian_dynamics_inline.hpp"
 
 #include <profiler/profiler.hpp>
 #include <utils/constants.hpp>
-#include "stokesian_dynamics/sd_interface.hpp"
 
 #include <boost/range/algorithm/min_element.hpp>
 #include <cmath>
@@ -137,6 +137,11 @@
     velocity_verlet_npt_step_1(particles);
     break;
 #endif
+#ifdef STOKESIAN_DYNAMICS
+  case INTEG_METHOD_SD:
+    stokesian_dynamics_npt_step_1(particles);
+    break;
+#endif // STOKESIAN_DYNAMICS
   default:
     throw std::runtime_error("Unknown value for integ_switch");
   }
@@ -157,6 +162,11 @@
     velocity_verlet_npt_step_2(particles);
     break;
 #endif
+#ifdef STOKESIAN_DYNAMICS
+  case INTEG_METHOD_SD:
+    stokesian_dynamics_npt_step_2(particles);
+    break;
+#endif // STOKESIAN_DYNAMICS
   default:
     throw std::runtime_error("Unknown value for INTEG_SWITCH");
   }
@@ -329,319 +339,6 @@
 /* Private functions */
 /************************************************************/
 
-<<<<<<< HEAD
-void propagate_vel_finalize_p_inst() {
-#ifdef NPT
-  if (integ_switch == INTEG_METHOD_NPT_ISO) {
-    nptiso.p_vel[0] = nptiso.p_vel[1] = nptiso.p_vel[2] = 0.0;
-  }
-#endif
-
-  INTEG_TRACE(
-      fprintf(stderr, "%d: propagate_vel_finalize_p_inst:\n", this_node));
-
-  for (auto &p : local_cells.particles()) {
-    ONEPART_TRACE(if (p.p.identity == check_id) fprintf(
-        stderr, "%d: OPT: SCAL f = (%.3e,%.3e,%.3e) v_old = (%.3e,%.3e,%.3e)\n",
-        this_node, p.f.f[0], p.f.f[1], p.f.f[2], p.m.v[0], p.m.v[1], p.m.v[2]));
-#ifdef VIRTUAL_SITES
-    // Virtual sites are not propagated during integration
-    if (p.p.is_virtual)
-      continue;
-#endif
-    for (int j = 0; j < 3; j++) {
-#ifdef EXTERNAL_FORCES
-      if (!(p.p.ext_flag & COORD_FIXED(j))) {
-#endif
-#ifdef NPT
-        if (integ_switch == INTEG_METHOD_NPT_ISO &&
-            (nptiso.geometry & nptiso.nptgeom_dir[j])) {
-          nptiso.p_vel[j] += Utils::sqr(p.m.v[j] * time_step) * p.p.mass;
-          p.m.v[j] += 0.5 * time_step / p.p.mass * p.f.f[j] +
-                      friction_therm0_nptiso(p.m.v[j]) / p.p.mass;
-        } else
-#endif
-        {
-#ifdef STOKESIAN_DYNAMICS
-          if (!(thermo_switch & THERMO_SD))
-#endif // STOKESIAN_DYNAMICS
-          {
-            /* Propagate velocity: v(t+dt) = v(t+0.5*dt) + 0.5*dt * a(t+dt) */
-            p.m.v[j] += 0.5 * time_step * p.f.f[j] / p.p.mass;
-          }
-        }
-#ifdef EXTERNAL_FORCES
-      }
-#endif
-    }
-
-    ONEPART_TRACE(if (p.p.identity == check_id) fprintf(
-        stderr, "%d: OPT: PV_2 v_new = (%.3e,%.3e,%.3e)\n", this_node, p.m.v[0],
-        p.m.v[1], p.m.v[2]));
-  }
-
-#ifdef NPT
-  finalize_p_inst_npt();
-#endif
-}
-
-void finalize_p_inst_npt() {
-#ifdef NPT
-  if (integ_switch == INTEG_METHOD_NPT_ISO) {
-    double p_tmp = 0.0;
-    int i;
-    /* finalize derivation of p_inst */
-    nptiso.p_inst = 0.0;
-    for (i = 0; i < 3; i++) {
-      if (nptiso.geometry & nptiso.nptgeom_dir[i]) {
-        nptiso.p_vel[i] /= Utils::sqr(time_step);
-        nptiso.p_inst += nptiso.p_vir[i] + nptiso.p_vel[i];
-      }
-    }
-
-    MPI_Reduce(&nptiso.p_inst, &p_tmp, 1, MPI_DOUBLE, MPI_SUM, 0, comm_cart);
-    if (this_node == 0) {
-      nptiso.p_inst = p_tmp / (nptiso.dimension * nptiso.volume);
-      nptiso.p_diff = nptiso.p_diff +
-                      (nptiso.p_inst - nptiso.p_ext) * 0.5 * time_step +
-                      friction_thermV_nptiso(nptiso.p_diff);
-    }
-  }
-#endif
-}
-
-void propagate_press_box_pos_and_rescale_npt() {
-#ifdef NPT
-  if (integ_switch == INTEG_METHOD_NPT_ISO) {
-    double scal[3] = {0., 0., 0.}, L_new = 0.0;
-
-    /* finalize derivation of p_inst */
-    finalize_p_inst_npt();
-
-    /* adjust \ref nptiso_struct::nptiso.volume; prepare pos- and
-     * vel-rescaling
-     */
-    if (this_node == 0) {
-      nptiso.volume += nptiso.inv_piston * nptiso.p_diff * 0.5 * time_step;
-      scal[2] = Utils::sqr(box_l[nptiso.non_const_dim]) /
-                pow(nptiso.volume, 2.0 / nptiso.dimension);
-      nptiso.volume += nptiso.inv_piston * nptiso.p_diff * 0.5 * time_step;
-      if (nptiso.volume < 0.0) {
-
-        runtimeErrorMsg()
-            << "your choice of piston= " << nptiso.piston
-            << ", dt= " << time_step << ", p_diff= " << nptiso.p_diff
-            << " just caused the volume to become negative, decrease dt";
-        nptiso.volume = box_l[0] * box_l[1] * box_l[2];
-        scal[2] = 1;
-      }
-
-      L_new = pow(nptiso.volume, 1.0 / nptiso.dimension);
-      // printf("Lnew, %f: volume, %f: dim, %f: press, %f \n", L_new,
-      // nptiso.volume, nptiso.dimension,nptiso.p_inst );
-      // fflush(stdout);
-
-      scal[1] = L_new / box_l[nptiso.non_const_dim];
-      scal[0] = 1 / scal[1];
-    }
-    MPI_Bcast(scal, 3, MPI_DOUBLE, 0, comm_cart);
-
-    /* propagate positions while rescaling positions and velocities */
-    for (auto &p : local_cells.particles()) {
-#ifdef VIRTUAL_SITES
-      if (p.p.is_virtual)
-        continue;
-#endif
-      for (int j = 0; j < 3; j++) {
-#ifdef EXTERNAL_FORCES
-        if (!(p.p.ext_flag & COORD_FIXED(j))) {
-#endif
-          if (nptiso.geometry & nptiso.nptgeom_dir[j]) {
-            {
-              p.r.p[j] = scal[1] * (p.r.p[j] + scal[2] * p.m.v[j] * time_step);
-              p.l.p_old[j] *= scal[1];
-              p.m.v[j] *= scal[0];
-            }
-          } else {
-            p.r.p[j] += p.m.v[j] * time_step;
-          }
-#ifdef EXTERNAL_FORCES
-        }
-#endif
-      }
-      ONEPART_TRACE(if (p.p.identity == check_id)
-                        fprintf(stderr, "%d: OPT:PV_1 v_new=(%.3e,%.3e,%.3e)\n",
-                                this_node, p.m.v[0], p.m.v[1], p.m.v[2]));
-      ONEPART_TRACE(if (p.p.identity == check_id)
-                        fprintf(stderr, "%d: OPT:PPOS p=(%.3f,%.3f,%.3f)\n",
-                                this_node, p.r.p[0], p.r.p[1], p.r.p[2]));
-    }
-
-    set_resort_particles(Cells::RESORT_LOCAL);
-
-    /* Apply new volume to the box-length, communicate it, and account for
-     * necessary adjustments to the cell geometry */
-    if (this_node == 0) {
-      for (int i = 0; i < 3; i++) {
-        if (nptiso.geometry & nptiso.nptgeom_dir[i]) {
-          box_l[i] = L_new;
-        } else if (nptiso.cubic_box) {
-          box_l[i] = L_new;
-        }
-      }
-    }
-    MPI_Bcast(box_l.data(), 3, MPI_DOUBLE, 0, comm_cart);
-
-    /* fast box length update */
-    grid_changed_box_l();
-    recalc_maximal_cutoff();
-    cells_on_geometry_change(CELL_FLAG_FAST);
-  }
-#endif
-}
-
-void propagate_vel() {
-#ifdef NPT
-  nptiso.p_vel[0] = nptiso.p_vel[1] = nptiso.p_vel[2] = 0.0;
-#endif
-
-  INTEG_TRACE(fprintf(stderr, "%d: propagate_vel:\n", this_node));
-
-  for (auto &p : local_cells.particles()) {
-#ifdef ROTATION
-    propagate_omega_quat_particle(&p);
-#endif
-
-// Don't propagate translational degrees of freedom of vs
-#ifdef VIRTUAL_SITES
-    if (p.p.is_virtual)
-      continue;
-#endif
-    for (int j = 0; j < 3; j++) {
-#ifdef EXTERNAL_FORCES
-      if (!(p.p.ext_flag & COORD_FIXED(j)))
-#endif
-      {
-#ifdef NPT
-        if (integ_switch == INTEG_METHOD_NPT_ISO &&
-            (nptiso.geometry & nptiso.nptgeom_dir[j])) {
-          p.m.v[j] += p.f.f[j] * 0.5 * time_step / p.p.mass +
-                      friction_therm0_nptiso(p.m.v[j]) / p.p.mass;
-          nptiso.p_vel[j] += Utils::sqr(p.m.v[j] * time_step) * p.p.mass;
-        } else
-#endif
-        {
-#ifdef STOKESIAN_DYNAMICS
-          if (!(thermo_switch & THERMO_SD))
-#endif // STOKESIAN_DYNAMICS
-          {
-            /* Propagate velocities: v(t+0.5*dt) = v(t) + 0.5*dt * a(t) */
-            p.m.v[j] += 0.5 * time_step * p.f.f[j] / p.p.mass;
-          }
-        }
-      }
-
-      ONEPART_TRACE(if (p.p.identity == check_id) fprintf(
-          stderr, "%d: OPT: PV_1 v_new = (%.3e,%.3e,%.3e)\n", this_node,
-          p.m.v[0], p.m.v[1], p.m.v[2]));
-    }
-  }
-
-#ifdef ADDITIONAL_CHECKS
-  force_and_velocity_display();
-#endif
-}
-
-void propagate_pos() {
-  INTEG_TRACE(fprintf(stderr, "%d: propagate_pos:\n", this_node));
-  if (integ_switch == INTEG_METHOD_NPT_ISO)
-    /* Special propagator for NPT ISOTROPIC */
-    /* Propagate pressure, box_length (2 times) and positions, rescale
-       positions and velocities and check Verlet list criterion (only NPT) */
-    propagate_press_box_pos_and_rescale_npt();
-  else {
-    for (auto &p : local_cells.particles()) {
-#ifdef VIRTUAL_SITES
-      if (p.p.is_virtual)
-        continue;
-#endif
-      for (int j = 0; j < 3; j++) {
-#ifdef EXTERNAL_FORCES
-        if (!(p.p.ext_flag & COORD_FIXED(j)))
-#endif
-        {
-#ifdef STOKESIAN_DYNAMICS
-          if (!(thermo_switch & THERMO_SD))
-#endif // STOKESIAN_DYNAMICS
-          {
-            /* Propagate positions (only NVT): p(t + dt)   = p(t) + dt *
-             * v(t+0.5*dt) */
-            p.r.p[j] += time_step * p.m.v[j];
-          }
-        }
-      }
-      /* Verlet criterion check */
-      if ((p.r.p - p.l.p_old).norm2() > skin2)
-        set_resort_particles(Cells::RESORT_LOCAL);
-    }
-  }
-}
-
-void propagate_vel_pos() {
-  INTEG_TRACE(fprintf(stderr, "%d: propagate_vel_pos:\n", this_node));
-
-#ifdef ADDITIONAL_CHECKS
-  db_max_force = db_max_vel = 0;
-  db_maxf_id = db_maxv_id = -1;
-#endif
-
-#ifdef STOKESIAN_DYNAMICS
-  propagate_vel_pos_sd();
-#endif // STOKESIAN_DYNAMICS
-
-  for (auto &p : local_cells.particles()) {
-#ifdef ROTATION
-    propagate_omega_quat_particle(&p);
-#endif
-
-// Don't propagate translational degrees of freedom of vs
-#ifdef VIRTUAL_SITES
-    if (p.p.is_virtual)
-      continue;
-#endif
-    for (int j = 0; j < 3; j++) {
-#ifdef EXTERNAL_FORCES
-      if (!(p.p.ext_flag & COORD_FIXED(j)))
-#endif
-      {
-#ifdef STOKESIAN_DYNAMICS
-        if (!(thermo_switch & THERMO_SD))
-#endif // STOKESIAN_DYNAMICS
-        {
-          /* Propagate velocities: v(t+0.5*dt) = v(t) + 0.5 * dt * a(t) */
-          p.m.v[j] += 0.5 * time_step * p.f.f[j] / p.p.mass;
-
-          /* Propagate positions (only NVT): p(t + dt)   = p(t) + dt *
-           * v(t+0.5*dt) */
-          p.r.p[j] += time_step * p.m.v[j];
-        }
-      }
-    }
-
-    ONEPART_TRACE(if (p.p.identity == check_id) fprintf(
-        stderr, "%d: OPT: PV_1 v_new = (%.3e,%.3e,%.3e)\n", this_node, p.m.v[0],
-        p.m.v[1], p.m.v[2]));
-    ONEPART_TRACE(if (p.p.identity == check_id)
-                      fprintf(stderr, "%d: OPT: PPOS p = (%.3e,%.3e,%.3e)\n",
-                              this_node, p.r.p[0], p.r.p[1], p.r.p[2]));
-
-    /* Verlet criterion check*/
-    if (Utils::sqr(p.r.p[0] - p.l.p_old[0]) +
-            Utils::sqr(p.r.p[1] - p.l.p_old[1]) +
-            Utils::sqr(p.r.p[2] - p.l.p_old[2]) >
-        skin2)
-      set_resort_particles(Cells::RESORT_LOCAL);
-=======
 void philox_counter_increment() {
   if (thermo_switch & THERMO_LANGEVIN) {
     langevin_rng_counter_increment();
@@ -649,7 +346,6 @@
 #ifdef DPD
     dpd_rng_counter_increment();
 #endif
->>>>>>> 9dc1e060
   }
   if (n_thermalized_bonds)
     thermalized_bond_rng_counter_increment();
