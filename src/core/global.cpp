--- conflicted
+++ resolved
@@ -69,12 +69,8 @@
 
 const std::unordered_map<int, Datafield> fields{
     {FIELD_BOXL,
-<<<<<<< HEAD
-     {box_l.data(), Datafield::Type::DOUBLE, 3, "box_l"}}, /* 0  from grid.cpp */
-=======
      {box_l.data(), Datafield::Type::DOUBLE, 3,
       "box_l"}}, /* 0  from grid.cpp */
->>>>>>> c8289b1a
     {FIELD_CELLGRID,
      {dd.cell_grid, Datafield::Type::INT, 3,
       "cell_grid"}}, /* 1  from cells.cpp */
