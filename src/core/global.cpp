--- conflicted
+++ resolved
@@ -23,7 +23,6 @@
 */
 #include "global.hpp"
 
-#include "communication.hpp"
 #include "domain_decomposition.hpp"
 #include "dpd.hpp"
 #include "errorhandling.hpp"
@@ -36,14 +35,15 @@
 #include "npt.hpp"
 #include "rattle.hpp"
 #include "tuning.hpp"
+#include "communication.hpp"
 #include "utils/mpi/all_compare.hpp"
-
-extern double force_cap;
 
 #include <boost/functional/hash.hpp>
 
 #include <functional>
 #include <unordered_map>
+
+extern double force_cap;
 
 namespace {
 
@@ -93,7 +93,6 @@
       {langevin_gamma.data(), Datafield::Type::DOUBLE, 3, "gamma",
        1}}, /* 5  from thermostat.cpp */
 #endif // PARTICLE_ANISOTROPY
-<<<<<<< HEAD
      {FIELD_LEES_EDWARDS_OFFSET,
       {&lees_edwards_offset, Datafield::Type::DOUBLE, 1, "lees_edwards_offset",
        2}}, /* 6  from lees_edwards.cpp */
@@ -241,167 +240,14 @@
      {FIELD_LANGEVIN_ROT_SWITCH,
       {&langevin_rotate, Datafield::Type::BOOL, 1, "langevin_rotate_switch",
        1}}, /* 54 from thermostat.cpp */
-#ifndef ROTATIONAL_INERTIA
+#ifndef PARTICLE_ANISOTROPY
      {FIELD_LANGEVIN_GAMMA_ROTATION,
       {&langevin_gamma_rotation, Datafield::Type::DOUBLE, 1, "gamma_rot",
        1}}, /* 55 from thermostat.cpp */
-=======
-    {FIELD_LEES_EDWARDS_OFFSET,
-     {&lees_edwards_offset, Datafield::Type::DOUBLE, 1, "lees_edwards_offset",
-      2}}, /* 6  from lees_edwards.cpp */
-    {FIELD_INTEG_SWITCH,
-     {&integ_switch, Datafield::Type::INT, 1, "integ_switch",
-      1}}, /* 7  from integrate.cpp */
-    {FIELD_LBOXL,
-     {local_box_l, Datafield::Type::DOUBLE, 3, "local_box_l",
-      2}}, /* 8  from global.cpp */
-    {FIELD_MCUT,
-     {&max_cut, Datafield::Type::DOUBLE, 1, "max_cut",
-      7}}, /* 9  from interaction_data.cpp */
-    {FIELD_MAXNUMCELLS,
-     {&max_num_cells, Datafield::Type::INT, 1, "max_num_cells",
-      5}}, /* 10 from cells.cpp */
-    {FIELD_MAXPART,
-     {&max_seen_particle, Datafield::Type::INT, 1, "max_part",
-      5}}, /* 11 from particle_data.cpp */
-    {FIELD_MAXRANGE,
-     {&max_range, Datafield::Type::DOUBLE, 1, "max_range",
-      5}}, /* 12 from integrate.cpp */
-    {FIELD_MAXSKIN,
-     {&max_skin, Datafield::Type::DOUBLE, 1, "max_skin",
-      5}}, /* 13 from integrate.cpp */
-    {FIELD_MINNUMCELLS,
-     {&min_num_cells, Datafield::Type::INT, 1, "min_num_cells",
-      5}}, /* 14  from cells.cpp */
-    {FIELD_NLAYERS,
-     {&n_layers, Datafield::Type::INT, 1, "n_layers",
-      3}}, /* 15 from layered.cpp */
-    {FIELD_NNODES,
-     {&n_nodes, Datafield::Type::INT, 1, "n_nodes",
-      3}}, /* 16 from communication.cpp */
-    {FIELD_NPART,
-     {&n_part, Datafield::Type::INT, 1, "n_part",
-      6}}, /* 17 from particle.cpp */
-    {FIELD_NPARTTYPE,
-     {&n_particle_types, Datafield::Type::INT, 1, "n_part_types",
-      8}}, /* 18 from interaction_data.cpp */
-    {FIELD_RIGIDBONDS,
-     {&n_rigidbonds, Datafield::Type::INT, 1, "n_rigidbonds",
-      5}}, /* 19 from rattle.cpp */
-    {FIELD_NODEGRID,
-     {node_grid, Datafield::Type::INT, 3, "node_grid",
-      2}}, /* 20 from grid.cpp */
-    {FIELD_NPTISO_G0,
-     {&nptiso_gamma0, Datafield::Type::DOUBLE, 1, "nptiso_gamma0",
-      13}}, /* 21 from thermostat.cpp */
-    {FIELD_NPTISO_GV,
-     {&nptiso_gammav, Datafield::Type::DOUBLE, 1, "nptiso_gammav",
-      13}}, /* 22 from thermostat.cpp */
-    {FIELD_NPTISO_PEXT,
-     {&nptiso.p_ext, Datafield::Type::DOUBLE, 1, "npt_p_ext",
-      7}}, /* 23 from pressure.cpp */
-    {FIELD_NPTISO_PINST,
-     {&nptiso.p_inst, Datafield::Type::DOUBLE, 1, "npt_p_inst",
-      10}}, /* 24 from pressure.cpp */
-    {FIELD_NPTISO_PINSTAV,
-     {&nptiso.p_inst_av, Datafield::Type::DOUBLE, 1, "npt_p_inst_av",
-      10}}, /* 25 from pressure.cpp */
-    {FIELD_NPTISO_PDIFF,
-     {&nptiso.p_diff, Datafield::Type::DOUBLE, 1, "npt_p_diff",
-      7}}, /* 26 from pressure.cpp */
-    {FIELD_NPTISO_PISTON,
-     {&nptiso.piston, Datafield::Type::DOUBLE, 1, "npt_piston",
-      6}}, /* 27 from pressure.cpp */
-    {FIELD_PERIODIC,
-     {&periodic, Datafield::Type::BOOL, 3, "periodicity",
-      1}}, /* 28 from grid.cpp */
-    {FIELD_SKIN,
-     {&skin, Datafield::Type::DOUBLE, 1, "skin",
-      2}}, /* 29 from integrate.cpp */
-    {FIELD_TEMPERATURE,
-     {&temperature, Datafield::Type::DOUBLE, 1, "temperature",
-      2}}, /* 30 from thermostat.cpp */
-    {FIELD_THERMO_SWITCH,
-     {&thermo_switch, Datafield::Type::INT, 1, "thermo_switch",
-      2}}, /* 31 from thermostat.cpp */
-    {FIELD_SIMTIME,
-     {&sim_time, Datafield::Type::DOUBLE, 1, "time",
-      4}}, /* 32 from integrate.cpp */
-    {FIELD_TIMESTEP,
-     {&time_step, Datafield::Type::DOUBLE, 1, "time_step",
-      5}}, /* 33 from integrate.cpp */
-    {FIELD_TIMINGSAMP,
-     {&timing_samples, Datafield::Type::INT, 1, "timings",
-      4}}, /* 34 from tuning.cpp */
-    {FIELD_MCUT_NONBONDED,
-     {&max_cut_nonbonded, Datafield::Type::DOUBLE, 1, "max_cut_nonbonded",
-      9}}, /* 35 from interaction_data.cpp */
-    {FIELD_VERLETREUSE,
-     {&verlet_reuse, Datafield::Type::DOUBLE, 1, "verlet_reuse",
-      8}}, /* 36 from integrate.cpp */
-    {FIELD_LATTICE_SWITCH,
-     {&lattice_switch, Datafield::Type::INT, 1, "lattice_switch",
-      2}}, /* 37 from lattice.cpp */
-    {FIELD_DPD_TGAMMA,
-     {&dpd_tgamma, Datafield::Type::DOUBLE, 1, "dpd_tgamma",
-      6}}, /* 38 from thermostat.cpp */
-    {FIELD_DPD_TRCUT,
-     {&dpd_tr_cut, Datafield::Type::DOUBLE, 1, "dpd_tr_cut",
-      6}}, /* 39 from thermostat.cpp */
-    {FIELD_DPD_TWF,
-     {&dpd_twf, Datafield::Type::INT, 1, "dpd_twf",
-      6}}, /* 40 from thermostat.cpp */
-    {FIELD_DPD_WF,
-     {&dpd_wf, Datafield::Type::INT, 1, "dpd_wf",
-      5}}, /* 41 from thermostat.cpp */
-    {FIELD_MCUT_BONDED,
-     {&max_cut_bonded, Datafield::Type::DOUBLE, 1, "max_cut_bonded",
-      9}}, /* 42 from interaction_data.cpp */
-    {FIELD_MIN_GLOBAL_CUT,
-     {&min_global_cut, Datafield::Type::DOUBLE, 1, "min_global_cut",
-      5}}, /* 43 from interaction_data.cpp */
-    {FIELD_GHMC_NMD,
-     {&ghmc_nmd, Datafield::Type::INT, 1, "ghmc_nmd",
-      6}}, /* 44 from thermostat.cpp */
-    {FIELD_GHMC_PHI,
-     {&ghmc_phi, Datafield::Type::DOUBLE, 1, "ghmc_phi",
-      6}}, /* 45 from thermostat.cpp */
-    {FIELD_GHMC_RES,
-     {&ghmc_mc_res, Datafield::Type::INT, 1, "ghmc_mc_res",
-      7}}, /* 46 from ghmc.cpp */
-    {FIELD_GHMC_FLIP,
-     {&ghmc_mflip, Datafield::Type::INT, 1, "ghmc_mflip",
-      7}}, /* 47 from ghmc.cpp */
-    {FIELD_GHMC_SCALE,
-     {&ghmc_tscale, Datafield::Type::INT, 1, "ghmc_tscale",
-      6}}, /* 48 from ghmc.cpp */
-    {FIELD_LB_COMPONENTS,
-     {&lb_components, Datafield::Type::INT, 1, "lb_components",
-      2}}, /* 49 from ghmc.cpp */
-    {FIELD_WARNINGS,
-     {&warnings, Datafield::Type::INT, 1, "warnings",
-      1}}, /* 50 from global.cpp */
-    {FIELD_DPD_IGNORE_FIXED_PARTICLES,
-     {&dpd_ignore_fixed_particles, Datafield::Type::INT, 1,
-      "dpd_ignore_fixed_particles", 1}}, /* 51 from global.cpp */
-    {FIELD_SMALLERTIMESTEP,
-     {&smaller_time_step, Datafield::Type::DOUBLE, 1, "smaller_time_step",
-      5}}, /* 52 from integrate.cpp */
-    {FIELD_LANGEVIN_TRANS_SWITCH,
-     {&langevin_trans, Datafield::Type::BOOL, 1, "langevin_trans_switch",
-      1}}, /* 53 from thermostat.cpp */
-    {FIELD_LANGEVIN_ROT_SWITCH,
-     {&langevin_rotate, Datafield::Type::BOOL, 1, "langevin_rotate_switch",
-      1}}, /* 54 from thermostat.cpp */
-#ifndef PARTICLE_ANISOTROPY
-    {FIELD_LANGEVIN_GAMMA_ROTATION,
-     {&langevin_gamma_rotation, Datafield::Type::DOUBLE, 1, "gamma_rot",
-      1}} /* 55 from thermostat.cpp */
->>>>>>> 54a11376
 #else
-    {FIELD_LANGEVIN_GAMMA_ROTATION,
-     {langevin_gamma_rotation.data(), Datafield::Type::DOUBLE, 3, "gamma_rot",
-         1}}, /* 55 from thermostat.cpp */
+     {FIELD_LANGEVIN_GAMMA_ROTATION,
+      {langevin_gamma_rotation.data(), Datafield::Type::DOUBLE, 3, "gamma_rot",
+       1}}, /* 55 from thermostat.cpp */
 #endif
      {FIELD_FORCE_CAP,
       {&force_cap, Datafield::Type::DOUBLE, 1, "force_cap", 1}}}};
