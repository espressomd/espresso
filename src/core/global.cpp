/*
  Copyright (C) 2010,2011,2012,2013,2014 The ESPResSo project
  Copyright (C) 2002,2003,2004,2005,2006,2007,2008,2009,2010 
  Max-Planck-Institute for Polymer Research, Theory Group
  
  This file is part of ESPResSo.
  
  ESPResSo is free software: you can redistribute it and/or modify
  it under the terms of the GNU General Public License as published by
  the Free Software Foundation, either version 3 of the License, or
  (at your option) any later version.
  
  ESPResSo is distributed in the hope that it will be useful,
  but WITHOUT ANY WARRANTY; without even the implied warranty of
  MERCHANTABILITY or FITNESS FOR A PARTICULAR PURPOSE.  See the
  GNU General Public License for more details.
  
  You should have received a copy of the GNU General Public License
  along with this program.  If not, see <http://www.gnu.org/licenses/>. 
*/
/** \file global.cpp
    Implementation of \ref global.hpp "global.h".
*/
#include "utils.hpp"
#include "global.hpp"
#include "grid.hpp"
#include "domain_decomposition.hpp"
#include "dpd.hpp"
#include "layered.hpp"
#include "lees_edwards.hpp"
#include "npt.hpp"
#include "tuning.hpp"
#include "rattle.hpp"
#include "imd.hpp"
#include "ghmc.hpp"
#include "lb.hpp"
#include "integrate_sd.hpp"

/** This array contains the description of all global variables.

    Please declare where the variables come from.
*/
const Datafield fields[] = {
  {box_l,            TYPE_DOUBLE, 3, "box_l",             1 },         /* 0  from grid.cpp */
  {dd.cell_grid,        TYPE_INT, 3, "cell_grid",         6 },         /* 1  from cells.cpp */
  {dd.cell_size,     TYPE_DOUBLE, 3, "cell_size",         6 },         /* 2  from cells.cpp */
  {&dpd_gamma,       TYPE_DOUBLE, 1, "dpd_gamma",         5 },         /* 3  from thermostat.cpp */
  {&dpd_r_cut,       TYPE_DOUBLE, 1, "dpd_r_cut",         5 },         /* 4  from thermostat.cpp */
  {&langevin_gamma,  TYPE_DOUBLE, 1, "gamma",             1 },         /* 5  from thermostat.cpp */
  {&lees_edwards_offset, TYPE_DOUBLE, 1, "lees_edwards_offset", 2 },   /* 6  from lees_edwards.cpp */
  {&integ_switch,       TYPE_INT, 1, "integ_switch",      1 },         /* 7  from integrate.cpp */
  {local_box_l,      TYPE_DOUBLE, 3, "local_box_l",       2 },         /* 8  from global.cpp */
  {&max_cut,         TYPE_DOUBLE, 1, "max_cut",           7 },         /* 9  from interaction_data.cpp */
  {&max_num_cells,      TYPE_INT, 1, "max_num_cells",     5 },         /* 10 from cells.cpp */
  {&max_seen_particle,  TYPE_INT, 1, "max_part",          5 },         /* 11 from particle_data.cpp */
  {&max_range,       TYPE_DOUBLE, 1, "max_range",         5 },         /* 12 from integrate.cpp */
  {&max_skin,        TYPE_DOUBLE, 1, "max_skin",          5 },         /* 13 from integrate.cpp */
  {&min_num_cells,      TYPE_INT, 1, "min_num_cells",     5 },         /* 14  from cells.cpp */
  {&n_layers,           TYPE_INT, 1, "n_layers",          3 },         /* 15 from layered.cpp */
  {&n_nodes,            TYPE_INT, 1, "n_nodes",           3 },         /* 16 from communication.cpp */
  {&n_part,             TYPE_INT, 1, "n_part",            6 },         /* 17 from particle.cpp */
  {&n_particle_types,   TYPE_INT, 1, "n_part_types",      8 },         /* 18 from interaction_data.cpp */
  {&n_rigidbonds,       TYPE_INT, 1, "n_rigidbonds",      5 },         /* 19 from rattle.cpp */
  {node_grid,           TYPE_INT, 3, "node_grid",         2 },         /* 20 from grid.cpp */
  {&nptiso_gamma0,   TYPE_DOUBLE, 1, "nptiso_gamma0",    13 },         /* 21 from thermostat.cpp */
  {&nptiso_gammav,   TYPE_DOUBLE, 1, "nptiso_gammav",    13 },         /* 22 from thermostat.cpp */
  {&nptiso.p_ext,    TYPE_DOUBLE, 1, "npt_p_ext",         7 },         /* 23 from pressure.cpp */
  {&nptiso.p_inst,   TYPE_DOUBLE, 1, "npt_p_inst",       10 },         /* 24 from pressure.cpp */
  {&nptiso.p_inst_av,TYPE_DOUBLE, 1, "npt_p_inst_av",    10 },         /* 25 from pressure.cpp */
  {&nptiso.p_diff,   TYPE_DOUBLE, 1, "npt_p_diff",        7 },         /* 26 from pressure.cpp */
  {&nptiso.piston,   TYPE_DOUBLE, 1, "npt_piston",        6 },         /* 27 from pressure.cpp */
  {&periodic,          TYPE_BOOL, 3, "periodicity",       1 },         /* 28 from grid.cpp */
  {&skin,            TYPE_DOUBLE, 1, "skin",              2 },         /* 29 from integrate.cpp */
  {&temperature,     TYPE_DOUBLE, 1, "temperature",       2 },         /* 30 from thermostat.cpp */
  {&thermo_switch,      TYPE_INT, 1, "thermo_switch",     2 },         /* 31 from thermostat.cpp */
  {&sim_time,        TYPE_DOUBLE, 1, "time",              4 },         /* 32 from integrate.cpp */
  {&time_step,       TYPE_DOUBLE, 1, "time_step",         5 },         /* 33 from integrate.cpp */
  {&timing_samples,     TYPE_INT, 1, "timings",           4 },         /* 34 from tuning.cpp */
  {&transfer_rate,      TYPE_INT, 1, "transfer_rate",     2 },         /* 35 from imd.cpp */
  {&max_cut_nonbonded,TYPE_DOUBLE, 1, "max_cut_nonbonded",9 },         /* 36 from interaction_data.cpp */
  {&verlet_reuse,    TYPE_DOUBLE, 1, "verlet_reuse",      8 },         /* 37 from integrate.cpp */
  {&lattice_switch,     TYPE_INT, 1, "lattice_switch",    2 },         /* 38 from lattice.cpp */
  {&dpd_tgamma,      TYPE_DOUBLE, 1, "dpd_tgamma",        6 },         /* 39 from thermostat.cpp */
  {&dpd_tr_cut,      TYPE_DOUBLE, 1, "dpd_tr_cut",        6 },         /* 40 from thermostat.cpp */
  {&dpd_twf,            TYPE_INT, 1, "dpd_twf",           6 },         /* 41 from thermostat.cpp */
  {&dpd_wf,             TYPE_INT, 1, "dpd_wf",            5 },         /* 42 from thermostat.cpp */
  {&max_cut_bonded,  TYPE_DOUBLE, 1, "max_cut_bonded",    9 },         /* 43 from interaction_data.cpp */
  {&transfer_rate,      TYPE_INT, 1, "vmd_transfer_rate", 5 },         /* 44 from imd_tcl.cpp */
  {&min_global_cut,  TYPE_DOUBLE, 1, "min_global_cut",    5 },         /* 45 from interaction_data.cpp */
  {&ghmc_nmd,           TYPE_INT, 1, "ghmc_nmd",          6 },         /* 46 from thermostat.cpp */
  {&ghmc_phi,        TYPE_DOUBLE, 1, "ghmc_phi",          6 },         /* 47 from thermostat.cpp */
  {&ghmc_mc_res,        TYPE_INT, 1, "ghmc_mc_res",       7 },         /* 48 from ghmc.cpp */
  {&ghmc_mflip,         TYPE_INT, 1, "ghmc_mflip",        7 },         /* 49 from ghmc.cpp */
  {&ghmc_tscale,        TYPE_INT, 1, "ghmc_tscale",       6 },         /* 50 from ghmc.cpp */
  {&lb_components,      TYPE_INT, 1, "lb_components",     2 },         /* 51 from ghmc.cpp */
  {&warnings,           TYPE_INT, 1, "warnings",          1 },         /* 52 from global.cpp */
<<<<<<< HEAD
  {&dpd_ignore_fixed_particles, TYPE_INT, 1, "dpd_ignore_fixed_particles", 1 },         /* 53 from global.cpp */
  {&sd_viscosity,            TYPE_DOUBLE, 1, "sd_viscosoity",              4 },         /* 54 from integrate_sd.cpp */
  {&sd_radius,               TYPE_DOUBLE, 1, "sd_radius",                  4 },         /* 55 from integrate_sd.cpp */
  {&sd_seed,                    TYPE_INT, 2, "sd_seed",                    4 },         /* 56 from integrate_sd.cpp */
  {&sd_random_state,            TYPE_INT, 2, "sd_random_state",            4 },         /* 57 from integrate_sd.cpp */
  {&sd_random_precision,     TYPE_DOUBLE, 1, "sd_precision_random",        4 },         /* 58 from integrate_sd.cpp */
=======
  {&dpd_ignore_fixed_particles, TYPE_INT, 1, "dpd_ignore_fixed_particles",          1 },         /* 53 from global.cpp */
  {&smaller_time_step,TYPE_DOUBLE,1, "smaller_time_step", 5 },         /* 53 from integrate.cpp */
  {configtemp,       TYPE_DOUBLE, 2, "configtemp",        1 },         /* 54 from integrate.cpp */
>>>>>>> d4b60546
  { NULL, 0, 0, NULL, 0 }
};

int warnings = 1;<|MERGE_RESOLUTION|>--- conflicted
+++ resolved
@@ -94,18 +94,15 @@
   {&ghmc_tscale,        TYPE_INT, 1, "ghmc_tscale",       6 },         /* 50 from ghmc.cpp */
   {&lb_components,      TYPE_INT, 1, "lb_components",     2 },         /* 51 from ghmc.cpp */
   {&warnings,           TYPE_INT, 1, "warnings",          1 },         /* 52 from global.cpp */
-<<<<<<< HEAD
   {&dpd_ignore_fixed_particles, TYPE_INT, 1, "dpd_ignore_fixed_particles", 1 },         /* 53 from global.cpp */
   {&sd_viscosity,            TYPE_DOUBLE, 1, "sd_viscosoity",              4 },         /* 54 from integrate_sd.cpp */
   {&sd_radius,               TYPE_DOUBLE, 1, "sd_radius",                  4 },         /* 55 from integrate_sd.cpp */
   {&sd_seed,                    TYPE_INT, 2, "sd_seed",                    4 },         /* 56 from integrate_sd.cpp */
   {&sd_random_state,            TYPE_INT, 2, "sd_random_state",            4 },         /* 57 from integrate_sd.cpp */
   {&sd_random_precision,     TYPE_DOUBLE, 1, "sd_precision_random",        4 },         /* 58 from integrate_sd.cpp */
-=======
-  {&dpd_ignore_fixed_particles, TYPE_INT, 1, "dpd_ignore_fixed_particles",          1 },         /* 53 from global.cpp */
-  {&smaller_time_step,TYPE_DOUBLE,1, "smaller_time_step", 5 },         /* 53 from integrate.cpp */
-  {configtemp,       TYPE_DOUBLE, 2, "configtemp",        1 },         /* 54 from integrate.cpp */
->>>>>>> d4b60546
+  {&dpd_ignore_fixed_particles, TYPE_INT, 1, "dpd_ignore_fixed_particles",          1 },         /* 59 from global.cpp */
+  {&smaller_time_step,TYPE_DOUBLE,1, "smaller_time_step", 5 },         /* 60 from integrate.cpp */
+  {configtemp,       TYPE_DOUBLE, 2, "configtemp",        1 },         /* 61 from integrate.cpp */
   { NULL, 0, 0, NULL, 0 }
 };
 
