--- conflicted
+++ resolved
@@ -40,86 +40,6 @@
   virtual void init() = 0;
   virtual void update() = 0;
 
-<<<<<<< HEAD
-  template<class value_type>
-  class const_iterator {
-  public:
-    virtual value_type operator*() const = 0;
-    virtual const_iterator<value_type> &operator=(const const_iterator<value_type> &rhs) = 0;
-    virtual bool operator==(const_iterator<value_type> const &rhs) const = 0;
-    virtual bool operator!=(const_iterator<value_type> const &rhs) const = 0;
-    virtual const_iterator<value_type> &operator++() = 0;
-  }; 
-
-  class null_vec_iterator : public SystemInterface::const_iterator<Vector3> {
-  public:
-    Vector3 operator*() const { return Vector3(); };
-    const_iterator<Vector3> &operator=(const const_iterator<Vector3> &rhs) { return *this; };
-    bool operator==(const_iterator<Vector3> const &rhs) const { return true; };
-    bool operator!=(const_iterator<Vector3> const &rhs) const { return false; };
-    const_iterator<Vector3> &operator++() {return *this;};
-  };
-
-  null_vec_iterator null_vector;
-
-  class null_real_iterator : public SystemInterface::const_iterator<Real> {
-  public:
-    Real operator*() const { return Real(); };
-    const_iterator<Real> &operator=(const const_iterator<Real> &rhs) { return *this; };
-    bool operator==(const_iterator<Real> const &rhs) const { return true; };
-    bool operator!=(const_iterator<Real> const &rhs) const { return false; };
-    const_iterator<Real> &operator++() {return *this;};
-  };
-
-  null_real_iterator null_scalar;
-
-  template<class stl_container>
-  class const_iterator_stl : public SystemInterface::const_iterator<typename stl_container::value_type> {
-  public:
-    const_iterator_stl(typename stl_container::const_iterator it) {
-      m_const_iterator = it;
-    };
-    const_iterator_stl() {};
-    const typename stl_container::value_type operator*() const {
-      return (*m_const_iterator);
-    };
-    SystemInterface::const_iterator<typename stl_container::value_type> &operator=(const SystemInterface::const_iterator<typename stl_container::value_type> &rhs) {
-      m_const_iterator = static_cast<const const_iterator_stl<stl_container> &>(rhs).m_const_iterator;
-      return static_cast<SystemInterface::const_iterator<typename stl_container::value_type> &>(*this);
-    };
-    const_iterator_stl<stl_container> &operator=(const typename stl_container::const_iterator &rhs) {
-      m_const_iterator = rhs;
-      return *this;
-    };
-
-    const_iterator_stl<stl_container> &operator=(const const_iterator_stl<stl_container> &rhs) {
-      m_const_iterator = rhs.m_const_iterator;
-      return *this;
-    };
-
-    bool operator==(SystemInterface::const_iterator<typename stl_container::value_type> const &rhs) const {
-      return (m_const_iterator == static_cast<const SystemInterface::const_iterator_stl<stl_container> &>(rhs).m_const_iterator);
-    };
-    bool operator!=(SystemInterface::const_iterator<typename stl_container::value_type> const &rhs) const {
-      return (m_const_iterator != static_cast<const SystemInterface::const_iterator_stl<stl_container> &>(rhs).m_const_iterator);
-    };
-    const_iterator<typename stl_container::value_type> &operator++() {
-      ++m_const_iterator;
-      return *this;
-    };    
-  private:
-    typename stl_container::const_iterator m_const_iterator;
-  };
-
-  typedef const_iterator<Vector3> const_vec_iterator;
-  typedef const_iterator<Real> const_real_iterator;
-  typedef const_iterator<int> const_int_iterator;
-
-  virtual const_vec_iterator &rBegin() { return SystemInterface::null_vector; };
-  virtual const const_vec_iterator &rEnd() { return SystemInterface::null_vector; };
-  virtual bool hasR() { return false; };
-  virtual bool requestR() { m_needsR = hasR(); return m_needsR; }
-
 #ifdef BARNES_HUT
   virtual unsigned int bhnnodes(void) { return 0; };
   virtual BHBox BHboxl(void) = 0;
@@ -127,9 +47,6 @@
   virtual float *massGpuBegin(void) { return 0; };
   virtual int blocksGpu(void) {return 0; }
 #endif
-
-=======
->>>>>>> e4bc31fa
   virtual float *rGpuBegin() { return 0; };
   virtual float *rGpuEnd() { return 0; };
   virtual bool hasRGpu() { return false; };
