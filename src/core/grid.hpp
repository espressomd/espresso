/*
  Copyright (C) 2010-2018 The ESPResSo project
  Copyright (C) 2002,2003,2004,2005,2006,2007,2008,2009,2010
    Max-Planck-Institute for Polymer Research, Theory Group

  This file is part of ESPResSo.

  ESPResSo is free software: you can redistribute it and/or modify
  it under the terms of the GNU General Public License as published by
  the Free Software Foundation, either version 3 of the License, or
  (at your option) any later version.

  ESPResSo is distributed in the hope that it will be useful,
  but WITHOUT ANY WARRANTY; without even the implied warranty of
  MERCHANTABILITY or FITNESS FOR A PARTICULAR PURPOSE.  See the
  GNU General Public License for more details.

  You should have received a copy of the GNU General Public License
  along with this program.  If not, see <http://www.gnu.org/licenses/>.
*/
#ifndef _GRID_H
#define _GRID_H
/** \file
 *  Domain decomposition for parallel computing.
 *
 *  The primary simulation box is divided into orthogonal rectangular
 *  subboxes which are assigned to the different nodes (or processes
 *  or threads if you want). This grid is described in \ref
 *  node_grid. Each node has a number \ref this_node and a position
 *  \ref node_pos in that grid. Each node has also 6 nearest neighbors
 *  \ref node_neighbors which are necessary for the communication
 *  between the nodes (see also \ref ghosts.cpp and \ref p3m.cpp for more
 *  details about the communication.
 *
 *  For the 6 directions \anchor directions we have the following convention:
 *
 *  \image html directions.gif "Convention for the order of the directions"
 *
 *  The Figure illustrates the direction convention used for arrays
 *  with 6 (e.g. \ref node_neighbors, \ref #boundary) and 3 entries
 *  (e.g \ref node_grid, \ref box_l , \ref my_left,...).
 *
 *
 *  Implementation in grid.cpp.
 */

#include "RuntimeErrorStream.hpp"
#include "algorithm/periodic_fold.hpp"
#include "communication.hpp"
#include "errorhandling.hpp"
#include <utils/Span.hpp>
#include <utils/Vector.hpp>

#include <limits>

/** Macro that tests for a coordinate being periodic or not. */
#ifdef PARTIAL_PERIODIC
#define PERIODIC(coord) (periodic & (1L << (coord)))
#else
#define PERIODIC(coord) (1)
#endif

/** \name Exported Variables */
/************************************************************/
/*@{*/

/** The number of nodes in each spatial dimension. */
extern Utils::Vector3i node_grid;
/** position of node in node grid */
extern Utils::Vector3i node_pos;
/** the six nearest neighbors of a node in the node grid. */
extern Utils::Vector<int, 6> node_neighbors;
/** where to fold particles that leave local box in direction i. */
extern Utils::Vector<int, 6> boundary;
/** Flags for all three dimensions whether pbc are applied (default).
    The first three bits give the periodicity */
extern int periodic;

/** Simulation box dimensions. */
<<<<<<< HEAD
extern Vector3d box_l;
=======
extern Utils::Vector3d box_l;
>>>>>>> c8289b1a
/** Half the box dimensions. Used for get_mi_vector. */
extern Utils::Vector3d half_box_l;
/** 1 / box dimensions. */
extern Utils::Vector3d box_l_i;
/** Smallest simulation box dimension (\ref box_l).
    Remark: with PARTIAL_PERIODIC, only the periodic directions
    are taken into account! */
extern double min_box_l;
/** Dimensions of the box a single node is responsible for. */
extern Utils::Vector3d local_box_l;
/** Smallest local simulation box dimension (\ref local_box_l).
    Remark: with PARTIAL_PERIODIC, only the periodic directions
    are taken into account! */
extern double min_local_box_l;
/** Left (bottom, front) corner of this nodes local box. */
<<<<<<< HEAD
extern Vector3d my_left;
/** Right (top, back) corner of this nodes local box. */
extern Vector3d my_right;
=======
extern Utils::Vector3d my_left;
/** Right (top, back) corner of this nodes local box. */
extern Utils::Vector3d my_right;
>>>>>>> c8289b1a

/*@}*/

/** \name Exported Functions */
/************************************************************/
/*@{*/

/** Make sure that the node grid is set, eventually
    determine one automatically. */
void init_node_grid();

/** node mapping: array -> node.
 *
 * \param node   rank of the node you want to know the position for.
 * \param pos    position of the node in node grid.
 */
inline void map_node_array(int node, int pos[3]) {
  MPI_Cart_coords(comm_cart, node, 3, pos);
}

/** node mapping: node -> array.
 *
 * \return      rank of the node at position pos.
 * \param pos   position of the node in node grid.
 */
inline int map_array_node(Utils::Span<const int> pos) {
  int rank;
  MPI_Cart_rank(comm_cart, pos.data(), &rank);
  return rank;
}

/** map a spatial position to the node grid */
int map_position_node_array(const Utils::Vector3d &pos);

/** fill neighbor lists of node.
 *
 * Calculates the numbers of the nearest neighbors for a node and
 * stores them in \ref node_neighbors.
 *
 * \return     the number of neighbors
 * \param node number of the node.  */
int calc_node_neighbors(int node);

/** called from \ref mpi_bcast_parameter . */
void grid_changed_n_nodes();

/** called from \ref mpi_bcast_parameter . */
void grid_changed_box_l();

/** Calculates the smallest box and local box dimensions for periodic
 * directions.  This is needed to check if the interaction ranges are
 * compatible with the box dimensions and the node grid.
 * see also \ref box_l, \ref local_box_l, \ref min_box_l
 * and \ref min_local_box_l.
 * Remark: In the aperiodic case min_box_l is set to
 * 2 * \ref MAX_INTERACTION_RANGE . */
void calc_minimal_box_dimensions();

/** rescales the box in dimension 'dir' to the new value 'd_new', and rescales
 * the particles accordingly */
void rescale_boxl(int dir, double d_new);

template <typename T> T get_mi_coord(T a, T b, int dir) {
  auto dx = a - b;

  if (PERIODIC(dir) && std::fabs(dx) > half_box_l[dir])
    dx -= std::round(dx * box_l_i[dir]) * box_l[dir];

  return dx;
}

/** get the minimal distance vector of two vectors in the current bc.
 *  @param a the vector to subtract from
 *  @param b the vector to subtract
 *  @param res where to store the result
 */

template <typename T, typename U, typename V>
inline void get_mi_vector(T &res, U const &a, V const &b) {
  for (int i = 0; i < 3; i++) {
    res[i] = get_mi_coord(a[i], b[i], i);
  }
}

template <typename T, typename U>
Utils::Vector3d get_mi_vector(T const &a, U const &b) {
  Utils::Vector3d res;
  get_mi_vector(res, a, b);

  return res;
}

/** fold a coordinate to primary simulation box.
    \param pos         the position...
    \param image_box   and the box
    \param dir         the coordinate to fold: dir = 0,1,2 for x, y and z
   coordinate.

    Both pos and image_box are I/O,
    i. e. a previously folded position will be folded correctly.
*/
template <size_t N, typename T1, typename T2>
void fold_coordinate(Utils::Vector<T1, N> &pos, Utils::Vector<T2, N> &image_box,
                     int dir) {
  if (PERIODIC(dir)) {
    std::tie(pos[dir], image_box[dir]) =
        Algorithm::periodic_fold(pos[dir], image_box[dir], box_l[dir]);

    if ((image_box[dir] == std::numeric_limits<T2>::min()) ||
        (image_box[dir] == std::numeric_limits<T2>::max())) {
      throw std::runtime_error(
          "Overflow in the image box count while folding a particle coordinate "
          "into the primary simulation box. Maybe a particle experienced a "
          "huge force.");
    }
  }
}

/** fold particle coordinates to primary simulation box.
    \param pos the position...
    \param image_box and the box

    Both pos and image_box are I/O,
    i. e. a previously folded position will be folded correctly.
*/
template <size_t N, typename T1, typename T2>
void fold_position(Utils::Vector<T1, N> &pos, Utils::Vector<T2, N> &image_box) {
  for (int i = 0; i < 3; i++)
    fold_coordinate(pos, image_box, i);
}

inline Utils::Vector3d folded_position(const Utils::Vector3d &p) {
  Utils::Vector3d p_folded;
  for (int i = 0; i < 3; i++) {
    if (PERIODIC(i)) {
      p_folded[i] = Algorithm::periodic_fold(p[i], box_l[i]);
    } else {
      p_folded[i] = p[i];
    }
  }

  return p_folded;
}

/** fold particle coordinates to primary simulation box.
 * The particle is not changed.
 */
inline Utils::Vector3d folded_position(Particle const &p) {
  return folded_position(p.r.p);
}

/** @overload */
inline Utils::Vector3d folded_position(const Particle *p) {
  assert(p);
  return folded_position(p->r.p);
}

/** unfold coordinates to physical position.
    \param pos the position
    \param vel the velocity
    \param image_box and the box

    Both pos and image_box are I/O, i.e. image_box will be (0,0,0)
    afterwards.
*/
template <typename T1, typename T2, typename T3>
void unfold_position(T1 &pos, T2 &vel, T3 &image_box) {
  int i;
  for (i = 0; i < 3; i++) {
    pos[i] = pos[i] + image_box[i] * box_l[i];
    image_box[i] = 0;
  }
}

inline Utils::Vector3d unfolded_position(Particle const *p) {
  Utils::Vector3d pos{p->r.p};
  for (int i = 0; i < 3; i++) {
    pos[i] += p->l.i[i] * box_l[i];
  }

  return pos;
}

inline Utils::Vector3d unfolded_position(Particle const &p) {
  return unfolded_position(&p);
}

/** unfold coordinates to physical position.
    \param pos the position...
    \param image_box and the box

    Both pos and image_box are I/O, i.e. image_box will be (0,0,0)
    afterwards.
*/
template <typename T1, typename T2>
void unfold_position(T1 &pos, T2 &image_box) {
  double v[3];
  unfold_position(pos, v, image_box);
}

class PositionUnfolder {
public:
  template <typename Particle> void operator()(Particle &p) const {
    unfold_position(p.r.p, p.l.i);
  }
};

class PositionFolder {
public:
  template <typename Particle> void operator()(Particle &p) const {
    fold_position(p.r.p, p.l.i);
  }
};

/*@}*/
#endif<|MERGE_RESOLUTION|>--- conflicted
+++ resolved
@@ -77,11 +77,7 @@
 extern int periodic;
 
 /** Simulation box dimensions. */
-<<<<<<< HEAD
-extern Vector3d box_l;
-=======
 extern Utils::Vector3d box_l;
->>>>>>> c8289b1a
 /** Half the box dimensions. Used for get_mi_vector. */
 extern Utils::Vector3d half_box_l;
 /** 1 / box dimensions. */
@@ -97,15 +93,9 @@
     are taken into account! */
 extern double min_local_box_l;
 /** Left (bottom, front) corner of this nodes local box. */
-<<<<<<< HEAD
-extern Vector3d my_left;
-/** Right (top, back) corner of this nodes local box. */
-extern Vector3d my_right;
-=======
 extern Utils::Vector3d my_left;
 /** Right (top, back) corner of this nodes local box. */
 extern Utils::Vector3d my_right;
->>>>>>> c8289b1a
 
 /*@}*/
 
