--- conflicted
+++ resolved
@@ -45,11 +45,7 @@
 #include "utils.hpp"
 #include <climits>
 #include "communication.hpp"
-<<<<<<< HEAD
-#include "errorhandling.hpp"
-=======
 #include "RuntimeErrorStream.hpp"
->>>>>>> 069c19dc
 
 /** Macro that tests for a coordinate being periodic or not. */
 #ifdef PARTIAL_PERIODIC
@@ -218,15 +214,9 @@
     pos[dir]        = pos[dir] - img_count*box_l[dir];    
 
     if(pos[dir]*box_l_i[dir] < -ROUND_ERROR_PREC || pos[dir]*box_l_i[dir] >= 1 + ROUND_ERROR_PREC) {
-<<<<<<< HEAD
-      std::ostringstream msg;
-      msg << "particle coordinate out of range, pos = " << pos[dir] << ", image box = " << image_box[dir];
-      runtimeError(msg);
-=======
 
       runtimeErrorMsg() << "particle coordinate out of range, pos = " << pos[dir] << ", image box = " << image_box[dir];
 
->>>>>>> 069c19dc
       image_box[dir] = 0;
       pos[dir] = 0;
       return;
