--- conflicted
+++ resolved
@@ -66,14 +66,9 @@
   float mass_reactant;
   float mass_product0;
   float mass_product1;
-<<<<<<< HEAD
   int use_nonlinear_stencil;
   int number_of_boundary_nodes;
-  cufftReal* greensfcn;
-  cufftComplex* charge_potential;
-=======
   float* charge_potential;
->>>>>>> 58b7feb0
   float* j;
   float* lb_force_previous;
   float* rho[MAX_NUMBER_OF_SPECIES];
