/*
Copyright (C) 2010-2018 The ESPResSo project

This file is part of ESPResSo.

ESPResSo is free software: you can redistribute it and/or modify
it under the terms of the GNU General Public License as published by
the Free Software Foundation, either version 3 of the License, or
(at your option) any later version.

ESPResSo is distributed in the hope that it will be useful,
but WITHOUT ANY WARRANTY; without even the implied warranty of
MERCHANTABILITY or FITNESS FOR A PARTICULAR PURPOSE.  See the
GNU General Public License for more details.

You should have received a copy of the GNU General Public License
along with this program.  If not, see <http://www.gnu.org/licenses/>.
*/
#ifndef CORE_SHORT_RANGE_HPP
#define CORE_SHORT_RANGE_HPP

#include "algorithm/for_each_pair.hpp"
#include "cells.hpp"
#include "collision.hpp"
#include "electrostatics_magnetostatics/coulomb.hpp"
#include "electrostatics_magnetostatics/dipole.hpp"
#include "grid.hpp"
#include "integrate.hpp"

#include <boost/iterator/indirect_iterator.hpp>
#include <profiler/profiler.hpp>

#include <utility>

/**
 * @brief Distance vector and length handed to pair kernels.
 */
struct Distance {
  explicit Distance(Utils::Vector3d const &vec21)
      : vec21(vec21), dist2(vec21.norm2()) {}

  Utils::Vector3d vec21;
  const double dist2;
};

namespace detail {
struct MinimalImageDistance {
  Distance operator()(Particle const &p1, Particle const &p2) const {
    return Distance(get_mi_vector(p1.r.p, p2.r.p));
  }
};

<<<<<<< HEAD
struct LayeredMinimalImageDistance {
  Distance operator()(Particle const &p1, Particle const &p2) const {
    auto mi_dist = get_mi_vector(p1.r.p, p2.r.p);
    mi_dist[2] = p1.r.p[2] - p2.r.p[2];

    return Distance(mi_dist);
  }
};

struct EuclidianDistance {
  Distance operator()(Particle const &p1, Particle const &p2) const {
    return Distance(p1.r.p - p2.r.p);
  }
};

/**
 * @brief Decided which distance function to use depending on the
          cell system, and call the pair code.
*/
template <typename CellIterator, typename ParticleKernel, typename PairKernel,
          typename VerletCriterion>
void decide_distance(CellIterator first, CellIterator last,
                     ParticleKernel &&particle_kernel, PairKernel &&pair_kernel,
                     VerletCriterion &&verlet_criterion) {
  switch (cell_structure.type) {
  case CELL_STRUCTURE_DOMDEC:
    // Algorithm::for_each_pair(
    //     first, last, std::forward<ParticleKernel>(particle_kernel),
    //     std::forward<PairKernel>(pair_kernel), EuclidianDistance{},
    //     std::forward<VerletCriterion>(verlet_criterion),
    //     cell_structure.use_verlet_list, rebuild_verletlist);
    // break;
  case CELL_STRUCTURE_NSQUARE:
    Algorithm::for_each_pair(
        first, last, std::forward<ParticleKernel>(particle_kernel),
        std::forward<PairKernel>(pair_kernel), MinimalImageDistance{},
        std::forward<VerletCriterion>(verlet_criterion),
        cell_structure.use_verlet_list, rebuild_verletlist);
    break;
  case CELL_STRUCTURE_LAYERED:
    Algorithm::for_each_pair(
        first, last, std::forward<ParticleKernel>(particle_kernel),
        std::forward<PairKernel>(pair_kernel), LayeredMinimalImageDistance{},
        std::forward<VerletCriterion>(verlet_criterion),
        cell_structure.use_verlet_list, rebuild_verletlist);
    break;
  }
}
=======
>>>>>>> 48f64b65
} // namespace detail

template <typename ParticleKernel, typename PairKernel>
void short_range_loop(ParticleKernel &&particle_kernel,
                      PairKernel &&pair_kernel) {
  ESPRESSO_PROFILER_CXX_MARK_FUNCTION;

  assert(get_resort_particles() == Cells::RESORT_NONE);

  auto first = boost::make_indirect_iterator(local_cells.begin());
  auto last = boost::make_indirect_iterator(local_cells.end());

#ifdef ELECTROSTATICS
  auto const coulomb_cutoff = Coulomb::cutoff(box_l);
#else
  auto const coulomb_cutoff = INACTIVE_CUTOFF;
#endif

#ifdef DIPOLES
  auto const dipole_cutoff = Dipole::cutoff(box_l);
#else
  auto const dipole_cutoff = INACTIVE_CUTOFF;
#endif

  ParticleKernel &&particleKernel =
      std::forward<ParticleKernel>(particle_kernel);
  PairKernel &&pairKernel = std::forward<PairKernel>(pair_kernel);
  VerletCriterion &&verletCriterion =
      VerletCriterion{skin, max_cut, coulomb_cutoff, dipole_cutoff,
                      collision_detection_cutoff()};

  Algorithm::for_each_pair(
      first, last, std::forward<ParticleKernel>(particleKernel),
      std::forward<PairKernel>(pairKernel), detail::MinimalImageDistance{},
      std::forward<VerletCriterion>(verletCriterion),
      cell_structure.use_verlet_list, rebuild_verletlist);

  rebuild_verletlist = 0;
}

#endif<|MERGE_RESOLUTION|>--- conflicted
+++ resolved
@@ -50,57 +50,6 @@
   }
 };
 
-<<<<<<< HEAD
-struct LayeredMinimalImageDistance {
-  Distance operator()(Particle const &p1, Particle const &p2) const {
-    auto mi_dist = get_mi_vector(p1.r.p, p2.r.p);
-    mi_dist[2] = p1.r.p[2] - p2.r.p[2];
-
-    return Distance(mi_dist);
-  }
-};
-
-struct EuclidianDistance {
-  Distance operator()(Particle const &p1, Particle const &p2) const {
-    return Distance(p1.r.p - p2.r.p);
-  }
-};
-
-/**
- * @brief Decided which distance function to use depending on the
-          cell system, and call the pair code.
-*/
-template <typename CellIterator, typename ParticleKernel, typename PairKernel,
-          typename VerletCriterion>
-void decide_distance(CellIterator first, CellIterator last,
-                     ParticleKernel &&particle_kernel, PairKernel &&pair_kernel,
-                     VerletCriterion &&verlet_criterion) {
-  switch (cell_structure.type) {
-  case CELL_STRUCTURE_DOMDEC:
-    // Algorithm::for_each_pair(
-    //     first, last, std::forward<ParticleKernel>(particle_kernel),
-    //     std::forward<PairKernel>(pair_kernel), EuclidianDistance{},
-    //     std::forward<VerletCriterion>(verlet_criterion),
-    //     cell_structure.use_verlet_list, rebuild_verletlist);
-    // break;
-  case CELL_STRUCTURE_NSQUARE:
-    Algorithm::for_each_pair(
-        first, last, std::forward<ParticleKernel>(particle_kernel),
-        std::forward<PairKernel>(pair_kernel), MinimalImageDistance{},
-        std::forward<VerletCriterion>(verlet_criterion),
-        cell_structure.use_verlet_list, rebuild_verletlist);
-    break;
-  case CELL_STRUCTURE_LAYERED:
-    Algorithm::for_each_pair(
-        first, last, std::forward<ParticleKernel>(particle_kernel),
-        std::forward<PairKernel>(pair_kernel), LayeredMinimalImageDistance{},
-        std::forward<VerletCriterion>(verlet_criterion),
-        cell_structure.use_verlet_list, rebuild_verletlist);
-    break;
-  }
-}
-=======
->>>>>>> 48f64b65
 } // namespace detail
 
 template <typename ParticleKernel, typename PairKernel>
