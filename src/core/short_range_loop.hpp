--- conflicted
+++ resolved
@@ -22,11 +22,7 @@
 #include "algorithm/for_each_pair.hpp"
 #include "cells.hpp"
 #include "grid.hpp"
-<<<<<<< HEAD
-#include "integrate.hpp"
 #include "nonbonded_interactions/nonbonded_interaction_data.hpp"
-=======
->>>>>>> 7e10ad0b
 
 #include <boost/iterator/indirect_iterator.hpp>
 #include <profiler/profiler.hpp>
@@ -53,60 +49,6 @@
   }
 };
 
-<<<<<<< HEAD
-=======
-struct LayeredMinimalImageDistance {
-  const BoxGeometry box;
-
-  Distance operator()(Particle const &p1, Particle const &p2) const {
-    auto mi_dist = get_mi_vector(p1.r.p, p2.r.p, box);
-    mi_dist[2] = p1.r.p[2] - p2.r.p[2];
-
-    return Distance(mi_dist);
-  }
-};
-
-struct EuclidianDistance {
-  Distance operator()(Particle const &p1, Particle const &p2) const {
-    return Distance(p1.r.p - p2.r.p);
-  }
-};
-
-/**
- * @brief Decided which distance function to use depending on the
-          cell system, and call the pair code.
-*/
-template <typename CellIterator, typename ParticleKernel, typename PairKernel,
-          typename VerletCriterion>
-void decide_distance(CellIterator first, CellIterator last,
-                     ParticleKernel &&particle_kernel, PairKernel &&pair_kernel,
-                     VerletCriterion &&verlet_criterion) {
-  switch (cell_structure.type) {
-  case CELL_STRUCTURE_DOMDEC:
-    Algorithm::for_each_pair(
-        first, last, std::forward<ParticleKernel>(particle_kernel),
-        std::forward<PairKernel>(pair_kernel), EuclidianDistance{},
-        std::forward<VerletCriterion>(verlet_criterion),
-        cell_structure.use_verlet_list, rebuild_verletlist);
-    break;
-  case CELL_STRUCTURE_NSQUARE:
-    Algorithm::for_each_pair(
-        first, last, std::forward<ParticleKernel>(particle_kernel),
-        std::forward<PairKernel>(pair_kernel), MinimalImageDistance{box_geo},
-        std::forward<VerletCriterion>(verlet_criterion),
-        cell_structure.use_verlet_list, rebuild_verletlist);
-    break;
-  case CELL_STRUCTURE_LAYERED:
-    Algorithm::for_each_pair(
-        first, last, std::forward<ParticleKernel>(particle_kernel),
-        std::forward<PairKernel>(pair_kernel),
-        LayeredMinimalImageDistance{box_geo},
-        std::forward<VerletCriterion>(verlet_criterion),
-        cell_structure.use_verlet_list, rebuild_verletlist);
-    break;
-  }
-}
-
 /**
  * @brief Functor that returns true for
  *        any arguments.
@@ -114,7 +56,6 @@
 struct True {
   template <class... T> bool operator()(T...) const { return true; }
 };
->>>>>>> 7e10ad0b
 } // namespace detail
 
 template <class ParticleKernel, class PairKernel,
@@ -129,38 +70,11 @@
   if (cell_structure.min_range != INACTIVE_CUTOFF) {
     auto first = boost::make_indirect_iterator(local_cells.begin());
     auto last = boost::make_indirect_iterator(local_cells.end());
-
-<<<<<<< HEAD
-#ifdef ELECTROSTATICS
-  auto const coulomb_cutoff = Coulomb::cutoff(box_geo.length());
-#else
-  auto const coulomb_cutoff = INACTIVE_CUTOFF;
-#endif
-
-#ifdef DIPOLES
-  auto const dipole_cutoff = Dipole::cutoff(box_geo.length());
-#else
-  auto const dipole_cutoff = INACTIVE_CUTOFF;
-#endif
-
-  ParticleKernel &&particleKernel =
-      std::forward<ParticleKernel>(particle_kernel);
-  PairKernel &&pairKernel = std::forward<PairKernel>(pair_kernel);
-  VerletCriterion &&verletCriterion =
-      VerletCriterion{skin, max_cut, coulomb_cutoff, dipole_cutoff,
-                      collision_detection_cutoff()};
-
-  Algorithm::for_each_pair(first, last,
-                           std::forward<ParticleKernel>(particleKernel),
-                           std::forward<PairKernel>(pairKernel),
-                           detail::MinimalImageDistance{box_geo},
-                           std::forward<VerletCriterion>(verletCriterion),
-                           cell_structure.use_verlet_list, rebuild_verletlist);
-=======
-    detail::decide_distance(
+    Algorithm::for_each_pair(
         first, last, std::forward<ParticleKernel>(particle_kernel),
-        std::forward<PairKernel>(pair_kernel), verlet_criterion);
->>>>>>> 7e10ad0b
+        std::forward<PairKernel>(pair_kernel), detail::MinimalImageDistance{box_geo},
+        verlet_criterion,
+        cell_structure.use_verlet_list, rebuild_verletlist);
 
     rebuild_verletlist = 0;
   } else {
