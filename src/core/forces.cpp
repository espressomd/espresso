--- conflicted
+++ resolved
@@ -63,211 +63,150 @@
 #include "forces_inline.hpp"
 ActorList forceActors;
 
-<<<<<<< HEAD
-/************************************************************/
-/* local prototypes                                         */
-/************************************************************/
-
-/** Calculate long range forces (P3M, MMM2d...). */
-void calc_long_range_forces();
-
-/** initialize real particle forces with thermostat forces and
-    ghost particle forces with zero. */
-void init_forces();
-
-/************************************************************/
-
-void force_calc()
-{
-  // Communication step: distribute ghost positions
-  cells_update_ghosts();
-
-  // VIRTUAL_SITES pos (and vel for DPD) update for security reason !!!
-#if defined (VIRTUAL_SITES) && !defined(VIRTUAL_SITES_IMMERSED_BOUNDARY)
-  update_mol_vel_pos();
-  ghost_communicator(&cell_structure.update_ghost_pos_comm);
-#endif
-
-#if defined(VIRTUAL_SITES_RELATIVE) && defined(LB) 
-  // This is on a workaround stage: 
-  // When using virtual sites relative and LB at the same time, it is necessary 
-  // to reassemble the cell lists after all position updates, also of virtual
-  // particles. 
-  if ((lattice_switch & LATTICE_LB) && cell_structure.type == CELL_STRUCTURE_DOMDEC && (!dd.use_vList) ) 
-    cells_update_ghosts();
-#endif
-  
-#ifdef COLLISION_DETECTION
-  prepare_collision_queue();
-#endif
-
-  espressoSystemInterface.update();
-
-  // Compute the forces from the force objects
-  for (ActorList::iterator actor = forceActors.begin();
-		  actor != forceActors.end(); ++actor)
-	  (*actor)->computeForces(espressoSystemInterface);
-
-#ifdef LB_GPU
-#ifdef SHANCHEN
-  if (lattice_switch & LATTICE_LB_GPU && this_node == 0) lattice_boltzmann_calc_shanchen_gpu();
-#endif // SHANCHEN
-
-  // transfer_momentum_gpu check makes sure the LB fluid doesn't get updated on integrate 0
-  // this_node==0 makes sure it is the master node where the gpu exists
-  if (lattice_switch & LATTICE_LB_GPU && transfer_momentum_gpu && (this_node == 0) ) lb_calc_particle_lattice_ia_gpu();
-#endif // LB_GPU
-
-#ifdef ELECTROSTATICS
-  if (iccp3m_initialized && iccp3m_cfg.set_flag)
-    iccp3m_iteration();
-#endif
-  init_forces();
-
-  switch (cell_structure.type) {
-  case CELL_STRUCTURE_LAYERED:
-    layered_calculate_ia();
-    break;
-  case CELL_STRUCTURE_DOMDEC:
-    if(dd.use_vList) {
-      if (rebuild_verletlist)
-	build_verlet_lists_and_calc_verlet_ia();
-      else
-	calculate_verlet_ia();
+
+void init_forces()
+{
+  Cell *cell;
+  Particle *p;
+  int np, c, i;
+
+  /* The force initialization depends on the used thermostat and the
+     thermodynamic ensemble */
+
+#ifdef NPT
+  /* reset virial part of instantaneous pressure */
+  if(integ_switch == INTEG_METHOD_NPT_ISO)
+    nptiso.p_vir[0] = nptiso.p_vir[1] = nptiso.p_vir[2] = 0.0;
+#endif
+
+
+  /* initialize forces with langevin thermostat forces
+     or zero depending on the thermostat
+     set torque to zero for all and rescale quaternions
+  */
+  for (c = 0; c < local_cells.n; c++) {
+    cell = local_cells.cell[c];
+    p  = cell->part;
+    np = cell->n;
+    for (i = 0; i < np; i++)
+      init_local_particle_force(&p[i]);
+  }
+
+  /* initialize ghost forces with zero
+     set torque to zero for all and rescale quaternions
+  */
+  for (c = 0; c < ghost_cells.n; c++) {
+    cell = ghost_cells.cell[c];
+    p  = cell->part;
+    np = cell->n;
+    for (i = 0; i < np; i++)
+      init_ghost_force(&p[i]);
+  }
+
+#ifdef CONSTRAINTS
+  init_constraint_forces();
+#endif
+}
+
+void init_forces_ghosts()
+{
+  Cell *cell;
+  Particle *p;
+  int np, c, i;
+
+  for (c = 0; c < ghost_cells.n; c++) {
+    cell = ghost_cells.cell[c];
+    p  = cell->part;
+    np = cell->n;
+    for (i = 0; i < np; i++)
+      init_ghost_force(&p[i]);
+  }
+}
+
+// This function is no longer called from force_calc().
+// The check was moved to rescale_fores() to avoid an additional iteration over all particles
+void check_forces()
+{
+  Cell *cell;
+  Particle *p;
+  int np, c, i;
+
+  for (c = 0; c < local_cells.n; c++) {
+    cell = local_cells.cell[c];
+    p  = cell->part;
+    np = cell->n;
+    for (i = 0; i < np; i++) {
+      check_particle_force(&p[i]);
+    }
+  }
+
+  for (c = 0; c < ghost_cells.n; c++) {
+    cell = ghost_cells.cell[c];
+    p  = cell->part;
+    np = cell->n;
+    for (i = 0; i < np; i++)
+      check_particle_force(&p[i]);
+  }
+}
+
+void calc_long_range_forces()
+{
+#ifdef ELECTROSTATICS  
+	/* calculate k-space part of electrostatic interaction. */
+  switch (coulomb.method) {
+#ifdef P3M
+  case COULOMB_ELC_P3M:
+    if (elc_params.dielectric_contrast_on) {
+      ELC_P3M_modify_p3m_sums_both();
+      ELC_p3m_charge_assign_both();
+      ELC_P3M_self_forces();
     }
     else
-      calc_link_cell();
-    break;
-  case CELL_STRUCTURE_NSQUARE:
-    nsq_calculate_ia();
-    
-  }
-
-#ifdef VOLUME_FORCE
-	double volume=0.;
-	
-	for (int i=0;i< MAX_OBJECTS_IN_FLUID;i++){
-		calc_volume(&volume,i);
-		if (volume<1e-100) break;
-		add_volume_force(volume,i);	
-	}
-#endif	
-
-#ifdef AREA_FORCE_GLOBAL
-	double area=0.;
-
-	for (int i=0;i< MAX_OBJECTS_IN_FLUID;i++){
-		calc_area_global(&area,i);
-		if (area<1e-100) break;
-		add_area_global_force(area,i);
-	}
-#endif	
-
-  calc_long_range_forces();
-
-#ifdef LB
-  if (lattice_switch & LATTICE_LB) calc_particle_lattice_ia() ;
-#endif
- 
-#ifdef COMFORCE
-  calc_comforce();
-#endif
-
-#ifdef METADYNAMICS
-  /* Metadynamics main function */
-  meta_perform();
-#endif
-
+      p3m_charge_assign();
+    
+    p3m_calc_kspace_forces(1,0);
+    
+    if (elc_params.dielectric_contrast_on)
+      ELC_P3M_restore_p3m_sums();
+    
+    ELC_add_force();
+    
+    break;
+#endif
 #ifdef CUDA
-  copy_forces_from_GPU();
-#endif
-
-  // VIRTUAL_SITES distribute forces
-#ifdef VIRTUAL_SITES
-  ghost_communicator(&cell_structure.collect_ghost_force_comm);
-  init_forces_ghosts();
-  distribute_mol_force();
-#endif
-
-  // Communication Step: ghost forces
-  ghost_communicator(&cell_structure.collect_ghost_force_comm);
-  
-#ifdef IMMERSED_BOUNDARY
-  if (lattice_switch & (LATTICE_LB | LATTICE_LB_GPU)) lb_ibm_coupling() ;
-#endif
-
-  // apply trap forces to trapped molecules
-#ifdef MOLFORCES         
-  calc_and_apply_mol_constraints();
-#endif
-
-  // should be pretty late, since it needs to zero out the total force
-#ifdef COMFIXED
-  calc_comfixed();
-#endif
-
-  // mark that forces are now up-to-date
-  recalc_forces = 0;
-
-#ifdef COLLISION_DETECTION
-  handle_collisions();
-#endif
-}
-
-/************************************************************/
-
-void calc_long_range_forces()
-{
-#ifdef ELECTROSTATICS  
-	/* calculate k-space part of electrostatic interaction. */
-	switch (coulomb.method) {
+  case COULOMB_P3M_GPU:
+    if (this_node == 0) {
+      FORCE_TRACE(printf("Computing GPU P3M forces.\n"));
+      p3m_gpu_add_farfield_force();
+    }
+    /* there is no NPT handling here as long as we cannot compute energies.
+       This is checked in integrator_npt_sanity_checks() when integration starts. */
+    break;
+#endif
 #ifdef P3M
-	case COULOMB_ELC_P3M:
-		if (elc_params.dielectric_contrast_on) {
-			ELC_P3M_modify_p3m_sums_both();
-			ELC_p3m_charge_assign_both();
-			ELC_P3M_self_forces();
-		}
-		else
-			p3m_charge_assign();
-
-		p3m_calc_kspace_forces(1,0);
-
-		if (elc_params.dielectric_contrast_on)
-			ELC_P3M_restore_p3m_sums();
-
-		ELC_add_force();
-
-		break;
-#ifdef CUDA
-	case COULOMB_P3M_GPU:
-		if (this_node == 0) p3m_gpu_add_farfield_force();
-                /* there is no NPT handling here as long as we cannot compute energies.
-                   This is checked in integrator_npt_sanity_checks() when integration starts. */
-		break;
-#endif
-	case COULOMB_P3M:
-		p3m_charge_assign();
+  case COULOMB_P3M:
+    FORCE_TRACE(printf("%d: Computing P3M forces.\n", this_node));
+    p3m_charge_assign();
 #ifdef NPT
-		if(integ_switch == INTEG_METHOD_NPT_ISO)
-			nptiso.p_vir[0] += p3m_calc_kspace_forces(1,1);
-		else
-#endif
-			p3m_calc_kspace_forces(1,0);
-		break;
-#endif
-	case COULOMB_MAGGS:
-		maggs_calc_forces();
-		break;
-	case COULOMB_MMM2D:
-		MMM2D_add_far_force();
-		MMM2D_dielectric_layers_force_contribution();
-		break;
-	default:
-		break;
-	}
+    if (integ_switch == INTEG_METHOD_NPT_ISO)
+      nptiso.p_vir[0] += p3m_calc_kspace_forces(1,1);
+    else
+#endif
+      p3m_calc_kspace_forces(1, 0);
+    break;
+#endif
+  case COULOMB_MAGGS:
+    maggs_calc_forces();
+    break;
+  case COULOMB_MMM2D:
+    MMM2D_add_far_force();
+    MMM2D_dielectric_layers_force_contribution();
+    break;
+  default:
+    break;
+  }
 #endif  /*ifdef ELECTROSTATICS */
-
+  
 #ifdef DIPOLES  
   /* calculate k-space part of the magnetostatic interaction. */
   switch (coulomb.Dmethod) {
@@ -300,257 +239,6 @@
 #endif  /*ifdef DIPOLES */
 }
 
-/************************************************************/
-
-/** initialize the forces for a real particle */
-inline void init_local_particle_force(Particle *part)
-{
-  if ( thermo_switch & THERMO_LANGEVIN )
-    friction_thermo_langevin(part);
-  else {
-    part->f.f[0] = 0;
-    part->f.f[1] = 0;
-    part->f.f[2] = 0;
-  }
-
-#ifdef EXTERNAL_FORCES   
-  if(part->l.ext_flag & PARTICLE_EXT_FORCE) {
-    part->f.f[0] += part->l.ext_force[0];
-    part->f.f[1] += part->l.ext_force[1];
-    part->f.f[2] += part->l.ext_force[2];
-  }
-#endif
-  
-#ifdef ROTATION
-  {
-    double scale;
-    /* set torque to zero */
-    part->f.torque[0] = 0;
-    part->f.torque[1] = 0;
-    part->f.torque[2] = 0;
-
-    #ifdef EXTERNAL_FORCES
-      if(part->l.ext_flag & PARTICLE_EXT_TORQUE) {
-        part->f.torque[0] += part->l.ext_torque[0];
-        part->f.torque[1] += part->l.ext_torque[1];
-        part->f.torque[2] += part->l.ext_torque[2];
-      }
-    #endif
-    
-    /* and rescale quaternion, so it is exactly of unit length */	
-    scale = sqrt( SQR(part->r.quat[0]) + SQR(part->r.quat[1]) +
-		  SQR(part->r.quat[2]) + SQR(part->r.quat[3]));
-    part->r.quat[0]/= scale;
-    part->r.quat[1]/= scale;
-    part->r.quat[2]/= scale;
-    part->r.quat[3]/= scale;
-  }
-#endif
-}
-
-/** initialize the forces for a ghost particle */
-inline void init_ghost_force(Particle *part)
-{
-  part->f.f[0] = 0;
-  part->f.f[1] = 0;
-  part->f.f[2] = 0;
-
-#ifdef ROTATION
-  {
-    double scale;
-    /* set torque to zero */
-    part->f.torque[0] = 0;
-    part->f.torque[1] = 0;
-    part->f.torque[2] = 0;
-
-    /* and rescale quaternion, so it is exactly of unit length */	
-    scale = sqrt( SQR(part->r.quat[0]) + SQR(part->r.quat[1]) +
-		  SQR(part->r.quat[2]) + SQR(part->r.quat[3]));
-    part->r.quat[0]/= scale;
-    part->r.quat[1]/= scale;
-    part->r.quat[2]/= scale;
-    part->r.quat[3]/= scale;
-  }
-#endif
-}
-=======
->>>>>>> 1b3ce52a
-
-void init_forces()
-{
-  Cell *cell;
-  Particle *p;
-  int np, c, i;
-
-  /* The force initialization depends on the used thermostat and the
-     thermodynamic ensemble */
-
-#ifdef NPT
-  /* reset virial part of instantaneous pressure */
-  if(integ_switch == INTEG_METHOD_NPT_ISO)
-    nptiso.p_vir[0] = nptiso.p_vir[1] = nptiso.p_vir[2] = 0.0;
-#endif
-
-
-  /* initialize forces with langevin thermostat forces
-     or zero depending on the thermostat
-     set torque to zero for all and rescale quaternions
-  */
-  for (c = 0; c < local_cells.n; c++) {
-    cell = local_cells.cell[c];
-    p  = cell->part;
-    np = cell->n;
-    for (i = 0; i < np; i++)
-      init_local_particle_force(&p[i]);
-  }
-
-  /* initialize ghost forces with zero
-     set torque to zero for all and rescale quaternions
-  */
-  for (c = 0; c < ghost_cells.n; c++) {
-    cell = ghost_cells.cell[c];
-    p  = cell->part;
-    np = cell->n;
-    for (i = 0; i < np; i++)
-      init_ghost_force(&p[i]);
-  }
-
-#ifdef CONSTRAINTS
-  init_constraint_forces();
-#endif
-}
-
-void init_forces_ghosts()
-{
-  Cell *cell;
-  Particle *p;
-  int np, c, i;
-
-  for (c = 0; c < ghost_cells.n; c++) {
-    cell = ghost_cells.cell[c];
-    p  = cell->part;
-    np = cell->n;
-    for (i = 0; i < np; i++)
-      init_ghost_force(&p[i]);
-  }
-}
-
-// This function is no longer called from force_calc().
-// The check was moved to rescale_fores() to avoid an additional iteration over all particles
-void check_forces()
-{
-  Cell *cell;
-  Particle *p;
-  int np, c, i;
-
-  for (c = 0; c < local_cells.n; c++) {
-    cell = local_cells.cell[c];
-    p  = cell->part;
-    np = cell->n;
-    for (i = 0; i < np; i++) {
-      check_particle_force(&p[i]);
-    }
-  }
-
-  for (c = 0; c < ghost_cells.n; c++) {
-    cell = ghost_cells.cell[c];
-    p  = cell->part;
-    np = cell->n;
-    for (i = 0; i < np; i++)
-      check_particle_force(&p[i]);
-  }
-}
-
-void calc_long_range_forces()
-{
-#ifdef ELECTROSTATICS  
-	/* calculate k-space part of electrostatic interaction. */
-  switch (coulomb.method) {
-#ifdef P3M
-  case COULOMB_ELC_P3M:
-    if (elc_params.dielectric_contrast_on) {
-      ELC_P3M_modify_p3m_sums_both();
-      ELC_p3m_charge_assign_both();
-      ELC_P3M_self_forces();
-    }
-    else
-      p3m_charge_assign();
-    
-    p3m_calc_kspace_forces(1,0);
-    
-    if (elc_params.dielectric_contrast_on)
-      ELC_P3M_restore_p3m_sums();
-    
-    ELC_add_force();
-    
-    break;
-#endif
-#ifdef CUDA
-  case COULOMB_P3M_GPU:
-    if (this_node == 0) {
-      FORCE_TRACE(printf("Computing GPU P3M forces.\n"));
-      p3m_gpu_add_farfield_force();
-    }
-    /* there is no NPT handling here as long as we cannot compute energies.
-       This is checked in integrator_npt_sanity_checks() when integration starts. */
-    break;
-#endif
-#ifdef P3M
-  case COULOMB_P3M:
-    FORCE_TRACE(printf("%d: Computing P3M forces.\n", this_node));
-    p3m_charge_assign();
-#ifdef NPT
-    if (integ_switch == INTEG_METHOD_NPT_ISO)
-      nptiso.p_vir[0] += p3m_calc_kspace_forces(1,1);
-    else
-#endif
-      p3m_calc_kspace_forces(1, 0);
-    break;
-#endif
-  case COULOMB_MAGGS:
-    maggs_calc_forces();
-    break;
-  case COULOMB_MMM2D:
-    MMM2D_add_far_force();
-    MMM2D_dielectric_layers_force_contribution();
-    break;
-  default:
-    break;
-  }
-#endif  /*ifdef ELECTROSTATICS */
-  
-#ifdef DIPOLES  
-  /* calculate k-space part of the magnetostatic interaction. */
-  switch (coulomb.Dmethod) {
-#ifdef DP3M
-  case DIPOLAR_MDLC_P3M:
-    add_mdlc_force_corrections();
-    //fall through 
-  case DIPOLAR_P3M:
-    dp3m_dipole_assign();
-#ifdef NPT
-    if(integ_switch == INTEG_METHOD_NPT_ISO) {
-      nptiso.p_vir[0] += dp3m_calc_kspace_forces(1,1);
-      fprintf(stderr,"dipolar_P3M at this moment is added to p_vir[0]\n");    
-    } else
-#endif
-      dp3m_calc_kspace_forces(1,0);
-    
-    break;
-#endif
-  case DIPOLAR_ALL_WITH_ALL_AND_NO_REPLICA: 
-    dawaanr_calculations(1,0);
-    break;
-  case DIPOLAR_MDLC_DS:
-    add_mdlc_force_corrections();
-    //fall through 
-  case DIPOLAR_DS: 
-    magnetic_dipolar_direct_sum_calculations(1,0);
-    break;
-  }
-#endif  /*ifdef DIPOLES */
-}
-
 void
 calc_non_bonded_pair_force_from_partcfg(Particle *p1, Particle *p2, IA_parameters *ia_params,
                                         double d[3], double dist, double dist2,
