/*
  Copyright (C) 2010,2012,2013,2014,2015,2016 The ESPResSo project
  Copyright (C) 2002,2003,2004,2005,2006,2007,2008,2009,2010
    Max-Planck-Institute for Polymer Research, Theory Group

  This file is part of ESPResSo.

  ESPResSo is free software: you can redistribute it and/or modify
  it under the terms of the GNU General Public License as published by
  the Free Software Foundation, either version 3 of the License, or
  (at your option) any later version.

  ESPResSo is distributed in the hope that it will be useful,
  but WITHOUT ANY WARRANTY; without even the implied warranty of
  MERCHANTABILITY or FITNESS FOR A PARTICULAR PURPOSE.  See the
  GNU General Public License for more details.

  You should have received a copy of the GNU General Public License
  along with this program.  If not, see <http://www.gnu.org/licenses/>.
*/
#ifndef ROTATION_H
#define ROTATION_H
/** \file rotation.hpp
    This file contains all subroutines required to process rotational motion.

*/

#include "gb.hpp"
#include "particle_data.hpp"
#include "thermostat.hpp"
#include "utils.hpp"
#include "Vector.hpp"


constexpr const int ROTATION_X =2;
constexpr const int ROTATION_Y =4;
constexpr const int ROTATION_Z =8;

/*************************************************************
 * Functions                                                 *
 * ---------                                                 *
 *************************************************************/

/** Propagate angular velocities and update quaternions on a particle */
void propagate_omega_quat_particle(Particle *p);

/** Convert torques to the body-fixed frame and propogate
    angular velocities */
void convert_torques_propagate_omega();

/** Convert torques to the body-fixed frame to start
    the integration loop */
void convert_initial_torques();

/** convert angular velocities and torques from the
    body-fixed frames to space-fixed coordinates */
void convert_omega_body_to_space(const Particle *p, double *omega);
void convert_torques_body_to_space(const Particle *p, double *torque);


Vector3d convert_vector_body_to_space(const Particle& p, const Vector3d& v);

/** convert velocity form the lab-fixed coordinates
    to the body-fixed frame */
void convert_vel_space_to_body(const Particle *p, double *vel_body);

/** Here we use quaternions to calculate the rotation matrix which
    will be used then to transform torques from the laboratory to
    the body-fixed frames */  
void define_rotation_matrix(Particle const * p, double A[9]);

inline void convert_quat_to_quatu(double quat[4], double quatu[3]) {
  /* director */
  quatu[0] = 2 * (quat[1] * quat[3] + quat[0] * quat[2]);
  quatu[1] = 2 * (quat[2] * quat[3] - quat[0] * quat[1]);
  quatu[2] = (quat[0] * quat[0] - quat[1] * quat[1] - quat[2] * quat[2] +
              quat[3] * quat[3]);
}

<<<<<<< HEAD
/** Multiply two quaternions */ 
inline void multiply_quaternions(const double a[4], const double b[4], double result[4])
{
 // Formula from http://www.j3d.org/matrix_faq/matrfaq_latest.html
 result[0] = a[0]*b[0] - a[1]*b[1] - a[2]*b[2] - a[3]*b[3];
 result[1] = a[0] * b[1] + a[1] * b[0] + a[2] * b[3] - a[3] * b[2];
 result[2] = a[0] * b[2] + a[2] * b[0] + a[3] * b[1] - a[1] * b[3]; 
 result[3] = a[0] * b[3] + a[3] * b[0] + a[1] * b[2] - a[2] * b[1];
}
=======
/** Multiply two quaternions */
void multiply_quaternions(double const a[4], double const b[4], double result[4]);
>>>>>>> d5e653e9

/** Convert director to quaternions */
int convert_quatu_to_quat(double d[3], double quat[4]);

#ifdef DIPOLES

/** convert a dipole moment to quaternions and dipolar strength  */
inline int convert_dip_to_quat(double dip[3], double quat[4], double *dipm) {
  double dm;
  // Calculate magnitude of dipole moment
  dm = sqrt(dip[0] * dip[0] + dip[1] * dip[1] + dip[2] * dip[2]);
  *dipm = dm;
  convert_quatu_to_quat(dip, quat);

  return 0;
}

/** convert quaternion director to the dipole moment */
inline void convert_quatu_to_dip(double quatu[3], double dipm, double dip[3]) {
  /* dipole moment */
  dip[0] = quatu[0] * dipm;
  dip[1] = quatu[1] * dipm;
  dip[2] = quatu[2] * dipm;
}

#endif

/** Rotate the particle p around the NORMALIZED axis a by amount phi */
void rotate_particle(Particle *p, double *a, double phi);

inline void normalize_quaternion(double *q) {
  double tmp = sqrt(q[0] * q[0] + q[1] * q[1] + q[2] * q[2] + q[3] * q[3]);
  q[0] /= tmp;
  q[1] /= tmp;
  q[2] /= tmp;
  q[3] /= tmp;
}

#endif<|MERGE_RESOLUTION|>--- conflicted
+++ resolved
@@ -77,7 +77,6 @@
               quat[3] * quat[3]);
 }
 
-<<<<<<< HEAD
 /** Multiply two quaternions */ 
 inline void multiply_quaternions(const double a[4], const double b[4], double result[4])
 {
@@ -87,10 +86,6 @@
  result[2] = a[0] * b[2] + a[2] * b[0] + a[3] * b[1] - a[1] * b[3]; 
  result[3] = a[0] * b[3] + a[3] * b[0] + a[1] * b[2] - a[2] * b[1];
 }
-=======
-/** Multiply two quaternions */
-void multiply_quaternions(double const a[4], double const b[4], double result[4]);
->>>>>>> d5e653e9
 
 /** Convert director to quaternions */
 int convert_quatu_to_quat(double d[3], double quat[4]);
