--- conflicted
+++ resolved
@@ -540,22 +540,14 @@
 inline void lb_get_populations(index_t index, double* pop) {
   int i=0;
   for (i=0; i<19*LB_COMPONENTS; i++) {
-<<<<<<< HEAD
-    pop[i]=lbfluid[0][i][index]+lbmodel.coeff[i][0]*lbpar.rho[i/LBQ];
-=======
     pop[i]=lbfluid[0][i][index]+lbmodel.coeff[i][0]*lbpar.rho[i/19];
->>>>>>> 174a6fb8
   }
 }
 
 inline void lb_set_populations(index_t index, double* pop) {
   int i=0;
   for (i=0; i<19*LB_COMPONENTS; i++) {
-<<<<<<< HEAD
-    lbfluid[0][i][index]=pop[i]-lbmodel.coeff[i][0]*lbpar.rho[i/LBQ];
-=======
     lbfluid[0][i][index]=pop[i]-lbmodel.coeff[i][0]*lbpar.rho[i/19];
->>>>>>> 174a6fb8
   }
 }
 #endif
