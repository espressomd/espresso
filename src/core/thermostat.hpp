--- conflicted
+++ resolved
@@ -46,11 +46,8 @@
 #define THERMO_DPD 2
 #define THERMO_NPT_ISO 4
 #define THERMO_LB 8
-<<<<<<< HEAD
-#define THERMO_SD 16
-=======
 #define THERMO_BROWNIAN 16
->>>>>>> 467f30b8
+#define THERMO_SD 32
 /*@}*/
 
 namespace Thermostat {
