--- conflicted
+++ resolved
@@ -208,14 +208,7 @@
 
 void thermo_heat_up()
 {
-<<<<<<< HEAD
-  Particle *p;
-  int i, np, c;
-  Cell *cell;
-  double scale ;
-=======
   int j;
->>>>>>> eddac1cf
   if(thermo_switch & THERMO_LANGEVIN) {
     langevin_pref2_buffer          = langevin_pref2;
     langevin_pref2 *= sqrt(3);
