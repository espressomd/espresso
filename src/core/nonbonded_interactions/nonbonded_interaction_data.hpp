/*
 * Copyright (C) 2010-2019 The ESPResSo project
 * Copyright (C) 2002,2003,2004,2005,2006,2007,2008,2009,2010
 *   Max-Planck-Institute for Polymer Research, Theory Group
 *
 * This file is part of ESPResSo.
 *
 * ESPResSo is free software: you can redistribute it and/or modify
 * it under the terms of the GNU General Public License as published by
 * the Free Software Foundation, either version 3 of the License, or
 * (at your option) any later version.
 *
 * ESPResSo is distributed in the hope that it will be useful,
 * but WITHOUT ANY WARRANTY; without even the implied warranty of
 * MERCHANTABILITY or FITNESS FOR A PARTICULAR PURPOSE.  See the
 * GNU General Public License for more details.
 *
 * You should have received a copy of the GNU General Public License
 * along with this program.  If not, see <http://www.gnu.org/licenses/>.
 */
#ifndef _INTERACTION_DATA_H
#define _INTERACTION_DATA_H
/** \file
 *  Various procedures concerning interactions between particles.
 */

<<<<<<< HEAD
#include "GenericPotential.hpp"
=======
#include "Particle.hpp"
>>>>>>> 94b39585
#include "TabulatedPotential.hpp"
#include "dpd.hpp"

#include <utils/index.hpp>
#include <utils/math/sqr.hpp>

/** Cutoff for deactivated interactions. Must be negative, so that even
 *  particles on top of each other don't interact by chance.
 */
constexpr double INACTIVE_CUTOFF = -1.;

/* Data Types */
/************************************************************/

/** Lennard-Jones with shift */
struct LJ_Parameters {
  double eps = 0.0;
  double sig = 0.0;
  double cut = 0.0;
  double shift = 0.0;
  double offset = 0.0;
  double min = 0.0;
};

/** WCA potential */
struct WCA_Parameters {
  double eps = 0.0;
  double sig = 0.0;
  double cut = INACTIVE_CUTOFF;
};

/** Generic Lennard-Jones with shift */
struct LJGen_Parameters {
  double eps = 0.0;
  double sig = 0.0;
  double cut = INACTIVE_CUTOFF;
  double shift = 0.0;
  double offset = 0.0;
  double a1 = 0.0;
  double a2 = 0.0;
  double b1 = 0.0;
  double b2 = 0.0;
  double lambda1 = 1.0;
  double softrad = 0.0;
};

/** smooth step potential */
struct SmoothStep_Parameters {
  double eps = 0.0;
  double sig = 0.0;
  double cut = INACTIVE_CUTOFF;
  double d = 0.0;
  int n = 0;
  double k0 = 0.0;
};

/** Hertzian potential */
struct Hertzian_Parameters {
  double eps = 0.0;
  double sig = INACTIVE_CUTOFF;
};

/** Gaussian potential */
struct Gaussian_Parameters {
  double eps = 0.0;
  double sig = 1.0;
  double cut = INACTIVE_CUTOFF;
};

/** BMHTF NaCl potential */
struct BMHTF_Parameters {
  double A = 0.0;
  double B = 0.0;
  double C = 0.0;
  double D = 0.0;
  double sig = 0.0;
  double cut = INACTIVE_CUTOFF;
  double computed_shift = 0.0;
};

/** Morse potential */
struct Morse_Parameters {
  double eps = INACTIVE_CUTOFF;
  double alpha = INACTIVE_CUTOFF;
  double rmin = INACTIVE_CUTOFF;
  double cut = INACTIVE_CUTOFF;
  double rest = INACTIVE_CUTOFF;
};

/** Buckingham potential */
struct Buckingham_Parameters {
  double A = 0.0;
  double B = 0.0;
  double C = 0.0;
  double D = 0.0;
  double cut = INACTIVE_CUTOFF;
  double discont = 0.0;
  double shift = 0.0;
  double F1 = 0.0;
  double F2 = 0.0;
};

/** soft-sphere potential */
struct SoftSphere_Parameters {
  double a = 0.0;
  double n = 0.0;
  double cut = INACTIVE_CUTOFF;
  double offset = 0.0;
};

/** hat potential */
struct Hat_Parameters {
  double Fmax = 0.0;
  double r = INACTIVE_CUTOFF;
};

/** Lennard-Jones+Cos potential */
struct LJcos_Parameters {
  double eps = 0.0;
  double sig = 0.0;
  double cut = INACTIVE_CUTOFF;
  double offset = 0.0;
  double alfa = 0.0;
  double beta = 0.0;
  double rmin = 0.0;
};

/** Lennard-Jones with a different Cos potential */
struct LJcos2_Parameters {
  double eps = 0.0;
  double sig = 0.0;
  double cut = INACTIVE_CUTOFF;
  double offset = 0.0;
  double w = 0.0;
  double rchange = 0.0;
};

/** Gay-Berne potential */
struct GayBerne_Parameters {
  double eps = 0.0;
  double sig = 0.0;
  double cut = INACTIVE_CUTOFF;
  double k1 = 0.0;
  double k2 = 0.0;
  double mu = 0.0;
  double nu = 0.0;
  double chi1 = 0.0;
  double chi2 = 0.0;
};

/** Thole potential */
struct Thole_Parameters {
  double scaling_coeff;
  double q1q2;
};

/** Data structure containing the interaction parameters for non-bonded
 *  interactions.
 *  Access via <tt>get_ia_param(i, j)</tt> with
 *  <tt>i</tt>, <tt>j</tt> \< \ref max_seen_particle_type
 */
struct IA_parameters {
  /** maximal cutoff for this pair of particle types. This contains
   *  contributions from the short-ranged interactions, plus any
   *  cutoffs from global interactions like electrostatics.
   */
  double max_cut = INACTIVE_CUTOFF;

#ifdef LENNARD_JONES
  LJ_Parameters lj;
#endif

#ifdef WCA
  WCA_Parameters wca;
#endif

#ifdef LENNARD_JONES_GENERIC
  LJGen_Parameters ljgen;
#endif

#ifdef SMOOTH_STEP
  SmoothStep_Parameters smooth_step;
#endif

#ifdef HERTZIAN
  Hertzian_Parameters hertzian;
#endif

#ifdef GAUSSIAN
  Gaussian_Parameters gaussian;
#endif

#ifdef BMHTF_NACL
  BMHTF_Parameters bmhtf;
#endif

#ifdef MORSE
  Morse_Parameters morse;
#endif

#ifdef BUCKINGHAM
  Buckingham_Parameters buckingham;
#endif

#ifdef SOFT_SPHERE
  SoftSphere_Parameters soft_sphere;
#endif

#ifdef HAT
  Hat_Parameters hat;
#endif

#ifdef LJCOS
  LJcos_Parameters ljcos;
#endif

#ifdef LJCOS2
  LJcos2_Parameters ljcos2;
#endif

#ifdef GAY_BERNE
  GayBerne_Parameters gay_berne;
#endif

#ifdef TABULATED
  TabulatedPotential tab;
#endif

#ifdef EXPRESSION
  GenericPotential gen;
#endif

#ifdef DPD
  /** \name DPD as interaction */
  /*@{*/
  DPDParameters dpd_radial;
  DPDParameters dpd_trans;
  /*@}*/
#endif

#ifdef THOLE
  Thole_Parameters thole;
#endif
};

extern std::vector<IA_parameters> ia_params;

/************************************************
 * exported variables
 ************************************************/

/** Maximal particle type seen so far. */
extern int max_seen_particle_type;

/** Maximal interaction cutoff (real space/short range interactions). */
extern double max_cut;
/** Maximal interaction cutoff (real space/short range non-bonded
 *  interactions).
 */
double recalc_maximal_cutoff_nonbonded();
/** Maximal interaction cutoff (bonded interactions).
 */
double recalc_maximal_cutoff_bonded();

/** Minimal global interaction cutoff. Particles with a distance
 *  smaller than this are guaranteed to be available on the same node
 *  (through ghosts).
 */
extern double min_global_cut;

/*****************
*******************************
* exported functions
************************************************/

/**
 * @brief Get interaction parameters between particle types i and j
 *
 * This is symmetric, e.g. it holds that get_ia_param(i, j) and
 * get_ia_param(j, i) point to the same data.
 *
 * @param i First type, has to be smaller than @ref max_seen_particle_type.
 * @param j Second type, has to be smaller than @ref max_seen_particle_type.
 *
 * @return Pointer to interaction parameters for the type pair.
 * */
inline IA_parameters *get_ia_param(int i, int j) {
  assert(i >= 0 && i < max_seen_particle_type);
  assert(j >= 0 && j < max_seen_particle_type);

  return &ia_params[Utils::upper_triangular(std::min(i, j), std::max(i, j),
                                            max_seen_particle_type)];
}

/** Get interaction parameters between particle sorts i and j.
 *  Slower than @ref get_ia_param, but can also be used on not
 *  yet present particle types
 */
IA_parameters *get_ia_param_safe(int i, int j);

/** @brief Get the state of all non bonded interactions.
 */
std::string ia_params_get_state();

/** @brief Set the state of all non bonded interactions.
 */
void ia_params_set_state(std::string const &);

bool is_new_particle_type(int type);
/** Make sure that ia_params is large enough to cover interactions
 *  for this particle type. The interactions are initialized with values
 *  such that no physical interaction occurs.
 */
void make_particle_type_exist(int type);

void make_particle_type_exist_local(int type);

/** This function increases the LOCAL ia_params field to the given size.
 *  Better use \ref make_particle_type_exist since it takes care of
 *  the other nodes.
 */
void realloc_ia_params(int nsize);

/** Calculate the maximal cutoff of all real space interactions.
 *  These are: bonded, non bonded + real space electrostatics.
 *  The result is stored in the global variable \ref max_cut.
 */
void recalc_maximal_cutoff();

/**
 * @brief Reset all interaction parameters to their defaults.
 */
void reset_ia_params();

/** Check whether all force calculation routines are properly initialized. */
int interactions_sanity_checks();

/**  check if a non bonded interaction is defined */
inline bool checkIfInteraction(IA_parameters const &data) {
  return data.max_cut != INACTIVE_CUTOFF;
}

/** Returns true if the particles are to be considered for short range
 *  interactions.
 */
class VerletCriterion {
  const double m_skin;
  const double m_eff_max_cut2;
  const double m_eff_coulomb_cut2 = 0.;
  const double m_eff_dipolar_cut2 = 0.;
  const double m_collision_cut2 = 0.;

public:
  VerletCriterion(double skin, double max_cut, double coulomb_cut = 0.,
                  double dipolar_cut = 0.,
                  double collision_detection_cutoff = 0.)
      : m_skin(skin), m_eff_max_cut2(Utils::sqr(max_cut + m_skin)),
        m_eff_coulomb_cut2(Utils::sqr(coulomb_cut + m_skin)),
        m_eff_dipolar_cut2(Utils::sqr(dipolar_cut + m_skin)),
        m_collision_cut2(Utils::sqr(collision_detection_cutoff)) {}

  template <typename Distance>
  bool operator()(const Particle &p1, const Particle &p2,
                  Distance const &dist) const {
    auto const &dist2 = dist.dist2;
    if (dist2 > m_eff_max_cut2)
      return false;

// Within real space cutoff of electrostatics and both charged
#ifdef ELECTROSTATICS
    if ((dist2 <= m_eff_coulomb_cut2) && (p1.p.q != 0) && (p2.p.q != 0))
      return true;
#endif

// Within dipolar cutoff and both carry magnetic moments
#ifdef DIPOLES
    if ((dist2 <= m_eff_dipolar_cut2) && (p1.p.dipm != 0) && (p2.p.dipm != 0))
      return true;
#endif

// Collision detection
#ifdef COLLISION_DETECTION
    if (dist2 <= m_collision_cut2)
      return true;
#endif

    // Within short-range distance (incl dpd and the like)
    auto const max_cut = get_ia_param(p1.p.type, p2.p.type)->max_cut;
    return static_cast<bool>((max_cut != INACTIVE_CUTOFF) &&
                             (dist2 <= Utils::sqr(max_cut + m_skin)));
  }
};
#endif<|MERGE_RESOLUTION|>--- conflicted
+++ resolved
@@ -24,11 +24,8 @@
  *  Various procedures concerning interactions between particles.
  */
 
-<<<<<<< HEAD
 #include "GenericPotential.hpp"
-=======
 #include "Particle.hpp"
->>>>>>> 94b39585
 #include "TabulatedPotential.hpp"
 #include "dpd.hpp"
 
