--- conflicted
+++ resolved
@@ -36,35 +36,17 @@
 int morse_set_params(int part_type_a, int part_type_b, double eps, double alpha,
                      double rmin, double cut);
 
-<<<<<<< HEAD
-/** Calculate Morse force between particle p1 and p2 */
+/** Calculate Morse force */
 inline Utils::Vector3d
-add_morse_pair_force(Particle const *const p1, Particle const *const p2,
-                     IA_parameters const *const ia_params,
+add_morse_pair_force(IA_parameters const *const ia_params,
                      Utils::Vector3d const &d, double dist) {
-=======
-/** Calculate Morse force */
-inline void add_morse_pair_force(IA_parameters const *const ia_params,
-                                 Utils::Vector3d const &d, double dist,
-                                 Utils::Vector3d &force) {
->>>>>>> 2a32c8e3
   if (dist < ia_params->morse.cut) {
     auto const add =
         exp(-ia_params->morse.alpha * (dist - ia_params->morse.rmin));
     double fac = -ia_params->morse.eps * 2.0 * ia_params->morse.alpha *
                  (add - Utils::sqr(add)) / dist;
-<<<<<<< HEAD
     auto const force = fac * d;
-
-#ifdef LJ_WARN_WHEN_CLOSE
-    if (fac * dist > 1000)
-      fprintf(stderr, "%d: Morse-Warning: Pair (%d-%d) force=%f dist=%f\n",
-              this_node, p1->p.identity, p2->p.identity, fac * dist, dist);
-#endif
     return force;
-=======
-    force += fac * d;
->>>>>>> 2a32c8e3
   }
   return {};
 }
