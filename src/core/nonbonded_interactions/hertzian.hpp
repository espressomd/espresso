--- conflicted
+++ resolved
@@ -36,29 +36,16 @@
                         double sig);
 
 /** Calculate Hertzian force between particle p1 and p2 */
-<<<<<<< HEAD
 inline Utils::Vector3d
 add_hertzian_pair_force(Particle const *const p1, Particle const *const p2,
                         IA_parameters const *const ia_params,
                         Utils::Vector3d const &d, double dist, double dist2) {
-  if (dist < ia_params->Hertzian_sig) {
-    auto const fac = 5. / 2. * ia_params->Hertzian_eps /
-                     ia_params->Hertzian_sig *
-                     pow(1 - dist / ia_params->Hertzian_sig, 3. / 2.) / dist;
-    auto const force = fac * d;
-    return force;
-=======
-inline void add_hertzian_pair_force(Particle const *const p1,
-                                    Particle const *const p2,
-                                    IA_parameters const *const ia_params,
-                                    Utils::Vector3d const &d, double dist,
-                                    double dist2, Utils::Vector3d &force) {
   if (dist < ia_params->hertzian.sig) {
     auto const fac = 5. / 2. * ia_params->hertzian.eps /
                      ia_params->hertzian.sig *
                      pow(1 - dist / ia_params->hertzian.sig, 3. / 2.) / dist;
-    force += fac * d;
->>>>>>> 7e10ad0b
+    auto const force = fac * d;
+    return force;
   }
   return {};
 }
