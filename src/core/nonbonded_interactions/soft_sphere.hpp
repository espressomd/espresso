--- conflicted
+++ resolved
@@ -53,36 +53,20 @@
 }
 
 /** Calculate soft-sphere potential force between particle p1 and p2 */
-<<<<<<< HEAD
 inline Utils::Vector3d add_soft_pair_force(Particle const *const p1,
                                            Particle const *const p2,
                                            IA_parameters const *const ia_params,
                                            Utils::Vector3d const &d,
                                            double dist) {
   Utils::Vector3d force;
-  if (dist < (ia_params->soft_cut + ia_params->soft_offset)) {
-=======
-inline void add_soft_pair_force(Particle const *const p1,
-                                Particle const *const p2,
-                                IA_parameters const *const ia_params,
-                                Utils::Vector3d const &d, double dist,
-                                Utils::Vector3d &force) {
-  double fac = 0.0;
   if (dist < (ia_params->soft_sphere.cut + ia_params->soft_sphere.offset)) {
->>>>>>> 7e10ad0b
     /* normal case: resulting force/energy smaller than zero. */
     auto const r_off = dist - ia_params->soft_sphere.offset;
     if (r_off > 0.0) {
-<<<<<<< HEAD
-      auto const fac =
-          soft_force_r(ia_params->soft_a, ia_params->soft_n, r_off) / dist;
+      auto const fac = soft_force_r(ia_params->soft_sphere.a,
+                                    ia_params->soft_sphere.n, r_off) /
+                       dist;
       force = fac * d;
-=======
-      fac = soft_force_r(ia_params->soft_sphere.a, ia_params->soft_sphere.n,
-                         r_off) /
-            dist;
-      force += fac * d;
->>>>>>> 7e10ad0b
 
 #ifdef LJ_WARN_WHEN_CLOSE
       if (fac * dist > 1000)
