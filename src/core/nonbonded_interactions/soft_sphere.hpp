/*
  Copyright (C) 2010-2018 The ESPResSo project
  Copyright (C) 2002,2003,2004,2005,2006,2007,2008,2009,2010
    Max-Planck-Institute for Polymer Research, Theory Group

  This file is part of ESPResSo.

  ESPResSo is free software: you can redistribute it and/or modify
  it under the terms of the GNU General Public License as published by
  the Free Software Foundation, either version 3 of the License, or
  (at your option) any later version.

  ESPResSo is distributed in the hope that it will be useful,
  but WITHOUT ANY WARRANTY; without even the implied warranty of
  MERCHANTABILITY or FITNESS FOR A PARTICULAR PURPOSE.  See the
  GNU General Public License for more details.

  You should have received a copy of the GNU General Public License
  along with this program.  If not, see <http://www.gnu.org/licenses/>.
*/
#ifndef soft_H
#define soft_H

/** \file
 *  Routines to calculate the soft-sphere potential between particle pairs.
 *
 *  Implementation in \ref soft_sphere.cpp
 */

#include "config.hpp"

#ifdef SOFT_SPHERE

#include "debug.hpp"
#include "nonbonded_interaction_data.hpp"
#include "particle_data.hpp"

int soft_sphere_set_params(int part_type_a, int part_type_b, double a, double n,
                           double cut, double offset);

/** Resultant force due to a soft-sphere potential between two
 *  particles at interatomic separation r
 */
inline double soft_force_r(double a, double n, double r) {
  return (a * n / pow(r, n + 1));
}

/** Potential energy due to a soft-sphere potential between two
 *  particles at interatomic separation r
 */
inline double soft_energy_r(double a, double n, double r) {
  return (a / pow(r, n));
}

/** Calculate soft-sphere potential force between particle p1 and p2 */
inline void add_soft_pair_force(Particle const *const p1,
                                Particle const *const p2,
                                IA_parameters const *const ia_params,
                                Utils::Vector3d const &d, double dist,
                                Utils::Vector3d &force) {
  double fac = 0.0;
  if (dist < (ia_params->soft.cut + ia_params->soft.offset)) {
    /* normal case: resulting force/energy smaller than zero. */
    auto const r_off = dist - ia_params->soft.offset;
    if (r_off > 0.0) {
<<<<<<< HEAD
      fac = soft_force_r(ia_params->soft.a, ia_params->soft.n, r_off) / dist;
      for (int j = 0; j < 3; j++)
        force[j] += fac * d[j];
=======
      fac = soft_force_r(ia_params->soft_a, ia_params->soft_n, r_off) / dist;
      force += fac * d;
>>>>>>> 13bf0afb

#ifdef LJ_WARN_WHEN_CLOSE
      if (fac * dist > 1000)
        fprintf(stderr,
                "%d: Soft_Sphere-Warning: Pair (%d-%d) force=%f dist=%f\n",
                this_node, p1->p.identity, p2->p.identity, fac * dist, dist);
#endif
    }

    ONEPART_TRACE(if (p1->p.identity == check_id)
                      fprintf(stderr,
                              "%d: OPT: soft   f = (%.3e,%.3e,%.3e) "
                              "with part id=%d at dist %f fac %.3e\n",
                              this_node, p1->f.f[0], p1->f.f[1], p1->f.f[2],
                              p2->p.identity, dist, fac));
    ONEPART_TRACE(if (p2->p.identity == check_id)
                      fprintf(stderr,
                              "%d: OPT: soft   f = (%.3e,%.3e,%.3e) "
                              "with part id=%d at dist %f fac %.3e\n",
                              this_node, p2->f.f[0], p2->f.f[1], p2->f.f[2],
                              p1->p.identity, dist, fac));
  }
}

/** Calculate soft-sphere energy between particle p1 and p2. */
<<<<<<< HEAD
inline double soft_pair_energy(const Particle *p1, const Particle *p2,
                               const IA_parameters *ia_params,
                               const double d[3], double dist) {
  if (dist < (ia_params->soft.cut + ia_params->soft.offset)) {
    auto const r_off = dist - ia_params->soft.offset;
    /* normal case: resulting force/energy smaller than zero. */

    return soft_energy_r(ia_params->soft.a, ia_params->soft.n, r_off);
=======
inline double soft_pair_energy(Particle const *const p1,
                               Particle const *const p2,
                               IA_parameters const *const ia_params,
                               Utils::Vector3d const &d, double dist) {
  if (dist < (ia_params->soft_cut + ia_params->soft_offset)) {
    auto const r_off = dist - ia_params->soft_offset;
    /* normal case: resulting force/energy smaller than zero. */
    return soft_energy_r(ia_params->soft_a, ia_params->soft_n, r_off);
>>>>>>> 13bf0afb
  }
  return 0.0;
}

#endif /* ifdef SOFT_SPHERE */
#endif<|MERGE_RESOLUTION|>--- conflicted
+++ resolved
@@ -63,14 +63,8 @@
     /* normal case: resulting force/energy smaller than zero. */
     auto const r_off = dist - ia_params->soft.offset;
     if (r_off > 0.0) {
-<<<<<<< HEAD
       fac = soft_force_r(ia_params->soft.a, ia_params->soft.n, r_off) / dist;
-      for (int j = 0; j < 3; j++)
-        force[j] += fac * d[j];
-=======
-      fac = soft_force_r(ia_params->soft_a, ia_params->soft_n, r_off) / dist;
       force += fac * d;
->>>>>>> 13bf0afb
 
 #ifdef LJ_WARN_WHEN_CLOSE
       if (fac * dist > 1000)
@@ -96,25 +90,14 @@
 }
 
 /** Calculate soft-sphere energy between particle p1 and p2. */
-<<<<<<< HEAD
-inline double soft_pair_energy(const Particle *p1, const Particle *p2,
-                               const IA_parameters *ia_params,
-                               const double d[3], double dist) {
-  if (dist < (ia_params->soft.cut + ia_params->soft.offset)) {
-    auto const r_off = dist - ia_params->soft.offset;
-    /* normal case: resulting force/energy smaller than zero. */
-
-    return soft_energy_r(ia_params->soft.a, ia_params->soft.n, r_off);
-=======
 inline double soft_pair_energy(Particle const *const p1,
                                Particle const *const p2,
                                IA_parameters const *const ia_params,
                                Utils::Vector3d const &d, double dist) {
-  if (dist < (ia_params->soft_cut + ia_params->soft_offset)) {
-    auto const r_off = dist - ia_params->soft_offset;
+  if (dist < (ia_params->soft.cut + ia_params->soft.offset)) {
+    auto const r_off = dist - ia_params->soft.offset;
     /* normal case: resulting force/energy smaller than zero. */
-    return soft_energy_r(ia_params->soft_a, ia_params->soft_n, r_off);
->>>>>>> 13bf0afb
+    return soft_energy_r(ia_params->soft.a, ia_params->soft.n, r_off);
   }
   return 0.0;
 }
