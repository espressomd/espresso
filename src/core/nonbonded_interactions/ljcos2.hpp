/*
  Copyright (C) 2010-2018 The ESPResSo project
  Copyright (C) 2002,2003,2004,2005,2006,2007,2008,2009,2010
    Max-Planck-Institute for Polymer Research, Theory Group

  This file is part of ESPResSo.

  ESPResSo is free software: you can redistribute it and/or modify
  it under the terms of the GNU General Public License as published by
  the Free Software Foundation, either version 3 of the License, or
  (at your option) any later version.

  ESPResSo is distributed in the hope that it will be useful,
  but WITHOUT ANY WARRANTY; without even the implied warranty of
  MERCHANTABILITY or FITNESS FOR A PARTICULAR PURPOSE.  See the
  GNU General Public License for more details.

  You should have received a copy of the GNU General Public License
  along with this program.  If not, see <http://www.gnu.org/licenses/>.
*/
#ifndef _LJCOS2_H
#define _LJCOS2_H

/** \file
 *  Routines to calculate the Lennard-Jones with cosine tail potential
 *  between particle pairs. Cosine tail is different from that in
 *  \ref ljcos.hpp. Used for attractive tail/tail interactions in lipid
 *  bilayer calculations.
 *
 *  Implementation in \ref ljcos2.cpp.
 */

#include "config.hpp"

#ifdef LJCOS2

#include "debug.hpp"
#include "nonbonded_interaction_data.hpp"
#include "particle_data.hpp"

#include <cmath>
#include <utils/math/int_pow.hpp>

int ljcos2_set_params(int part_type_a, int part_type_b, double eps, double sig,
                      double offset, double w);

/** Calculate lj-cos2 force between particle p1 and p2. */
<<<<<<< HEAD
inline Utils::Vector3d
add_ljcos2_pair_force(Particle const *const p1, Particle const *const p2,
                      IA_parameters const *const ia_params,
                      Utils::Vector3d const &d, double dist) {
  if (dist < (ia_params->LJCOS2_cut + ia_params->LJCOS2_offset)) {
    auto const r_off = dist - ia_params->LJCOS2_offset;
=======
inline void add_ljcos2_pair_force(Particle const *const p1,
                                  Particle const *const p2,
                                  IA_parameters const *const ia_params,
                                  Utils::Vector3d const &d, double dist,
                                  Utils::Vector3d &force) {
  if (dist < (ia_params->ljcos2.cut + ia_params->ljcos2.offset)) {
    auto const r_off = dist - ia_params->ljcos2.offset;
>>>>>>> 7e10ad0b
    auto fac = 0.0;
    if (r_off < ia_params->ljcos2.rchange) {
      auto const frac6 = Utils::int_pow<6>(ia_params->ljcos2.sig / r_off);
      fac =
          48.0 * ia_params->ljcos2.eps * frac6 * (frac6 - 0.5) / (r_off * dist);
    } else if (r_off < ia_params->ljcos2.rchange + ia_params->ljcos2.w) {
      fac =
          -ia_params->ljcos2.eps * M_PI / 2 / ia_params->ljcos2.w / dist *
          sin(M_PI * (r_off - ia_params->ljcos2.rchange) / ia_params->ljcos2.w);
    }
    auto const force = fac * d;

#ifdef LJ_WARN_WHEN_CLOSE
    if (fac * dist > 1000)
      fprintf(stderr, "%d: LJ-Warning: Pair (%d-%d) force=%f dist=%f\n",
              this_node, p1->p.identity, p2->p.identity, fac * dist, dist);
#endif

    ONEPART_TRACE(if (p1->p.identity == check_id)
                      fprintf(stderr,
                              "%d: OPT: LJ   f = (%.3e,%.3e,%.3e) with "
                              "part id=%d at dist %f fac %.3e\n",
                              this_node, p1->f.f[0], p1->f.f[1], p1->f.f[2],
                              p2->p.identity, dist, fac));
    ONEPART_TRACE(if (p2->p.identity == check_id)
                      fprintf(stderr,
                              "%d: OPT: LJ   f = (%.3e,%.3e,%.3e) with "
                              "part id=%d at dist %f fac %.3e\n",
                              this_node, p2->f.f[0], p2->f.f[1], p2->f.f[2],
                              p1->p.identity, dist, fac));

    LJ_TRACE(fprintf(
        stderr, "%d: LJ: Pair (%d-%d) dist=%.3f: force+-: (%.3e,%.3e,%.3e)\n",
        this_node, p1->p.identity, p2->p.identity, dist, force[0], force[1],
        force[2]));
    return force;
  }
  return {};
}

/** Calculate lj-cos2 energy between particle p1 and p2. */
inline double ljcos2_pair_energy(Particle const *const p1,
                                 Particle const *const p2,
                                 IA_parameters const *const ia_params,
                                 Utils::Vector3d const &d, double dist) {
  if (dist < (ia_params->ljcos2.cut + ia_params->ljcos2.offset)) {
    auto const r_off = dist - ia_params->ljcos2.offset;
    if (r_off < ia_params->ljcos2.rchange) {
      auto const frac6 = Utils::int_pow<6>(ia_params->ljcos2.sig / r_off);
      return 4.0 * ia_params->ljcos2.eps * (Utils::sqr(frac6) - frac6);
    }
    if (r_off < (ia_params->ljcos2.rchange + ia_params->ljcos2.w)) {
      auto const fac = -ia_params->ljcos2.eps / 2 *
                       (cos(M_PI * (r_off - ia_params->ljcos2.rchange) /
                            ia_params->ljcos2.w) +
                        1);
      return fac;
    }
  }
  return 0.0;
}

#endif /* ifdef LJCOS2 */
#endif<|MERGE_RESOLUTION|>--- conflicted
+++ resolved
@@ -45,22 +45,12 @@
                       double offset, double w);
 
 /** Calculate lj-cos2 force between particle p1 and p2. */
-<<<<<<< HEAD
 inline Utils::Vector3d
 add_ljcos2_pair_force(Particle const *const p1, Particle const *const p2,
                       IA_parameters const *const ia_params,
                       Utils::Vector3d const &d, double dist) {
-  if (dist < (ia_params->LJCOS2_cut + ia_params->LJCOS2_offset)) {
-    auto const r_off = dist - ia_params->LJCOS2_offset;
-=======
-inline void add_ljcos2_pair_force(Particle const *const p1,
-                                  Particle const *const p2,
-                                  IA_parameters const *const ia_params,
-                                  Utils::Vector3d const &d, double dist,
-                                  Utils::Vector3d &force) {
   if (dist < (ia_params->ljcos2.cut + ia_params->ljcos2.offset)) {
     auto const r_off = dist - ia_params->ljcos2.offset;
->>>>>>> 7e10ad0b
     auto fac = 0.0;
     if (r_off < ia_params->ljcos2.rchange) {
       auto const frac6 = Utils::int_pow<6>(ia_params->ljcos2.sig / r_off);
