--- conflicted
+++ resolved
@@ -42,18 +42,10 @@
 int ljcos2_set_params(int part_type_a, int part_type_b, double eps, double sig,
                       double offset, double w);
 
-<<<<<<< HEAD
-/** Calculate lj-cos2 force between particle p1 and p2. */
+/** Calculate Lennard-Jones cosine squared force */
 inline Utils::Vector3d
-add_ljcos2_pair_force(Particle const *const p1, Particle const *const p2,
-                      IA_parameters const *const ia_params,
+add_ljcos2_pair_force(IA_parameters const *const ia_params,
                       Utils::Vector3d const &d, double dist) {
-=======
-/** Calculate Lennard-Jones cosine squared force */
-inline void add_ljcos2_pair_force(IA_parameters const *const ia_params,
-                                  Utils::Vector3d const &d, double dist,
-                                  Utils::Vector3d &force) {
->>>>>>> 2a32c8e3
   if (dist < (ia_params->ljcos2.cut + ia_params->ljcos2.offset)) {
     auto const r_off = dist - ia_params->ljcos2.offset;
     auto fac = 0.0;
@@ -66,18 +58,8 @@
           -ia_params->ljcos2.eps * M_PI / 2 / ia_params->ljcos2.w / dist *
           sin(M_PI * (r_off - ia_params->ljcos2.rchange) / ia_params->ljcos2.w);
     }
-<<<<<<< HEAD
     auto const force = fac * d;
-
-#ifdef LJ_WARN_WHEN_CLOSE
-    if (fac * dist > 1000)
-      fprintf(stderr, "%d: LJ-Warning: Pair (%d-%d) force=%f dist=%f\n",
-              this_node, p1->p.identity, p2->p.identity, fac * dist, dist);
-#endif
     return force;
-=======
-    force += fac * d;
->>>>>>> 2a32c8e3
   }
   return {};
 }
