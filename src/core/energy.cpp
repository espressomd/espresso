--- conflicted
+++ resolved
@@ -250,15 +250,8 @@
   case DIPOLAR_NONE:
       break;
   default:
-<<<<<<< HEAD
-      std::ostringstream msg;
-      msg <<"unknown dipolar method";
-      runtimeError(msg);
-      break;
-=======
     runtimeErrorMsg() <<"unknown dipolar method";
     break;
->>>>>>> 069c19dc
   } 
 #endif /* ifdef DIPOLES */
 
