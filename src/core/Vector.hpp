/*
  Copyright (C) 2014,2015,2016 The ESPResSo project

  This file is part of ESPResSo.

  ESPResSo is free software: you can redistribute it and/or modify
  it under the terms of the GNU General Public License as published by
  the Free Software Foundation, either version 3 of the License, or
  (at your option) any later version.

  ESPResSo is distributed in the hope that it will be useful,
  but WITHOUT ANY WARRANTY; without even the implied warranty of
  MERCHANTABILITY or FITNESS FOR A PARTICULAR PURPOSE.  See the
  GNU General Public License for more details.

  You should have received a copy of the GNU General Public License
  along with this program.  If not, see <http://www.gnu.org/licenses/>.
*/

#ifndef VECTOR_HPP
#define VECTOR_HPP

#include <algorithm>
#include <array>
#include <cassert>
#include <cmath>
#include <initializer_list>
#include <iterator>
#include <vector>

#include <boost/serialization/array.hpp>

template <size_t n, typename Scalar> class Vector {
private:
  std::array<Scalar, n> d;

public:
  typedef typename std::array<Scalar, n>::iterator iterator;
  typedef typename std::array<Scalar, n>::const_iterator const_iterator;
  typedef typename std::array<Scalar, n>::reference reference;
  typedef typename std::array<Scalar, n>::const_reference const_reference;

  Vector() {}

  template <typename Container> explicit Vector(Container const &v) {
    assert(std::distance(std::begin(v), std::end(v)) <= n);
    std::copy(std::begin(v), std::end(v), d.begin());
  }

  template <typename InputIterator>
  Vector(InputIterator const &begin, InputIterator const &end) {
    assert(std::distance(begin, end) <= n);
    std::copy(begin, end, d.begin());
  }

  Vector(std::initializer_list<Scalar> l) {
    assert(l.size() <= n);
    std::copy(std::begin(l), std::end(l), d.begin());
  }

  Scalar &operator[](int i) { return d[i]; }
  Scalar const &operator[](int i) const { return d[i]; }

  iterator begin() { return d.begin(); }
  const_iterator begin() const { return d.begin(); }

  iterator end() { return d.end(); }
  const_iterator end() const { return d.end(); }

  reference front() { return d.front(); }
  reference back() { return d.back(); }

  const_reference front() const { return d.front(); }
  const_reference back() const { return d.back(); }

  static constexpr size_t size() { return n; }

  operator std::array<Scalar, n> const &() const { return d; }
  bool operator==(Vector const &rhs) const { return d == rhs.d; }
  operator std::vector<Scalar>() const {
    return std::vector<Scalar>(std::begin(d), std::end(d));
  }

  std::vector<Scalar> as_vector() const {
    return std::vector<Scalar>(std::begin(d), std::end(d));
  }

  inline Scalar dot(const Vector<n, Scalar> &b) const {
    Scalar sum = 0;
    for (int i = 0; i < n; i++)
      sum += d[i] * b[i];
    return sum;
  }

  inline Scalar norm2(void) const { return dot(*this); }

  inline Scalar norm(void) const { return sqrt(norm2()); }

  inline void normalize(void) {
    const auto N = norm();
    if (N > Scalar(0)) {
      for (int i = 0; i < n; i++)
        d[i] /= N;
    }
  }

  static void cross(const Vector<3, Scalar> &a, const Vector<3, Scalar> &b,
                    Vector<3, Scalar> &c) {
    c[0] = a[1] * b[2] - a[2] * b[1];
    c[1] = a[2] * b[0] - a[0] * b[2];
    c[2] = a[0] * b[1] - a[1] * b[0];
  }

  static Vector<3, Scalar> cross(const Vector<3, Scalar> &a,
                                 const Vector<3, Scalar> &b) {
    Vector<3, Scalar> c;
    cross(a, b, c);
    return c;
  }

  inline Vector<3, Scalar> cross(const Vector<3, Scalar> &a) const {
    return cross(this, a);
  }

  template <typename Archive>
  void serialize(Archive &ar, const unsigned int /* version */) {
    ar &d;
  }
};

<<<<<<< HEAD
typedef Vector<4, double> Vector4d;
=======

// type checking using SFINAE

namespace traits {

template < typename T >
struct is_vector
{
  static constexpr const bool value = false;
};

template < size_t n, typename Scalar >
struct is_vector < Vector < n, Scalar > >
{
  static constexpr const bool value = true;
};

} // namespace traits


// Useful typedefs

>>>>>>> fe3a125d
typedef Vector<3, double> Vector3d;
typedef Vector<2, double> Vector2d;

#endif<|MERGE_RESOLUTION|>--- conflicted
+++ resolved
@@ -128,9 +128,6 @@
   }
 };
 
-<<<<<<< HEAD
-typedef Vector<4, double> Vector4d;
-=======
 
 // type checking using SFINAE
 
@@ -153,7 +150,7 @@
 
 // Useful typedefs
 
->>>>>>> fe3a125d
+typedef Vector<4, double> Vector4d;
 typedef Vector<3, double> Vector3d;
 typedef Vector<2, double> Vector2d;
 
