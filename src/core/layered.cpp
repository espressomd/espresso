--- conflicted
+++ resolved
@@ -320,13 +320,7 @@
 
   /* check node grid. All we can do is 1x1xn. */
   if (node_grid[0] != 1 || node_grid[1] != 1) {
-<<<<<<< HEAD
-      std::ostringstream msg;
-      msg <<"selected node grid is not suitable for layered cell structure (needs 1x1x"<< n_nodes << " grid";
-      runtimeError(msg);
-=======
       runtimeErrorMsg() <<"selected node grid is not suitable for layered cell structure (needs 1x1x"<< n_nodes << " grid";
->>>>>>> 069c19dc
     node_grid[0] = node_grid[1] = 1;
     node_grid[2] = n_nodes;
   }
@@ -335,13 +329,7 @@
     if (max_range > 0) {
       n_layers = (int)floor(local_box_l[2]/max_range);
       if (n_layers < 1) {
-<<<<<<< HEAD
-      std::ostringstream msg;
-      msg <<"layered: maximal interaction range " << max_range << " larger than local box length " << local_box_l[2];
-      runtimeError(msg);
-=======
       runtimeErrorMsg() <<"layered: maximal interaction range " << max_range << " larger than local box length " << local_box_l[2];
->>>>>>> 069c19dc
 	n_layers = 1;
       }
       if (n_layers > max_num_cells - 2)
@@ -363,13 +351,7 @@
   layer_h_i = 1/layer_h;
 
   if (layer_h < max_range) {
-<<<<<<< HEAD
-      std::ostringstream msg;
-      msg <<"layered: maximal interaction range " << max_range << " larger than layer height " << layer_h;
-      runtimeError(msg);
-=======
       runtimeErrorMsg() <<"layered: maximal interaction range " << max_range << " larger than layer height " << layer_h;
->>>>>>> 069c19dc
   }
 
   /* check wether node is top and/or bottom */
@@ -551,13 +533,7 @@
     }
     else {
       if (flag) {
-<<<<<<< HEAD
-      std::ostringstream msg;
-      msg <<"layered_exchange_and_sort_particles: particle moved more than one cell";
-      runtimeError(msg);
-=======
       runtimeErrorMsg() <<"layered_exchange_and_sort_particles: particle moved more than one cell";
->>>>>>> 069c19dc
 
 	/* sort left over particles into border cells */
 	CELL_TRACE(fprintf(stderr, "%d: emergency sort\n", this_node));
