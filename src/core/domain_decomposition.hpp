/*
  Copyright (C) 2010-2018 The ESPResSo project
  Copyright (C) 2002,2003,2004,2005,2006,2007,2008,2009,2010
    Max-Planck-Institute for Polymer Research, Theory Group

  This file is part of ESPResSo.

  ESPResSo is free software: you can redistribute it and/or modify
  it under the terms of the GNU General Public License as published by
  the Free Software Foundation, either version 3 of the License, or
  (at your option) any later version.

  ESPResSo is distributed in the hope that it will be useful,
  but WITHOUT ANY WARRANTY; without even the implied warranty of
  MERCHANTABILITY or FITNESS FOR A PARTICULAR PURPOSE.  See the
  GNU General Public License for more details.

  You should have received a copy of the GNU General Public License
  along with this program.  If not, see <http://www.gnu.org/licenses/>.
*/
#ifndef _DOMAIN_DECOMPOSITION_H
#define _DOMAIN_DECOMPOSITION_H

/** \file
 *
 *  This file contains everything related to the cell system: domain
 *  decomposition.
 *
 *  The simulation box is split into spatial domains for each node
 *  according to a Cartesian node grid (\ref node_grid).
 *
 *  The domain of a node is split into a 3D cell grid with dimension
 *  \ref DomainDecomposition::cell_grid. Together with one ghost cell
 *  layer on each side the overall dimension of the ghost cell grid is
 *  \ref DomainDecomposition::ghost_cell_grid. The domain
 *  decomposition enables one the use of the linked cell algorithm
 *  which is in turn used for setting up the Verlet list for the
 *  system. You can see a 2D graphical representation of the linked
 *  cell grid below.
 *
 *  \image html  linked_cells.gif "Linked cells structure"
 *
 *  2D representation of a linked cell grid: cell_grid =
 *  {4,4}, ghost_cell_grid = {6,6}
 *
 * Each cell has 3^D neighbor cells (For cell 14 they are
 * marked). Since we deal with pair forces, it is sufficient to
 * calculate only half of the interactions (Newtons law: action =
 * reaction). We have chosen the upper half e.g. all neighbor cells with
 * a higher linear index (For cell 14 they are marked in light
 * blue). Caution: This implementation needs double sided ghost
 * communication! For single sided ghost communication one would need
 * some ghost-ghost cell interaction as well, which we do not need!
 *
 *  For more information on cells, see \ref cells.hpp.
 *
 *  Implementation in domain_decomposition.cpp.
 */

#include "cells.hpp"

/** Structure containing the information about the cell grid used for domain
 *  decomposition.
 */
struct DomainDecomposition {
  DomainDecomposition() = default;
  /** linked cell grid in nodes spatial domain. */
  Utils::Vector3i cell_grid = {};
  /** linked cell grid with ghost frame. */
  Utils::Vector3i ghost_cell_grid = {};
  /** cell size.
   *  Def: \verbatim cell_grid[i] = (int)(local_box_l[i]/max_range);
   * \endverbatim
   */
<<<<<<< HEAD
  Utils::Vector3d cell_size = {};
=======
  Utils::Vector3d cell_size;
>>>>>>> 7e10ad0b
  /** inverse cell size = \see DomainDecomposition::cell_size ^ -1. */
  Utils::Vector3d inv_cell_size = {};
  bool fully_connected[3] = {false, false, false};
};

/************************************************************/
/** \name Exported Variables */
/************************************************************/
/*@{*/

/** Information about the domain decomposition. */
extern DomainDecomposition dd;

/** Maximal number of cells per node. In order to avoid memory
 *  problems due to the cell grid one has to specify the maximal
 *  number of \ref cells::cells. If the number of cells is larger
 *  than max_num_cells the cell grid is reduced.
 *  max_num_cells has to be larger than 27, e.g. one inner cell.
 */
extern int max_num_cells;

/** Minimal number of cells per node. This is mainly to avoid excessively large
 *  numbers of particles per cell, which will result in really large Verlet
 *  lists and eventually crash Espresso.
 */
extern int min_num_cells;

/*@}*/

/************************************************************/
/** \name Exported Functions */
/************************************************************/
/*@{*/

/** adjust the domain decomposition to a change in the geometry.
 *  Tries to speed up things if possible.
 *
 *  @param flags  A combination of \ref CELL_FLAG_FAST and \ref
 *                CELL_FLAG_GRIDCHANGED, see documentation of \ref
 *                cells_on_geometry_change.
 *  @param grid   Number of nodes in each spatial dimension.
 *  @param range Desired interaction range
 */
void dd_on_geometry_change(int flags, const Utils::Vector3i &grid,
                           double range);

/** Initialize the topology. The argument is a list of cell pointers,
 *  containing particles that have to be sorted into new cells. The
 *  particles might not belong to this node.  This procedure is used
 *  when particle data or cell structure has changed and the cell
 *  structure has to be reinitialized. This also includes setting up
 *  the cell_structure array.
 *  @param old    List of cell pointers with particles to be stored in the
 *               new cell system.
 *  @param grid  Number of nodes in each spatial dimension.
 *  @param range Desired interaction range
 */
void dd_topology_init(CellPList *old, const Utils::Vector3i &grid,
                      double range);

/** Called when the current cell structure is invalidated because for
 *  example the box length has changed. This procedure may NOT destroy
 *  the old inner and ghost cells, but it should free all other
 *  organizational data. Note that parameters like the box length or
 *  the node_grid may already have changed. Therefore organizational
 *  data has to be stored independently from variables that may be
 *  changed from outside.
 */
void dd_topology_release();

/** Just resort the particles. Used during integration. The particles
 *  are stored in the cell structure.
 *
 *  @param global Use DD_GLOBAL_EXCHANGE for global exchange and
 *      DD_NEIGHBOR_EXCHANGE for neighbor exchange (recommended for use within
 *      Molecular dynamics, or any other integration scheme using only local
 *      particle moves)
 *  @param pl     List of particles
 *  @param grid   Number of nodes in each spatial dimension
 */
void dd_exchange_and_sort_particles(int global, ParticleList *pl,
                                    const Utils::Vector3i &grid);

/** calculate physical (processor) minimal number of cells */
int calc_processor_min_num_cells(const Utils::Vector3i &grid);

/** Fill a communication cell pointer list. Fill the cell pointers of
 *  all cells which are inside a rectangular subgrid of the 3D cell
 *  grid (\ref DomainDecomposition::ghost_cell_grid) starting from the
 *  lower left corner lc up to the high top corner hc. The cell
 *  pointer list part_lists must already be large enough.
 *  \param part_lists  List of cell pointers to store the result.
 *  \param lc          lower left corner of the subgrid.
 *  \param hc          high up corner of the subgrid.
 */
int dd_fill_comm_cell_lists(Cell **part_lists, int const lc[3],
                            int const hc[3]);

/** Of every two communication rounds, set the first receivers to prefetch and
 *  poststore
 */
void dd_assign_prefetches(GhostCommunicator *comm);

/*@}*/

#endif<|MERGE_RESOLUTION|>--- conflicted
+++ resolved
@@ -72,11 +72,7 @@
    *  Def: \verbatim cell_grid[i] = (int)(local_box_l[i]/max_range);
    * \endverbatim
    */
-<<<<<<< HEAD
-  Utils::Vector3d cell_size = {};
-=======
   Utils::Vector3d cell_size;
->>>>>>> 7e10ad0b
   /** inverse cell size = \see DomainDecomposition::cell_size ^ -1. */
   Utils::Vector3d inv_cell_size = {};
   bool fully_connected[3] = {false, false, false};
