/*
  Copyright (C) 2010,2011,2012,2013,2014 The ESPResSo project
  Copyright (C) 2002,2003,2004,2005,2006,2007,2008,2009,2010 
    Max-Planck-Institute for Polymer Research, Theory Group
  
  This file is part of ESPResSo.
  
  ESPResSo is free software: you can redistribute it and/or modify
  it under the terms of the GNU General Public License as published by
  the Free Software Foundation, either version 3 of the License, or
  (at your option) any later version.
  
  ESPResSo is distributed in the hope that it will be useful,
  but WITHOUT ANY WARRANTY; without even the implied warranty of
  MERCHANTABILITY or FITNESS FOR A PARTICULAR PURPOSE.  See the
  GNU General Public License for more details.
  
  You should have received a copy of the GNU General Public License
  along with this program.  If not, see <http://www.gnu.org/licenses/>. 
*/
/** \file reaction.cpp
 *
 */

#include "utils.hpp"
#include "reaction.hpp"
#include "initialize.hpp"
#include "forces.hpp"
#include "errorhandling.hpp"
#include "cells.hpp"
#include "domain_decomposition.hpp"
#include <vector>
#include <algorithm>

reaction_struct reaction;

#ifdef CATALYTIC_REACTIONS

void reactions_sanity_checks()
{

  if(reaction.ct_rate != 0.0) {

    if( dd.use_vList == 0 || cell_structure.type != CELL_STRUCTURE_DOMDEC) {
<<<<<<< HEAD
        std::ostringstream msg;
        msg <<"The CATALYTIC_REACTIONS feature requires verlet lists and domain decomposition";
        runtimeError(msg);
    }

    if(max_cut < reaction.range) {
        std::ostringstream msg;
        msg <<"Reaction range of " << reaction.range << " exceeds maximum cutoff of " << max_cut;
        runtimeError(msg);
=======
        runtimeErrorMsg() <<"The CATALYTIC_REACTIONS feature requires verlet lists and domain decomposition";
    }

    if(max_cut < reaction.range) {
        runtimeErrorMsg() <<"Reaction range of " << reaction.range << " exceeds maximum cutoff of " << max_cut;
>>>>>>> 069c19dc
    }
  }
}


void local_setup_reaction() {
  
  /* Make available the various reaction parameters */
  MPI_Bcast(&reaction.reactant_type, 1, MPI_INT, 0, comm_cart);
  MPI_Bcast(&reaction.product_type, 1, MPI_INT, 0, comm_cart);
  MPI_Bcast(&reaction.catalyzer_type, 1, MPI_INT, 0, comm_cart);
  MPI_Bcast(&reaction.range, 1, MPI_DOUBLE, 0, comm_cart);
  MPI_Bcast(&reaction.ct_rate, 1, MPI_DOUBLE, 0, comm_cart);
  MPI_Bcast(&reaction.eq_rate, 1, MPI_DOUBLE, 0, comm_cart);
  MPI_Bcast(&reaction.sing_mult, 1, MPI_INT, 0, comm_cart);
  MPI_Bcast(&reaction.swap, 1, MPI_INT, 0, comm_cart);

  /* Create the various reaction related types (categories) */
  make_particle_type_exist(reaction.catalyzer_type);
  make_particle_type_exist(reaction.product_type);
  make_particle_type_exist(reaction.reactant_type);

  /* Make ESPResSo aware that reactants and catalyst are interacting species */
  IA_parameters *data = get_ia_param_safe(reaction.reactant_type, reaction.catalyzer_type);
  
<<<<<<< HEAD
  if(!data) {
      std::ostringstream msg;
      msg <<"interaction parameters for reaction could not be set";
      runtimeError(msg);
  }

=======
>>>>>>> 069c19dc
  /* Used for the range of the verlet lists */
  data->REACTION_range = reaction.range;

  /* Broadcast interaction parameters */
  mpi_bcast_ia_params(reaction.reactant_type, reaction.catalyzer_type);
}

void integrate_reaction_noswap() {
  int c, np, n, i,
    check_catalyzer;
  Particle *p1, *p2, **pairs;
  Cell *cell;
  double dist2, vec21[3],
    ct_ratexp, eq_ratexp,
    rand, bernoulli;

  if(reaction.ct_rate > 0.0) {

    /* Determine the reaction rate */
    ct_ratexp = exp(-time_step*reaction.ct_rate);
    
    on_observable_calc();

    for (c = 0; c < local_cells.n; c++) {

      /* Take into account only those cell neighbourhoods for which
         the central cell contains a catalyzer particle */

      check_catalyzer = 0;

      cell = local_cells.cell[c];
      p1   = cell->part;
      np  = cell->n;
      
      for(i = 0; i < np; i++) {
        if(p1[i].p.type == reaction.catalyzer_type) {
          check_catalyzer = 1;
          break;
        }
      }	

      /* If the central cell contains a catalyzer particle, ...*/
      if ( check_catalyzer != 0 ) {

        /* Loop cell neighbors */
        for (n = 0; n < dd.cell_inter[c].n_neighbors; n++) {
          pairs = dd.cell_inter[c].nList[n].vList.pair;
          np = dd.cell_inter[c].nList[n].vList.n;

          /* Verlet list loop */
          for(i = 0; i < 2 * np; i += 2) {
            p1 = pairs[i];   //pointer to particle 1
            p2 = pairs[i+1]; //pointer to particle 2

            if( (p1->p.type == reaction.reactant_type &&  p2->p.type == reaction.catalyzer_type) || (p2->p.type == reaction.reactant_type &&  p1->p.type == reaction.catalyzer_type) ) {
              get_mi_vector(vec21, p1->r.p, p2->r.p);
              dist2 = sqrlen(vec21);
              
              /* Count the number of times a reactant particle is
                 checked against a catalyst */
              if(dist2 < reaction.range * reaction.range) {

                if(p1->p.type == reaction.reactant_type) {
                  p1->p.catalyzer_count++;
                }
                else {
                  p2->p.catalyzer_count++;
                }
              }
            }  
          }
        }
      }
    }

    /* Now carry out the reaction on the particles which are tagged */
    for (c = 0; c < local_cells.n; c++) {
      cell = local_cells.cell[c];
      p1   = cell->part;
      np  = cell->n;
        
      for(i = 0; i < np; i++) {
        if(p1[i].p.type == reaction.reactant_type){

          if(p1[i].p.catalyzer_count > 0 ){

            if( reaction.sing_mult == 0 )
            {
              rand = d_random();

              bernoulli = pow(ct_ratexp, p1[i].p.catalyzer_count);

              if(rand > bernoulli) {
                p1[i].p.type = reaction.product_type; }
            
            }
            else /* We only consider each reactant once */
            {
              rand = d_random();

              if(rand > ct_ratexp) {
                p1[i].p.type = reaction.product_type; }
            }
            
            p1[i].p.catalyzer_count = 0;
          }
        }
      }
    }

    /* We only need to do something when the equilibrium 
       reaction rate constant is nonzero */
    if (reaction.eq_rate > 0.0) { 

      eq_ratexp = exp(-time_step*reaction.eq_rate);

      for (c = 0; c < local_cells.n; c++) {
        cell = local_cells.cell[c];
        p1   = cell->part;
        np  = cell->n;
    
        /* Convert products into reactants and vice versa
           according to the specified rate constant */
        for(i = 0; i < np; i++) {

          if(p1[i].p.type == reaction.product_type) {
            rand = d_random();
            
            if(rand > eq_ratexp) {
              p1[i].p.type=reaction.reactant_type;
            }
          }
          else if(p1[i].p.type == reaction.reactant_type) {
            rand = d_random();
            
            if(rand > eq_ratexp) {
              p1[i].p.type=reaction.product_type;
            }
          }

        }
      }
    }

    on_particle_change();
  }
}

#ifdef ROTATION

bool in_lower_half_space(Particle p1, Particle p2)
{
  // This function determines whether the particle p2 is in the lower
  // half space of particle p1
  double distvec[3];
  get_mi_vector(distvec, p1.r.p, p2.r.p);
  double dot = utils::dot_product(p1.r.quatu, distvec);
  int sgn = utils::sign(dot);
  return (sgn+1)/2;
}


void integrate_reaction_swap()
{
  int np, check_catalyzer;
  Particle *p_local, *p_neigh;
  int pairs;
  Cell *cell;
  double dist2, vec21[3], ct_ratexp, eq_ratexp, rand;
  int n_reactions;

  std::vector<int> catalyzers, reactants, products;

  // If multiple catalyzers get close to each other, they might eat up
  // each others reactants.  If we traverse the cells in a sorted
  // manner, then catalyzers in the upper left will use up all the
  // reactants of the catalyzers which are below right of them.  This
  // process is biased.  To rectify this issue we set up a vector
  // which goes through the cells in a randomized manner.
  std::vector<int> rand_cells(local_cells.n);
  for ( int i = 0; i < local_cells.n; i++ )
    rand_cells[i] = i;
  std::random_shuffle(rand_cells.begin(), rand_cells.end());


  if ( reaction.ct_rate > 0.0 )
  {
    // Determine the reaction rate
    ct_ratexp = exp(-time_step*reaction.ct_rate);

    on_observable_calc();

    // Iterate over all the local cells
    for ( std::vector<int>::iterator c = rand_cells.begin(); c != rand_cells.end(); c++ )
    {
      // Take into account only those cell neighborhoods for which
      // the central cell contains a catalyzer particle
      cell    = local_cells.cell[*c];
      p_local = cell->part;
      np      = cell->n;

      // We find all catalyzers in a cell and then randomize their ids
      // for the same reason as above and then start the catalytic
      // reaction procedure
      catalyzers.clear();
      for ( int i = 0; i < np; i++ )
      {
        if ( p_local[i].p.type == reaction.catalyzer_type )
          catalyzers.push_back(i);
      }
      std::random_shuffle(catalyzers.begin(), catalyzers.end());

      // Loop cell neighbors
      //for ( int n = 0; n < dd.cell_inter[*c].n_neighbors; n++ )
      for ( int n = 0; n < n_cells; n++ )
      {
        cell    = &cells[n]; //dd.cell_inter[*c].nList[n].pList;
        p_neigh = cell->part;
        np      = cell->n;

        // We loop over all the catalyzer particles
        for ( std::vector<int>::iterator id = catalyzers.begin(); id != catalyzers.end(); id++ )
        {
          reactants.clear();
          products.clear();

          // Particle list loop
          for ( int i = 0; i < np; i++ )
          {
            // Get the distance between a catalyst and another particle
            get_mi_vector(vec21, p_local[*id].r.p, p_neigh[i].r.p);
            dist2 = sqrlen(vec21);

            // Check if the distance is within the reaction range and
            // check if no reaction has taken place on the particle in
            // the current step
            if (dist2 < reaction.range * reaction.range && p_neigh[i].p.catalyzer_count == 0)
            {
              // If the particle is of correct type AND resides in the
              // correct half space, append it to the lists of viable
              // reaction candidates
              if ( p_neigh[i].p.type == reaction.reactant_type &&  in_lower_half_space(p_local[*id],p_neigh[i]) )
                reactants.push_back(i);
              if ( p_neigh[i].p.type == reaction.product_type  && !in_lower_half_space(p_local[*id],p_neigh[i]) )
                products.push_back(i);
            }
          }

          // If reactants and products were found, perform the reaction
          if ( reactants.size() > 0 && products.size() > 0 )
          {
            // There cannot be more reactions than the minimum of
            // the number of reactants and products.  Hence we need
            // to determine which number is smaller and also count
            // the number of reactions.
            n_reactions = 0;

            // If there are more products than reactants...
            if ( reactants.size() <= products.size() )
            {
              // ...iterate the reactant...
              for ( std::vector<int>::iterator rt = reactants.begin(); rt < reactants.end(); rt++ )
              {
                // ...draw a random number number and compare to the
                // reaction rate...
                rand = d_random();
                if( rand > ct_ratexp )
                {
                  // ...tag the particle for modification...
                  p_neigh[*rt].p.catalyzer_count = 1;
                  n_reactions++;
                }
              }

              // ...tag as many products as there will be reactions
              // at random
              std::random_shuffle(products.begin(), products.end());
              for ( int p = 0; p < n_reactions; p++ )
                p_neigh[products[p]].p.catalyzer_count = 1;
            }
            else
            {
              // Same as above, but for the case that the number of
              // reactants is greater than the number of products
              for ( std::vector<int>::iterator pt = products.begin(); pt < products.end(); pt++ )
              {
                rand = d_random();
                if( rand > ct_ratexp )
                {
                  p_neigh[*pt].p.catalyzer_count = 1;
                  n_reactions++;
                }
              }

              std::random_shuffle(reactants.begin(), reactants.end());
              for ( int p = 0; p < n_reactions; p++ )
                p_neigh[reactants[p]].p.catalyzer_count = 1;
            }
          }
        }
      }
    }

    // Apply the changes to the tagged particles.  Therefore, again
    // loop over all cells
    for ( std::vector<int>::iterator c = rand_cells.begin(); c != rand_cells.end(); c++)
    {
      cell    = local_cells.cell[*c];
      p_local = cell->part;
      np      = cell->n;
      // Particle list loop
      for ( int i = 0; i < np; i++ )
      {
        // If the particle has been tagged we perform the changes
        if ( p_local[i].p.catalyzer_count != 0 )
        {
#ifdef ELECTROSTATICS
          // Flip charge
          p_local[i].p.q *= -1;
#endif /* ELECTROSTATICS */
          
          // Flip type
          if ( p_local[i].p.type == reaction.reactant_type )
            p_local[i].p.type = reaction.product_type;
          else
            p_local[i].p.type = reaction.reactant_type;

          // Reset the tag for the next step
          p_local[i].p.catalyzer_count = 0;
        }
      }
    }

    /* TODO: remove if proved to be unnecessary
    // Reset all the catalyzer counts, such that in the next time step
    // a new reaction can take place
    for ( std::vector<int>::iterator c = rand_cells.begin(); c != rand_cells.end(); c++)
    {
      for ( int n = 0; n < dd.cell_inter[*c].n_neighbors; n++ )
      {
        cell = dd.cell_inter[*c].nList[n].pList;
        p2   = cell->part;
        np   = cell->n;
        // Particle list loop
        for ( int i = 0; i < np; i++ )
        {
          p2[i].p.catalyzer_count = 0;
        }
      }
    }
    */

    on_particle_change();
  }
}
#endif // ROTATION


void integrate_reaction() {
#ifdef ROTATION
  if ( reaction.swap )
    integrate_reaction_swap();
  else
#endif // ROTATION
    integrate_reaction_noswap();
}

#endif<|MERGE_RESOLUTION|>--- conflicted
+++ resolved
@@ -42,23 +42,11 @@
   if(reaction.ct_rate != 0.0) {
 
     if( dd.use_vList == 0 || cell_structure.type != CELL_STRUCTURE_DOMDEC) {
-<<<<<<< HEAD
-        std::ostringstream msg;
-        msg <<"The CATALYTIC_REACTIONS feature requires verlet lists and domain decomposition";
-        runtimeError(msg);
-    }
-
-    if(max_cut < reaction.range) {
-        std::ostringstream msg;
-        msg <<"Reaction range of " << reaction.range << " exceeds maximum cutoff of " << max_cut;
-        runtimeError(msg);
-=======
         runtimeErrorMsg() <<"The CATALYTIC_REACTIONS feature requires verlet lists and domain decomposition";
     }
 
     if(max_cut < reaction.range) {
         runtimeErrorMsg() <<"Reaction range of " << reaction.range << " exceeds maximum cutoff of " << max_cut;
->>>>>>> 069c19dc
     }
   }
 }
@@ -84,15 +72,6 @@
   /* Make ESPResSo aware that reactants and catalyst are interacting species */
   IA_parameters *data = get_ia_param_safe(reaction.reactant_type, reaction.catalyzer_type);
   
-<<<<<<< HEAD
-  if(!data) {
-      std::ostringstream msg;
-      msg <<"interaction parameters for reaction could not be set";
-      runtimeError(msg);
-  }
-
-=======
->>>>>>> 069c19dc
   /* Used for the range of the verlet lists */
   data->REACTION_range = reaction.range;
 
