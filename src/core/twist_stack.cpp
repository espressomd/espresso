--- conflicted
+++ resolved
@@ -21,11 +21,8 @@
 
 #include "twist_stack.hpp"
 #include "communication.hpp"
-<<<<<<< HEAD
 #include "utils/make_unique.hpp" //for creating a unique ptr to a bond class object
-=======
 #include "utils.hpp"
->>>>>>> 647325ed
 
 #ifdef TWIST_STACK
 
