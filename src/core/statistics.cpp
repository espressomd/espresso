/*
  Copyright (C) 2010-2018 The ESPResSo project
  Copyright (C) 2002,2003,2004,2005,2006,2007,2008,2009,2010
    Max-Planck-Institute for Polymer Research, Theory Group

  This file is part of ESPResSo.

  ESPResSo is free software: you can redistribute it and/or modify
  it under the terms of the GNU General Public License as published by
  the Free Software Foundation, either version 3 of the License, or
  (at your option) any later version.

  ESPResSo is distributed in the hope that it will be useful,
  but WITHOUT ANY WARRANTY; without even the implied warranty of
  MERCHANTABILITY or FITNESS FOR A PARTICULAR PURPOSE.  See the
  GNU General Public License for more details.

  You should have received a copy of the GNU General Public License
  along with this program.  If not, see <http://www.gnu.org/licenses/>.
*/
/** \file
 *  Statistical tools to analyze simulations.
 *
 *  The corresponding header file is statistics.hpp.
 */

#include "statistics.hpp"

#include "communication.hpp"
#include "energy.hpp"
#include "errorhandling.hpp"
#include "event.hpp"
#include "grid.hpp"
#include "grid_based_algorithms/lb_interface.hpp"
#include "nonbonded_interactions/nonbonded_interaction_data.hpp"
#include "npt.hpp"
#include "partCfg_global.hpp"
#include "particle_data.hpp"
#include "pressure.hpp"
#include "short_range_loop.hpp"
#include "statistics_chain.hpp"
#include "virtual_sites.hpp"

#include <utils/NoOp.hpp>
#include <utils/constants.hpp>
#include <utils/contains.hpp>

#include <cstdlib>
#include <cstring>
#include <limits>

/** Previous particle configurations (needed for offline analysis and
    correlation analysis) */
std::vector<std::vector<double>> configs;
int n_configs = 0;
int n_part_conf = 0;

/****************************************************************************************
 *                                 helper functions
 ****************************************************************************************/
/****************************************************************************************
 *                                 basic observables calculation
 ****************************************************************************************/

double mindist(PartCfg &partCfg, IntList const &set1, IntList const &set2) {
  auto mindist2 = std::numeric_limits<double>::infinity();

  for (auto jt = partCfg.begin(); jt != partCfg.end(); ++jt) {
    /* check which sets particle j belongs to
       bit 0: set1, bit1: set2
    */
    auto in_set = 0;
    if (set1.empty() || contains(set1, jt->p.type))
      in_set = 1;
    if (set2.empty() || contains(set2, jt->p.type))
      in_set |= 2;
    if (in_set == 0)
      continue;

    for (auto it = std::next(jt); it != partCfg.end(); ++it)
      /* accept a pair if particle j is in set1 and particle i in set2 or vice
       * versa. */
      if (((in_set & 1) && (set2.empty() || contains(set2, it->p.type))) ||
          ((in_set & 2) && (set1.empty() || contains(set1, it->p.type))))
        mindist2 = std::min(mindist2, min_distance2(jt->r.p, it->r.p));
  }

  return std::sqrt(mindist2);
}

void predict_momentum_particles(double *result) {
  double momentum[3] = {0.0, 0.0, 0.0};

  for (auto const &p : local_cells.particles()) {
    auto const mass = p.p.mass;

    momentum[0] += mass * (p.m.v[0] + p.f.f[0] * 0.5 * time_step / p.p.mass);
    momentum[1] += mass * (p.m.v[1] + p.f.f[1] * 0.5 * time_step / p.p.mass);
    momentum[2] += mass * (p.m.v[2] + p.f.f[2] * 0.5 * time_step / p.p.mass);
  }

  MPI_Reduce(momentum, result, 3, MPI_DOUBLE, MPI_SUM, 0, comm_cart);
}

Utils::Vector3d calc_linear_momentum(int include_particles,
                                     int include_lbfluid) {
  Utils::Vector3d linear_momentum{};
  if (include_particles) {
    Utils::Vector3d momentum_particles{};
    mpi_gather_stats(4, momentum_particles.data(), nullptr, nullptr, nullptr);
    linear_momentum += momentum_particles;
  }
  if (include_lbfluid) {
    linear_momentum += lb_lbfluid_calc_fluid_momentum();
  }
  return linear_momentum;
}

Utils::Vector3d centerofmass(PartCfg &partCfg, int type) {
  Utils::Vector3d com{};
  double mass = 0.0;

  for (auto const &p : partCfg) {
    if ((p.p.type == type) || (type == -1)) {
      for (int j = 0; j < 3; j++) {
        com[j] += p.r.p[j] * (p).p.mass;
      }
      mass += (p).p.mass;
    }
  }
  for (int j = 0; j < 3; j++)
    com[j] /= mass;
  return com;
}

void angularmomentum(PartCfg &partCfg, int type, double *com) {
  com[0] = com[1] = com[2] = 0.;

  for (auto const &p : partCfg) {
    if (type == p.p.type) {
      auto const tmp = vector_product(p.r.p, p.m.v);
      for (int i = 0; i < 3; i++) {
        com[i] += tmp[i] * p.p.mass;
      }
    }
  }
}

void momentofinertiamatrix(PartCfg &partCfg, int type, double *MofImatrix) {
  int i, count;
  double p1[3], massi;
  count = 0;

  for (i = 0; i < 9; i++)
    MofImatrix[i] = 0.;

  auto const com = centerofmass(partCfg, type);
  for (auto const &p : partCfg) {
    if (type == p.p.type) {
      count++;
      for (i = 0; i < 3; i++) {
        p1[i] = p.r.p[i] - com[i];
      }
      massi = p.p.mass;
      MofImatrix[0] += massi * (p1[1] * p1[1] + p1[2] * p1[2]);
      MofImatrix[4] += massi * (p1[0] * p1[0] + p1[2] * p1[2]);
      MofImatrix[8] += massi * (p1[0] * p1[0] + p1[1] * p1[1]);
      MofImatrix[1] -= massi * (p1[0] * p1[1]);
      MofImatrix[2] -= massi * (p1[0] * p1[2]);
      MofImatrix[5] -= massi * (p1[1] * p1[2]);
    }
  }
  /* use symmetry */
  MofImatrix[3] = MofImatrix[1];
  MofImatrix[6] = MofImatrix[2];
  MofImatrix[7] = MofImatrix[5];
}

IntList nbhood(PartCfg &partCfg, const Utils::Vector3d &pos, double r_catch,
               const Utils::Vector3i &planedims) {
  IntList ids;

  auto const r2 = r_catch * r_catch;
  auto const pt = Utils::Vector3d{pos[0], pos[1], pos[2]};

  Utils::Vector3d d;

  for (auto const &p : partCfg) {
    if ((planedims[0] + planedims[1] + planedims[2]) == 3) {
      d = get_mi_vector(pt, p.r.p, box_geo);
    } else {
      /* Calculate the in plane distance */
      for (int j = 0; j < 3; j++) {
        d[j] = planedims[j] * (p.r.p[j] - pt[j]);
      }
    }

    if (d.norm2() < r2) {
      ids.push_back(p.p.identity);
    }
  }

  return ids;
}

double distto(PartCfg &partCfg, const Utils::Vector3d &pos, int pid) {
  auto mindist = std::numeric_limits<double>::infinity();

  for (auto const &part : partCfg) {
    if (pid != part.p.identity) {
      auto const d = get_mi_vector({pos[0], pos[1], pos[2]}, part.r.p, box_geo);
      mindist = std::min(mindist, d.norm2());
    }
  }
  return std::sqrt(mindist);
}

void calc_part_distribution(PartCfg &partCfg, int const *p1_types, int n_p1,
                            int const *p2_types, int n_p2, double r_min,
                            double r_max, int r_bins, int log_flag, double *low,
                            double *dist) {
  int t1, t2, ind, cnt = 0;
  double inv_bin_width = 0.0;
  double min_dist, min_dist2 = 0.0, start_dist2;

  start_dist2 = Utils::sqr(box_geo.length()[0] + box_geo.length()[1] +
                           box_geo.length()[2]);
  /* bin preparation */
  *low = 0.0;
  for (int i = 0; i < r_bins; i++)
    dist[i] = 0.0;
  if (log_flag == 1)
    inv_bin_width = (double)r_bins / (log(r_max) - log(r_min));
  else
    inv_bin_width = (double)r_bins / (r_max - r_min);

  /* particle loop: p1_types*/
  for (auto const &p1 : partCfg) {
    for (t1 = 0; t1 < n_p1; t1++) {
      if (p1.p.type == p1_types[t1]) {
        min_dist2 = start_dist2;
        /* particle loop: p2_types*/
        for (auto const &p2 : partCfg) {
          if (p1 != p2) {
            for (t2 = 0; t2 < n_p2; t2++) {
              if (p2.p.type == p2_types[t2]) {
                auto const act_dist2 =
                    get_mi_vector(p1.r.p, p2.r.p, box_geo).norm2();
                if (act_dist2 < min_dist2) {
                  min_dist2 = act_dist2;
                }
              }
            }
          }
        }
        min_dist = sqrt(min_dist2);
        if (min_dist <= r_max) {
          if (min_dist >= r_min) {
            /* calculate bin index */
            if (log_flag == 1)
              ind = (int)((log(min_dist) - log(r_min)) * inv_bin_width);
            else
              ind = (int)((min_dist - r_min) * inv_bin_width);
            if (ind >= 0 && ind < r_bins) {
              dist[ind] += 1.0;
            }
          } else {
            *low += 1.0;
          }
        }
        cnt++;
      }
    }
  }

  /* normalization */
  *low /= (double)cnt;
  for (int i = 0; i < r_bins; i++)
    dist[i] /= (double)cnt;
}

void calc_rdf(PartCfg &partCfg, std::vector<int> const &p1_types,
              std::vector<int> const &p2_types, double r_min, double r_max,
              int r_bins, std::vector<double> &rdf) {
  calc_rdf(partCfg, &p1_types[0], p1_types.size(), &p2_types[0],
           p2_types.size(), r_min, r_max, r_bins, &rdf[0]);
}

void calc_rdf(PartCfg &partCfg, int const *p1_types, int n_p1,
              int const *p2_types, int n_p2, double r_min, double r_max,
              int r_bins, double *rdf) {
  long int cnt = 0;
  int i, t1, t2, ind;
  int mixed_flag = 0;
  double inv_bin_width = 0.0, bin_width = 0.0;
  double volume, bin_volume, r_in, r_out;

  if (n_p1 == n_p2) {
    for (i = 0; i < n_p1; i++)
      if (p1_types[i] != p2_types[i])
        mixed_flag = 1;
  } else
    mixed_flag = 1;

  bin_width = (r_max - r_min) / (double)r_bins;
  inv_bin_width = 1.0 / bin_width;
  for (i = 0; i < r_bins; i++)
    rdf[i] = 0.0;
  /* particle loop: p1_types*/
  for (auto it = partCfg.begin(); it != partCfg.end(); ++it) {
    for (t1 = 0; t1 < n_p1; t1++) {
      if (it->p.type == p1_types[t1]) {
        /* distinguish mixed and identical rdf's */
        auto jt = (mixed_flag == 1) ? partCfg.begin() : std::next(it);

        /* particle loop: p2_types*/
        for (; jt != partCfg.end(); ++jt) {
          for (t2 = 0; t2 < n_p2; t2++) {
            if (jt->p.type == p2_types[t2]) {
              auto const dist = get_mi_vector(it->r.p, jt->r.p, box_geo).norm();
              if (dist > r_min && dist < r_max) {
                ind = (int)((dist - r_min) * inv_bin_width);
                rdf[ind]++;
              }
              cnt++;
            }
          }
        }
      }
    }
  }

  /* normalization */
  volume = box_geo.length()[0] * box_geo.length()[1] * box_geo.length()[2];
  for (i = 0; i < r_bins; i++) {
    r_in = i * bin_width + r_min;
    r_out = r_in + bin_width;
    bin_volume = (4.0 / 3.0) * Utils::pi() *
                 ((r_out * r_out * r_out) - (r_in * r_in * r_in));
    rdf[i] *= volume / (bin_volume * cnt);
  }
}

void calc_rdf_av(PartCfg &partCfg, std::vector<int> const &p1_types,
                 std::vector<int> const &p2_types, double r_min, double r_max,
                 int r_bins, std::vector<double> &rdf, int n_conf) {
  calc_rdf_av(partCfg, &p1_types[0], p1_types.size(), &p2_types[0],
              p2_types.size(), r_min, r_max, r_bins, &rdf[0], n_conf);
}

void calc_rdf_av(PartCfg &partCfg, int const *p1_types, int n_p1,
                 int const *p2_types, int n_p2, double r_min, double r_max,
                 int r_bins, double *rdf, int n_conf) {
  long int cnt = 0;
  int cnt_conf = 1;
  int mixed_flag = 0;
  double inv_bin_width = 0.0, bin_width = 0.0;
  double volume, bin_volume, r_in, r_out;
  double *rdf_tmp;

  rdf_tmp = (double *)Utils::malloc(r_bins * sizeof(double));

  if (n_p1 == n_p2) {
    for (int i = 0; i < n_p1; i++)
      if (p1_types[i] != p2_types[i])
        mixed_flag = 1;
  } else
    mixed_flag = 1;

  bin_width = (r_max - r_min) / (double)r_bins;
  inv_bin_width = 1.0 / bin_width;
  volume = box_geo.length()[0] * box_geo.length()[1] * box_geo.length()[2];
  for (int l = 0; l < r_bins; l++)
    rdf_tmp[l] = rdf[l] = 0.0;

  while (cnt_conf <= n_conf) {
    for (int l = 0; l < r_bins; l++)
      rdf_tmp[l] = 0.0;
    cnt = 0;
    auto const k = n_configs - cnt_conf;
    int i = 0;
    for (auto it = partCfg.begin(); it != partCfg.end(); ++it) {
      for (int t1 = 0; t1 < n_p1; t1++) {
        if (it->p.type == p1_types[t1]) {
          /* distinguish mixed and identical rdf's */
          auto jt = (mixed_flag == 1) ? partCfg.begin() : std::next(it);
          int j = (mixed_flag == 1) ? 0 : i + 1;

          // particle loop: p2_types
          for (; jt != partCfg.end(); ++jt) {
            for (int t2 = 0; t2 < n_p2; t2++) {
              if (jt->p.type == p2_types[t2]) {
                using Utils::make_const_span;
                using Utils::Vector3d;

                auto const dist =
<<<<<<< HEAD
                    get_mi_vector(make_const_span(configs[k].data() + 3 * i, 3),
                                  make_const_span(configs[k].data() + 3 * j, 3))
=======
                    get_mi_vector(
                        Vector3d{make_const_span(configs[k] + 3 * i, 3)},
                        Vector3d{make_const_span(configs[k] + 3 * j, 3)},
                        box_geo)
>>>>>>> 37b47f47
                        .norm();
                if (dist > r_min && dist < r_max) {
                  auto const ind =
                      static_cast<int>((dist - r_min) * inv_bin_width);
                  rdf_tmp[ind]++;
                }
                cnt++;
              }
            }
            j++;
          }
        }
      }
      i++;
    }
    // normalization

    for (int i = 0; i < r_bins; i++) {
      r_in = i * bin_width + r_min;
      r_out = r_in + bin_width;
      bin_volume = (4.0 / 3.0) * Utils::pi() *
                   ((r_out * r_out * r_out) - (r_in * r_in * r_in));
      rdf[i] += rdf_tmp[i] * volume / (bin_volume * cnt);
    }

    cnt_conf++;
  } // cnt_conf loop
  for (int i = 0; i < r_bins; i++) {
    rdf[i] /= (cnt_conf - 1);
  }
  free(rdf_tmp);
}

std::vector<double> calc_structurefactor(PartCfg &partCfg, int const *p_types,
                                         int n_types, int order) {
  int i, j, k, n, qi, t, order2;
  double qr, twoPI_L, C_sum, S_sum;

  order2 = order * order;
  std::vector<double> ff;
  ff.resize(2 * order2);
  ff[2 * order2] = 0;
  twoPI_L = 2 * Utils::pi() / box_geo.length()[0];

  if ((n_types < 0) || (n_types > max_seen_particle_type)) {
    fprintf(stderr, "WARNING: Wrong number of particle types!");
    fflush(nullptr);
    errexit();
  } else if (order < 1) {
    fprintf(stderr,
            "WARNING: parameter \"order\" has to be a whole positive number");
    fflush(nullptr);
    errexit();
  } else {
    for (qi = 0; qi < 2 * order2; qi++) {
      ff[qi] = 0.0;
    }
    for (i = 0; i <= order; i++) {
      for (j = -order; j <= order; j++) {
        for (k = -order; k <= order; k++) {
          n = i * i + j * j + k * k;
          if ((n <= order2) && (n >= 1)) {
            C_sum = S_sum = 0.0;
            for (auto const &p : partCfg) {
              for (t = 0; t < n_types; t++) {
                if (p.p.type == p_types[t]) {
                  qr = twoPI_L * (i * p.r.p[0] + j * p.r.p[1] + k * p.r.p[2]);
                  C_sum += cos(qr);
                  S_sum += sin(qr);
                }
              }
            }
            ff[2 * n - 2] += C_sum * C_sum + S_sum * S_sum;
            ff[2 * n - 1]++;
          }
        }
      }
    }
    n = 0;
    for (auto const &p : partCfg) {
      for (t = 0; t < n_types; t++) {
        if (p.p.type == p_types[t])
          n++;
      }
    }
    for (qi = 0; qi < order2; qi++)
      if (ff[2 * qi + 1] != 0)
        ff[2 * qi] /= n * ff[2 * qi + 1];
  }
  return ff;
}

std::vector<std::vector<double>> modify_stucturefactor(int order,
                                                       double const *sf) {
  int length = 0;

  for (int i = 0; i < order * order; i++) {
    if (sf[2 * i + 1] > 0) {
      length++;
    }
  }

  double qfak = 2.0 * Utils::pi() / box_geo.length()[0];
  std::vector<double> intern;
  intern.assign(2, 0.0);
  std::vector<std::vector<double>> structure_factor;
  structure_factor.assign(length, intern);

  int cnt = 0;
  for (int i = 0; i < order * order; i++) {
    if (sf[2 * i + 1] > 0) {
      structure_factor[cnt][0] = qfak * sqrt(i + 1);
      structure_factor[cnt][1] = sf[2 * i];
      cnt++;
    }
  }

  return structure_factor;
}

int calc_cylindrical_average(
    PartCfg &partCfg, std::vector<double> const &center_,
    std::vector<double> const &direction_, double length, double radius,
    int bins_axial, int bins_radial, std::vector<int> types,
    std::map<std::string, std::vector<std::vector<std::vector<double>>>>
        &distribution) {
  int index_axial;
  int index_radial;
  double binwd_axial = length / bins_axial;
  double binwd_radial = radius / bins_radial;

  auto center = Utils::Vector3d{center_};
  auto direction = Utils::Vector3d{direction_};

  // Select all particle types if the only entry in types is -1
  bool all_types = false;
  if (types.size() == 1 && types[0] == -1)
    all_types = true;

  distribution.insert(
      std::pair<std::string, std::vector<std::vector<std::vector<double>>>>(
          "density",
          std::vector<std::vector<std::vector<double>>>(types.size())));
  distribution.insert(
      std::pair<std::string, std::vector<std::vector<std::vector<double>>>>(
          "v_r", std::vector<std::vector<std::vector<double>>>(types.size())));
  distribution.insert(
      std::pair<std::string, std::vector<std::vector<std::vector<double>>>>(
          "v_t", std::vector<std::vector<std::vector<double>>>(types.size())));

  for (unsigned int type = 0; type < types.size(); type++) {
    distribution["density"][type].resize(bins_radial);
    distribution["v_r"][type].resize(bins_radial);
    distribution["v_t"][type].resize(bins_radial);
    for (int index_radial = 0; index_radial < bins_radial; index_radial++) {
      distribution["density"][type][index_radial].assign(bins_axial, 0.0);
      distribution["v_r"][type][index_radial].assign(bins_axial, 0.0);
      distribution["v_t"][type][index_radial].assign(bins_axial, 0.0);
    }
  }

  auto const norm_direction = direction.norm();

  for (auto const &p : partCfg) {
    for (unsigned int type_id = 0; type_id < types.size(); type_id++) {
      if (types[type_id] == p.p.type || all_types) {
        auto const pos = folded_position(p.r.p, box_geo);

        Utils::Vector3d vel{p.m.v};

        auto const diff = pos - center;

        // Find the height of the particle above the axis (height) and
        // the distance from the center point (dist)
        auto const hat = vector_product(direction, diff);
        auto const height = hat.norm();
        auto const dist = direction * diff / norm_direction;

        // Determine the components of the velocity parallel and
        // perpendicular to the direction vector
        double v_radial;
        if (height == 0)
          v_radial = vector_product(vel, direction).norm() / norm_direction;
        else
          v_radial = vel * hat / height;

        auto const v_axial = vel * direction / norm_direction;

        // Work out relevant indices for x and y
        index_radial = static_cast<int>(floor(height / binwd_radial));
        index_axial =
            static_cast<int>(floor((dist + 0.5 * length) / binwd_axial));

        if ((index_radial < bins_radial && index_radial >= 0) &&
            (index_axial < bins_axial && index_axial >= 0)) {
          distribution["density"][type_id][index_radial][index_axial] += 1;
          distribution["v_r"][type_id][index_radial][index_axial] += v_radial;
          distribution["v_t"][type_id][index_radial][index_axial] += v_axial;
        }
      }
    }
  }

  // Now we turn the counts into densities by dividing by one radial
  // bin (binvolume).  We also divide the velocities by the counts.
  double binvolume;
  for (unsigned int type_id = 0; type_id < types.size(); type_id++) {
    for (int index_radial = 0; index_radial < bins_radial; index_radial++) {
      // All bins are cylindrical shells of thickness binwd_radial.
      // The volume is thus: binvolume = pi*(r_outer - r_inner)^2 * length
      if (index_radial == 0)
        binvolume = M_PI * binwd_radial * binwd_radial * length;
      else
        binvolume = M_PI * (index_radial * index_radial + 2 * index_radial) *
                    binwd_radial * binwd_radial * length;
      for (int index_axial = 0; index_axial < bins_axial; index_axial++) {
        if (distribution["density"][type_id][index_radial][index_axial] != 0) {
          distribution["v_r"][type_id][index_radial][index_axial] /=
              distribution["density"][type_id][index_radial][index_axial];
          distribution["v_t"][type_id][index_radial][index_axial] /=
              distribution["density"][type_id][index_radial][index_axial];
          distribution["density"][type_id][index_radial][index_axial] /=
              binvolume;
        }
      }
    }
  }

  return ES_OK;
}

/****************************************************************************************
 *                                 config storage functions
 ****************************************************************************************/

void analyze_append(PartCfg &partCfg) {
  n_part_conf = partCfg.size();
  configs.resize(n_configs + 1);
  configs[n_configs].resize(3 * n_part_conf);
  int i = 0;
  for (auto const &p : partCfg) {
    configs[n_configs][3 * i + 0] = p.r.p[0];
    configs[n_configs][3 * i + 1] = p.r.p[1];
    configs[n_configs][3 * i + 2] = p.r.p[2];
    i++;
  }
  n_configs++;
}

void analyze_configs(double const *tmp_config, int count) {
  int i;
  n_part_conf = count;
  configs.resize(n_configs + 1);
  configs[n_configs].resize(3 * n_part_conf);
  for (i = 0; i < n_part_conf; i++) {
    configs[n_configs][3 * i] = tmp_config[3 * i];
    configs[n_configs][3 * i + 1] = tmp_config[3 * i + 1];
    configs[n_configs][3 * i + 2] = tmp_config[3 * i + 2];
  }
  n_configs++;
}

/****************************************************************************************
 *                                 Observables handling
 ****************************************************************************************/

void obsstat_realloc_and_clear(Observable_stat *stat, int n_pre, int n_bonded,
                               int n_non_bonded, int n_coulomb, int n_dipolar,
                               int n_vs, int c_size) {

  // Number of doubles to store pressure in
  const int total =
      c_size * (n_pre + bonded_ia_params.size() + n_non_bonded + n_coulomb +
                n_dipolar + n_vs + Observable_stat::n_external_field);

  // Allocate mem for the double list
  stat->data.resize(total);

  // Number of doubles per interaction (pressure=1, stress tensor=9,...)
  stat->chunk_size = c_size;

  // Number of chunks for different interaction types
  stat->n_coulomb = n_coulomb;
  stat->n_dipolar = n_dipolar;
  stat->n_non_bonded = n_non_bonded;
  stat->n_virtual_sites = n_vs;
  // Pointers to the start of different contributions
  stat->bonded = stat->data.e + c_size * n_pre;
  stat->non_bonded = stat->bonded + c_size * bonded_ia_params.size();
  stat->coulomb = stat->non_bonded + c_size * n_non_bonded;
  stat->dipolar = stat->coulomb + c_size * n_coulomb;
  stat->virtual_sites = stat->dipolar + c_size * n_dipolar;
  stat->external_fields = stat->virtual_sites + c_size * n_vs;

  // Set all observables to zero
  for (int i = 0; i < total; i++)
    stat->data[i] = 0.0;
}

void obsstat_realloc_and_clear_non_bonded(Observable_stat_non_bonded *stat_nb,
                                          int n_nonbonded, int c_size) {
  int i, total = c_size * (n_nonbonded + n_nonbonded);

  stat_nb->data_nb.resize(total);
  stat_nb->chunk_size_nb = c_size;
  stat_nb->n_nonbonded = n_nonbonded;
  stat_nb->non_bonded_intra = stat_nb->data_nb.e;
  stat_nb->non_bonded_inter = stat_nb->non_bonded_intra + c_size * n_nonbonded;

  for (i = 0; i < total; i++)
    stat_nb->data_nb[i] = 0.0;
}

void invalidate_obs() {
  total_energy.init_status = 0;
  total_pressure.init_status = 0;
  total_p_tensor.init_status = 0;
}

void update_pressure(int v_comp) {
  int i;
  double p_vel[3];
  /* if desired (v_comp==1) replace ideal component with instantaneous one */
  if (total_pressure.init_status != 1 + v_comp) {
    init_virials(&total_pressure);
    init_p_tensor(&total_p_tensor);

    init_virials_non_bonded(&total_pressure_non_bonded);
    init_p_tensor_non_bonded(&total_p_tensor_non_bonded);

    if (v_comp && (integ_switch == INTEG_METHOD_NPT_ISO) &&
        !(nptiso.invalidate_p_vel)) {
      if (total_pressure.init_status == 0)
        master_pressure_calc(0);
      total_pressure.data.e[0] = 0.0;
      MPI_Reduce(nptiso.p_vel, p_vel, 3, MPI_DOUBLE, MPI_SUM, 0,
                 MPI_COMM_WORLD);
      for (i = 0; i < 3; i++)
        if (nptiso.geometry & nptiso.nptgeom_dir[i])
          total_pressure.data.e[0] += p_vel[i];
      total_pressure.data.e[0] /= (nptiso.dimension * nptiso.volume);
      total_pressure.init_status = 1 + v_comp;
    } else
      master_pressure_calc(v_comp);
  }
}<|MERGE_RESOLUTION|>--- conflicted
+++ resolved
@@ -394,15 +394,10 @@
                 using Utils::Vector3d;
 
                 auto const dist =
-<<<<<<< HEAD
-                    get_mi_vector(make_const_span(configs[k].data() + 3 * i, 3),
-                                  make_const_span(configs[k].data() + 3 * j, 3))
-=======
                     get_mi_vector(
-                        Vector3d{make_const_span(configs[k] + 3 * i, 3)},
-                        Vector3d{make_const_span(configs[k] + 3 * j, 3)},
+                        Vector3d{make_const_span(configs[k].data() + 3 * i, 3)},
+                        Vector3d{make_const_span(configs[k].data() + 3 * j, 3)},
                         box_geo)
->>>>>>> 37b47f47
                         .norm();
                 if (dist > r_min && dist < r_max) {
                   auto const ind =
