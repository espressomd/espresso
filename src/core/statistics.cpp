/*
  Copyright (C) 2010-2018 The ESPResSo project
  Copyright (C) 2002,2003,2004,2005,2006,2007,2008,2009,2010
    Max-Planck-Institute for Polymer Research, Theory Group

  This file is part of ESPResSo.

  ESPResSo is free software: you can redistribute it and/or modify
  it under the terms of the GNU General Public License as published by
  the Free Software Foundation, either version 3 of the License, or
  (at your option) any later version.

  ESPResSo is distributed in the hope that it will be useful,
  but WITHOUT ANY WARRANTY; without even the implied warranty of
  MERCHANTABILITY or FITNESS FOR A PARTICULAR PURPOSE.  See the
  GNU General Public License for more details.

  You should have received a copy of the GNU General Public License
  along with this program.  If not, see <http://www.gnu.org/licenses/>.
*/
/** \file
 *  Statistical tools to analyze simulations.
 *
 *  The corresponding header file is statistics.hpp.
 */

#include "statistics.hpp"
#include "communication.hpp"
#include "energy.hpp"
#include "event.hpp"
#include "grid.hpp"
#include "grid_based_algorithms/lb_interface.hpp"
#include "nonbonded_interactions/nonbonded_interaction_data.hpp"
#include "npt.hpp"
#include "partCfg_global.hpp"
#include "particle_data.hpp"
#include "pressure.hpp"
#include "short_range_loop.hpp"
#include "statistics_chain.hpp"
#include "utils.hpp"
#include "utils/NoOp.hpp"
#include "utils/contains.hpp"
#include "virtual_sites.hpp"

#include <cstdlib>
#include <cstring>
#include <limits>

/** Previous particle configurations (needed for offline analysis and
    correlation analysis) */
double **configs = nullptr;
int n_configs = 0;
int n_part_conf = 0;

/****************************************************************************************
 *                                 helper functions
 ****************************************************************************************/
/****************************************************************************************
 *                                 basic observables calculation
 ****************************************************************************************/

double mindist(PartCfg &partCfg, IntList const &set1, IntList const &set2) {
  int in_set;

  auto mindist2 = std::numeric_limits<double>::infinity();

  for (auto jt = partCfg.begin(); jt != (--partCfg.end()); ++jt) {
    /* check which sets particle j belongs to
       bit 0: set1, bit1: set2
    */
    in_set = 0;
    if (set1.empty() || contains(set1, jt->p.type))
      in_set = 1;
    if (set2.empty() || contains(set2, jt->p.type))
      in_set |= 2;
    if (in_set == 0)
      continue;

    for (auto it = std::next(jt); it != partCfg.end(); ++it)
      /* accept a pair if particle j is in set1 and particle i in set2 or vice
       * versa. */
      if (((in_set & 1) && (set2.empty() || contains(set2, it->p.type))) ||
          ((in_set & 2) && (set1.empty() || contains(set1, it->p.type))))
<<<<<<< HEAD
        mindist2 = std::min(mindist2, min_distance2(pt, it->r.p));
=======
        mindist2 = std::min(mindist2, min_distance2(jt->r.p, it->r.p));
>>>>>>> 31292d64
  }

  return std::sqrt(mindist2);
}

void predict_momentum_particles(double *result) {
  double momentum[3] = {0.0, 0.0, 0.0};

  for (auto const &p : local_cells.particles()) {
    auto const mass = p.p.mass;

    momentum[0] += mass * (p.m.v[0] + p.f.f[0] * 0.5 * time_step / p.p.mass);
    momentum[1] += mass * (p.m.v[1] + p.f.f[1] * 0.5 * time_step / p.p.mass);
    momentum[2] += mass * (p.m.v[2] + p.f.f[2] * 0.5 * time_step / p.p.mass);
  }

  MPI_Reduce(momentum, result, 3, MPI_DOUBLE, MPI_SUM, 0, comm_cart);
}

Vector3d calc_linear_momentum(int include_particles, int include_lbfluid) {
  Vector3d linear_momentum{};
  if (include_particles) {
    Vector3d momentum_particles{};
    mpi_gather_stats(4, momentum_particles.data(), nullptr, nullptr, nullptr);
    linear_momentum += momentum_particles;
  }
  if (include_lbfluid) {
#if defined(LB) or defined(LB_GPU)
    linear_momentum += lb_lbfluid_calc_fluid_momentum();
#endif
  }
  return linear_momentum;
}

Vector3d centerofmass(PartCfg &partCfg, int type) {
  Vector3d com{};
  double mass = 0.0;

  for (auto const &p : partCfg) {
    if ((p.p.type == type) || (type == -1)) {
      for (int j = 0; j < 3; j++) {
        com[j] += p.r.p[j] * (p).p.mass;
      }
      mass += (p).p.mass;
    }
  }
  for (int j = 0; j < 3; j++)
    com[j] /= mass;
  return com;
}

<<<<<<< HEAD
Vector3d centerofmass_vel(PartCfg &partCfg, int type) {
  /*center of mass velocity scaled with time_step*/
  Vector3d com_vel{};
  int count = 0;

  for (auto const &p : partCfg) {
    if (type == p.p.type) {
      for (int i = 0; i < 3; i++) {
        com_vel[i] += p.m.v[i];
      }
      count++;
    }
  }

  for (int i = 0; i < 3; i++) {
    com_vel[i] /= count;
  }
  return com_vel;
}

=======
>>>>>>> 31292d64
void angularmomentum(PartCfg &partCfg, int type, double *com) {
  double tmp[3];
  com[0] = com[1] = com[2] = 0.;

  for (auto const &p : partCfg) {
    if (type == p.p.type) {
      vector_product(p.r.p, p.m.v, tmp);
      for (int i = 0; i < 3; i++) {
        com[i] += tmp[i] * p.p.mass;
      }
    }
  }
}

void momentofinertiamatrix(PartCfg &partCfg, int type, double *MofImatrix) {
  int i, count;
  double p1[3], massi;
  count = 0;

  for (i = 0; i < 9; i++)
    MofImatrix[i] = 0.;

  auto const com = centerofmass(partCfg, type);
  for (auto const &p : partCfg) {
    if (type == p.p.type) {
      count++;
      for (i = 0; i < 3; i++) {
        p1[i] = p.r.p[i] - com[i];
      }
      massi = p.p.mass;
      MofImatrix[0] += massi * (p1[1] * p1[1] + p1[2] * p1[2]);
      MofImatrix[4] += massi * (p1[0] * p1[0] + p1[2] * p1[2]);
      MofImatrix[8] += massi * (p1[0] * p1[0] + p1[1] * p1[1]);
      MofImatrix[1] -= massi * (p1[0] * p1[1]);
      MofImatrix[2] -= massi * (p1[0] * p1[2]);
      MofImatrix[5] -= massi * (p1[1] * p1[2]);
    }
  }
  /* use symmetry */
  MofImatrix[3] = MofImatrix[1];
  MofImatrix[6] = MofImatrix[2];
  MofImatrix[7] = MofImatrix[5];
}

IntList nbhood(PartCfg &partCfg, double pt[3], double r,
               int const planedims[3]) {
  IntList ids;
  Vector3d d;

  auto const r2 = r * r;

  for (auto const &p : partCfg) {
    if ((planedims[0] + planedims[1] + planedims[2]) == 3) {
      d = get_mi_vector(pt, p.r.p);
    } else {
      /* Calculate the in plane distance */
      for (int j = 0; j < 3; j++) {
        d[j] = planedims[j] * (p.r.p[j] - pt[j]);
      }
    }

    if (d.norm2() < r2) {
      ids.push_back(p.p.identity);
    }
  }

  return ids;
}

double distto(PartCfg &partCfg, double p[3], int pid) {
  auto mindist = std::numeric_limits<double>::infinity();

  for (auto const &part : partCfg) {
    if (pid != part.p.identity) {
      auto const d = get_mi_vector(p, part.r.p);
      mindist = std::min(mindist, d.norm2());
    }
  }
  return std::sqrt(mindist);
}

void calc_part_distribution(PartCfg &partCfg, int const *p1_types, int n_p1,
                            int const *p2_types, int n_p2, double r_min,
                            double r_max, int r_bins, int log_flag, double *low,
                            double *dist) {
  int t1, t2, ind, cnt = 0;
  double inv_bin_width = 0.0;
  double min_dist, min_dist2 = 0.0, start_dist2;

  start_dist2 = Utils::sqr(box_l[0] + box_l[1] + box_l[2]);
  /* bin preparation */
  *low = 0.0;
  for (int i = 0; i < r_bins; i++)
    dist[i] = 0.0;
  if (log_flag == 1)
    inv_bin_width = (double)r_bins / (log(r_max) - log(r_min));
  else
    inv_bin_width = (double)r_bins / (r_max - r_min);

  /* particle loop: p1_types*/
  for (auto const &p1 : partCfg) {
    for (t1 = 0; t1 < n_p1; t1++) {
      if (p1.p.type == p1_types[t1]) {
        min_dist2 = start_dist2;
        /* particle loop: p2_types*/
        for (auto const &p2 : partCfg) {
          if (p1 != p2) {
            for (t2 = 0; t2 < n_p2; t2++) {
              if (p2.p.type == p2_types[t2]) {
                auto const act_dist2 = get_mi_vector(p1.r.p, p2.r.p).norm2();
                if (act_dist2 < min_dist2) {
                  min_dist2 = act_dist2;
                }
              }
            }
          }
        }
        min_dist = sqrt(min_dist2);
        if (min_dist <= r_max) {
          if (min_dist >= r_min) {
            /* calculate bin index */
            if (log_flag == 1)
              ind = (int)((log(min_dist) - log(r_min)) * inv_bin_width);
            else
              ind = (int)((min_dist - r_min) * inv_bin_width);
            if (ind >= 0 && ind < r_bins) {
              dist[ind] += 1.0;
            }
          } else {
            *low += 1.0;
          }
        }
        cnt++;
      }
    }
  }

  /* normalization */
  *low /= (double)cnt;
  for (int i = 0; i < r_bins; i++)
    dist[i] /= (double)cnt;
}

void calc_rdf(PartCfg &partCfg, std::vector<int> const &p1_types,
              std::vector<int> const &p2_types, double r_min, double r_max,
              int r_bins, std::vector<double> &rdf) {
  calc_rdf(partCfg, &p1_types[0], p1_types.size(), &p2_types[0],
           p2_types.size(), r_min, r_max, r_bins, &rdf[0]);
}

void calc_rdf(PartCfg &partCfg, int const *p1_types, int n_p1,
              int const *p2_types, int n_p2, double r_min, double r_max,
              int r_bins, double *rdf) {
  long int cnt = 0;
  int i, t1, t2, ind;
  int mixed_flag = 0;
  double inv_bin_width = 0.0, bin_width = 0.0;
  double volume, bin_volume, r_in, r_out;

  if (n_p1 == n_p2) {
    for (i = 0; i < n_p1; i++)
      if (p1_types[i] != p2_types[i])
        mixed_flag = 1;
  } else
    mixed_flag = 1;

  bin_width = (r_max - r_min) / (double)r_bins;
  inv_bin_width = 1.0 / bin_width;
  for (i = 0; i < r_bins; i++)
    rdf[i] = 0.0;
  /* particle loop: p1_types*/
  for (auto it = partCfg.begin(); it != partCfg.end(); ++it) {
    for (t1 = 0; t1 < n_p1; t1++) {
      if (it->p.type == p1_types[t1]) {
        /* distinguish mixed and identical rdf's */
        auto jt = (mixed_flag == 1) ? partCfg.begin() : std::next(it);

        /* particle loop: p2_types*/
        for (; jt != partCfg.end(); ++jt) {
          for (t2 = 0; t2 < n_p2; t2++) {
            if (jt->p.type == p2_types[t2]) {
              auto const dist = get_mi_vector(it->r.p, jt->r.p).norm();
              if (dist > r_min && dist < r_max) {
                ind = (int)((dist - r_min) * inv_bin_width);
                rdf[ind]++;
              }
              cnt++;
            }
          }
        }
      }
    }
  }

  /* normalization */
  volume = box_l[0] * box_l[1] * box_l[2];
  for (i = 0; i < r_bins; i++) {
    r_in = i * bin_width + r_min;
    r_out = r_in + bin_width;
    bin_volume = (4.0 / 3.0) * Utils::pi() *
                 ((r_out * r_out * r_out) - (r_in * r_in * r_in));
    rdf[i] *= volume / (bin_volume * cnt);
  }
}

void calc_rdf_av(PartCfg &partCfg, std::vector<int> const &p1_types,
                 std::vector<int> const &p2_types, double r_min, double r_max,
                 int r_bins, std::vector<double> &rdf, int n_conf) {
  calc_rdf_av(partCfg, &p1_types[0], p1_types.size(), &p2_types[0],
              p2_types.size(), r_min, r_max, r_bins, &rdf[0], n_conf);
}

void calc_rdf_av(PartCfg &partCfg, int const *p1_types, int n_p1,
                 int const *p2_types, int n_p2, double r_min, double r_max,
                 int r_bins, double *rdf, int n_conf) {
  long int cnt = 0;
  int cnt_conf = 1;
  int mixed_flag = 0;
  double inv_bin_width = 0.0, bin_width = 0.0;
  double volume, bin_volume, r_in, r_out;
  double *rdf_tmp;

  rdf_tmp = (double *)Utils::malloc(r_bins * sizeof(double));

  if (n_p1 == n_p2) {
    for (int i = 0; i < n_p1; i++)
      if (p1_types[i] != p2_types[i])
        mixed_flag = 1;
  } else
    mixed_flag = 1;

  bin_width = (r_max - r_min) / (double)r_bins;
  inv_bin_width = 1.0 / bin_width;
  volume = box_l[0] * box_l[1] * box_l[2];
  for (int l = 0; l < r_bins; l++)
    rdf_tmp[l] = rdf[l] = 0.0;

  while (cnt_conf <= n_conf) {
    for (int l = 0; l < r_bins; l++)
      rdf_tmp[l] = 0.0;
    cnt = 0;
    auto const k = n_configs - cnt_conf;
    int i = 0;
    for (auto it = partCfg.begin(); it != partCfg.end(); ++it) {
      for (int t1 = 0; t1 < n_p1; t1++) {
        if (it->p.type == p1_types[t1]) {
          /* distinguish mixed and identical rdf's */
          auto jt = (mixed_flag == 1) ? partCfg.begin() : std::next(it);
          int j = (mixed_flag == 1) ? 0 : i + 1;

          // particle loop: p2_types
          for (; jt != partCfg.end(); ++jt) {
            for (int t2 = 0; t2 < n_p2; t2++) {
              if (jt->p.type == p2_types[t2]) {
                using Utils::make_const_span;

                auto const dist =
                    get_mi_vector(make_const_span(configs[k] + 3 * i, 3),
                                  make_const_span(configs[k] + 3 * j, 3))
                        .norm();
                if (dist > r_min && dist < r_max) {
                  auto const ind =
                      static_cast<int>((dist - r_min) * inv_bin_width);
                  rdf_tmp[ind]++;
                }
                cnt++;
              }
            }
            j++;
          }
        }
      }
      i++;
    }
    // normalization

    for (int i = 0; i < r_bins; i++) {
      r_in = i * bin_width + r_min;
      r_out = r_in + bin_width;
      bin_volume = (4.0 / 3.0) * Utils::pi() *
                   ((r_out * r_out * r_out) - (r_in * r_in * r_in));
      rdf[i] += rdf_tmp[i] * volume / (bin_volume * cnt);
    }

    cnt_conf++;
  } // cnt_conf loop
  for (int i = 0; i < r_bins; i++) {
    rdf[i] /= (cnt_conf - 1);
  }
  free(rdf_tmp);
}

void calc_structurefactor(PartCfg &partCfg, int const *p_types, int n_types,
                          int order, double **_ff) {
  int i, j, k, n, qi, t, order2;
  double qr, twoPI_L, C_sum, S_sum, *ff = nullptr;

  order2 = order * order;
  *_ff = ff = Utils::realloc(ff, 2 * order2 * sizeof(double));
  ff[2 * order2] = 0;
  twoPI_L = 2 * Utils::pi() / box_l[0];

  if ((n_types < 0) || (n_types > max_seen_particle_type)) {
    fprintf(stderr, "WARNING: Wrong number of particle types!");
    fflush(nullptr);
    errexit();
  } else if (order < 1) {
    fprintf(stderr,
            "WARNING: parameter \"order\" has to be a whole positive number");
    fflush(nullptr);
    errexit();
  } else {
    for (qi = 0; qi < 2 * order2; qi++) {
      ff[qi] = 0.0;
    }
    for (i = 0; i <= order; i++) {
      for (j = -order; j <= order; j++) {
        for (k = -order; k <= order; k++) {
          n = i * i + j * j + k * k;
          if ((n <= order2) && (n >= 1)) {
            C_sum = S_sum = 0.0;
            for (auto const &p : partCfg) {
              for (t = 0; t < n_types; t++) {
                if (p.p.type == p_types[t]) {
                  qr = twoPI_L * (i * p.r.p[0] + j * p.r.p[1] + k * p.r.p[2]);
                  C_sum += cos(qr);
                  S_sum += sin(qr);
                }
              }
            }
            ff[2 * n - 2] += C_sum * C_sum + S_sum * S_sum;
            ff[2 * n - 1]++;
          }
        }
      }
    }
    n = 0;
    for (auto const &p : partCfg) {
      for (t = 0; t < n_types; t++) {
        if (p.p.type == p_types[t])
          n++;
      }
    }
    for (qi = 0; qi < order2; qi++)
      if (ff[2 * qi + 1] != 0)
        ff[2 * qi] /= n * ff[2 * qi + 1];
  }
}

std::vector<std::vector<double>> modify_stucturefactor(int order,
                                                       double const *sf) {
  int length = 0;

  for (int i = 0; i < order * order; i++) {
    if (sf[2 * i + 1] > 0) {
      length++;
    }
  }

  double qfak = 2.0 * Utils::pi() / box_l[0];
  std::vector<double> intern;
  intern.assign(2, 0.0);
  std::vector<std::vector<double>> structure_factor;
  structure_factor.assign(length, intern);

  int cnt = 0;
  for (int i = 0; i < order * order; i++) {
    if (sf[2 * i + 1] > 0) {
      structure_factor[cnt][0] = qfak * sqrt(i + 1);
      structure_factor[cnt][1] = sf[2 * i];
      cnt++;
    }
  }

  return structure_factor;
}

<<<<<<< HEAD
// calculates average density profile in dir direction over last n_conf
// configurations
void density_profile_av(PartCfg &partCfg, int n_conf, int n_bin, double density,
                        int dir, double *rho_ave, int type) {
  int i, j, k, m, n;
  double r;
  double r_bin;

  // calculation over last n_conf configurations

  // bin width
  r_bin = box_l[dir] / (double)(n_bin);

  for (i = 0; i < n_bin; i++)
    rho_ave[i] = 0;

  k = n_configs - n_conf;

  while (k < n_configs) {
    r = 0;
    j = 0;
    while (r < box_l[dir]) {
      n = 0;
      for (auto const &p : partCfg) {
        // com particles
        if (p.p.type == type) {
          auto const pos =
              folded_position({&configs[k][3 * i], &configs[k][3 * i] + 3});

          if (pos[dir] <= r + r_bin && pos[dir] > r)
            n++;
        }
      }

      rho_ave[j] += (double)(n) / (box_l[1] * box_l[2] * r_bin) / density;
      j++;
      r += r_bin;
    }
    k++;
  } // k loop

  // normalization
  for (i = 0; i < n_bin; i++)
    rho_ave[i] /= n_conf;
}

=======
>>>>>>> 31292d64
int calc_cylindrical_average(
    PartCfg &partCfg, std::vector<double> const &center_,
    std::vector<double> const &direction_, double length, double radius,
    int bins_axial, int bins_radial, std::vector<int> types,
    std::map<std::string, std::vector<std::vector<std::vector<double>>>>
        &distribution) {
  int index_axial;
  int index_radial;
  double binwd_axial = length / bins_axial;
  double binwd_radial = radius / bins_radial;

  auto center = Vector3d{center_};
  auto direction = Vector3d{direction_};

  // Select all particle types if the only entry in types is -1
  bool all_types = false;
  if (types.size() == 1 && types[0] == -1)
    all_types = true;

  distribution.insert(
      std::pair<std::string, std::vector<std::vector<std::vector<double>>>>(
          "density",
          std::vector<std::vector<std::vector<double>>>(types.size())));
  distribution.insert(
      std::pair<std::string, std::vector<std::vector<std::vector<double>>>>(
          "v_r", std::vector<std::vector<std::vector<double>>>(types.size())));
  distribution.insert(
      std::pair<std::string, std::vector<std::vector<std::vector<double>>>>(
          "v_t", std::vector<std::vector<std::vector<double>>>(types.size())));

  for (unsigned int type = 0; type < types.size(); type++) {
    distribution["density"][type].resize(bins_radial);
    distribution["v_r"][type].resize(bins_radial);
    distribution["v_t"][type].resize(bins_radial);
    for (int index_radial = 0; index_radial < bins_radial; index_radial++) {
      distribution["density"][type][index_radial].assign(bins_axial, 0.0);
      distribution["v_r"][type][index_radial].assign(bins_axial, 0.0);
      distribution["v_t"][type][index_radial].assign(bins_axial, 0.0);
    }
  }

  auto const norm_direction = direction.norm();

  for (auto const &p : partCfg) {
    for (unsigned int type_id = 0; type_id < types.size(); type_id++) {
      if (types[type_id] == p.p.type || all_types) {
        auto const pos = folded_position(p);

        Vector3d vel{p.m.v};

        auto const diff = pos - center;

        // Find the height of the particle above the axis (height) and
        // the distance from the center point (dist)
        auto const hat = vector_product(direction, diff);
        auto const height = hat.norm();
        auto const dist = direction * diff / norm_direction;

        // Determine the components of the velocity parallel and
        // perpendicular to the direction vector
        double v_radial;
        if (height == 0)
          v_radial = vector_product(vel, direction).norm() / norm_direction;
        else
          v_radial = vel * hat / height;

        auto const v_axial = vel * direction / norm_direction;

        // Work out relevant indices for x and y
        index_radial = static_cast<int>(floor(height / binwd_radial));
        index_axial =
            static_cast<int>(floor((dist + 0.5 * length) / binwd_axial));

        if ((index_radial < bins_radial && index_radial >= 0) &&
            (index_axial < bins_axial && index_axial >= 0)) {
          distribution["density"][type_id][index_radial][index_axial] += 1;
          distribution["v_r"][type_id][index_radial][index_axial] += v_radial;
          distribution["v_t"][type_id][index_radial][index_axial] += v_axial;
        }
      }
    }
  }

  // Now we turn the counts into densities by dividing by one radial
  // bin (binvolume).  We also divide the velocities by the counts.
  double binvolume;
  for (unsigned int type_id = 0; type_id < types.size(); type_id++) {
    for (int index_radial = 0; index_radial < bins_radial; index_radial++) {
      // All bins are cylindrical shells of thickness binwd_radial.
      // The volume is thus: binvolume = pi*(r_outer - r_inner)^2 * length
      if (index_radial == 0)
        binvolume = M_PI * binwd_radial * binwd_radial * length;
      else
        binvolume = M_PI * (index_radial * index_radial + 2 * index_radial) *
                    binwd_radial * binwd_radial * length;
      for (int index_axial = 0; index_axial < bins_axial; index_axial++) {
        if (distribution["density"][type_id][index_radial][index_axial] != 0) {
          distribution["v_r"][type_id][index_radial][index_axial] /=
              distribution["density"][type_id][index_radial][index_axial];
          distribution["v_t"][type_id][index_radial][index_axial] /=
              distribution["density"][type_id][index_radial][index_axial];
          distribution["density"][type_id][index_radial][index_axial] /=
              binvolume;
        }
      }
    }
  }

  return ES_OK;
}

/****************************************************************************************
 *                                 config storage functions
 ****************************************************************************************/

void analyze_append(PartCfg &partCfg) {
  n_part_conf = partCfg.size();
  configs = Utils::realloc(configs, (n_configs + 1) * sizeof(double *));
  configs[n_configs] =
      (double *)Utils::malloc(3 * n_part_conf * sizeof(double));
  int i = 0;
  for (auto const &p : partCfg) {
    configs[n_configs][3 * i + 0] = p.r.p[0];
    configs[n_configs][3 * i + 1] = p.r.p[1];
    configs[n_configs][3 * i + 2] = p.r.p[2];
    i++;
  }
  n_configs++;
}

void analyze_configs(double const *tmp_config, int count) {
  int i;
  n_part_conf = count;
  configs = Utils::realloc(configs, (n_configs + 1) * sizeof(double *));
  configs[n_configs] =
      (double *)Utils::malloc(3 * n_part_conf * sizeof(double));
  for (i = 0; i < n_part_conf; i++) {
    configs[n_configs][3 * i] = tmp_config[3 * i];
    configs[n_configs][3 * i + 1] = tmp_config[3 * i + 1];
    configs[n_configs][3 * i + 2] = tmp_config[3 * i + 2];
  }
  n_configs++;
}

/****************************************************************************************
 *                                 Observables handling
 ****************************************************************************************/

void obsstat_realloc_and_clear(Observable_stat *stat, int n_pre, int n_bonded,
                               int n_non_bonded, int n_coulomb, int n_dipolar,
                               int n_vs, int c_size) {

  // Number of doubles to store pressure in
  const int total =
      c_size * (n_pre + bonded_ia_params.size() + n_non_bonded + n_coulomb +
                n_dipolar + n_vs + Observable_stat::n_external_field);

  // Allocate mem for the double list
  stat->data.resize(total);

  // Number of doubles per interaction (pressure=1, stress tensor=9,...)
  stat->chunk_size = c_size;

  // Number of chunks for different interaction types
  stat->n_coulomb = n_coulomb;
  stat->n_dipolar = n_dipolar;
  stat->n_non_bonded = n_non_bonded;
  stat->n_virtual_sites = n_vs;
  // Pointers to the start of different contributions
  stat->bonded = stat->data.e + c_size * n_pre;
  stat->non_bonded = stat->bonded + c_size * bonded_ia_params.size();
  stat->coulomb = stat->non_bonded + c_size * n_non_bonded;
  stat->dipolar = stat->coulomb + c_size * n_coulomb;
  stat->virtual_sites = stat->dipolar + c_size * n_dipolar;
  stat->external_fields = stat->virtual_sites + c_size * n_vs;

  // Set all observables to zero
  for (int i = 0; i < total; i++)
    stat->data[i] = 0.0;
}

void obsstat_realloc_and_clear_non_bonded(Observable_stat_non_bonded *stat_nb,
                                          int n_nonbonded, int c_size) {
  int i, total = c_size * (n_nonbonded + n_nonbonded);

  stat_nb->data_nb.resize(total);
  stat_nb->chunk_size_nb = c_size;
  stat_nb->n_nonbonded = n_nonbonded;
  stat_nb->non_bonded_intra = stat_nb->data_nb.e;
  stat_nb->non_bonded_inter = stat_nb->non_bonded_intra + c_size * n_nonbonded;

  for (i = 0; i < total; i++)
    stat_nb->data_nb[i] = 0.0;
}

void invalidate_obs() {
  total_energy.init_status = 0;
  total_pressure.init_status = 0;
  total_p_tensor.init_status = 0;
}

void update_pressure(int v_comp) {
  int i;
  double p_vel[3];
  /* if desired (v_comp==1) replace ideal component with instantaneous one */
  if (total_pressure.init_status != 1 + v_comp) {
    init_virials(&total_pressure);
    init_p_tensor(&total_p_tensor);

    init_virials_non_bonded(&total_pressure_non_bonded);
    init_p_tensor_non_bonded(&total_p_tensor_non_bonded);

    if (v_comp && (integ_switch == INTEG_METHOD_NPT_ISO) &&
        !(nptiso.invalidate_p_vel)) {
      if (total_pressure.init_status == 0)
        master_pressure_calc(0);
      total_pressure.data.e[0] = 0.0;
      MPI_Reduce(nptiso.p_vel, p_vel, 3, MPI_DOUBLE, MPI_SUM, 0,
                 MPI_COMM_WORLD);
      for (i = 0; i < 3; i++)
        if (nptiso.geometry & nptiso.nptgeom_dir[i])
          total_pressure.data.e[0] += p_vel[i];
      total_pressure.data.e[0] /= (nptiso.dimension * nptiso.volume);
      total_pressure.init_status = 1 + v_comp;
    } else
      master_pressure_calc(v_comp);
  }
}<|MERGE_RESOLUTION|>--- conflicted
+++ resolved
@@ -81,11 +81,7 @@
        * versa. */
       if (((in_set & 1) && (set2.empty() || contains(set2, it->p.type))) ||
           ((in_set & 2) && (set1.empty() || contains(set1, it->p.type))))
-<<<<<<< HEAD
-        mindist2 = std::min(mindist2, min_distance2(pt, it->r.p));
-=======
         mindist2 = std::min(mindist2, min_distance2(jt->r.p, it->r.p));
->>>>>>> 31292d64
   }
 
   return std::sqrt(mindist2);
@@ -137,29 +133,6 @@
   return com;
 }
 
-<<<<<<< HEAD
-Vector3d centerofmass_vel(PartCfg &partCfg, int type) {
-  /*center of mass velocity scaled with time_step*/
-  Vector3d com_vel{};
-  int count = 0;
-
-  for (auto const &p : partCfg) {
-    if (type == p.p.type) {
-      for (int i = 0; i < 3; i++) {
-        com_vel[i] += p.m.v[i];
-      }
-      count++;
-    }
-  }
-
-  for (int i = 0; i < 3; i++) {
-    com_vel[i] /= count;
-  }
-  return com_vel;
-}
-
-=======
->>>>>>> 31292d64
 void angularmomentum(PartCfg &partCfg, int type, double *com) {
   double tmp[3];
   com[0] = com[1] = com[2] = 0.;
@@ -537,55 +510,6 @@
   return structure_factor;
 }
 
-<<<<<<< HEAD
-// calculates average density profile in dir direction over last n_conf
-// configurations
-void density_profile_av(PartCfg &partCfg, int n_conf, int n_bin, double density,
-                        int dir, double *rho_ave, int type) {
-  int i, j, k, m, n;
-  double r;
-  double r_bin;
-
-  // calculation over last n_conf configurations
-
-  // bin width
-  r_bin = box_l[dir] / (double)(n_bin);
-
-  for (i = 0; i < n_bin; i++)
-    rho_ave[i] = 0;
-
-  k = n_configs - n_conf;
-
-  while (k < n_configs) {
-    r = 0;
-    j = 0;
-    while (r < box_l[dir]) {
-      n = 0;
-      for (auto const &p : partCfg) {
-        // com particles
-        if (p.p.type == type) {
-          auto const pos =
-              folded_position({&configs[k][3 * i], &configs[k][3 * i] + 3});
-
-          if (pos[dir] <= r + r_bin && pos[dir] > r)
-            n++;
-        }
-      }
-
-      rho_ave[j] += (double)(n) / (box_l[1] * box_l[2] * r_bin) / density;
-      j++;
-      r += r_bin;
-    }
-    k++;
-  } // k loop
-
-  // normalization
-  for (i = 0; i < n_bin; i++)
-    rho_ave[i] /= n_conf;
-}
-
-=======
->>>>>>> 31292d64
 int calc_cylindrical_average(
     PartCfg &partCfg, std::vector<double> const &center_,
     std::vector<double> const &direction_, double length, double radius,
