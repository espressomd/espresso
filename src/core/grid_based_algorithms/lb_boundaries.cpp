--- conflicted
+++ resolved
@@ -64,13 +64,7 @@
 /** Initialize boundary conditions for all constraints in the system. */
 void lb_init_boundaries() {
   if (lattice_switch == ActiveLB::WALBERLA) {
-<<<<<<< HEAD
 #ifdef LB_WALBERLA
-#if defined(LB_BOUNDARIES)
-=======
-
-#ifdef LB_WALBERLA
->>>>>>> 620d573a
     lb_walberla()->clear_boundaries();
 
     auto const agrid = lb_lbfluid_get_agrid();
