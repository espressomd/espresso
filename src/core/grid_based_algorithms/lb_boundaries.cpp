/*
 * Copyright (C) 2010-2019 The ESPResSo project
 * Copyright (C) 2002,2003,2004,2005,2006,2007,2008,2009,2010
 *   Max-Planck-Institute for Polymer Research, Theory Group,
 *
 * This file is part of ESPResSo.
 *
 * ESPResSo is free software: you can redistribute it and/or modify
 * it under the terms of the GNU General Public License as published by
 * the Free Software Foundation, either version 3 of the License, or
 * (at your option) any later version.
 *
 * ESPResSo is distributed in the hope that it will be useful,
 * but WITHOUT ANY WARRANTY; without even the implied warranty of
 * MERCHANTABILITY or FITNESS FOR A PARTICULAR PURPOSE.  See the
 * GNU General Public License for more details.
 *
 * You should have received a copy of the GNU General Public License
 * along with this program.  If not, see <http://www.gnu.org/licenses/>.
 */
/** \file
 *
 * Boundary conditions for lattice Boltzmann fluid dynamics.
 * Source file for \ref lb_boundaries.hpp.
 */

#include "grid_based_algorithms/lb_boundaries.hpp"
#include "grid_based_algorithms/lb_interface.hpp"
#include "grid_based_algorithms/lb_walberla_instance.hpp"

#include "event.hpp"
#include "lbboundaries/LBBoundary.hpp"

<<<<<<< HEAD
=======
#include <utils/Vector.hpp>
#include <utils/index.hpp>
#include <utils/math/int_pow.hpp>

#include <boost/range/adaptor/reversed.hpp>
#include <boost/range/algorithm.hpp>

>>>>>>> 8f925cb9
#include <algorithm>
#include <cassert>
#include <iterator>
#include <memory>
#include <vector>

namespace LBBoundaries {

std::vector<std::shared_ptr<LBBoundary>> lbboundaries;
#if defined(LB_BOUNDARIES)

void add(const std::shared_ptr<LBBoundary> &b) {
  auto &lbb = lbboundaries;
  assert(std::find(lbb.begin(), lbb.end(), b) == lbb.end());
  lbb.emplace_back(b);

  on_lbboundary_change();
}

void remove(const std::shared_ptr<LBBoundary> &b) {
  auto &lbb = lbboundaries;
  assert(std::find(lbb.begin(), lbb.end(), b) != lbb.end());
  lbb.erase(std::remove(lbb.begin(), lbb.end(), b), lbb.end());

  on_lbboundary_change();
}

<<<<<<< HEAD
/** Initialize boundary conditions for all constraints in the system. */
void lb_init_boundaries() {
  if (lattice_switch == ActiveLB::WALBERLA) {
#ifdef LB_WALBERLA
    lb_walberla()->clear_boundaries();

    auto const agrid = lb_lbfluid_get_agrid();

    for (auto index_and_pos : lb_walberla()->node_indices_positions(true)) {
      // Convert to MD units
      auto const index = index_and_pos.first;
      auto const pos = index_and_pos.second * agrid;

      for (auto const &lbboundary : lbboundaries) {
        if (lbboundary->shape().is_inside(pos)) {
          lb_walberla()->set_node_velocity_at_boundary(
              index, lbboundary->velocity() / lb_lbfluid_get_lattice_speed(),
              false);
=======
bool sanity_check_mach_limit() {
  // Boundary velocities are stored in MD units, therefore we need to scale them
  // in order to get lattice units.
  auto const conv_fac = 1. / lb_lbfluid_get_lattice_speed();
  auto constexpr mach_limit = 0.3;
  return std::any_of(lbboundaries.begin(), lbboundaries.end(),
                     [conv_fac, mach_limit](auto const &b) {
                       return (b->velocity() * conv_fac).norm() >= mach_limit;
                     });
}

void ek_init_boundaries() {
#if defined(CUDA) && defined(EK_BOUNDARIES)
  int number_of_boundnodes = 0;

  std::vector<float> host_wallcharge_species_density;
  float node_wallcharge = 0.0f;
  int wallcharge_species = -1, charged_boundaries = 0;
  bool node_charged = false;

  for (auto &lbboundary : lbboundaries) {
    lbboundary->set_net_charge(0.0);
  }

  if (ek_initialized) {
    host_wallcharge_species_density.resize(ek_parameters.number_of_nodes);
    for (auto &lbboundary : lbboundaries) {
      if (lbboundary->charge_density() != 0.0) {
        charged_boundaries = 1;
        break;
      }
    }

    for (int n = 0; n < int(ek_parameters.number_of_species); n++)
      if (ek_parameters.valency[n] != 0.0) {
        wallcharge_species = n;
        break;
      }

    ek_gather_wallcharge_species_density(host_wallcharge_species_density.data(),
                                         wallcharge_species);

    if (wallcharge_species == -1 && charged_boundaries) {
      runtimeErrorMsg()
          << "no charged species available to create wall charge\n";
    }

    auto const node_volume = Utils::int_pow<3>(ek_parameters.agrid);
    for (int z = 0; z < int(lbpar_gpu.dim[2]); z++) {
      for (int y = 0; y < int(lbpar_gpu.dim[1]); y++) {
        for (int x = 0; x < int(lbpar_gpu.dim[0]); x++) {
          auto const pos = static_cast<double>(lbpar_gpu.agrid) *
                           (Utils::Vector3d{1. * x, 1. * y, 1. * z} +
                            Utils::Vector3d::broadcast(0.5));
          node_charged = false;
          node_wallcharge = 0.0f;

          std::vector<std::shared_ptr<LBBoundary>> boundaries;
          std::copy_if(lbboundaries.begin(), lbboundaries.end(),
                       std::back_inserter(boundaries), [&pos](auto const lbb) {
                         return lbb->shape().is_inside(pos);
                       });
          for (auto lbb : boundaries) {
            if ((*lbb).charge_density() != 0.0f) {
              node_charged = true;
              auto const node_charge = (*lbb).charge_density() * node_volume;
              node_wallcharge += node_charge;
              (*lbb).set_net_charge((*lbb).net_charge() + node_charge);
            }
          }
          if (not boundaries.empty()) {
            number_of_boundnodes++;
          }
          ek_parameters.number_of_boundary_nodes = number_of_boundnodes;

          if (wallcharge_species != -1) {
            if (node_charged)
              host_wallcharge_species_density[ek_parameters.dim_y *
                                                  ek_parameters.dim_x * z +
                                              ek_parameters.dim_x * y + x] =
                  node_wallcharge / ek_parameters.valency[wallcharge_species];
          }
        }
      }
    }
    ek_init_species_density_wallcharge(host_wallcharge_species_density.data(),
                                       wallcharge_species);
  }
#endif
}

/** Initialize boundary conditions for all constraints in the system. */
void lb_init_boundaries() {
  if (lattice_switch == ActiveLB::GPU) {
#if defined(CUDA) && defined(LB_BOUNDARIES_GPU)
    if (this_node != 0) {
      return;
    }
    ek_init_boundaries();
    unsigned number_of_boundnodes = 0;
    std::vector<int> host_boundary_node_list;
    std::vector<int> host_boundary_index_list;
    std::size_t size_of_index;

    for (int z = 0; z < int(lbpar_gpu.dim[2]); z++) {
      for (int y = 0; y < int(lbpar_gpu.dim[1]); y++) {
        for (int x = 0; x < int(lbpar_gpu.dim[0]); x++) {
          auto const pos = static_cast<double>(lbpar_gpu.agrid) *
                           (Utils::Vector3d{1. * x, 1. * y, 1. * z} +
                            Utils::Vector3d::broadcast(0.5));

          // take last boundary containing the node
          auto const boundary = boost::find_if(
              lbboundaries | boost::adaptors::reversed,
              [&pos](auto const lbb) { return lbb->shape().is_inside(pos); });

          if (boundary != boost::rend(lbboundaries)) {
            size_of_index = (number_of_boundnodes + 1) * sizeof(int);
            host_boundary_node_list.resize(size_of_index);
            host_boundary_index_list.resize(size_of_index);
            host_boundary_node_list[number_of_boundnodes] =
                x + lbpar_gpu.dim[0] * y +
                lbpar_gpu.dim[0] * lbpar_gpu.dim[1] * z;
            auto const boundary_number =
                std::distance(lbboundaries.begin(), boundary.base()) - 1;
            host_boundary_index_list[number_of_boundnodes] =
                boundary_number + 1;
            number_of_boundnodes++;
          }
        }
      }
    }
    lbpar_gpu.number_of_boundnodes = number_of_boundnodes;
    /* call of cuda fkt */
    std::vector<float> boundary_velocity(3 * (lbboundaries.size() + 1));
    int n = 0;
    for (auto lbb = lbboundaries.begin(); lbb != lbboundaries.end();
         ++lbb, n++) {
      boundary_velocity[3 * n + 0] = static_cast<float>((**lbb).velocity()[0]);
      boundary_velocity[3 * n + 1] = static_cast<float>((**lbb).velocity()[1]);
      boundary_velocity[3 * n + 2] = static_cast<float>((**lbb).velocity()[2]);
    }

    boundary_velocity[3 * lbboundaries.size() + 0] = 0.0f;
    boundary_velocity[3 * lbboundaries.size() + 1] = 0.0f;
    boundary_velocity[3 * lbboundaries.size() + 2] = 0.0f;

    lb_init_boundaries_GPU(lbboundaries.size(), number_of_boundnodes,
                           host_boundary_node_list.data(),
                           host_boundary_index_list.data(),
                           boundary_velocity.data());

#endif /* defined (CUDA) && defined (LB_BOUNDARIES_GPU) */
  } else if (lattice_switch == ActiveLB::CPU) {
#if defined(LB_BOUNDARIES)
    auto const lblattice = lb_lbfluid_get_lattice();

    boost::for_each(lbfields, [](auto &f) { f.boundary = 0; });

    auto const node_pos = calc_node_pos(comm_cart);
    auto const offset = Utils::hadamard_product(node_pos, lblattice.grid);
    auto const vel_conv = 1. / lb_lbfluid_get_lattice_speed();

    for (int z = 0; z < lblattice.grid[2] + 2; z++) {
      for (int y = 0; y < lblattice.grid[1] + 2; y++) {
        for (int x = 0; x < lblattice.grid[0] + 2; x++) {
          auto const pos =
              (offset + Utils::Vector3d{x - 0.5, y - 0.5, z - 0.5}) *
              lblattice.agrid;

          auto const boundary = boost::find_if(
              lbboundaries | boost::adaptors::reversed,
              [&pos](auto const lbb) { return lbb->shape().is_inside(pos); });
          auto const index = get_linear_index(x, y, z, lblattice.halo_grid);
          if (boundary != boost::rend(lbboundaries)) {
            auto const boundary_number =
                std::distance(lbboundaries.begin(), boundary.base()) - 1;
            auto &node = lbfields[index];
            node.boundary = static_cast<int>(boundary_number) + 1;
            node.slip_velocity = (*boundary)->velocity() * vel_conv;
          } else {
            lbfields[index].boundary = 0;
          }
>>>>>>> 8f925cb9
        }
      }
    }
    lb_walberla()->reallocate_ubb_field();
#endif
  } // lattice switch is WALBERLA
}

#endif /* LB_BOUNDARIES */

} // namespace LBBoundaries<|MERGE_RESOLUTION|>--- conflicted
+++ resolved
@@ -31,16 +31,6 @@
 #include "event.hpp"
 #include "lbboundaries/LBBoundary.hpp"
 
-<<<<<<< HEAD
-=======
-#include <utils/Vector.hpp>
-#include <utils/index.hpp>
-#include <utils/math/int_pow.hpp>
-
-#include <boost/range/adaptor/reversed.hpp>
-#include <boost/range/algorithm.hpp>
-
->>>>>>> 8f925cb9
 #include <algorithm>
 #include <cassert>
 #include <iterator>
@@ -68,7 +58,17 @@
   on_lbboundary_change();
 }
 
-<<<<<<< HEAD
+bool sanity_check_mach_limit() {
+  // Boundary velocities are stored in MD units, therefore we need to scale them
+  // in order to get lattice units.
+  auto const conv_fac = 1. / lb_lbfluid_get_lattice_speed();
+  auto constexpr mach_limit = 0.3;
+  return std::any_of(lbboundaries.begin(), lbboundaries.end(),
+                     [conv_fac, mach_limit](auto const &b) {
+                       return (b->velocity() * conv_fac).norm() >= mach_limit;
+                     });
+}
+
 /** Initialize boundary conditions for all constraints in the system. */
 void lb_init_boundaries() {
   if (lattice_switch == ActiveLB::WALBERLA) {
@@ -87,191 +87,6 @@
           lb_walberla()->set_node_velocity_at_boundary(
               index, lbboundary->velocity() / lb_lbfluid_get_lattice_speed(),
               false);
-=======
-bool sanity_check_mach_limit() {
-  // Boundary velocities are stored in MD units, therefore we need to scale them
-  // in order to get lattice units.
-  auto const conv_fac = 1. / lb_lbfluid_get_lattice_speed();
-  auto constexpr mach_limit = 0.3;
-  return std::any_of(lbboundaries.begin(), lbboundaries.end(),
-                     [conv_fac, mach_limit](auto const &b) {
-                       return (b->velocity() * conv_fac).norm() >= mach_limit;
-                     });
-}
-
-void ek_init_boundaries() {
-#if defined(CUDA) && defined(EK_BOUNDARIES)
-  int number_of_boundnodes = 0;
-
-  std::vector<float> host_wallcharge_species_density;
-  float node_wallcharge = 0.0f;
-  int wallcharge_species = -1, charged_boundaries = 0;
-  bool node_charged = false;
-
-  for (auto &lbboundary : lbboundaries) {
-    lbboundary->set_net_charge(0.0);
-  }
-
-  if (ek_initialized) {
-    host_wallcharge_species_density.resize(ek_parameters.number_of_nodes);
-    for (auto &lbboundary : lbboundaries) {
-      if (lbboundary->charge_density() != 0.0) {
-        charged_boundaries = 1;
-        break;
-      }
-    }
-
-    for (int n = 0; n < int(ek_parameters.number_of_species); n++)
-      if (ek_parameters.valency[n] != 0.0) {
-        wallcharge_species = n;
-        break;
-      }
-
-    ek_gather_wallcharge_species_density(host_wallcharge_species_density.data(),
-                                         wallcharge_species);
-
-    if (wallcharge_species == -1 && charged_boundaries) {
-      runtimeErrorMsg()
-          << "no charged species available to create wall charge\n";
-    }
-
-    auto const node_volume = Utils::int_pow<3>(ek_parameters.agrid);
-    for (int z = 0; z < int(lbpar_gpu.dim[2]); z++) {
-      for (int y = 0; y < int(lbpar_gpu.dim[1]); y++) {
-        for (int x = 0; x < int(lbpar_gpu.dim[0]); x++) {
-          auto const pos = static_cast<double>(lbpar_gpu.agrid) *
-                           (Utils::Vector3d{1. * x, 1. * y, 1. * z} +
-                            Utils::Vector3d::broadcast(0.5));
-          node_charged = false;
-          node_wallcharge = 0.0f;
-
-          std::vector<std::shared_ptr<LBBoundary>> boundaries;
-          std::copy_if(lbboundaries.begin(), lbboundaries.end(),
-                       std::back_inserter(boundaries), [&pos](auto const lbb) {
-                         return lbb->shape().is_inside(pos);
-                       });
-          for (auto lbb : boundaries) {
-            if ((*lbb).charge_density() != 0.0f) {
-              node_charged = true;
-              auto const node_charge = (*lbb).charge_density() * node_volume;
-              node_wallcharge += node_charge;
-              (*lbb).set_net_charge((*lbb).net_charge() + node_charge);
-            }
-          }
-          if (not boundaries.empty()) {
-            number_of_boundnodes++;
-          }
-          ek_parameters.number_of_boundary_nodes = number_of_boundnodes;
-
-          if (wallcharge_species != -1) {
-            if (node_charged)
-              host_wallcharge_species_density[ek_parameters.dim_y *
-                                                  ek_parameters.dim_x * z +
-                                              ek_parameters.dim_x * y + x] =
-                  node_wallcharge / ek_parameters.valency[wallcharge_species];
-          }
-        }
-      }
-    }
-    ek_init_species_density_wallcharge(host_wallcharge_species_density.data(),
-                                       wallcharge_species);
-  }
-#endif
-}
-
-/** Initialize boundary conditions for all constraints in the system. */
-void lb_init_boundaries() {
-  if (lattice_switch == ActiveLB::GPU) {
-#if defined(CUDA) && defined(LB_BOUNDARIES_GPU)
-    if (this_node != 0) {
-      return;
-    }
-    ek_init_boundaries();
-    unsigned number_of_boundnodes = 0;
-    std::vector<int> host_boundary_node_list;
-    std::vector<int> host_boundary_index_list;
-    std::size_t size_of_index;
-
-    for (int z = 0; z < int(lbpar_gpu.dim[2]); z++) {
-      for (int y = 0; y < int(lbpar_gpu.dim[1]); y++) {
-        for (int x = 0; x < int(lbpar_gpu.dim[0]); x++) {
-          auto const pos = static_cast<double>(lbpar_gpu.agrid) *
-                           (Utils::Vector3d{1. * x, 1. * y, 1. * z} +
-                            Utils::Vector3d::broadcast(0.5));
-
-          // take last boundary containing the node
-          auto const boundary = boost::find_if(
-              lbboundaries | boost::adaptors::reversed,
-              [&pos](auto const lbb) { return lbb->shape().is_inside(pos); });
-
-          if (boundary != boost::rend(lbboundaries)) {
-            size_of_index = (number_of_boundnodes + 1) * sizeof(int);
-            host_boundary_node_list.resize(size_of_index);
-            host_boundary_index_list.resize(size_of_index);
-            host_boundary_node_list[number_of_boundnodes] =
-                x + lbpar_gpu.dim[0] * y +
-                lbpar_gpu.dim[0] * lbpar_gpu.dim[1] * z;
-            auto const boundary_number =
-                std::distance(lbboundaries.begin(), boundary.base()) - 1;
-            host_boundary_index_list[number_of_boundnodes] =
-                boundary_number + 1;
-            number_of_boundnodes++;
-          }
-        }
-      }
-    }
-    lbpar_gpu.number_of_boundnodes = number_of_boundnodes;
-    /* call of cuda fkt */
-    std::vector<float> boundary_velocity(3 * (lbboundaries.size() + 1));
-    int n = 0;
-    for (auto lbb = lbboundaries.begin(); lbb != lbboundaries.end();
-         ++lbb, n++) {
-      boundary_velocity[3 * n + 0] = static_cast<float>((**lbb).velocity()[0]);
-      boundary_velocity[3 * n + 1] = static_cast<float>((**lbb).velocity()[1]);
-      boundary_velocity[3 * n + 2] = static_cast<float>((**lbb).velocity()[2]);
-    }
-
-    boundary_velocity[3 * lbboundaries.size() + 0] = 0.0f;
-    boundary_velocity[3 * lbboundaries.size() + 1] = 0.0f;
-    boundary_velocity[3 * lbboundaries.size() + 2] = 0.0f;
-
-    lb_init_boundaries_GPU(lbboundaries.size(), number_of_boundnodes,
-                           host_boundary_node_list.data(),
-                           host_boundary_index_list.data(),
-                           boundary_velocity.data());
-
-#endif /* defined (CUDA) && defined (LB_BOUNDARIES_GPU) */
-  } else if (lattice_switch == ActiveLB::CPU) {
-#if defined(LB_BOUNDARIES)
-    auto const lblattice = lb_lbfluid_get_lattice();
-
-    boost::for_each(lbfields, [](auto &f) { f.boundary = 0; });
-
-    auto const node_pos = calc_node_pos(comm_cart);
-    auto const offset = Utils::hadamard_product(node_pos, lblattice.grid);
-    auto const vel_conv = 1. / lb_lbfluid_get_lattice_speed();
-
-    for (int z = 0; z < lblattice.grid[2] + 2; z++) {
-      for (int y = 0; y < lblattice.grid[1] + 2; y++) {
-        for (int x = 0; x < lblattice.grid[0] + 2; x++) {
-          auto const pos =
-              (offset + Utils::Vector3d{x - 0.5, y - 0.5, z - 0.5}) *
-              lblattice.agrid;
-
-          auto const boundary = boost::find_if(
-              lbboundaries | boost::adaptors::reversed,
-              [&pos](auto const lbb) { return lbb->shape().is_inside(pos); });
-          auto const index = get_linear_index(x, y, z, lblattice.halo_grid);
-          if (boundary != boost::rend(lbboundaries)) {
-            auto const boundary_number =
-                std::distance(lbboundaries.begin(), boundary.base()) - 1;
-            auto &node = lbfields[index];
-            node.boundary = static_cast<int>(boundary_number) + 1;
-            node.slip_velocity = (*boundary)->velocity() * vel_conv;
-          } else {
-            lbfields[index].boundary = 0;
-          }
->>>>>>> 8f925cb9
         }
       }
     }
