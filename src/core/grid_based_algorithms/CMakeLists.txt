--- conflicted
+++ resolved
@@ -18,26 +18,16 @@
 #
 
 target_sources(
-<<<<<<< HEAD
-  Espresso_core
+  espresso_core
   PRIVATE ${CMAKE_CURRENT_SOURCE_DIR}/lb_interface.cpp
-=======
-  espresso_core
-  PRIVATE ${CMAKE_CURRENT_SOURCE_DIR}/halo.cpp
-          ${CMAKE_CURRENT_SOURCE_DIR}/lattice.cpp
-          ${CMAKE_CURRENT_SOURCE_DIR}/lb_boundaries.cpp
-          ${CMAKE_CURRENT_SOURCE_DIR}/lb_collective_interface.cpp
-          ${CMAKE_CURRENT_SOURCE_DIR}/lb.cpp
-          ${CMAKE_CURRENT_SOURCE_DIR}/lb_interface.cpp
->>>>>>> eb10568e
           ${CMAKE_CURRENT_SOURCE_DIR}/lb_interpolation.cpp
           ${CMAKE_CURRENT_SOURCE_DIR}/lb_particle_coupling.cpp
           ${CMAKE_CURRENT_SOURCE_DIR}/ek_container.cpp
           ${CMAKE_CURRENT_SOURCE_DIR}/ek_reactions.cpp)
 
 if(WITH_WALBERLA)
-  target_link_libraries(Espresso_core PRIVATE Espresso::walberla
+  target_link_libraries(espresso_core PRIVATE espresso::walberla
                                               ${WALBERLA_LIBS})
-  target_sources(Espresso_core
+  target_sources(espresso_core
                  PRIVATE ${CMAKE_CURRENT_SOURCE_DIR}/lb_walberla_instance.cpp)
 endif()