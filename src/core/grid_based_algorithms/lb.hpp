--- conflicted
+++ resolved
@@ -115,11 +115,7 @@
 #ifdef LB_BOUNDARIES
   /** flag indicating whether this site belongs to a boundary */
   int boundary;
-<<<<<<< HEAD
-  Vector3d boundary_velocity;
-=======
-  Vector3d slip_velocity = {};
->>>>>>> b5e2b265
+  Vector3d boundary_velocity = {};
 #endif // LB_BOUNDARIES
 
   /** local force density */
@@ -388,7 +384,7 @@
 
 #ifdef LB_BOUNDARIES
   if (lbfields[index].boundary) {
-    *rho = lbpar.rho *lbpar.agrid *lbpar.agrid *lbpar.agrid;
+    *rho = lbpar.rho * lbpar.agrid * lbpar.agrid * lbpar.agrid;
     j[0] = 0.;
     j[1] = 0.;
     j[2] = 0.;
@@ -407,7 +403,7 @@
   double modes_from_pi_eq[6];
   lb_calc_modes(index, mode);
 
-  *rho = mode[0] + lbpar.rho *lbpar.agrid *lbpar.agrid *lbpar.agrid;
+  *rho = mode[0] + lbpar.rho * lbpar.agrid * lbpar.agrid * lbpar.agrid;
 
   j[0] = mode[1] + 0.5 * lbfields[index].force_density[0];
   j[1] = mode[2] + 0.5 * lbfields[index].force_density[1];
