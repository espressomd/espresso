/*
  Copyright (C) 2010-2018 The ESPResSo project
  Copyright (C) 2002,2003,2004,2005,2006,2007,2008,2009,2010
  Max-Planck-Institute for Polymer Research, Theory Group

  This file is part of ESPResSo.

  ESPResSo is free software: you can redistribute it and/or modify
  it under the terms of the GNU General Public License as published by
  the Free Software Foundation, either version 3 of the License, or
  (at your option) any later version.

  ESPResSo is distributed in the hope that it will be useful,
  but WITHOUT ANY WARRANTY; without even the implied warranty of
  MERCHANTABILITY or FITNESS FOR A PARTICULAR PURPOSE.  See the
  GNU General Public License for more details.

  You should have received a copy of the GNU General Public License
  along with this program.  If not, see <http://www.gnu.org/licenses/>.
*/
/** \file
 *
 * Lattice class definition
 *
 */

#include "grid_based_algorithms/lattice.hpp"

#include "debug.hpp"
#include "grid.hpp"

<<<<<<< HEAD
int Lattice::init(double *agrid, double *offset, int halo_size) {
=======
int Lattice::init(double *agrid, double *offset, int halo_size, size_t dim,
                  const Vector3d &local_box, const Vector3d &myright,
                  const Vector3d &box_length) {
>>>>>>> f9f0d413
  /* determine the number of local lattice nodes */
  auto const epsilon = std::numeric_limits<double>::epsilon();
  for (int d = 0; d < 3; d++) {
    this->agrid[d] = agrid[d];
    this->global_grid[d] = (int)std::round(box_length[d] / agrid[d]);
    this->offset[d] = offset[d];
    this->local_index_offset[d] =
        (int)ceil((my_left[d] - this->offset[d]) / this->agrid[d]);
    this->local_offset[d] =
        this->offset[d] + this->local_index_offset[d] * this->agrid[d];
    this->grid[d] = (int)ceil((myright[d] - this->local_offset[d] - epsilon) /
                              this->agrid[d]);
  }

  // sanity checks
  for (int dir = 0; dir < 3; dir++) {
    // check if local_box_l is compatible with lattice spacing
    if (fabs(local_box[dir] - this->grid[dir] * agrid[dir]) >
        epsilon * box_length[dir]) {
      runtimeErrorMsg() << "Lattice spacing agrid[" << dir << "]=" << agrid[dir]
                        << " is incompatible with local_box_l[" << dir
                        << "]=" << local_box[dir] << " ( box_l[" << dir
                        << "]=" << box_length[dir] << " )";
      return ES_ERROR;
    }
  }

  LATTICE_TRACE(fprintf(stderr,
                        "%d: box_l (%.3f,%.3f,%.3f) grid (%d,%d,%d) "
                        "node_neighbors (%d,%d,%d,%d,%d,%d)\n",
                        this_node, local_box[0], local_box[1], local_box[2],
                        this->grid[0], this->grid[1], this->grid[2],
                        node_neighbors[0], node_neighbors[1], node_neighbors[2],
                        node_neighbors[3], node_neighbors[4],
                        node_neighbors[5]));

  this->halo_size = halo_size;
  /* determine the number of total nodes including halo */
  this->halo_grid[0] = this->grid[0] + 2 * halo_size;
  this->halo_grid[1] = this->grid[1] + 2 * halo_size;
  this->halo_grid[2] = this->grid[2] + 2 * halo_size;

  this->halo_grid_volume =
      this->halo_grid[0] * this->halo_grid[1] * this->halo_grid[2];
  this->halo_offset =
      get_linear_index(halo_size, halo_size, halo_size, this->halo_grid);

  return ES_OK;
}

void Lattice::map_position_to_lattice(const Vector3d &pos,
                                      Vector<std::size_t, 8> &node_index,
                                      Vector6d &delta, const Vector3d &myLeft,
                                      const Vector3d &local_box) const {
  Vector3i ind{};
  auto const epsilon = std::numeric_limits<double>::epsilon();

  /* determine the elementary lattice cell containing the particle
     and the relative position of the particle in this cell */
  for (int dir = 0; dir < 3; dir++) {
    auto const lpos = pos[dir] - myLeft[dir];
    auto const rel = lpos / this->agrid[dir] + 0.5; // +1 for halo offset
    ind[dir] = static_cast<int>(floor(rel));

    /* surrounding elementary cell is not completely inside this box,
       adjust if this is due to round off errors */
    if (ind[dir] < 0) {
      if (fabs(rel) < epsilon) {
        ind[dir] = 0; // TODO
      } else {
        fprintf(stderr,
                "%d: map_position_to_lattice: position (%f,%f,%f) not inside a "
                "local plaquette in dir %d ind[dir]=%d rel=%f lpos=%f.\n",
                this_node, pos[0], pos[1], pos[2], dir, ind[dir], rel, lpos);
      }
    } else if (ind[dir] > this->grid[dir]) {
      if (lpos - local_box[dir] < epsilon * local_box[dir])
        ind[dir] = this->grid[dir];
      else
        fprintf(stderr,
                "%d: map_position_to_lattice: position (%f,%f,%f) not inside a "
                "local plaquette in dir %d ind[dir]=%d rel=%f lpos=%f.\n",
                this_node, pos[0], pos[1], pos[2], dir, ind[dir], rel, lpos);
    }

    delta[3 + dir] = rel - ind[dir]; // delta_x/a
    delta[dir] = 1.0 - delta[3 + dir];
  }
  node_index[0] = get_linear_index(ind, this->halo_grid);
  node_index[1] = node_index[0] + 1;
  node_index[2] = node_index[0] + this->halo_grid[0];
  node_index[3] = node_index[0] + this->halo_grid[0] + 1;
  node_index[4] = node_index[0] + this->halo_grid[0] * this->halo_grid[1];
  node_index[5] = node_index[4] + 1;
  node_index[6] = node_index[4] + this->halo_grid[0];
  node_index[7] = node_index[4] + this->halo_grid[0] + 1;
}

/********************** static Functions **********************/

void Lattice::map_position_to_lattice_global(const Vector3d &pos, Vector3i &ind,
                                             Vector6d &delta,
                                             double tmp_agrid) {
  Vector3d rel{};
  Vector3d local_pos = pos;
  local_pos = pos - Vector3d::broadcast(0.5 * tmp_agrid);

  fold_position(local_pos, ind);

  for (int i = 0; i < 3; i++) {
    // convert the position into lower left grid point
    rel[i] = (local_pos[i]) / tmp_agrid;
    // calculate the index of the position
    ind[i] = floor(rel[i]);
    // calculate the linear interpolation weighting
    delta[3 + i] = rel[i] - ind[i];
    delta[i] = 1 - delta[3 + i];
  }
}

int Lattice::map_lattice_to_node(Vector3i &ind,
                                 const Vector3i &local_node_grid) const {
  /* determine coordinates in node_grid */
  Vector3i grid;
  grid[0] =
      (int)floor(ind[0] * this->agrid[0] * box_l_i[0] * local_node_grid[0]);
  grid[1] =
      (int)floor(ind[1] * this->agrid[1] * box_l_i[1] * local_node_grid[1]);
  grid[2] =
      (int)floor(ind[2] * this->agrid[2] * box_l_i[2] * local_node_grid[2]);

  /* change from global to local lattice coordinates */
  ind[0] = ind[0] - grid[0] * this->grid[0] + this->halo_size;
  ind[1] = ind[1] - grid[1] * this->grid[1] + this->halo_size;
  ind[2] = ind[2] - grid[2] * this->grid[2] + this->halo_size;

  /* return linear index into node array */
  return map_array_node({grid.data(), 3});
}<|MERGE_RESOLUTION|>--- conflicted
+++ resolved
@@ -29,13 +29,9 @@
 #include "debug.hpp"
 #include "grid.hpp"
 
-<<<<<<< HEAD
-int Lattice::init(double *agrid, double *offset, int halo_size) {
-=======
 int Lattice::init(double *agrid, double *offset, int halo_size, size_t dim,
                   const Vector3d &local_box, const Vector3d &myright,
                   const Vector3d &box_length) {
->>>>>>> f9f0d413
   /* determine the number of local lattice nodes */
   auto const epsilon = std::numeric_limits<double>::epsilon();
   for (int d = 0; d < 3; d++) {
