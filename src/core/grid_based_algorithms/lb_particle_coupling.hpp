--- conflicted
+++ resolved
@@ -22,14 +22,12 @@
 #include "OptionalCounter.hpp"
 #include "ParticleRange.hpp"
 
-<<<<<<< HEAD
 #include <utils/Counter.hpp>
 #include <utils/Vector.hpp>
-=======
+
 #include <boost/serialization/access.hpp>
 
 #include <cstdint>
->>>>>>> 3704e1c2
 
 /** Calculate particle lattice interactions.
  *  So far, only viscous coupling with Stokesian friction is implemented.
