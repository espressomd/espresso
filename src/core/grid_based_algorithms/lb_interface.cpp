/*
 * Copyright (C) 2010-2019 The ESPResSo project
 *
 * This file is part of ESPResSo.
 *
 * ESPResSo is free software: you can redistribute it and/or modify
 * it under the terms of the GNU General Public License as published by
 * the Free Software Foundation, either version 3 of the License, or
 * (at your option) any later version.
 *
 * ESPResSo is distributed in the hope that it will be useful,
 * but WITHOUT ANY WARRANTY; without even the implied warranty of
 * MERCHANTABILITY or FITNESS FOR A PARTICULAR PURPOSE.  See the
 * GNU General Public License for more details.
 *
 * You should have received a copy of the GNU General Public License
 * along with this program.  If not, see <http://www.gnu.org/licenses/>.
 */
#include "lb_interface.hpp"
#include "BoxGeometry.hpp"
#include "MpiCallbacks.hpp"
#include "communication.hpp"
#include "config.hpp"
#include "errorhandling.hpp"
#include "global.hpp"
#include "grid.hpp"
#include "integrate.hpp"
#include "lb_boundaries.hpp"
#include "lb_constants.hpp"
#include "lb_interpolation.hpp"
#include "lb_walberla_instance.hpp"
#include "lb_walberla_interface.hpp"

#include <utils/Counter.hpp>
#include <utils/Vector.hpp>
#include <utils/index.hpp>
using Utils::get_linear_index;

#include <boost/serialization/vector.hpp>

#include <algorithm>
#include <cmath>
#include <cstdio>
#include <fstream>
#include <functional>
#include <limits>
#include <memory>
#include <stdexcept>
#include <string>

ActiveLB lattice_switch = ActiveLB::NONE;

struct NoLBActive : public std::exception {
  const char *what() const noexcept override { return "LB not activated"; }
};

void lb_lbfluid_init() {}

void lb_lbfluid_update() {
  if (lattice_switch == ActiveLB::WALBERLA) {
#ifdef LB_WALBERLA
    lb_walberla()->integrate();
#endif
  } else
    throw NoLBActive();
}

/** measures the MD time since the last fluid update */
static double fluidstep = 0.0;
std::unique_ptr<Utils::Counter<uint64_t>> rng_counter_fluid;

void lb_lbfluid_propagate() {
  if (lattice_switch == ActiveLB::NONE)
    return;

  auto const factor = static_cast<int>(round(lb_lbfluid_get_tau() / time_step));

  fluidstep += 1;
  if (fluidstep >= factor) {
    fluidstep = 0;
    lb_lbfluid_update();
  }
}

/**
 * @brief Check the boundary velocities.
 * Sanity check if the velocity defined at LB boundaries is within the Mach
 * number limits of the scheme i.e. u < 0.3.
 */
void lb_boundary_mach_check() {
  // Boundary velocities are stored in MD units, therefore we need to scale them
  // in order to get lattice units.
  auto const conv_fac = lb_lbfluid_get_tau() / lb_lbfluid_get_agrid();
  double constexpr mach_limit = 0.3;
  using LBBoundaries::lbboundaries;
  if (std::any_of(lbboundaries.begin(), lbboundaries.end(),
                  [conv_fac, mach_limit](auto const &b) {
                    return (b->velocity() * conv_fac).norm() >= mach_limit;
                  })) {
    runtimeErrorMsg() << "Lattice velocity exceeds the Mach number limit";
  }
}

void lb_lbfluid_sanity_checks() {
  if (lattice_switch == ActiveLB::NONE)
    return;

  // LB GPU interface functions only work on the head node.
  extern double time_step;
  lb_boundary_mach_check();
  if (time_step > 0.)
    check_tau_time_step_consistency(lb_lbfluid_get_tau(), time_step);

  if (lattice_switch == ActiveLB::WALBERLA) {
#ifdef LB_WALBERLA
    // Make sure, Walberla and Espresso agree on domain decomposition
    auto walberla_domain = lb_walberla()->get_local_domain();
    // Unit conversion
    auto const agrid = lb_lbfluid_get_agrid();
    walberla_domain.first *= agrid;
    walberla_domain.second *= agrid;

    auto const tol = lb_lbfluid_get_agrid() / 1E6;
    if ((walberla_domain.first - local_geo.my_left()).norm2() > tol or
        (walberla_domain.second - local_geo.my_right()).norm2() > tol) {
      printf("%d: %g %g %g, %g %g %g\n", this_node, local_geo.my_left()[0],
             local_geo.my_left()[1], local_geo.my_left()[2],
             walberla_domain.first[0], walberla_domain.first[1],
             walberla_domain.first[2]);
      printf("%d: %g %g %g, %g %g %g\n", this_node, local_geo.my_right()[0],
             local_geo.my_right()[1], local_geo.my_right()[2],
             walberla_domain.second[0], walberla_domain.second[1],
             walberla_domain.second[2]);
      throw std::runtime_error(
          "Walberla and Espresso disagree about domain decomposition.");
    }
#endif
  }
}

<<<<<<< HEAD
void lb_lbfluid_on_integration_start() { lb_lbfluid_sanity_checks(); }

void lb_lbfluid_invalidate_particle_allocation() {}

uint64_t lb_lbfluid_get_rng_state() { return rng_counter_fluid->value(); }

void lb_lbfluid_set_rng_state(uint64_t counter) {
  rng_counter_fluid = std::make_unique<Utils::Counter<uint64_t>>(counter);
=======
/** Perform a full initialization of the lattice Boltzmann system.
 *  All derived parameters and the fluid are reset to their default values.
 */
void lb_lbfluid_init() {
  if (lattice_switch == ActiveLB::GPU && this_node == 0) {
#ifdef CUDA
    lb_init_gpu();
#endif
  } else if (lattice_switch == ActiveLB::CPU) {
    lb_init(lbpar);
  }
}

uint64_t lb_lbfluid_get_rng_state() {
  if (lattice_switch == ActiveLB::CPU) {
    return lb_fluid_get_rng_state();
  }
  if (lattice_switch == ActiveLB::GPU) {
#ifdef CUDA
    return lb_fluid_get_rng_state_gpu();
#endif
  }
  throw NoLBActive();
}

void lb_lbfluid_set_rng_state(uint64_t counter) {
  if (lattice_switch == ActiveLB::CPU) {
    lb_fluid_set_rng_state(counter);
  } else if (lattice_switch == ActiveLB::GPU) {
#ifdef CUDA
    lb_fluid_set_rng_state_gpu(counter);
#endif
  } else {
    throw NoLBActive();
  }
}

void lb_lbfluid_set_density(double density) {
  if (density <= 0)
    throw std::invalid_argument("Density has to be > 0. but got " +
                                std::to_string(density));
  if (lattice_switch == ActiveLB::GPU) {
#ifdef CUDA
    lbpar_gpu.rho = static_cast<float>(density);
    lb_reinit_fluid_gpu();
    lb_lbfluid_reinit_parameters();
#endif //  CUDA
  } else if (lattice_switch == ActiveLB::CPU) {
    lbpar.density = density;
    mpi_bcast_lb_params(LBParam::DENSITY);
  } else {
    throw NoLBActive();
  }
}

double lb_lbfluid_get_density() {
  if (lattice_switch == ActiveLB::GPU) {
#ifdef CUDA
    return static_cast<double>(lbpar_gpu.rho);
#else
    return {};
#endif //  CUDA
  }
  if (lattice_switch == ActiveLB::CPU) {
    return lbpar.density;
  }
  throw NoLBActive();
}

void lb_lbfluid_set_viscosity(double viscosity) {
  if (viscosity <= 0)
    throw std::invalid_argument("Viscosity has to be >0.");
  if (lattice_switch == ActiveLB::GPU) {
#ifdef CUDA
    lbpar_gpu.viscosity = static_cast<float>(viscosity);
    lb_lbfluid_reinit_parameters();
#endif //  CUDA
  } else if (lattice_switch == ActiveLB::CPU) {
    lbpar.viscosity = viscosity;
    mpi_bcast_lb_params(LBParam::VISCOSITY);
  } else {
    throw NoLBActive();
  }
>>>>>>> 051c5b8f
}

double lb_lbfluid_get_viscosity() {
#ifdef LB_WALBERLA
  if (lattice_switch == ActiveLB::WALBERLA) {
    return lb_walberla()->get_viscosity();
  }
#endif
  throw NoLBActive();
}

double lb_lbfluid_get_bulk_viscosity() {
  if (lattice_switch == ActiveLB::WALBERLA)
    throw std::runtime_error("Getting bulk viscosity not implemented.");
  throw NoLBActive();
}

double lb_lbfluid_get_agrid() {
  if (lattice_switch == ActiveLB::WALBERLA) {
#ifdef LB_WALBERLA
    return lb_walberla_params()->get_agrid();
#endif
  }
  throw NoLBActive();
}

void lb_lbfluid_set_ext_force_density(const Utils::Vector3d &force_density) {
  if (lattice_switch == ActiveLB::WALBERLA) {
#ifdef LB_WALBERLA
    ::Communication::mpiCallbacks().call_all(Walberla::set_ext_force_density,
                                             force_density);
#endif
  } else {
    throw NoLBActive();
  }
}

const Utils::Vector3d lb_lbfluid_get_ext_force_density() {
  if (lattice_switch == ActiveLB::WALBERLA) {
#ifdef LB_WALBERLA
    return lb_walberla()->get_external_force();
#endif
  }
  throw NoLBActive();
}

void check_tau_time_step_consistency(double tau, double time_s) {
  auto const eps = std::numeric_limits<float>::epsilon();
  if ((tau - time_s) / (tau + time_s) < -eps)
    throw std::invalid_argument("LB tau (" + std::to_string(tau) +
                                ") must be >= MD time_step (" +
                                std::to_string(time_s) + ")");
  auto const factor = tau / time_s;
  if (fabs(round(factor) - factor) / factor > eps)
    throw std::invalid_argument("LB tau (" + std::to_string(tau) +
                                ") must be integer multiple of "
                                "MD time_step (" +
                                std::to_string(time_s) + "). Factor is " +
                                std::to_string(factor));
}

double lb_lbfluid_get_tau() {
#ifdef LB_WALBERLA
  if (lattice_switch == ActiveLB::WALBERLA) {
    return lb_walberla_params()->get_tau();
  }
#endif
  throw NoLBActive();
}

void lb_lbfluid_set_lattice_switch(ActiveLB local_lattice_switch) {
  switch (local_lattice_switch) {
  case ActiveLB::NONE:
  case ActiveLB::WALBERLA:
    break;
  default:
    throw std::invalid_argument("Invalid lattice switch.");
  }
  lattice_switch = local_lattice_switch;
  mpi_bcast_parameter(FIELD_LATTICE_SWITCH);
}

double lb_lbfluid_get_kT() {
  if (lattice_switch == ActiveLB::WALBERLA) {
#ifdef LB_WALBERLA
    return lb_walberla()->get_kT();
#endif
  }
  throw NoLBActive();
}

double lb_lbfluid_get_lattice_speed() {
  return lb_lbfluid_get_agrid() / lb_lbfluid_get_tau();
}

<<<<<<< HEAD
void lb_lbfluid_save_checkpoint(const std::string &filename, bool binary) {
#ifdef LB_WALBERLA
  if (lattice_switch == ActiveLB::WALBERLA) {
=======
void lb_lbfluid_print_vtk_boundary(const std::string &filename) {
  FILE *fp = fopen(filename.c_str(), "w");

  if (fp == nullptr) {
    throw std::runtime_error("Could not open file for writing.");
  }

  if (lattice_switch == ActiveLB::GPU) {
#ifdef CUDA
    std::vector<unsigned int> bound_array(lbpar_gpu.number_of_nodes);
    lb_get_boundary_flags_GPU(bound_array.data());

    fprintf(fp,
            "# vtk DataFile Version 2.0\nlbboundaries\n"
            "ASCII\nDATASET STRUCTURED_POINTS\nDIMENSIONS %u %u %u\n"
            "ORIGIN %f %f %f\nSPACING %f %f %f\nPOINT_DATA %u\n"
            "SCALARS boundary float 1\nLOOKUP_TABLE default\n",
            lbpar_gpu.dim[0], lbpar_gpu.dim[1], lbpar_gpu.dim[2],
            lbpar_gpu.agrid * 0.5, lbpar_gpu.agrid * 0.5, lbpar_gpu.agrid * 0.5,
            lbpar_gpu.agrid, lbpar_gpu.agrid, lbpar_gpu.agrid,
            lbpar_gpu.number_of_nodes);
    for (int j = 0; j < int(lbpar_gpu.number_of_nodes); ++j) {
      fprintf(fp, "%d \n", bound_array[j]);
    }
#endif //  CUDA
  } else {
    Utils::Vector3i pos;
    auto const grid_size = lblattice.global_grid;

    fprintf(fp,
            "# vtk DataFile Version 2.0\nlbboundaries\n"
            "ASCII\nDATASET STRUCTURED_POINTS\nDIMENSIONS %d %d %d\n"
            "ORIGIN %f %f %f\nSPACING %f %f %f\nPOINT_DATA %d\n"
            "SCALARS boundary float 1\nLOOKUP_TABLE default\n",
            grid_size[0], grid_size[1], grid_size[2], lblattice.agrid * 0.5,
            lblattice.agrid * 0.5, lblattice.agrid * 0.5, lblattice.agrid,
            lblattice.agrid, lblattice.agrid,
            grid_size[0] * grid_size[1] * grid_size[2]);

    for (pos[2] = 0; pos[2] < grid_size[2]; pos[2]++) {
      for (pos[1] = 0; pos[1] < grid_size[1]; pos[1]++) {
        for (pos[0] = 0; pos[0] < grid_size[0]; pos[0]++) {
          auto boundary = lb_lbnode_get_boundary(pos);
          fprintf(fp, "%d \n", boundary);
        }
      }
    }
  }
  fclose(fp);
}

void lb_lbfluid_print_vtk_velocity(const std::string &filename,
                                   std::vector<int> bb1, std::vector<int> bb2) {
  FILE *fp = fopen(filename.c_str(), "w");

  if (fp == nullptr) {
    throw std::runtime_error("Could not open file for writing.");
  }

  auto bb_low = Utils::Vector3i{};
  auto bb_high = lb_lbfluid_get_shape();

  int it = 0;
  for (auto val1 = bb1.begin(), val2 = bb2.begin();
       val1 != bb1.end() && val2 != bb2.end(); ++val1, ++val2) {
    if (*val1 == -1 || *val2 == -1) {
      break;
    }
    auto const lower = std::min(*val1, *val2);
    auto const upper = std::max(*val1, *val2);
    if (lower < 0 or upper >= bb_high[it]) {
      throw std::runtime_error(
          "Tried to access index " + std::to_string(lower) + " and index " +
          std::to_string(upper) + " on dimension " + std::to_string(it) +
          " that has size " + std::to_string(bb_high[it]));
    }
    bb_low[it] = lower;
    bb_high[it] = upper;
    it++;
  }

  Utils::Vector3i pos;
  if (lattice_switch == ActiveLB::GPU) {
#ifdef CUDA
    host_values.resize(lbpar_gpu.number_of_nodes);
    lb_get_values_GPU(host_values.data());
    auto const lattice_speed = lb_lbfluid_get_agrid() / lb_lbfluid_get_tau();
    fprintf(fp,
            "# vtk DataFile Version 2.0\nlbfluid_gpu\n"
            "ASCII\nDATASET STRUCTURED_POINTS\nDIMENSIONS %d %d %d\n"
            "ORIGIN %f %f %f\nSPACING %f %f %f\nPOINT_DATA %d\n"
            "SCALARS velocity float 3\nLOOKUP_TABLE default\n",
            bb_high[0] - bb_low[0], bb_high[1] - bb_low[1],
            bb_high[2] - bb_low[2], (bb_low[0] + 0.5) * lbpar_gpu.agrid,
            (bb_low[1] + 0.5) * lbpar_gpu.agrid,
            (bb_low[2] + 0.5) * lbpar_gpu.agrid, lbpar_gpu.agrid,
            lbpar_gpu.agrid, lbpar_gpu.agrid,
            (bb_high[0] - bb_low[0]) * (bb_high[1] - bb_low[1]) *
                (bb_high[2] - bb_low[2]));
    for (pos[2] = bb_low[2]; pos[2] < bb_high[2]; pos[2]++)
      for (pos[1] = bb_low[1]; pos[1] < bb_high[1]; pos[1]++)
        for (pos[0] = bb_low[0]; pos[0] < bb_high[0]; pos[0]++) {
          auto const j =
              static_cast<int>(lbpar_gpu.dim[0] * lbpar_gpu.dim[0] * pos[2] +
                               lbpar_gpu.dim[0] * pos[1] + pos[0]);
          fprintf(fp, "%f %f %f\n", host_values[j].v[0] * lattice_speed,
                  host_values[j].v[1] * lattice_speed,
                  host_values[j].v[2] * lattice_speed);
        }
#endif //  CUDA
  } else {
    fprintf(fp,
            "# vtk DataFile Version 2.0\nlbfluid_cpu\n"
            "ASCII\nDATASET STRUCTURED_POINTS\nDIMENSIONS %d %d %d\n"
            "ORIGIN %f %f %f\nSPACING %f %f %f\nPOINT_DATA %d\n"
            "SCALARS velocity float 3\nLOOKUP_TABLE default\n",
            bb_high[0] - bb_low[0], bb_high[1] - bb_low[1],
            bb_high[2] - bb_low[2], (bb_low[0] + 0.5) * lblattice.agrid,
            (bb_low[1] + 0.5) * lblattice.agrid,
            (bb_low[2] + 0.5) * lblattice.agrid, lblattice.agrid,
            lblattice.agrid, lblattice.agrid,
            (bb_high[0] - bb_low[0]) * (bb_high[1] - bb_low[1]) *
                (bb_high[2] - bb_low[2]));

    for (pos[2] = bb_low[2]; pos[2] < bb_high[2]; pos[2]++)
      for (pos[1] = bb_low[1]; pos[1] < bb_high[1]; pos[1]++)
        for (pos[0] = bb_low[0]; pos[0] < bb_high[0]; pos[0]++) {
          auto u = lb_lbnode_get_velocity(pos) * lb_lbfluid_get_lattice_speed();
          fprintf(fp, "%f %f %f\n", u[0], u[1], u[2]);
        }
  }
  fclose(fp);
}

void lb_lbfluid_print_boundary(const std::string &filename) {
  FILE *fp = fopen(filename.c_str(), "w");

  if (fp == nullptr) {
    throw std::runtime_error("Could not open file for writing.");
  }

  if (lattice_switch == ActiveLB::GPU) {
#ifdef CUDA
    std::vector<unsigned int> bound_array(lbpar_gpu.number_of_nodes);
    lb_get_boundary_flags_GPU(bound_array.data());

    Utils::Vector3i xyz;
    for (int j = 0; j < static_cast<int>(lbpar_gpu.number_of_nodes); ++j) {
      xyz[0] = j % lbpar_gpu.dim[0];
      auto k = j / lbpar_gpu.dim[0];
      xyz[1] = k % lbpar_gpu.dim[1];
      k /= lbpar_gpu.dim[1];
      xyz[2] = k;
      fprintf(fp, "%f %f %f %u\n", (xyz[0] + 0.5) * lbpar_gpu.agrid,
              (xyz[1] + 0.5) * lbpar_gpu.agrid,
              (xyz[2] + 0.5) * lbpar_gpu.agrid, bound_array[j]);
    }
#endif //  CUDA
  } else {
    Utils::Vector3i pos;

    for (pos[2] = 0; pos[2] < lblattice.global_grid[2]; pos[2]++) {
      for (pos[1] = 0; pos[1] < lblattice.global_grid[1]; pos[1]++) {
        for (pos[0] = 0; pos[0] < lblattice.global_grid[0]; pos[0]++) {
          auto boundary = lb_lbnode_get_boundary(pos);
          boundary = (boundary != 0 ? 1 : 0);
          fprintf(fp, "%f %f %f %d\n", (pos[0] + 0.5) * lblattice.agrid,
                  (pos[1] + 0.5) * lblattice.agrid,
                  (pos[2] + 0.5) * lblattice.agrid, boundary);
        }
      }
    }
  }
  fclose(fp);
}

void lb_lbfluid_print_velocity(const std::string &filename) {
  FILE *fp = fopen(filename.c_str(), "w");

  if (fp == nullptr) {
    throw std::runtime_error("Could not open file for writing.");
  }

  auto const lattice_speed = lb_lbfluid_get_agrid() / lb_lbfluid_get_tau();
  auto const agrid = lb_lbfluid_get_agrid();
  if (lattice_switch == ActiveLB::GPU) {
#ifdef CUDA
    std::vector<LB_rho_v_pi_gpu> host_values(lbpar_gpu.number_of_nodes);
    lb_get_values_GPU(host_values.data());
    Utils::Vector3i xyz;
    int j;
    for (j = 0; j < int(lbpar_gpu.number_of_nodes); ++j) {
      xyz[0] = j % lbpar_gpu.dim[0];
      auto k = j / lbpar_gpu.dim[0];
      xyz[1] = k % lbpar_gpu.dim[1];
      k /= lbpar_gpu.dim[1];
      xyz[2] = k;
      fprintf(fp, "%f %f %f %f %f %f\n", (xyz[0] + 0.5) * agrid,
              (xyz[1] + 0.5) * agrid, (xyz[2] + 0.5) * agrid,
              host_values[j].v[0] * lattice_speed,
              host_values[j].v[1] * lattice_speed,
              host_values[j].v[2] * lattice_speed);
    }
#endif //  CUDA
  } else {
    Utils::Vector3i pos;

    for (pos[2] = 0; pos[2] < lblattice.global_grid[2]; pos[2]++) {
      for (pos[1] = 0; pos[1] < lblattice.global_grid[1]; pos[1]++) {
        for (pos[0] = 0; pos[0] < lblattice.global_grid[0]; pos[0]++) {
          auto const u = lb_lbnode_get_velocity(pos) * lattice_speed;
          fprintf(fp, "%f %f %f %f %f %f\n", (pos[0] + 0.5) * agrid,
                  (pos[1] + 0.5) * agrid, (pos[2] + 0.5) * agrid, u[0], u[1],
                  u[2]);
        }
      }
    }
  }

  fclose(fp);
}

void lb_lbfluid_save_checkpoint(const std::string &filename, bool binary) {
  if (lattice_switch == ActiveLB::GPU) {
#ifdef CUDA
    std::vector<float> host_checkpoint_vd(19 * lbpar_gpu.number_of_nodes);
    lb_save_checkpoint_GPU(host_checkpoint_vd.data());
    if (!binary) {
      std::fstream cpfile(filename, std::ios::out);
      cpfile << std::fixed;
      cpfile.precision(8);
      cpfile << lbpar_gpu.dim[0] << " ";
      cpfile << lbpar_gpu.dim[1] << " ";
      cpfile << lbpar_gpu.dim[2] << "\n";
      for (int n = 0; n < (19 * int(lbpar_gpu.number_of_nodes)); n++) {
        cpfile << host_checkpoint_vd[n] << "\n";
      }
      cpfile.close();
    } else {
      std::fstream cpfile(filename, std::ios::out | std::ios::binary);
      cpfile.write(reinterpret_cast<char *>(&lbpar_gpu.dim[0]),
                   sizeof(lbpar_gpu.dim[0]));
      cpfile.write(reinterpret_cast<char *>(&lbpar_gpu.dim[1]),
                   sizeof(lbpar_gpu.dim[1]));
      cpfile.write(reinterpret_cast<char *>(&lbpar_gpu.dim[2]),
                   sizeof(lbpar_gpu.dim[2]));
      cpfile.write(reinterpret_cast<char *>(host_checkpoint_vd.data()),
                   19 * sizeof(float) * lbpar_gpu.number_of_nodes);
      cpfile.close();
    }
#endif //  CUDA
  } else if (lattice_switch == ActiveLB::CPU) {
>>>>>>> 051c5b8f
    std::fstream cpfile;
    if (binary) {
      cpfile.open(filename, std::ios::out | std::ios::binary);
    } else {
      cpfile.open(filename, std::ios::out);
      cpfile.precision(16);
      cpfile << std::fixed;
    }

    double laf[3];
    Utils::Vector3i ind;
    auto const gridsize = lb_walberla()->get_grid_dimensions();
    auto const pop_size = lb_walberla()->stencil_size();
    std::vector<double> pop(pop_size);

    if (!binary) {
      cpfile << gridsize[0] << " " << gridsize[1] << " " << gridsize[2] << "\n";
      cpfile << pop_size << "\n";
    } else {
      cpfile.write(reinterpret_cast<const char *>(gridsize.data()),
                   3 * sizeof(gridsize[0]));
      cpfile.write(reinterpret_cast<const char *>(&pop_size), sizeof(pop_size));
    }

    for (int i = 0; i < gridsize[0]; i++) {
      for (int j = 0; j < gridsize[1]; j++) {
        for (int k = 0; k < gridsize[2]; k++) {
          ind[0] = i;
          ind[1] = j;
          ind[2] = k;
          auto const pop = lb_lbnode_get_pop(ind);
          auto const laf = lb_lbnode_get_last_applied_force(ind);
          if (!binary) {
            for (size_t n = 0; n < pop_size; n++) {
              cpfile << pop[n] << " ";
            }
            cpfile << "\n";
            for (size_t n = 0; n < 3; n++) {
              cpfile << laf[n] << " ";
            }
            cpfile << "\n";
          } else {
            cpfile.write(reinterpret_cast<const char *>(pop.data()),
                         pop_size * sizeof(double));
            cpfile.write(reinterpret_cast<const char *>(laf.data()),
                         3 * sizeof(double));
          }
        }
      }
    }
    cpfile.close();
  }
#endif
}

void lb_lbfluid_load_checkpoint(const std::string &filename, bool binary) {
  int res;
  std::string err_msg = "Error while reading LB checkpoint: ";
<<<<<<< HEAD
#ifdef LB_WALBERLA
  if (lattice_switch == ActiveLB::WALBERLA) {
=======
  if (lattice_switch == ActiveLB::GPU) {
#ifdef CUDA
    FILE *cpfile;
    cpfile = fopen(filename.c_str(), "r");
    if (!cpfile) {
      throw std::runtime_error(err_msg + "could not open file for reading.");
    }
    std::vector<float> host_checkpoint_vd(lbpar_gpu.number_of_nodes * 19);
    if (!binary) {
      int saved_gridsize[3];
      for (int &n : saved_gridsize) {
        res = fscanf(cpfile, "%i", &n);
        if (res == EOF) {
          fclose(cpfile);
          throw std::runtime_error(err_msg + "EOF found.");
        }
        if (res != 1) {
          fclose(cpfile);
          throw std::runtime_error(err_msg + "incorrectly formatted data.");
        }
      }
      if (saved_gridsize[0] != lbpar_gpu.dim[0] ||
          saved_gridsize[1] != lbpar_gpu.dim[1] ||
          saved_gridsize[2] != lbpar_gpu.dim[2]) {
        fclose(cpfile);
        throw std::runtime_error(err_msg + "grid dimensions mismatch, read [" +
                                 std::to_string(saved_gridsize[0]) + ' ' +
                                 std::to_string(saved_gridsize[1]) + ' ' +
                                 std::to_string(saved_gridsize[2]) +
                                 "], expected [" +
                                 std::to_string(lbpar_gpu.dim[0]) + ' ' +
                                 std::to_string(lbpar_gpu.dim[1]) + ' ' +
                                 std::to_string(lbpar_gpu.dim[2]) + "].");
      }
      for (int n = 0; n < (19 * int(lbpar_gpu.number_of_nodes)); n++) {
        res = fscanf(cpfile, "%f", &host_checkpoint_vd[n]);
        if (res == EOF) {
          fclose(cpfile);
          throw std::runtime_error(err_msg + "EOF found.");
        }
        if (res != 1) {
          fclose(cpfile);
          throw std::runtime_error(err_msg + "incorrectly formatted data.");
        }
      }
    } else {
      Utils::Vector3i saved_gridsize;
      if (fread(saved_gridsize.data(), sizeof(int), 3, cpfile) != 3) {
        fclose(cpfile);
        throw std::runtime_error(err_msg + "incorrectly formatted data.");
      }
      if (saved_gridsize[0] != lbpar_gpu.dim[0] ||
          saved_gridsize[1] != lbpar_gpu.dim[1] ||
          saved_gridsize[2] != lbpar_gpu.dim[2]) {
        fclose(cpfile);
        throw std::runtime_error(err_msg + "grid dimensions mismatch, read [" +
                                 std::to_string(saved_gridsize[0]) + ' ' +
                                 std::to_string(saved_gridsize[1]) + ' ' +
                                 std::to_string(saved_gridsize[2]) +
                                 "], expected [" +
                                 std::to_string(lbpar_gpu.dim[0]) + ' ' +
                                 std::to_string(lbpar_gpu.dim[1]) + ' ' +
                                 std::to_string(lbpar_gpu.dim[2]) + "].");
      }
      if (fread(host_checkpoint_vd.data(), sizeof(float),
                19 * int(lbpar_gpu.number_of_nodes),
                cpfile) != (unsigned int)(19 * lbpar_gpu.number_of_nodes)) {
        fclose(cpfile);
        throw std::runtime_error(err_msg + "incorrectly formatted data.");
      }
    }
    if (!binary) {
      // skip spaces
      for (int n = 0; n < 2; ++n) {
        res = fgetc(cpfile);
        if (res != (int)' ' && res != (int)'\n')
          break;
      }
    } else {
      res = fgetc(cpfile);
    }
    if (res != EOF) {
      fclose(cpfile);
      throw std::runtime_error(err_msg + "extra data found, expected EOF.");
    }
    fclose(cpfile);
    lb_load_checkpoint_GPU(host_checkpoint_vd.data());
#endif //  CUDA
  } else if (lattice_switch == ActiveLB::CPU) {
>>>>>>> 051c5b8f
    FILE *cpfile;
    cpfile = fopen(filename.c_str(), "r");
    if (!cpfile) {
      throw std::runtime_error(err_msg + "could not open file for reading.");
    }

    auto const pop_size = lb_walberla()->stencil_size();
    size_t saved_pop_size;
    Utils::Vector3d laf;
    Utils::Vector3i ind;
    auto const gridsize = lb_walberla()->get_grid_dimensions();
    int saved_gridsize[3];
    if (!binary) {
      res = fscanf(cpfile, "%i %i %i\n%zu\n", &saved_gridsize[0],
                   &saved_gridsize[1], &saved_gridsize[2], &saved_pop_size);
      if (res == EOF) {
        fclose(cpfile);
        throw std::runtime_error(err_msg + "EOF found.");
      }
      if (res != 4) {
        fclose(cpfile);
        throw std::runtime_error(err_msg + "incorrectly formatted data.");
      }
    } else {
      if (fread(&saved_gridsize[0], sizeof(int), 3, cpfile) != 3) {
        fclose(cpfile);
        throw std::runtime_error(err_msg + "incorrectly formatted data.");
      }
      if (fread(&saved_pop_size, sizeof(size_t), 1, cpfile) != 1) {
        fclose(cpfile);
        throw std::runtime_error(err_msg + "incorrectly formatted data.");
      }
    }
    if (saved_gridsize[0] != gridsize[0] || saved_gridsize[1] != gridsize[1] ||
        saved_gridsize[2] != gridsize[2]) {
      fclose(cpfile);
      throw std::runtime_error(err_msg + "grid dimensions mismatch, read [" +
                               std::to_string(saved_gridsize[0]) + ' ' +
                               std::to_string(saved_gridsize[1]) + ' ' +
                               std::to_string(saved_gridsize[2]) +
                               "], expected [" + std::to_string(gridsize[0]) +
                               ' ' + std::to_string(gridsize[1]) + ' ' +
                               std::to_string(gridsize[2]) + "].");
    }
    if (saved_pop_size != pop_size) {
      fclose(cpfile);
      throw std::runtime_error(err_msg + "population size mismatch, read " +
                               std::to_string(saved_pop_size) + ", expected " +
                               std::to_string(pop_size) + ".");
    }

    std::vector<double> pop(saved_pop_size);
    for (int i = 0; i < gridsize[0]; i++) {
      for (int j = 0; j < gridsize[1]; j++) {
        for (int k = 0; k < gridsize[2]; k++) {
          ind[0] = i;
          ind[1] = j;
          ind[2] = k;
          if (!binary) {
            for (size_t f = 0; f < saved_pop_size; ++f) {
              res = fscanf(cpfile, "%lf ", &pop[f]);
              if (res == EOF) {
                fclose(cpfile);
                throw std::runtime_error(err_msg + "EOF found.");
              }
              if (res != 1) {
                fclose(cpfile);
                throw std::runtime_error(err_msg +
                                         "incorrectly formatted data.");
              }
            }
            res = fscanf(cpfile, "\n");
            if (res == EOF) {
              fclose(cpfile);
              throw std::runtime_error(err_msg + "EOF found.");
            }
            res = fscanf(cpfile, "%lf %lf %lf \n", &laf[0], &laf[1], &laf[2]);
            if (res == EOF) {
              fclose(cpfile);
              throw std::runtime_error(err_msg + "EOF found.");
            }
            if (res != 3) {
              fclose(cpfile);
              throw std::runtime_error(err_msg + "incorrectly formatted data.");
            }
          } else {
            if (fread(pop.data(), sizeof(double), saved_pop_size, cpfile) !=
                saved_pop_size) {
              fclose(cpfile);
              throw std::runtime_error(err_msg + "incorrectly formatted data.");
            }
            if (fread(laf.data(), sizeof(double), 3, cpfile) != 3) {
              fclose(cpfile);
              throw std::runtime_error(err_msg + "incorrectly formatted data.");
            }
          }
          ::Communication::mpiCallbacks().call_all(
              Walberla::set_node_from_checkpoint, ind, pop, laf);
        }
      }
    }
    ::Communication::mpiCallbacks().call_all(Walberla::do_ghost_communication);
    if (!binary) {
      // skip spaces
      for (int n = 0; n < 2; ++n) {
        res = fgetc(cpfile);
        if (res != (int)' ' && res != (int)'\n')
          break;
      }
    } else {
      res = fgetc(cpfile);
    }
    if (res != EOF) {
      fclose(cpfile);
      throw std::runtime_error(err_msg + "extra data found, expected EOF.");
    }
    fclose(cpfile);
  } else
#endif
  {
    throw std::runtime_error(
        "To load an LB checkpoint one needs to have already "
        "initialized the LB fluid with the same grid size.");
  }
}

Utils::Vector3i lb_lbfluid_get_shape() {
<<<<<<< HEAD
#ifdef LB_WALBERLA
  if (lattice_switch == ActiveLB::WALBERLA) {
    return lb_walberla()->get_grid_dimensions();
=======
  if (lattice_switch == ActiveLB::GPU) {
#ifdef CUDA
    return {static_cast<int>(lbpar_gpu.dim[0]),
            static_cast<int>(lbpar_gpu.dim[1]),
            static_cast<int>(lbpar_gpu.dim[2])};
#endif
  }
  if (lattice_switch == ActiveLB::CPU) {
    return lblattice.global_grid;
>>>>>>> 051c5b8f
  }
#endif

  throw NoLBActive();
}

bool lb_lbnode_is_index_valid(Utils::Vector3i const &ind) {
  auto const limit = lb_lbfluid_get_shape();
  return ind < limit && ind >= Utils::Vector3i{};
}

double lb_lbnode_get_density(const Utils::Vector3i &ind) {
#ifdef LB_WALBERLA
  if (lattice_switch == ActiveLB::WALBERLA) {
    return ::Communication::mpiCallbacks().call(
        ::Communication::Result::one_rank, Walberla::get_node_density, ind);
  }
#endif
  throw NoLBActive();
}

const Utils::Vector3d lb_lbnode_get_velocity(const Utils::Vector3i &ind) {
#ifdef LB_WALBERLA
  if (lattice_switch == ActiveLB::WALBERLA) {
    return ::Communication::mpiCallbacks().call(
        ::Communication::Result::one_rank, Walberla::get_node_velocity, ind);
  }
#endif

  throw NoLBActive();
}

const Utils::Vector3d
lb_lbnode_get_last_applied_force(const Utils::Vector3i &ind) {
#ifdef LB_WALBERLA
  if (lattice_switch == ActiveLB::WALBERLA) {
    return ::Communication::mpiCallbacks().call(
        ::Communication::Result::one_rank,
        Walberla::get_node_last_applied_force, ind);
  }
#endif

  throw NoLBActive();
}

void lb_lbfluid_create_vtk(unsigned delta_N, unsigned initial_count,
                           unsigned flag_observables,
                           std::string const &identifier,
                           std::string const &base_folder,
                           std::string const &prefix) {
#ifdef LB_WALBERLA
  if (lattice_switch == ActiveLB::WALBERLA) {
    ::Communication::mpiCallbacks().call_all(Walberla::create_vtk, delta_N,
                                             initial_count, flag_observables,
                                             identifier, base_folder, prefix);
    return;
  }
#endif
  throw NoLBActive();
}

void lb_lbfluid_write_vtk(std::string const &vtk_uid) {
#ifdef LB_WALBERLA
  if (lattice_switch == ActiveLB::WALBERLA) {
    ::Communication::mpiCallbacks().call_all(Walberla::write_vtk, vtk_uid);
    return;
  }
#endif
  throw NoLBActive();
}

void lb_lbfluid_switch_vtk(std::string const &vtk_uid, int status) {
#ifdef LB_WALBERLA
  if (lattice_switch == ActiveLB::WALBERLA) {
    ::Communication::mpiCallbacks().call_all(Walberla::switch_vtk, vtk_uid,
                                             status);
    return;
  }
#endif
  throw NoLBActive();
}

const Utils::Vector6d
lb_lbnode_get_pressure_tensor(const Utils::Vector3i &ind) {
#ifdef LB_WALBERLA
  if (lattice_switch == ActiveLB::WALBERLA) {
    Utils::Vector6d stress = ::Communication::mpiCallbacks().call(
        ::Communication::Result::one_rank, Walberla::get_node_pressure_tensor,
        ind);

    // reverts the correction done by walberla
    //    auto const revert_factor =
    //        lb_lbfluid_get_viscosity() / (lb_lbfluid_get_viscosity() + 1.0
    //        / 6.0); stress[1] /= revert_factor; stress[3] /= revert_factor;
    //        stress[4] /= revert_factor;

    return stress;
  }
#endif
  throw NoLBActive();
}

const Utils::Vector6d lb_lbfluid_get_pressure_tensor() {
  if (lattice_switch == ActiveLB::WALBERLA) {
    throw std::runtime_error("Not implemented yet");
  }
  throw NoLBActive();
}

bool lb_lbnode_is_boundary(const Utils::Vector3i &ind) {
#ifdef LB_WALBERLA
  if (lattice_switch == ActiveLB::WALBERLA) {
    return ::Communication::mpiCallbacks().call(
        ::Communication::Result::one_rank, Walberla::get_node_is_boundary, ind);
  }
#endif
  throw NoLBActive();
}

const std::vector<double> lb_lbnode_get_pop(const Utils::Vector3i &ind) {
#ifdef LB_WALBERLA
  if (lattice_switch == ActiveLB::WALBERLA) {
    return ::Communication::mpiCallbacks().call(
        ::Communication::Result::one_rank, Walberla::get_node_pop, ind);
  }
#endif
  throw NoLBActive();
}

void lb_lbnode_set_density(const Utils::Vector3i &ind, double p_density) {
#ifdef LB_WALBERLA
  if (lattice_switch == ActiveLB::WALBERLA) {
    ::Communication::mpiCallbacks().call_all(Walberla::set_node_density, ind,
                                             p_density);
  } else
#endif
  {
    throw NoLBActive();
  }
}

void lb_lbnode_set_velocity(const Utils::Vector3i &ind,
                            const Utils::Vector3d &u) {
  if (lattice_switch == ActiveLB::WALBERLA) {
#ifdef LB_WALBERLA
    ::Communication::mpiCallbacks().call_all(Walberla::set_node_velocity, ind,
                                             u);
#endif
  } else {
    throw NoLBActive();
  }
}

void lb_lbnode_set_last_applied_force(const Utils::Vector3i &ind,
                                      const Utils::Vector3d &f) {
  if (lattice_switch == ActiveLB::WALBERLA) {
#ifdef LB_WALBERLA
    ::Communication::mpiCallbacks().call_all(
        Walberla::set_node_last_applied_force, ind, f);
#endif
  } else {
    throw NoLBActive();
  }
}

void lb_lbnode_set_pop(const Utils::Vector3i &ind,
                       const std::vector<double> &p_pop) {
  if (lattice_switch == ActiveLB::WALBERLA) {
#ifdef LB_WALBERLA
    ::Communication::mpiCallbacks().call_all(Walberla::set_node_pop, ind,
                                             p_pop);
#endif
  } else {
    throw NoLBActive();
  }
}

ActiveLB lb_lbfluid_get_lattice_switch() { return lattice_switch; }

Utils::Vector3d lb_lbfluid_calc_fluid_momentum() {
  Utils::Vector3d fluid_momentum{};
  if (lattice_switch == ActiveLB::WALBERLA) {
#ifdef LB_WALBERLA
    fluid_momentum = ::Communication::mpiCallbacks().call(
        ::Communication::Result::Reduction(), std::plus<>(),
        Walberla::get_momentum);
#endif
  } else
    throw NoLBActive();

  return fluid_momentum;
}

const Utils::Vector3d
lb_lbfluid_get_interpolated_velocity(const Utils::Vector3d &pos) {
  if (lattice_switch == ActiveLB::WALBERLA) {
#ifdef LB_WALBERLA
    auto const folded_pos = folded_position(pos, box_geo);
    auto const interpolation_order =
        lb_lbinterpolation_get_interpolation_order();
    switch (interpolation_order) {
    case (InterpolationOrder::quadratic):
      throw std::runtime_error("The non-linear interpolation scheme is not "
                               "implemented for the CPU LB.");
    case (InterpolationOrder::linear):
      return mpi_call(::Communication::Result::one_rank,
                      Walberla::get_velocity_at_pos,
                      folded_pos / lb_lbfluid_get_agrid());
    }
#endif
  }
  throw NoLBActive();
}

void lb_lbfluid_add_force_at_pos(const Utils::Vector3d &pos,
                                 const Utils::Vector3d &f) {
  if (lattice_switch == ActiveLB::WALBERLA) {
#ifdef LB_WALBERLA
    auto const folded_pos = folded_position(pos, box_geo);
    auto const interpolation_order =
        lb_lbinterpolation_get_interpolation_order();
    switch (interpolation_order) {
    case (InterpolationOrder::quadratic):
      throw std::runtime_error("The non-linear interpolation scheme is not "
                               "implemented for the CPU LB.");
    case (InterpolationOrder::linear):
      ::Communication::mpiCallbacks().call_all(
          Walberla::add_force_at_pos, folded_pos / lb_lbfluid_get_agrid(), f);
    }
#endif
  } else {
    throw NoLBActive();
  }
}

double lb_lbfluid_get_interpolated_density(const Utils::Vector3d &pos) {
  if (lattice_switch == ActiveLB::WALBERLA) {
#ifdef LB_WALBERLA
    auto const folded_pos = folded_position(pos, box_geo);
    auto const interpolation_order =
        lb_lbinterpolation_get_interpolation_order();
    switch (interpolation_order) {
    case (InterpolationOrder::quadratic):
      throw std::runtime_error("The non-linear interpolation scheme is not "
                               "implemented for the CPU LB.");
    case (InterpolationOrder::linear):
      return mpi_call(::Communication::Result::one_rank,
                      Walberla::get_interpolated_density_at_pos,
                      folded_pos / lb_lbfluid_get_agrid());
    }
#endif
  }
  throw NoLBActive();
}<|MERGE_RESOLUTION|>--- conflicted
+++ resolved
@@ -138,7 +138,6 @@
   }
 }
 
-<<<<<<< HEAD
 void lb_lbfluid_on_integration_start() { lb_lbfluid_sanity_checks(); }
 
 void lb_lbfluid_invalidate_particle_allocation() {}
@@ -147,91 +146,6 @@
 
 void lb_lbfluid_set_rng_state(uint64_t counter) {
   rng_counter_fluid = std::make_unique<Utils::Counter<uint64_t>>(counter);
-=======
-/** Perform a full initialization of the lattice Boltzmann system.
- *  All derived parameters and the fluid are reset to their default values.
- */
-void lb_lbfluid_init() {
-  if (lattice_switch == ActiveLB::GPU && this_node == 0) {
-#ifdef CUDA
-    lb_init_gpu();
-#endif
-  } else if (lattice_switch == ActiveLB::CPU) {
-    lb_init(lbpar);
-  }
-}
-
-uint64_t lb_lbfluid_get_rng_state() {
-  if (lattice_switch == ActiveLB::CPU) {
-    return lb_fluid_get_rng_state();
-  }
-  if (lattice_switch == ActiveLB::GPU) {
-#ifdef CUDA
-    return lb_fluid_get_rng_state_gpu();
-#endif
-  }
-  throw NoLBActive();
-}
-
-void lb_lbfluid_set_rng_state(uint64_t counter) {
-  if (lattice_switch == ActiveLB::CPU) {
-    lb_fluid_set_rng_state(counter);
-  } else if (lattice_switch == ActiveLB::GPU) {
-#ifdef CUDA
-    lb_fluid_set_rng_state_gpu(counter);
-#endif
-  } else {
-    throw NoLBActive();
-  }
-}
-
-void lb_lbfluid_set_density(double density) {
-  if (density <= 0)
-    throw std::invalid_argument("Density has to be > 0. but got " +
-                                std::to_string(density));
-  if (lattice_switch == ActiveLB::GPU) {
-#ifdef CUDA
-    lbpar_gpu.rho = static_cast<float>(density);
-    lb_reinit_fluid_gpu();
-    lb_lbfluid_reinit_parameters();
-#endif //  CUDA
-  } else if (lattice_switch == ActiveLB::CPU) {
-    lbpar.density = density;
-    mpi_bcast_lb_params(LBParam::DENSITY);
-  } else {
-    throw NoLBActive();
-  }
-}
-
-double lb_lbfluid_get_density() {
-  if (lattice_switch == ActiveLB::GPU) {
-#ifdef CUDA
-    return static_cast<double>(lbpar_gpu.rho);
-#else
-    return {};
-#endif //  CUDA
-  }
-  if (lattice_switch == ActiveLB::CPU) {
-    return lbpar.density;
-  }
-  throw NoLBActive();
-}
-
-void lb_lbfluid_set_viscosity(double viscosity) {
-  if (viscosity <= 0)
-    throw std::invalid_argument("Viscosity has to be >0.");
-  if (lattice_switch == ActiveLB::GPU) {
-#ifdef CUDA
-    lbpar_gpu.viscosity = static_cast<float>(viscosity);
-    lb_lbfluid_reinit_parameters();
-#endif //  CUDA
-  } else if (lattice_switch == ActiveLB::CPU) {
-    lbpar.viscosity = viscosity;
-    mpi_bcast_lb_params(LBParam::VISCOSITY);
-  } else {
-    throw NoLBActive();
-  }
->>>>>>> 051c5b8f
 }
 
 double lb_lbfluid_get_viscosity() {
@@ -327,264 +241,9 @@
   return lb_lbfluid_get_agrid() / lb_lbfluid_get_tau();
 }
 
-<<<<<<< HEAD
 void lb_lbfluid_save_checkpoint(const std::string &filename, bool binary) {
 #ifdef LB_WALBERLA
   if (lattice_switch == ActiveLB::WALBERLA) {
-=======
-void lb_lbfluid_print_vtk_boundary(const std::string &filename) {
-  FILE *fp = fopen(filename.c_str(), "w");
-
-  if (fp == nullptr) {
-    throw std::runtime_error("Could not open file for writing.");
-  }
-
-  if (lattice_switch == ActiveLB::GPU) {
-#ifdef CUDA
-    std::vector<unsigned int> bound_array(lbpar_gpu.number_of_nodes);
-    lb_get_boundary_flags_GPU(bound_array.data());
-
-    fprintf(fp,
-            "# vtk DataFile Version 2.0\nlbboundaries\n"
-            "ASCII\nDATASET STRUCTURED_POINTS\nDIMENSIONS %u %u %u\n"
-            "ORIGIN %f %f %f\nSPACING %f %f %f\nPOINT_DATA %u\n"
-            "SCALARS boundary float 1\nLOOKUP_TABLE default\n",
-            lbpar_gpu.dim[0], lbpar_gpu.dim[1], lbpar_gpu.dim[2],
-            lbpar_gpu.agrid * 0.5, lbpar_gpu.agrid * 0.5, lbpar_gpu.agrid * 0.5,
-            lbpar_gpu.agrid, lbpar_gpu.agrid, lbpar_gpu.agrid,
-            lbpar_gpu.number_of_nodes);
-    for (int j = 0; j < int(lbpar_gpu.number_of_nodes); ++j) {
-      fprintf(fp, "%d \n", bound_array[j]);
-    }
-#endif //  CUDA
-  } else {
-    Utils::Vector3i pos;
-    auto const grid_size = lblattice.global_grid;
-
-    fprintf(fp,
-            "# vtk DataFile Version 2.0\nlbboundaries\n"
-            "ASCII\nDATASET STRUCTURED_POINTS\nDIMENSIONS %d %d %d\n"
-            "ORIGIN %f %f %f\nSPACING %f %f %f\nPOINT_DATA %d\n"
-            "SCALARS boundary float 1\nLOOKUP_TABLE default\n",
-            grid_size[0], grid_size[1], grid_size[2], lblattice.agrid * 0.5,
-            lblattice.agrid * 0.5, lblattice.agrid * 0.5, lblattice.agrid,
-            lblattice.agrid, lblattice.agrid,
-            grid_size[0] * grid_size[1] * grid_size[2]);
-
-    for (pos[2] = 0; pos[2] < grid_size[2]; pos[2]++) {
-      for (pos[1] = 0; pos[1] < grid_size[1]; pos[1]++) {
-        for (pos[0] = 0; pos[0] < grid_size[0]; pos[0]++) {
-          auto boundary = lb_lbnode_get_boundary(pos);
-          fprintf(fp, "%d \n", boundary);
-        }
-      }
-    }
-  }
-  fclose(fp);
-}
-
-void lb_lbfluid_print_vtk_velocity(const std::string &filename,
-                                   std::vector<int> bb1, std::vector<int> bb2) {
-  FILE *fp = fopen(filename.c_str(), "w");
-
-  if (fp == nullptr) {
-    throw std::runtime_error("Could not open file for writing.");
-  }
-
-  auto bb_low = Utils::Vector3i{};
-  auto bb_high = lb_lbfluid_get_shape();
-
-  int it = 0;
-  for (auto val1 = bb1.begin(), val2 = bb2.begin();
-       val1 != bb1.end() && val2 != bb2.end(); ++val1, ++val2) {
-    if (*val1 == -1 || *val2 == -1) {
-      break;
-    }
-    auto const lower = std::min(*val1, *val2);
-    auto const upper = std::max(*val1, *val2);
-    if (lower < 0 or upper >= bb_high[it]) {
-      throw std::runtime_error(
-          "Tried to access index " + std::to_string(lower) + " and index " +
-          std::to_string(upper) + " on dimension " + std::to_string(it) +
-          " that has size " + std::to_string(bb_high[it]));
-    }
-    bb_low[it] = lower;
-    bb_high[it] = upper;
-    it++;
-  }
-
-  Utils::Vector3i pos;
-  if (lattice_switch == ActiveLB::GPU) {
-#ifdef CUDA
-    host_values.resize(lbpar_gpu.number_of_nodes);
-    lb_get_values_GPU(host_values.data());
-    auto const lattice_speed = lb_lbfluid_get_agrid() / lb_lbfluid_get_tau();
-    fprintf(fp,
-            "# vtk DataFile Version 2.0\nlbfluid_gpu\n"
-            "ASCII\nDATASET STRUCTURED_POINTS\nDIMENSIONS %d %d %d\n"
-            "ORIGIN %f %f %f\nSPACING %f %f %f\nPOINT_DATA %d\n"
-            "SCALARS velocity float 3\nLOOKUP_TABLE default\n",
-            bb_high[0] - bb_low[0], bb_high[1] - bb_low[1],
-            bb_high[2] - bb_low[2], (bb_low[0] + 0.5) * lbpar_gpu.agrid,
-            (bb_low[1] + 0.5) * lbpar_gpu.agrid,
-            (bb_low[2] + 0.5) * lbpar_gpu.agrid, lbpar_gpu.agrid,
-            lbpar_gpu.agrid, lbpar_gpu.agrid,
-            (bb_high[0] - bb_low[0]) * (bb_high[1] - bb_low[1]) *
-                (bb_high[2] - bb_low[2]));
-    for (pos[2] = bb_low[2]; pos[2] < bb_high[2]; pos[2]++)
-      for (pos[1] = bb_low[1]; pos[1] < bb_high[1]; pos[1]++)
-        for (pos[0] = bb_low[0]; pos[0] < bb_high[0]; pos[0]++) {
-          auto const j =
-              static_cast<int>(lbpar_gpu.dim[0] * lbpar_gpu.dim[0] * pos[2] +
-                               lbpar_gpu.dim[0] * pos[1] + pos[0]);
-          fprintf(fp, "%f %f %f\n", host_values[j].v[0] * lattice_speed,
-                  host_values[j].v[1] * lattice_speed,
-                  host_values[j].v[2] * lattice_speed);
-        }
-#endif //  CUDA
-  } else {
-    fprintf(fp,
-            "# vtk DataFile Version 2.0\nlbfluid_cpu\n"
-            "ASCII\nDATASET STRUCTURED_POINTS\nDIMENSIONS %d %d %d\n"
-            "ORIGIN %f %f %f\nSPACING %f %f %f\nPOINT_DATA %d\n"
-            "SCALARS velocity float 3\nLOOKUP_TABLE default\n",
-            bb_high[0] - bb_low[0], bb_high[1] - bb_low[1],
-            bb_high[2] - bb_low[2], (bb_low[0] + 0.5) * lblattice.agrid,
-            (bb_low[1] + 0.5) * lblattice.agrid,
-            (bb_low[2] + 0.5) * lblattice.agrid, lblattice.agrid,
-            lblattice.agrid, lblattice.agrid,
-            (bb_high[0] - bb_low[0]) * (bb_high[1] - bb_low[1]) *
-                (bb_high[2] - bb_low[2]));
-
-    for (pos[2] = bb_low[2]; pos[2] < bb_high[2]; pos[2]++)
-      for (pos[1] = bb_low[1]; pos[1] < bb_high[1]; pos[1]++)
-        for (pos[0] = bb_low[0]; pos[0] < bb_high[0]; pos[0]++) {
-          auto u = lb_lbnode_get_velocity(pos) * lb_lbfluid_get_lattice_speed();
-          fprintf(fp, "%f %f %f\n", u[0], u[1], u[2]);
-        }
-  }
-  fclose(fp);
-}
-
-void lb_lbfluid_print_boundary(const std::string &filename) {
-  FILE *fp = fopen(filename.c_str(), "w");
-
-  if (fp == nullptr) {
-    throw std::runtime_error("Could not open file for writing.");
-  }
-
-  if (lattice_switch == ActiveLB::GPU) {
-#ifdef CUDA
-    std::vector<unsigned int> bound_array(lbpar_gpu.number_of_nodes);
-    lb_get_boundary_flags_GPU(bound_array.data());
-
-    Utils::Vector3i xyz;
-    for (int j = 0; j < static_cast<int>(lbpar_gpu.number_of_nodes); ++j) {
-      xyz[0] = j % lbpar_gpu.dim[0];
-      auto k = j / lbpar_gpu.dim[0];
-      xyz[1] = k % lbpar_gpu.dim[1];
-      k /= lbpar_gpu.dim[1];
-      xyz[2] = k;
-      fprintf(fp, "%f %f %f %u\n", (xyz[0] + 0.5) * lbpar_gpu.agrid,
-              (xyz[1] + 0.5) * lbpar_gpu.agrid,
-              (xyz[2] + 0.5) * lbpar_gpu.agrid, bound_array[j]);
-    }
-#endif //  CUDA
-  } else {
-    Utils::Vector3i pos;
-
-    for (pos[2] = 0; pos[2] < lblattice.global_grid[2]; pos[2]++) {
-      for (pos[1] = 0; pos[1] < lblattice.global_grid[1]; pos[1]++) {
-        for (pos[0] = 0; pos[0] < lblattice.global_grid[0]; pos[0]++) {
-          auto boundary = lb_lbnode_get_boundary(pos);
-          boundary = (boundary != 0 ? 1 : 0);
-          fprintf(fp, "%f %f %f %d\n", (pos[0] + 0.5) * lblattice.agrid,
-                  (pos[1] + 0.5) * lblattice.agrid,
-                  (pos[2] + 0.5) * lblattice.agrid, boundary);
-        }
-      }
-    }
-  }
-  fclose(fp);
-}
-
-void lb_lbfluid_print_velocity(const std::string &filename) {
-  FILE *fp = fopen(filename.c_str(), "w");
-
-  if (fp == nullptr) {
-    throw std::runtime_error("Could not open file for writing.");
-  }
-
-  auto const lattice_speed = lb_lbfluid_get_agrid() / lb_lbfluid_get_tau();
-  auto const agrid = lb_lbfluid_get_agrid();
-  if (lattice_switch == ActiveLB::GPU) {
-#ifdef CUDA
-    std::vector<LB_rho_v_pi_gpu> host_values(lbpar_gpu.number_of_nodes);
-    lb_get_values_GPU(host_values.data());
-    Utils::Vector3i xyz;
-    int j;
-    for (j = 0; j < int(lbpar_gpu.number_of_nodes); ++j) {
-      xyz[0] = j % lbpar_gpu.dim[0];
-      auto k = j / lbpar_gpu.dim[0];
-      xyz[1] = k % lbpar_gpu.dim[1];
-      k /= lbpar_gpu.dim[1];
-      xyz[2] = k;
-      fprintf(fp, "%f %f %f %f %f %f\n", (xyz[0] + 0.5) * agrid,
-              (xyz[1] + 0.5) * agrid, (xyz[2] + 0.5) * agrid,
-              host_values[j].v[0] * lattice_speed,
-              host_values[j].v[1] * lattice_speed,
-              host_values[j].v[2] * lattice_speed);
-    }
-#endif //  CUDA
-  } else {
-    Utils::Vector3i pos;
-
-    for (pos[2] = 0; pos[2] < lblattice.global_grid[2]; pos[2]++) {
-      for (pos[1] = 0; pos[1] < lblattice.global_grid[1]; pos[1]++) {
-        for (pos[0] = 0; pos[0] < lblattice.global_grid[0]; pos[0]++) {
-          auto const u = lb_lbnode_get_velocity(pos) * lattice_speed;
-          fprintf(fp, "%f %f %f %f %f %f\n", (pos[0] + 0.5) * agrid,
-                  (pos[1] + 0.5) * agrid, (pos[2] + 0.5) * agrid, u[0], u[1],
-                  u[2]);
-        }
-      }
-    }
-  }
-
-  fclose(fp);
-}
-
-void lb_lbfluid_save_checkpoint(const std::string &filename, bool binary) {
-  if (lattice_switch == ActiveLB::GPU) {
-#ifdef CUDA
-    std::vector<float> host_checkpoint_vd(19 * lbpar_gpu.number_of_nodes);
-    lb_save_checkpoint_GPU(host_checkpoint_vd.data());
-    if (!binary) {
-      std::fstream cpfile(filename, std::ios::out);
-      cpfile << std::fixed;
-      cpfile.precision(8);
-      cpfile << lbpar_gpu.dim[0] << " ";
-      cpfile << lbpar_gpu.dim[1] << " ";
-      cpfile << lbpar_gpu.dim[2] << "\n";
-      for (int n = 0; n < (19 * int(lbpar_gpu.number_of_nodes)); n++) {
-        cpfile << host_checkpoint_vd[n] << "\n";
-      }
-      cpfile.close();
-    } else {
-      std::fstream cpfile(filename, std::ios::out | std::ios::binary);
-      cpfile.write(reinterpret_cast<char *>(&lbpar_gpu.dim[0]),
-                   sizeof(lbpar_gpu.dim[0]));
-      cpfile.write(reinterpret_cast<char *>(&lbpar_gpu.dim[1]),
-                   sizeof(lbpar_gpu.dim[1]));
-      cpfile.write(reinterpret_cast<char *>(&lbpar_gpu.dim[2]),
-                   sizeof(lbpar_gpu.dim[2]));
-      cpfile.write(reinterpret_cast<char *>(host_checkpoint_vd.data()),
-                   19 * sizeof(float) * lbpar_gpu.number_of_nodes);
-      cpfile.close();
-    }
-#endif //  CUDA
-  } else if (lattice_switch == ActiveLB::CPU) {
->>>>>>> 051c5b8f
     std::fstream cpfile;
     if (binary) {
       cpfile.open(filename, std::ios::out | std::ios::binary);
@@ -595,7 +254,6 @@
     }
 
     double laf[3];
-    Utils::Vector3i ind;
     auto const gridsize = lb_walberla()->get_grid_dimensions();
     auto const pop_size = lb_walberla()->stencil_size();
     std::vector<double> pop(pop_size);
@@ -612,9 +270,7 @@
     for (int i = 0; i < gridsize[0]; i++) {
       for (int j = 0; j < gridsize[1]; j++) {
         for (int k = 0; k < gridsize[2]; k++) {
-          ind[0] = i;
-          ind[1] = j;
-          ind[2] = k;
+          Utils::Vector3i const ind{{i, j, k}};
           auto const pop = lb_lbnode_get_pop(ind);
           auto const laf = lb_lbnode_get_last_applied_force(ind);
           if (!binary) {
@@ -643,110 +299,17 @@
 void lb_lbfluid_load_checkpoint(const std::string &filename, bool binary) {
   int res;
   std::string err_msg = "Error while reading LB checkpoint: ";
-<<<<<<< HEAD
-#ifdef LB_WALBERLA
-  if (lattice_switch == ActiveLB::WALBERLA) {
-=======
-  if (lattice_switch == ActiveLB::GPU) {
-#ifdef CUDA
+#ifdef LB_WALBERLA
+  if (lattice_switch == ActiveLB::WALBERLA) {
     FILE *cpfile;
     cpfile = fopen(filename.c_str(), "r");
     if (!cpfile) {
       throw std::runtime_error(err_msg + "could not open file for reading.");
     }
-    std::vector<float> host_checkpoint_vd(lbpar_gpu.number_of_nodes * 19);
-    if (!binary) {
-      int saved_gridsize[3];
-      for (int &n : saved_gridsize) {
-        res = fscanf(cpfile, "%i", &n);
-        if (res == EOF) {
-          fclose(cpfile);
-          throw std::runtime_error(err_msg + "EOF found.");
-        }
-        if (res != 1) {
-          fclose(cpfile);
-          throw std::runtime_error(err_msg + "incorrectly formatted data.");
-        }
-      }
-      if (saved_gridsize[0] != lbpar_gpu.dim[0] ||
-          saved_gridsize[1] != lbpar_gpu.dim[1] ||
-          saved_gridsize[2] != lbpar_gpu.dim[2]) {
-        fclose(cpfile);
-        throw std::runtime_error(err_msg + "grid dimensions mismatch, read [" +
-                                 std::to_string(saved_gridsize[0]) + ' ' +
-                                 std::to_string(saved_gridsize[1]) + ' ' +
-                                 std::to_string(saved_gridsize[2]) +
-                                 "], expected [" +
-                                 std::to_string(lbpar_gpu.dim[0]) + ' ' +
-                                 std::to_string(lbpar_gpu.dim[1]) + ' ' +
-                                 std::to_string(lbpar_gpu.dim[2]) + "].");
-      }
-      for (int n = 0; n < (19 * int(lbpar_gpu.number_of_nodes)); n++) {
-        res = fscanf(cpfile, "%f", &host_checkpoint_vd[n]);
-        if (res == EOF) {
-          fclose(cpfile);
-          throw std::runtime_error(err_msg + "EOF found.");
-        }
-        if (res != 1) {
-          fclose(cpfile);
-          throw std::runtime_error(err_msg + "incorrectly formatted data.");
-        }
-      }
-    } else {
-      Utils::Vector3i saved_gridsize;
-      if (fread(saved_gridsize.data(), sizeof(int), 3, cpfile) != 3) {
-        fclose(cpfile);
-        throw std::runtime_error(err_msg + "incorrectly formatted data.");
-      }
-      if (saved_gridsize[0] != lbpar_gpu.dim[0] ||
-          saved_gridsize[1] != lbpar_gpu.dim[1] ||
-          saved_gridsize[2] != lbpar_gpu.dim[2]) {
-        fclose(cpfile);
-        throw std::runtime_error(err_msg + "grid dimensions mismatch, read [" +
-                                 std::to_string(saved_gridsize[0]) + ' ' +
-                                 std::to_string(saved_gridsize[1]) + ' ' +
-                                 std::to_string(saved_gridsize[2]) +
-                                 "], expected [" +
-                                 std::to_string(lbpar_gpu.dim[0]) + ' ' +
-                                 std::to_string(lbpar_gpu.dim[1]) + ' ' +
-                                 std::to_string(lbpar_gpu.dim[2]) + "].");
-      }
-      if (fread(host_checkpoint_vd.data(), sizeof(float),
-                19 * int(lbpar_gpu.number_of_nodes),
-                cpfile) != (unsigned int)(19 * lbpar_gpu.number_of_nodes)) {
-        fclose(cpfile);
-        throw std::runtime_error(err_msg + "incorrectly formatted data.");
-      }
-    }
-    if (!binary) {
-      // skip spaces
-      for (int n = 0; n < 2; ++n) {
-        res = fgetc(cpfile);
-        if (res != (int)' ' && res != (int)'\n')
-          break;
-      }
-    } else {
-      res = fgetc(cpfile);
-    }
-    if (res != EOF) {
-      fclose(cpfile);
-      throw std::runtime_error(err_msg + "extra data found, expected EOF.");
-    }
-    fclose(cpfile);
-    lb_load_checkpoint_GPU(host_checkpoint_vd.data());
-#endif //  CUDA
-  } else if (lattice_switch == ActiveLB::CPU) {
->>>>>>> 051c5b8f
-    FILE *cpfile;
-    cpfile = fopen(filename.c_str(), "r");
-    if (!cpfile) {
-      throw std::runtime_error(err_msg + "could not open file for reading.");
-    }
 
     auto const pop_size = lb_walberla()->stencil_size();
     size_t saved_pop_size;
     Utils::Vector3d laf;
-    Utils::Vector3i ind;
     auto const gridsize = lb_walberla()->get_grid_dimensions();
     int saved_gridsize[3];
     if (!binary) {
@@ -792,9 +355,7 @@
     for (int i = 0; i < gridsize[0]; i++) {
       for (int j = 0; j < gridsize[1]; j++) {
         for (int k = 0; k < gridsize[2]; k++) {
-          ind[0] = i;
-          ind[1] = j;
-          ind[2] = k;
+          Utils::Vector3i const ind{{i, j, k}};
           if (!binary) {
             for (size_t f = 0; f < saved_pop_size; ++f) {
               res = fscanf(cpfile, "%lf ", &pop[f]);
@@ -864,21 +425,9 @@
 }
 
 Utils::Vector3i lb_lbfluid_get_shape() {
-<<<<<<< HEAD
 #ifdef LB_WALBERLA
   if (lattice_switch == ActiveLB::WALBERLA) {
     return lb_walberla()->get_grid_dimensions();
-=======
-  if (lattice_switch == ActiveLB::GPU) {
-#ifdef CUDA
-    return {static_cast<int>(lbpar_gpu.dim[0]),
-            static_cast<int>(lbpar_gpu.dim[1]),
-            static_cast<int>(lbpar_gpu.dim[2])};
-#endif
-  }
-  if (lattice_switch == ActiveLB::CPU) {
-    return lblattice.global_grid;
->>>>>>> 051c5b8f
   }
 #endif
 
