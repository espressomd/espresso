/*
 * Copyright (C) 2010-2019 The ESPResSo project
 *
 * This file is part of ESPResSo.
 *
 * ESPResSo is free software: you can redistribute it and/or modify
 * it under the terms of the GNU General Public License as published by
 * the Free Software Foundation, either version 3 of the License, or
 * (at your option) any later version.
 *
 * ESPResSo is distributed in the hope that it will be useful,
 * but WITHOUT ANY WARRANTY; without even the implied warranty of
 * MERCHANTABILITY or FITNESS FOR A PARTICULAR PURPOSE.  See the
 * GNU General Public License for more details.
 *
 * You should have received a copy of the GNU General Public License
 * along with this program.  If not, see <http://www.gnu.org/licenses/>.
 */

#include "grid_based_algorithms/lb_interface.hpp"
#include "grid_based_algorithms/lb_boundaries.hpp"
#include "grid_based_algorithms/lb_walberla_instance.hpp"
#include "grid_based_algorithms/lb_walberla_interface.hpp"

#include "BoxGeometry.hpp"
#include "MpiCallbacks.hpp"
#include "communication.hpp"
#include "config.hpp"
#include "errorhandling.hpp"
#include "grid.hpp"

#include <utils/Vector.hpp>

#include <boost/serialization/vector.hpp>

#include <cmath>
#include <fstream>
#include <functional>
#include <iostream>
#include <limits>
#include <sstream>
#include <stdexcept>
#include <string>
#include <vector>

namespace LB {
int get_steps_per_md_step(double md_timestep) {
  return static_cast<int>(std::round(lb_lbfluid_get_tau() / md_timestep));
}
} // namespace LB

ActiveLB lattice_switch = ActiveLB::NONE;

struct NoLBActive : public std::exception {
  const char *what() const noexcept override { return "LB not activated"; }
};

void lb_lbfluid_init() {}

void lb_lbfluid_integrate() {
  if (lattice_switch == ActiveLB::WALBERLA) {
#ifdef LB_WALBERLA
    lb_walberla()->integrate();
#endif
  } else
    throw NoLBActive();
}

void lb_lbfluid_propagate() {
  if (lattice_switch != ActiveLB::NONE) {
    lb_lbfluid_integrate();
  }
}

void lb_lbfluid_sanity_checks(double time_step) {
  if (lattice_switch == ActiveLB::NONE)
    return;

  if (time_step > 0.)
    check_tau_time_step_consistency(lb_lbfluid_get_tau(), time_step);

  if (lattice_switch == ActiveLB::WALBERLA) {
#ifdef LB_WALBERLA
    // Make sure, Walberla and Espresso agree on domain decomposition
    auto walberla_domain = lb_walberla()->get_blockforest()->get_local_domain();
    // Unit conversion
    auto const agrid = lb_lbfluid_get_agrid();
    walberla_domain.first *= agrid;
    walberla_domain.second *= agrid;

    auto const my_left = local_geo.my_left();
    auto const my_right = local_geo.my_right();
    auto const tol = lb_lbfluid_get_agrid() / 1E6;
    if ((walberla_domain.first - my_left).norm2() > tol or
        (walberla_domain.second - my_right).norm2() > tol) {
      std::cout << this_node << ": left ESPResSo: [" << my_left << "], "
                << "left waLBerla: [" << walberla_domain.first << "]\n";
      std::cout << this_node << ": right ESPResSo: [" << my_right << "], "
                << "right waLBerla: [" << walberla_domain.second << "]\n";
      throw std::runtime_error(
          "waLBerla and ESPResSo disagree about domain decomposition.");
    }
#endif
  }
}

uint64_t lb_lbfluid_get_rng_state() {
#ifdef LB_WALBERLA
  if (lattice_switch == ActiveLB::WALBERLA) {
    return Walberla::get_rng_state();
  }
#endif
  throw NoLBActive();
}

void lb_lbfluid_set_rng_state(uint64_t counter) {
#ifdef LB_WALBERLA
  if (lattice_switch == ActiveLB::WALBERLA) {
    Walberla::set_rng_state(counter);
  } else
#endif
  {
    throw NoLBActive();
  }
}

double lb_lbfluid_get_viscosity() {
#ifdef LB_WALBERLA
  if (lattice_switch == ActiveLB::WALBERLA) {
    return lb_walberla()->get_viscosity();
  }
#endif
  throw NoLBActive();
}

double lb_lbfluid_get_bulk_viscosity() {
  if (lattice_switch == ActiveLB::WALBERLA)
    throw std::runtime_error("Getting bulk viscosity not implemented.");
  throw NoLBActive();
}

double lb_lbfluid_get_agrid() {
  if (lattice_switch == ActiveLB::WALBERLA) {
#ifdef LB_WALBERLA
    return lb_walberla_params()->get_agrid();
#endif
  }
  throw NoLBActive();
}

void lb_lbfluid_set_ext_force_density(const Utils::Vector3d &force_density) {
  if (lattice_switch == ActiveLB::WALBERLA) {
#ifdef LB_WALBERLA
    ::Communication::mpiCallbacks().call_all(Walberla::set_ext_force_density,
                                             force_density);
#endif
  } else {
    throw NoLBActive();
  }
}

const Utils::Vector3d lb_lbfluid_get_ext_force_density() {
  if (lattice_switch == ActiveLB::WALBERLA) {
#ifdef LB_WALBERLA
    return lb_walberla()->get_external_force();
#endif
  }
  throw NoLBActive();
}

void check_tau_time_step_consistency(double tau, double time_step) {
  auto const eps = std::numeric_limits<float>::epsilon();
  if ((tau - time_step) / (tau + time_step) < -eps)
    throw std::invalid_argument("LB tau (" + std::to_string(tau) +
                                ") must be >= MD time_step (" +
                                std::to_string(time_step) + ")");
  auto const factor = tau / time_step;
  if (fabs(round(factor) - factor) / factor > eps)
    throw std::invalid_argument("LB tau (" + std::to_string(tau) +
                                ") must be integer multiple of "
                                "MD time_step (" +
                                std::to_string(time_step) + "). Factor is " +
                                std::to_string(factor));
}

double lb_lbfluid_get_tau() {
#ifdef LB_WALBERLA
  if (lattice_switch == ActiveLB::WALBERLA) {
    return lb_walberla_params()->get_tau();
  }
#endif
  throw NoLBActive();
}

void lb_lbfluid_set_lattice_switch(ActiveLB local_lattice_switch) {
  switch (local_lattice_switch) {
  case ActiveLB::NONE:
  case ActiveLB::WALBERLA:
    break;
  default:
    throw std::invalid_argument("Invalid lattice switch.");
  }
  mpi_set_lattice_switch(local_lattice_switch);
}

double lb_lbfluid_get_kT() {
  if (lattice_switch == ActiveLB::WALBERLA) {
#ifdef LB_WALBERLA
    return lb_walberla()->get_kT();
#endif
  }
  throw NoLBActive();
}

double lb_lbfluid_get_lattice_speed() {
  return lb_lbfluid_get_agrid() / lb_lbfluid_get_tau();
}

void lb_lbfluid_save_checkpoint(const std::string &filename, bool binary) {
  auto const err_msg = std::string("Error while writing LB checkpoint: ");

<<<<<<< HEAD
    double laf[3];
    auto const gridsize =
        lb_walberla()->get_blockforest()->get_grid_dimensions();
    auto const pop_size = lb_walberla()->stencil_size();
    std::vector<double> pop(pop_size);
=======
  // open file and set exceptions
  auto flags = std::ios_base::out;
  if (binary)
    flags |= std::ios_base::binary;
  std::fstream cpfile;
  cpfile.open(filename, flags);
  if (!cpfile) {
    throw std::runtime_error(err_msg + "could not open file " + filename);
  }
  cpfile.exceptions(std::ios_base::failbit | std::ios_base::badbit);
>>>>>>> e193c0ae

#ifdef LB_WALBERLA
  // write the grid size in the checkpoint header
  auto const write_header = [&](Utils::Vector3i const &grid_size,
                                std::size_t pop_size) {
    if (!binary) {
      cpfile << Utils::Vector3i::formatter(" ") << grid_size << "\n";
      cpfile << pop_size << "\n";
    } else {
      cpfile.write(reinterpret_cast<const char *>(grid_size.data()),
                   3 * sizeof(int));
      cpfile.write(reinterpret_cast<const char *>(&pop_size), sizeof(pop_size));
    }
  };
#endif // WALBERLA

  try {
    if (lattice_switch == ActiveLB::WALBERLA) {
#ifdef LB_WALBERLA
      if (!binary) {
        cpfile.precision(16);
        cpfile << std::fixed;
      }

      auto const gridsize = lb_walberla()->get_grid_dimensions();
      auto const pop_size = lb_walberla()->stencil_size();
      write_header(gridsize, pop_size);

      for (int i = 0; i < gridsize[0]; i++) {
        for (int j = 0; j < gridsize[1]; j++) {
          for (int k = 0; k < gridsize[2]; k++) {
            Utils::Vector3i const ind{{i, j, k}};
            auto const pop = lb_lbnode_get_pop(ind);
            auto const laf = lb_lbnode_get_last_applied_force(ind);
            if (!binary) {
              for (auto const p : pop) {
                cpfile << p << "\n";
              }
              cpfile << Utils::Vector3d::formatter(" ") << laf << "\n";
            } else {
              cpfile.write(reinterpret_cast<const char *>(pop.data()),
                           pop_size * sizeof(double));
              cpfile.write(reinterpret_cast<const char *>(laf.data()),
                           3 * sizeof(double));
            }
          }
        }
      }
#endif // WALBERLA
    }
  } catch (std::ios_base::failure const &fail) {
    cpfile.close();
    throw std::runtime_error(err_msg + "could not write data to " + filename);
  } catch (std::runtime_error const &fail) {
    cpfile.close();
    throw;
  }
  cpfile.close();
}

void lb_lbfluid_load_checkpoint(const std::string &filename, bool binary) {
  auto const err_msg = std::string("Error while reading LB checkpoint: ");

<<<<<<< HEAD
    auto const pop_size = lb_walberla()->stencil_size();
    std::size_t saved_pop_size;
    Utils::Vector3d laf;
    auto const gridsize =
        lb_walberla()->get_blockforest()->get_grid_dimensions();
    int saved_gridsize[3];
=======
  // open file and set exceptions
  auto flags = std::ios_base::in;
  if (binary)
    flags |= std::ios_base::binary;
  std::fstream cpfile;
  cpfile.open(filename, flags);
  if (!cpfile) {
    throw std::runtime_error(err_msg + "could not open file " + filename);
  }
  cpfile.exceptions(std::ios_base::failbit | std::ios_base::badbit);

#ifdef LB_WALBERLA
  // check the grid size in the checkpoint header matches the current grid size
  auto const check_header = [&](Utils::Vector3i const &expected_grid_size,
                                std::size_t expected_pop_size) {
    Utils::Vector3i grid_size;
    std::size_t pop_size;
>>>>>>> e193c0ae
    if (!binary) {
      for (auto &n : grid_size) {
        cpfile >> n;
      }
      cpfile >> pop_size;
    } else {
      cpfile.read(reinterpret_cast<char *>(grid_size.data()), 3 * sizeof(int));
      cpfile.read(reinterpret_cast<char *>(&pop_size), sizeof(pop_size));
    }
    if (grid_size != expected_grid_size) {
      std::stringstream message;
      message << " grid dimensions mismatch,"
              << " read [" << grid_size << "],"
              << " expected [" << expected_grid_size << "].";
      throw std::runtime_error(err_msg + message.str());
    }
    if (pop_size != expected_pop_size) {
      throw std::runtime_error(err_msg + "population size mismatch, read " +
                               std::to_string(pop_size) + ", expected " +
                               std::to_string(expected_pop_size) + ".");
    }
  };
#endif // WALBERLA

  try {
    if (lattice_switch == ActiveLB::WALBERLA) {
#ifdef LB_WALBERLA
      auto const gridsize = lb_walberla()->get_grid_dimensions();
      auto const pop_size = lb_walberla()->stencil_size();
      check_header(gridsize, pop_size);

      Utils::Vector3d laf;
      std::vector<double> pop(pop_size);
      for (int i = 0; i < gridsize[0]; i++) {
        for (int j = 0; j < gridsize[1]; j++) {
          for (int k = 0; k < gridsize[2]; k++) {
            Utils::Vector3i const ind{{i, j, k}};
            if (!binary) {
              for (auto &p : pop) {
                cpfile >> p;
              }
              for (auto &l : laf) {
                cpfile >> l;
              }
            } else {
              cpfile.read(reinterpret_cast<char *>(pop.data()),
                          pop_size * sizeof(double));
              cpfile.read(reinterpret_cast<char *>(laf.data()),
                          3 * sizeof(double));
            }
            ::Communication::mpiCallbacks().call_all(
                Walberla::set_node_from_checkpoint, ind, pop, laf);
          }
        }
      }
      ::Communication::mpiCallbacks().call_all(
          Walberla::do_ghost_communication);
#endif // WALBERLA
    } else {
      throw std::runtime_error(
          "To load an LB checkpoint one needs to have already "
          "initialized the LB fluid with the same grid size.");
    }
    // check EOF
    if (!binary) {
      if (cpfile.peek() == '\n') {
        static_cast<void>(cpfile.get());
      }
    }
    if (cpfile.peek() != EOF) {
      throw std::runtime_error(err_msg + "extra data found, expected EOF.");
    }
  } catch (std::ios_base::failure const &fail) {
    auto const eof_error = cpfile.eof();
    cpfile.close();
    if (eof_error) {
      throw std::runtime_error(err_msg + "EOF found.");
    }
    throw std::runtime_error(err_msg + "incorrectly formatted data.");
  } catch (std::runtime_error const &fail) {
    cpfile.close();
    throw;
  }
  cpfile.close();
}

Utils::Vector3i lb_lbfluid_get_shape() {
#ifdef LB_WALBERLA
  if (lattice_switch == ActiveLB::WALBERLA) {
    return lb_walberla()->get_blockforest()->get_grid_dimensions();
  }
#endif
  throw NoLBActive();
}

bool lb_lbnode_is_index_valid(Utils::Vector3i const &ind) {
  auto const limit = lb_lbfluid_get_shape();
  return ind < limit && ind >= Utils::Vector3i{};
}

double lb_lbnode_get_density(const Utils::Vector3i &ind) {
#ifdef LB_WALBERLA
  if (lattice_switch == ActiveLB::WALBERLA) {
    return ::Communication::mpiCallbacks().call(
        ::Communication::Result::one_rank, Walberla::get_node_density, ind);
  }
#endif
  throw NoLBActive();
}

const Utils::Vector3d lb_lbnode_get_velocity(const Utils::Vector3i &ind) {
#ifdef LB_WALBERLA
  if (lattice_switch == ActiveLB::WALBERLA) {
    return ::Communication::mpiCallbacks().call(
        ::Communication::Result::one_rank, Walberla::get_node_velocity, ind);
  }
#endif
  throw NoLBActive();
}

const Utils::Vector3d
lb_lbnode_get_velocity_at_boundary(const Utils::Vector3i &ind) {
#ifdef LB_WALBERLA
  if (lattice_switch == ActiveLB::WALBERLA) {
    return ::Communication::mpiCallbacks().call(
        ::Communication::Result::one_rank,
        Walberla::get_node_velocity_at_boundary, ind);
  }
#endif
  throw NoLBActive();
}

const Utils::Vector3d
lb_lbnode_get_last_applied_force(const Utils::Vector3i &ind) {
#ifdef LB_WALBERLA
  if (lattice_switch == ActiveLB::WALBERLA) {
    return ::Communication::mpiCallbacks().call(
        ::Communication::Result::one_rank,
        Walberla::get_node_last_applied_force, ind);
  }
#endif

  throw NoLBActive();
}

void lb_lbfluid_create_vtk(unsigned delta_N, unsigned initial_count,
                           unsigned flag_observables,
                           std::string const &identifier,
                           std::string const &base_folder,
                           std::string const &prefix) {
#ifdef LB_WALBERLA
  if (lattice_switch == ActiveLB::WALBERLA) {
    ::Communication::mpiCallbacks().call_all(Walberla::create_vtk, delta_N,
                                             initial_count, flag_observables,
                                             identifier, base_folder, prefix);
    return;
  }
#endif
  throw NoLBActive();
}

void lb_lbfluid_write_vtk(std::string const &vtk_uid) {
#ifdef LB_WALBERLA
  if (lattice_switch == ActiveLB::WALBERLA) {
    ::Communication::mpiCallbacks().call_all(Walberla::write_vtk, vtk_uid);
    return;
  }
#endif
  throw NoLBActive();
}

void lb_lbfluid_switch_vtk(std::string const &vtk_uid, int status) {
#ifdef LB_WALBERLA
  if (lattice_switch == ActiveLB::WALBERLA) {
    ::Communication::mpiCallbacks().call_all(Walberla::switch_vtk, vtk_uid,
                                             status);
    return;
  }
#endif
  throw NoLBActive();
}

/** Revert the correction done by waLBerla on off-diagonal terms. */
inline void walberla_off_diagonal_correction(Utils::Vector6d &tensor) {
  auto const visc = lb_lbfluid_get_viscosity();
  auto const revert_factor = visc / (visc + 1.0 / 6.0);
  tensor[1] *= revert_factor;
  tensor[3] *= revert_factor;
  tensor[4] *= revert_factor;
}

const Utils::Vector6d
lb_lbnode_get_pressure_tensor(const Utils::Vector3i &ind) {
#ifdef LB_WALBERLA
  if (lattice_switch == ActiveLB::WALBERLA) {
    Utils::Vector6d tensor = ::Communication::mpiCallbacks().call(
        ::Communication::Result::one_rank, Walberla::get_node_pressure_tensor,
        ind);

    walberla_off_diagonal_correction(tensor);
    return tensor;
  }
#endif
  throw NoLBActive();
}

Utils::Vector6d lb_lbfluid_get_pressure_tensor_local() {
#ifdef LB_WALBERLA
  if (lattice_switch == ActiveLB::WALBERLA) {
    auto const gridsize = lb_walberla()->get_grid_dimensions();
    Utils::Vector6d tensor{};
    for (int i = 0; i < gridsize[0]; i++) {
      for (int j = 0; j < gridsize[1]; j++) {
        for (int k = 0; k < gridsize[2]; k++) {
          const Utils::Vector3i node{{i, j, k}};
          auto const node_tensor = Walberla::get_node_pressure_tensor(node);
          if (node_tensor) {
            tensor += *node_tensor;
          }
        }
      }
    }
    return tensor;
  }
#endif
  return {};
}

REGISTER_CALLBACK_REDUCTION(lb_lbfluid_get_pressure_tensor_local,
                            std::plus<Utils::Vector6d>())

const Utils::Vector6d lb_lbfluid_get_pressure_tensor() {
#ifdef LB_WALBERLA
  if (lattice_switch == ActiveLB::WALBERLA) {
    auto const gridsize = lb_walberla()->get_grid_dimensions();
    auto const number_of_nodes = gridsize[0] * gridsize[1] * gridsize[2];
    auto tensor = ::Communication::mpiCallbacks().call(
        ::Communication::Result::reduction, std::plus<Utils::Vector6d>(),
        lb_lbfluid_get_pressure_tensor_local);
    tensor /= static_cast<double>(number_of_nodes);

    walberla_off_diagonal_correction(tensor);
    return tensor;
  }
#endif
  throw NoLBActive();
}

bool lb_lbnode_is_boundary(const Utils::Vector3i &ind) {
#ifdef LB_WALBERLA
  if (lattice_switch == ActiveLB::WALBERLA) {
    return ::Communication::mpiCallbacks().call(
        ::Communication::Result::one_rank, Walberla::get_node_is_boundary, ind);
  }
#endif
  throw NoLBActive();
}

const Utils::Vector3d lb_lbnode_get_boundary_force(const Utils::Vector3i &ind) {
#ifdef LB_WALBERLA
  if (lattice_switch == ActiveLB::WALBERLA) {
    return ::Communication::mpiCallbacks().call(
        ::Communication::Result::one_rank, Walberla::get_node_boundary_force,
        ind);
  }
#endif
  throw NoLBActive();
}

void lb_lbnode_remove_from_boundary(const Utils::Vector3i &ind) {
  if (lattice_switch == ActiveLB::WALBERLA) {
#ifdef LB_WALBERLA
    ::Communication::mpiCallbacks().call_all(
        Walberla::remove_node_from_boundary, ind);
#endif
  } else {
    throw NoLBActive();
  }
}

void lb_lbfluid_clear_boundaries() {
  if (lattice_switch == ActiveLB::WALBERLA) {
#ifdef LB_WALBERLA
    ::Communication::mpiCallbacks().call_all(Walberla::clear_boundaries);
#endif
  } else {
    throw NoLBActive();
  }
}

void lb_lbfluid_update_boundary_from_shape(
    std::vector<int> const &raster_flat,
    std::vector<double> const &slip_velocity_flat) {
  if (lattice_switch == ActiveLB::WALBERLA) {
#ifdef LB_WALBERLA
    ::Communication::mpiCallbacks().call_all(
        Walberla::update_boundary_from_shape, raster_flat, slip_velocity_flat);
#endif
  } else {
    throw NoLBActive();
  }
}

void lb_lbfluid_update_boundary_from_list(std::vector<int> const &nodes_flat,
                                          std::vector<double> const &vel_flat) {
  if (lattice_switch == ActiveLB::WALBERLA) {
#ifdef LB_WALBERLA
    ::Communication::mpiCallbacks().call_all(
        Walberla::update_boundary_from_list, nodes_flat, vel_flat);
#endif
  } else {
    throw NoLBActive();
  }
}

const std::vector<double> lb_lbnode_get_pop(const Utils::Vector3i &ind) {
#ifdef LB_WALBERLA
  if (lattice_switch == ActiveLB::WALBERLA) {
    return ::Communication::mpiCallbacks().call(
        ::Communication::Result::one_rank, Walberla::get_node_pop, ind);
  }
#endif
  throw NoLBActive();
}

void lb_lbnode_set_density(const Utils::Vector3i &ind, double p_density) {
#ifdef LB_WALBERLA
  if (lattice_switch == ActiveLB::WALBERLA) {
    ::Communication::mpiCallbacks().call_all(Walberla::set_node_density, ind,
                                             p_density);
  } else
#endif
  {
    throw NoLBActive();
  }
}

void lb_lbnode_set_velocity(const Utils::Vector3i &ind,
                            const Utils::Vector3d &u) {
  if (lattice_switch == ActiveLB::WALBERLA) {
#ifdef LB_WALBERLA
    ::Communication::mpiCallbacks().call_all(Walberla::set_node_velocity, ind,
                                             u);
#endif
  } else {
    throw NoLBActive();
  }
}

void lb_lbnode_set_velocity_at_boundary(const Utils::Vector3i &ind,
                                        const Utils::Vector3d &u) {
  if (lattice_switch == ActiveLB::WALBERLA) {
#ifdef LB_WALBERLA
    ::Communication::mpiCallbacks().call_all(
        Walberla::set_node_velocity_at_boundary, ind, u);
#endif
  } else {
    throw NoLBActive();
  }
}

void lb_lbnode_set_last_applied_force(const Utils::Vector3i &ind,
                                      const Utils::Vector3d &f) {
  if (lattice_switch == ActiveLB::WALBERLA) {
#ifdef LB_WALBERLA
    ::Communication::mpiCallbacks().call_all(
        Walberla::set_node_last_applied_force, ind, f);
#endif
  } else {
    throw NoLBActive();
  }
}

void lb_lbnode_set_pop(const Utils::Vector3i &ind,
                       const std::vector<double> &p_pop) {
  if (lattice_switch == ActiveLB::WALBERLA) {
#ifdef LB_WALBERLA
    ::Communication::mpiCallbacks().call_all(Walberla::set_node_pop, ind,
                                             p_pop);
#endif
  } else {
    throw NoLBActive();
  }
}

ActiveLB lb_lbfluid_get_lattice_switch() { return lattice_switch; }

Utils::Vector3d lb_lbfluid_calc_fluid_momentum() {
  Utils::Vector3d fluid_momentum{};
  if (lattice_switch == ActiveLB::WALBERLA) {
#ifdef LB_WALBERLA
    fluid_momentum = ::Communication::mpiCallbacks().call(
        ::Communication::Result::Reduction(), std::plus<>(),
        Walberla::get_momentum);
#endif
  } else
    throw NoLBActive();

  return fluid_momentum;
}

const Utils::Vector3d
lb_lbfluid_get_interpolated_velocity(const Utils::Vector3d &pos) {
  if (lattice_switch == ActiveLB::WALBERLA) {
#ifdef LB_WALBERLA
    auto const folded_pos = folded_position(pos, box_geo);
    return mpi_call(::Communication::Result::one_rank,
                    Walberla::get_velocity_at_pos,
                    folded_pos / lb_lbfluid_get_agrid());
#endif
  }
  throw NoLBActive();
}

const Utils::Vector3d
lb_lbfluid_get_force_to_be_applied(const Utils::Vector3d &pos) {
  if (lattice_switch == ActiveLB::WALBERLA) {
#ifdef LB_WALBERLA
    auto const agrid = lb_lbfluid_get_agrid();
    auto const ind = Utils::Vector3i{static_cast<int>(pos[0] / agrid),
                                     static_cast<int>(pos[1] / agrid),
                                     static_cast<int>(pos[2] / agrid)};
    auto const res = lb_walberla()->get_node_force_to_be_applied(ind);
    if (!res) {
      std::cout << this_node << ": position: [" << pos << "]\n";
      throw std::runtime_error(
          "Force to be applied could not be obtained from Walberla");
    }
    return *res;
#endif
  }
  throw NoLBActive();
}

void lb_lbfluid_add_force_at_pos(const Utils::Vector3d &pos,
                                 const Utils::Vector3d &f) {
  if (lattice_switch == ActiveLB::WALBERLA) {
#ifdef LB_WALBERLA
    auto const folded_pos = folded_position(pos, box_geo);
    ::Communication::mpiCallbacks().call_all(
        Walberla::add_force_at_pos, folded_pos / lb_lbfluid_get_agrid(), f);
#endif
  } else {
    throw NoLBActive();
  }
}

double lb_lbfluid_get_interpolated_density(const Utils::Vector3d &pos) {
  if (lattice_switch == ActiveLB::WALBERLA) {
#ifdef LB_WALBERLA
    auto const folded_pos = folded_position(pos, box_geo);
    return mpi_call(::Communication::Result::one_rank,
                    Walberla::get_interpolated_density_at_pos,
                    folded_pos / lb_lbfluid_get_agrid());
#endif
  }
  throw NoLBActive();
}

void mpi_set_lattice_switch_local(ActiveLB lattice_switch) {
  ::lattice_switch = lattice_switch;
}

REGISTER_CALLBACK(mpi_set_lattice_switch_local)

void mpi_set_lattice_switch(ActiveLB lattice_switch) {
  mpi_call_all(mpi_set_lattice_switch_local, lattice_switch);
}<|MERGE_RESOLUTION|>--- conflicted
+++ resolved
@@ -219,13 +219,6 @@
 void lb_lbfluid_save_checkpoint(const std::string &filename, bool binary) {
   auto const err_msg = std::string("Error while writing LB checkpoint: ");
 
-<<<<<<< HEAD
-    double laf[3];
-    auto const gridsize =
-        lb_walberla()->get_blockforest()->get_grid_dimensions();
-    auto const pop_size = lb_walberla()->stencil_size();
-    std::vector<double> pop(pop_size);
-=======
   // open file and set exceptions
   auto flags = std::ios_base::out;
   if (binary)
@@ -236,7 +229,6 @@
     throw std::runtime_error(err_msg + "could not open file " + filename);
   }
   cpfile.exceptions(std::ios_base::failbit | std::ios_base::badbit);
->>>>>>> e193c0ae
 
 #ifdef LB_WALBERLA
   // write the grid size in the checkpoint header
@@ -261,7 +253,8 @@
         cpfile << std::fixed;
       }
 
-      auto const gridsize = lb_walberla()->get_grid_dimensions();
+      auto const gridsize =
+          lb_walberla()->get_blockforest()->get_grid_dimensions();
       auto const pop_size = lb_walberla()->stencil_size();
       write_header(gridsize, pop_size);
 
@@ -300,14 +293,6 @@
 void lb_lbfluid_load_checkpoint(const std::string &filename, bool binary) {
   auto const err_msg = std::string("Error while reading LB checkpoint: ");
 
-<<<<<<< HEAD
-    auto const pop_size = lb_walberla()->stencil_size();
-    std::size_t saved_pop_size;
-    Utils::Vector3d laf;
-    auto const gridsize =
-        lb_walberla()->get_blockforest()->get_grid_dimensions();
-    int saved_gridsize[3];
-=======
   // open file and set exceptions
   auto flags = std::ios_base::in;
   if (binary)
@@ -325,7 +310,6 @@
                                 std::size_t expected_pop_size) {
     Utils::Vector3i grid_size;
     std::size_t pop_size;
->>>>>>> e193c0ae
     if (!binary) {
       for (auto &n : grid_size) {
         cpfile >> n;
@@ -353,7 +337,8 @@
   try {
     if (lattice_switch == ActiveLB::WALBERLA) {
 #ifdef LB_WALBERLA
-      auto const gridsize = lb_walberla()->get_grid_dimensions();
+      auto const gridsize =
+          lb_walberla()->get_blockforest()->get_grid_dimensions();
       auto const pop_size = lb_walberla()->stencil_size();
       check_header(gridsize, pop_size);
 
@@ -535,7 +520,8 @@
 Utils::Vector6d lb_lbfluid_get_pressure_tensor_local() {
 #ifdef LB_WALBERLA
   if (lattice_switch == ActiveLB::WALBERLA) {
-    auto const gridsize = lb_walberla()->get_grid_dimensions();
+    auto const gridsize =
+        lb_walberla()->get_blockforest()->get_grid_dimensions();
     Utils::Vector6d tensor{};
     for (int i = 0; i < gridsize[0]; i++) {
       for (int j = 0; j < gridsize[1]; j++) {
@@ -560,7 +546,8 @@
 const Utils::Vector6d lb_lbfluid_get_pressure_tensor() {
 #ifdef LB_WALBERLA
   if (lattice_switch == ActiveLB::WALBERLA) {
-    auto const gridsize = lb_walberla()->get_grid_dimensions();
+    auto const gridsize =
+        lb_walberla()->get_blockforest()->get_grid_dimensions();
     auto const number_of_nodes = gridsize[0] * gridsize[1] * gridsize[2];
     auto tensor = ::Communication::mpiCallbacks().call(
         ::Communication::Result::reduction, std::plus<Utils::Vector6d>(),
