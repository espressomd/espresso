/*
 * Copyright (C) 2010-2022 The ESPResSo project
 *
 * This file is part of ESPResSo.
 *
 * ESPResSo is free software: you can redistribute it and/or modify
 * it under the terms of the GNU General Public License as published by
 * the Free Software Foundation, either version 3 of the License, or
 * (at your option) any later version.
 *
 * ESPResSo is distributed in the hope that it will be useful,
 * but WITHOUT ANY WARRANTY; without even the implied warranty of
 * MERCHANTABILITY or FITNESS FOR A PARTICULAR PURPOSE.  See the
 * GNU General Public License for more details.
 *
 * You should have received a copy of the GNU General Public License
 * along with this program.  If not, see <http://www.gnu.org/licenses/>.
 */

#include "grid_based_algorithms/lb_interface.hpp"
#include "grid_based_algorithms/lb_walberla_instance.hpp"

#include "BoxGeometry.hpp"
#include "MpiCallbacks.hpp"
#include "communication.hpp"
#include "config/config.hpp"
#include "errorhandling.hpp"
#include "grid.hpp"

#include <utils/Vector.hpp>

#include <boost/optional.hpp>
#include <boost/serialization/access.hpp>
#include <boost/serialization/vector.hpp>

#include <cmath>
#include <functional>
#include <limits>
#include <stdexcept>
#include <string>
#include <tuple>
#include <vector>

ActiveLB lattice_switch = ActiveLB::NONE;

namespace LB {

ActiveLB get_lattice_switch() { return lattice_switch; }

int get_steps_per_md_step(double md_timestep) {
  return static_cast<int>(std::round(get_tau() / md_timestep));
}

void init() {}

void propagate() {
  if (lattice_switch == ActiveLB::WALBERLA) {
#ifdef LB_WALBERLA
    lb_walberla()->integrate();
#endif
  }
}

void sanity_checks(double time_step) {
  if (lattice_switch == ActiveLB::NONE)
    return;

  if (lattice_switch == ActiveLB::WALBERLA) {
#ifdef LB_WALBERLA
    lb_sanity_checks(*lb_walberla(), *lb_walberla_params(), time_step);
#endif
  }
}

void lebc_sanity_checks(int shear_direction, int shear_plane_normal) {
  if (lattice_switch == ActiveLB::WALBERLA) {
#ifdef LB_WALBERLA
    lb_walberla()->check_lebc(shear_direction, shear_plane_normal);
#endif
  }
}

double get_agrid() {
  if (lattice_switch == ActiveLB::WALBERLA) {
#ifdef LB_WALBERLA
    return lb_walberla_params()->get_agrid();
#endif
  }
  throw NoLBActive();
}

void check_tau_time_step_consistency(double tau, double time_step) {
  // use float epsilon since tau may be a float
  auto const eps = static_cast<double>(std::numeric_limits<float>::epsilon());
  if ((tau - time_step) / (tau + time_step) < -eps)
    throw std::invalid_argument("LB tau (" + std::to_string(tau) +
                                ") must be >= MD time_step (" +
                                std::to_string(time_step) + ")");
  auto const factor = tau / time_step;
  if (fabs(round(factor) - factor) / factor > eps)
    throw std::invalid_argument("LB tau (" + std::to_string(tau) +
                                ") must be an integer multiple of the "
                                "MD time_step (" +
                                std::to_string(time_step) + "). Factor is " +
                                std::to_string(factor));
}

double get_tau() {
#ifdef LB_WALBERLA
  if (lattice_switch == ActiveLB::WALBERLA) {
    return lb_walberla_params()->get_tau();
  }
#endif
  throw NoLBActive();
}

double get_kT() {
  if (lattice_switch == ActiveLB::WALBERLA) {
#ifdef LB_WALBERLA
    return lb_walberla()->get_kT();
#endif
  }
  throw NoLBActive();
}

double get_lattice_speed() { return get_agrid() / get_tau(); }

#ifdef LB_WALBERLA
namespace Walberla {

static Utils::Vector3d get_momentum() { return lb_walberla()->get_momentum(); }

REGISTER_CALLBACK_REDUCTION(get_momentum, std::plus<>())

static boost::optional<Utils::Vector3d>
get_velocity_at_pos(Utils::Vector3d pos) {
  return lb_walberla()->get_velocity_at_pos(pos);
}

REGISTER_CALLBACK_ONE_RANK(get_velocity_at_pos)

static boost::optional<double>
get_interpolated_density_at_pos(Utils::Vector3d pos) {
  return lb_walberla()->get_interpolated_density_at_pos(pos);
}

REGISTER_CALLBACK_ONE_RANK(get_interpolated_density_at_pos)

static Utils::VectorXd<9> get_pressure_tensor() {
  return lb_walberla()->get_pressure_tensor();
}

REGISTER_CALLBACK_REDUCTION(get_pressure_tensor, std::plus<>())

<<<<<<< HEAD
std::size_t get_velocity_field_id() {
  return lb_walberla()->get_velocity_field_id();
=======
      cpfile.read(host_checkpoint_vd);
      lb_load_checkpoint_GPU(host_checkpoint_vd.data());
#endif //  CUDA
    } else if (lattice_switch == ActiveLB::CPU) {
      auto const gridsize = lb_lbfluid_get_shape();
      mpi_bcast_lb_params(LBParam::DENSITY);
      check_header(gridsize);

      Utils::Vector19d pop;
      for (int i = 0; i < gridsize[0]; i++) {
        for (int j = 0; j < gridsize[1]; j++) {
          for (int k = 0; k < gridsize[2]; k++) {
            auto const ind = Utils::Vector3i{{i, j, k}};
            cpfile.read(pop);
            lb_lbnode_set_pop(ind, pop);
          }
        }
      }
    } else {
      throw std::runtime_error(
          "To load an LB checkpoint one needs to have already "
          "initialized the LB fluid with the same grid size.");
    }
    // check EOF
    if (!binary) {
      if (cpfile.stream.peek() == '\n') {
        std::ignore = cpfile.stream.get();
      }
    }
    if (cpfile.stream.peek() != EOF) {
      throw std::runtime_error(err_msg + "extra data found, expected EOF.");
    }
  } catch (std::ios_base::failure const &) {
    auto const eof_error = cpfile.stream.eof();
    cpfile.stream.close();
    if (eof_error) {
      throw std::runtime_error(err_msg + "EOF found.");
    }
    throw std::runtime_error(err_msg + "incorrectly formatted data.");
  } catch (std::runtime_error const &) {
    cpfile.stream.close();
    throw;
  }
>>>>>>> 1970f48c
}
std::size_t get_force_field_id() { return lb_walberla()->get_force_field_id(); }

} // namespace Walberla
#endif // LB_WALBERLA

const Utils::VectorXd<9> get_pressure_tensor() {
  if (lattice_switch == ActiveLB::WALBERLA) {
#ifdef LB_WALBERLA
    return ::Communication::mpiCallbacks().call(
        ::Communication::Result::reduction, std::plus<>(),
        Walberla::get_pressure_tensor);
#endif
  }
  throw NoLBActive();
}

Utils::Vector3d calc_fluid_momentum() {
  if (lattice_switch == ActiveLB::WALBERLA) {
#ifdef LB_WALBERLA
    return Walberla::get_momentum();
#endif
  }
  throw NoLBActive();
}

const Utils::Vector3d get_interpolated_velocity(const Utils::Vector3d &pos) {
  if (lattice_switch == ActiveLB::WALBERLA) {
#ifdef LB_WALBERLA
    auto const folded_pos = folded_position(pos, box_geo);
    return mpi_call(::Communication::Result::one_rank,
                    Walberla::get_velocity_at_pos, folded_pos / get_agrid());
#endif
  }
  throw NoLBActive();
}

double get_interpolated_density(const Utils::Vector3d &pos) {
  if (lattice_switch == ActiveLB::WALBERLA) {
#ifdef LB_WALBERLA
    auto const folded_pos = folded_position(pos, box_geo);
    return mpi_call(::Communication::Result::one_rank,
                    Walberla::get_interpolated_density_at_pos,
                    folded_pos / get_agrid());
#endif
  }
  throw NoLBActive();
}

} // namespace LB<|MERGE_RESOLUTION|>--- conflicted
+++ resolved
@@ -55,7 +55,7 @@
 
 void propagate() {
   if (lattice_switch == ActiveLB::WALBERLA) {
-#ifdef LB_WALBERLA
+#ifdef WALBERLA_LIB
     lb_walberla()->integrate();
 #endif
   }
@@ -66,7 +66,7 @@
     return;
 
   if (lattice_switch == ActiveLB::WALBERLA) {
-#ifdef LB_WALBERLA
+#ifdef WALBERLA_LIB
     lb_sanity_checks(*lb_walberla(), *lb_walberla_params(), time_step);
 #endif
   }
@@ -74,7 +74,7 @@
 
 void lebc_sanity_checks(int shear_direction, int shear_plane_normal) {
   if (lattice_switch == ActiveLB::WALBERLA) {
-#ifdef LB_WALBERLA
+#ifdef WALBERLA_LIB
     lb_walberla()->check_lebc(shear_direction, shear_plane_normal);
 #endif
   }
@@ -82,7 +82,7 @@
 
 double get_agrid() {
   if (lattice_switch == ActiveLB::WALBERLA) {
-#ifdef LB_WALBERLA
+#ifdef WALBERLA_LIB
     return lb_walberla_params()->get_agrid();
 #endif
   }
@@ -106,7 +106,7 @@
 }
 
 double get_tau() {
-#ifdef LB_WALBERLA
+#ifdef WALBERLA_LIB
   if (lattice_switch == ActiveLB::WALBERLA) {
     return lb_walberla_params()->get_tau();
   }
@@ -116,7 +116,7 @@
 
 double get_kT() {
   if (lattice_switch == ActiveLB::WALBERLA) {
-#ifdef LB_WALBERLA
+#ifdef WALBERLA_LIB
     return lb_walberla()->get_kT();
 #endif
   }
@@ -125,7 +125,7 @@
 
 double get_lattice_speed() { return get_agrid() / get_tau(); }
 
-#ifdef LB_WALBERLA
+#ifdef WALBERLA_LIB
 namespace Walberla {
 
 static Utils::Vector3d get_momentum() { return lb_walberla()->get_momentum(); }
@@ -152,63 +152,17 @@
 
 REGISTER_CALLBACK_REDUCTION(get_pressure_tensor, std::plus<>())
 
-<<<<<<< HEAD
 std::size_t get_velocity_field_id() {
   return lb_walberla()->get_velocity_field_id();
-=======
-      cpfile.read(host_checkpoint_vd);
-      lb_load_checkpoint_GPU(host_checkpoint_vd.data());
-#endif //  CUDA
-    } else if (lattice_switch == ActiveLB::CPU) {
-      auto const gridsize = lb_lbfluid_get_shape();
-      mpi_bcast_lb_params(LBParam::DENSITY);
-      check_header(gridsize);
-
-      Utils::Vector19d pop;
-      for (int i = 0; i < gridsize[0]; i++) {
-        for (int j = 0; j < gridsize[1]; j++) {
-          for (int k = 0; k < gridsize[2]; k++) {
-            auto const ind = Utils::Vector3i{{i, j, k}};
-            cpfile.read(pop);
-            lb_lbnode_set_pop(ind, pop);
-          }
-        }
-      }
-    } else {
-      throw std::runtime_error(
-          "To load an LB checkpoint one needs to have already "
-          "initialized the LB fluid with the same grid size.");
-    }
-    // check EOF
-    if (!binary) {
-      if (cpfile.stream.peek() == '\n') {
-        std::ignore = cpfile.stream.get();
-      }
-    }
-    if (cpfile.stream.peek() != EOF) {
-      throw std::runtime_error(err_msg + "extra data found, expected EOF.");
-    }
-  } catch (std::ios_base::failure const &) {
-    auto const eof_error = cpfile.stream.eof();
-    cpfile.stream.close();
-    if (eof_error) {
-      throw std::runtime_error(err_msg + "EOF found.");
-    }
-    throw std::runtime_error(err_msg + "incorrectly formatted data.");
-  } catch (std::runtime_error const &) {
-    cpfile.stream.close();
-    throw;
-  }
->>>>>>> 1970f48c
 }
 std::size_t get_force_field_id() { return lb_walberla()->get_force_field_id(); }
 
 } // namespace Walberla
-#endif // LB_WALBERLA
+#endif // WALBERLA_LIB
 
 const Utils::VectorXd<9> get_pressure_tensor() {
   if (lattice_switch == ActiveLB::WALBERLA) {
-#ifdef LB_WALBERLA
+#ifdef WALBERLA_LIB
     return ::Communication::mpiCallbacks().call(
         ::Communication::Result::reduction, std::plus<>(),
         Walberla::get_pressure_tensor);
@@ -219,7 +173,7 @@
 
 Utils::Vector3d calc_fluid_momentum() {
   if (lattice_switch == ActiveLB::WALBERLA) {
-#ifdef LB_WALBERLA
+#ifdef WALBERLA_LIB
     return Walberla::get_momentum();
 #endif
   }
@@ -228,7 +182,7 @@
 
 const Utils::Vector3d get_interpolated_velocity(const Utils::Vector3d &pos) {
   if (lattice_switch == ActiveLB::WALBERLA) {
-#ifdef LB_WALBERLA
+#ifdef WALBERLA_LIB
     auto const folded_pos = folded_position(pos, box_geo);
     return mpi_call(::Communication::Result::one_rank,
                     Walberla::get_velocity_at_pos, folded_pos / get_agrid());
@@ -239,7 +193,7 @@
 
 double get_interpolated_density(const Utils::Vector3d &pos) {
   if (lattice_switch == ActiveLB::WALBERLA) {
-#ifdef LB_WALBERLA
+#ifdef WALBERLA_LIB
     auto const folded_pos = folded_position(pos, box_geo);
     return mpi_call(::Communication::Result::one_rank,
                     Walberla::get_interpolated_density_at_pos,
