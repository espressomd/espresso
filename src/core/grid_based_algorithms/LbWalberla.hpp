--- conflicted
+++ resolved
@@ -175,11 +175,9 @@
   bool add_force_at_pos(const Utils::Vector3d &position,
                         const Utils::Vector3d &force);
   boost::optional<Utils::Vector3d>
-<<<<<<< HEAD
   get_force_at_pos(const Utils::Vector3d &position) const;
-=======
+  boost::optional<Utils::Vector3d>
   get_node_boundary_force(const Utils::Vector3i node) const;
->>>>>>> f3f24616
   boost::optional<Utils::Vector3d>
   get_velocity_at_pos(const Utils::Vector3d &position) const;
   boost::optional<double> get_density_at_pos(const Utils::Vector3d &position);
