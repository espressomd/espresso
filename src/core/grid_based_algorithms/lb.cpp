/*
  Copyright (C) 2010-2018 The ESPResSo project
  Copyright (C) 2002,2003,2004,2005,2006,2007,2008,2009,2010
  Max-Planck-Institute for Polymer Research, Theory Group

  This file is part of ESPResSo.

  ESPResSo is free software: you can redistribute it and/or modify
  it under the terms of the GNU General Public License as published by
  the Free Software Foundation, either version 3 of the License, or
  (at your option) any later version.

  ESPResSo is distributed in the hope that it will be useful,
  but WITHOUT ANY WARRANTY; without even the implied warranty of
  MERCHANTABILITY or FITNESS FOR A PARTICULAR PURPOSE.  See the
  GNU General Public License for more details.

  You should have received a copy of the GNU General Public License
  along with this program.  If not, see <http://www.gnu.org/licenses/>.
*/
/** \file
 *  %Lattice Boltzmann algorithm for hydrodynamic degrees of freedom.
 *
 *  Includes fluctuating LB and coupling to MD particles via frictional
 *  momentum transfer.
 *
 *  The corresponding header file is lb.hpp.
 */

#include "grid_based_algorithms/lb.hpp"

#ifdef LB
#include "cells.hpp"
#include "communication.hpp"
#include "cuda_interface.hpp"
#include "debug.hpp"
#include "global.hpp"
#include "grid.hpp"
#include "grid_based_algorithms/lbboundaries.hpp"
#include "halo.hpp"
#include "integrate.hpp"
#include "lb-d3q19.hpp"
#include "nonbonded_interactions/nonbonded_interaction_data.hpp"
#include "random.hpp"
#include "virtual_sites/lb_inertialess_tracers.hpp"

#include "utils/Counter.hpp"
#include "utils/math/matrix_vector_product.hpp"
#include "utils/u32_to_u64.hpp"
#include "utils/uniform.hpp"

#include <Random123/philox.h>
#include <boost/multi_array.hpp>
#include <mpi.h>
#include <profiler/profiler.hpp>

#include <cassert>
#include <cinttypes>
#include <cstdio>
#include <fstream>
#include <iostream>

#ifdef ADDITIONAL_CHECKS
static void lb_check_halo_regions(const LB_Fluid &lbfluid);
#endif // ADDITIONAL_CHECKS

/** Counter for the RNG */
Utils::Counter<uint64_t> rng_counter_fluid;

/** Struct holding the Lattice Boltzmann parameters */
LB_Parameters lbpar = {
    // rho
    0.0,
    // viscosity
    0.0,
    // bulk_viscosity
    -1.0,
    // agrid
    -1.0,
    // tau
    -1.0,
    // ext_force_density
    {0.0, 0.0, 0.0},
    // gamma_odd
    0.,
    // gamma_even
    0.,
    // gamma_shear
    0.,
    // gamma_bulk
    0.,
    // is_TRT
    false,
    // phi
    {},
    // Thermal energy
    0.0};

/** The DnQm model to be used. */
LB_Model<> lbmodel = {::D3Q19::c,
                      ::D3Q19::coefficients,
                      ::D3Q19::w,
                      ::D3Q19::e_ki,
                      ::D3Q19::w_k,
                      ::D3Q19::c_sound_sq,
                      ::D3Q19::e_ki_transposed};

#if (!defined(FLATNOISE) && !defined(GAUSSRANDOMCUT) && !defined(GAUSSRANDOM))
#define FLATNOISE
#endif

/** The underlying lattice structure */
Lattice lblattice;

using LB_FluidData = boost::multi_array<double, 2>;
static LB_FluidData lbfluid_a;
static LB_FluidData lbfluid_b;

/** Pointer to the velocity populations of the fluid.
 *  lbfluid contains pre-collision populations, lbfluid_post
 *  contains post-collision.
 */
LB_Fluid lbfluid;
LB_Fluid lbfluid_post;

/** Pointer to the hydrodynamic fields of the fluid nodes */
std::vector<LB_FluidNode> lbfields;

/** Communicator for halo exchange between processors */
HaloCommunicator update_halo_comm = {0, nullptr};

/** measures the MD time since the last fluid update */
static double fluidstep = 0.0;

/***********************************************************************/
#endif // LB

#include "errorhandling.hpp"
#include "global.hpp"
#include "grid.hpp"

#ifdef LB

/********************** The Main LB Part *************************************/
void lb_init() {
  LB_TRACE(printf("Begin initializing fluid on CPU\n"));

  if (lbpar.agrid <= 0.0) {
    runtimeErrorMsg()
        << "Lattice Boltzmann agrid not set when initializing fluid";
  }

  if (check_runtime_errors())
    return;

  Vector3d temp_agrid, temp_offset;
  for (int i = 0; i < 3; i++) {
    temp_agrid[i] = lbpar.agrid;
    temp_offset[i] = 0.5;
  }

  /* initialize the local lattice domain */
<<<<<<< HEAD
  int init_status = lblattice.init(temp_agrid.data(), temp_offset.data(), 1);
=======
  int init_status = lblattice.init(temp_agrid.data(), temp_offset.data(), 1, 0,
                                   local_box_l, my_right, box_l);
>>>>>>> f9f0d413

  if (check_runtime_errors() || init_status != ES_OK)
    return;

  /* allocate memory for data structures */
  lb_realloc_fluid();

  /* prepare the halo communication */
  lb_prepare_communication();

  /* initialize derived parameters */
  lb_reinit_parameters();

  /* setup the initial populations */
  lb_reinit_fluid();

  LB_TRACE(printf("Initializing fluid on CPU successful\n"));
}

void lb_reinit_fluid() {
#ifdef LB
  std::fill(lbfields.begin(), lbfields.end(), LB_FluidNode());
  /* default values for fields in lattice units */
  Vector3d j{};
  Vector6d pi{};

  LB_TRACE(fprintf(stderr,
                   "Initializing the fluid with equilibrium populations\n"););

  for (Lattice::index_t index = 0; index < lblattice.halo_grid_volume;
       ++index) {
    // calculate equilibrium distribution
    lb_calc_n_from_rho_j_pi(index, lbpar.rho, j, pi);

#ifdef LB_BOUNDARIES
    lbfields[index].boundary = 0;
#endif // LB_BOUNDARIES
  }

#ifdef LB_BOUNDARIES
  LBBoundaries::lb_init_boundaries();
#endif // LB_BOUNDARIES
#endif
}

void lb_reinit_parameters() {
  if (lbpar.viscosity > 0.0) {
    /* Eq. (80) Duenweg, Schiller, Ladd, PRE 76(3):036704 (2007). */
    lbpar.gamma_shear = 1. - 2. / (6. * lbpar.viscosity + 1.);
  }

  if (lbpar.bulk_viscosity > 0.0) {
    /* Eq. (81) Duenweg, Schiller, Ladd, PRE 76(3):036704 (2007). */
    lbpar.gamma_bulk = 1. - 2. / (9. * lbpar.bulk_viscosity + 1.);
  }

  if (lbpar.is_TRT) {
    lbpar.gamma_bulk = lbpar.gamma_shear;
    lbpar.gamma_even = lbpar.gamma_shear;
    lbpar.gamma_odd =
        -(7.0 * lbpar.gamma_even + 1.0) / (lbpar.gamma_even + 7.0);
    // gamma_odd = lbpar.gamma_shear; //uncomment for BGK
  }

  // lbpar.gamma_shear = 0.0; //uncomment for special case of BGK
  // lbpar.gamma_bulk = 0.0;
  // gamma_odd = 0.0;
  // gamma_even = 0.0;

  if (lbpar.kT > 0.0) {
    /* Eq. (51) Duenweg, Schiller, Ladd, PRE 76(3):036704 (2007).
     * Note that the modes are not normalized as in the paper here! */
    double mu = lbpar.kT / lbmodel.c_sound_sq * lbpar.tau * lbpar.tau /
                (lbpar.agrid * lbpar.agrid);

    for (int i = 0; i < 4; i++)
      lbpar.phi[i] = 0.0;
    lbpar.phi[4] =
        sqrt(mu * lbmodel.w_k[4] * (1. - Utils::sqr(lbpar.gamma_bulk)));
    for (int i = 5; i < 10; i++)
      lbpar.phi[i] =
          sqrt(mu * lbmodel.w_k[i] * (1. - Utils::sqr(lbpar.gamma_shear)));
    for (int i = 10; i < 16; i++)
      lbpar.phi[i] =
          sqrt(mu * lbmodel.w_k[i] * (1 - Utils::sqr(lbpar.gamma_odd)));
    for (int i = 16; i < 19; i++)
      lbpar.phi[i] =
          sqrt(mu * lbmodel.w_k[i] * (1 - Utils::sqr(lbpar.gamma_even)));

    LB_TRACE(fprintf(
        stderr,
        "%d: lbpar.gamma_shear=%lf lbpar.gamma_bulk=%lf shear_fluct=%lf "
        "bulk_fluct=%lf mu=%lf, bulkvisc=%lf, visc=%lf\n",
        this_node, lbpar.gamma_shear, lbpar.gamma_bulk, lbpar.phi[9],
        lbpar.phi[4], mu, lbpar.bulk_viscosity, lbpar.viscosity));
  } else {
    for (int i = 0; i < lbmodel.n_veloc; i++)
      lbpar.phi[i] = 0.0;
  }
}

/* Halo communication for push scheme */
static void halo_push_communication(LB_Fluid &lbfluid,
                                    const Vector3i &local_node_grid) {
  Lattice::index_t index;
  int x, y, z, count;
  int rnode, snode;
  double *buffer = nullptr, *sbuf = nullptr, *rbuf = nullptr;
  MPI_Status status;

  int yperiod = lblattice.halo_grid[0];
  int zperiod = lblattice.halo_grid[0] * lblattice.halo_grid[1];

  /***************
   * X direction *
   ***************/
  count = 5 * lblattice.halo_grid[1] * lblattice.halo_grid[2];
  sbuf = (double *)Utils::malloc(count * sizeof(double));
  rbuf = (double *)Utils::malloc(count * sizeof(double));

  /* send to right, recv from left i = 1, 7, 9, 11, 13 */
  snode = node_neighbors[1];
  rnode = node_neighbors[0];

  buffer = sbuf;
  index = get_linear_index(lblattice.grid[0] + 1, 0, 0, lblattice.halo_grid);
  for (z = 0; z < lblattice.halo_grid[2]; z++) {
    for (y = 0; y < lblattice.halo_grid[1]; y++) {
      buffer[0] = lbfluid[1][index];
      buffer[1] = lbfluid[7][index];
      buffer[2] = lbfluid[9][index];
      buffer[3] = lbfluid[11][index];
      buffer[4] = lbfluid[13][index];
      buffer += 5;

      index += yperiod;
    }
  }

  if (local_node_grid[0] > 1) {
    MPI_Sendrecv(sbuf, count, MPI_DOUBLE, snode, REQ_HALO_SPREAD, rbuf, count,
                 MPI_DOUBLE, rnode, REQ_HALO_SPREAD, comm_cart, &status);
  } else {
    memmove(rbuf, sbuf, count * sizeof(double));
  }

  buffer = rbuf;
  index = get_linear_index(1, 0, 0, lblattice.halo_grid);
  for (z = 0; z < lblattice.halo_grid[2]; z++) {
    for (y = 0; y < lblattice.halo_grid[1]; y++) {
      lbfluid[1][index] = buffer[0];
      lbfluid[7][index] = buffer[1];
      lbfluid[9][index] = buffer[2];
      lbfluid[11][index] = buffer[3];
      lbfluid[13][index] = buffer[4];
      buffer += 5;

      index += yperiod;
    }
  }

  /* send to left, recv from right i = 2, 8, 10, 12, 14 */
  snode = node_neighbors[0];
  rnode = node_neighbors[1];

  buffer = sbuf;
  index = get_linear_index(0, 0, 0, lblattice.halo_grid);
  for (z = 0; z < lblattice.halo_grid[2]; z++) {
    for (y = 0; y < lblattice.halo_grid[1]; y++) {
      buffer[0] = lbfluid[2][index];
      buffer[1] = lbfluid[8][index];
      buffer[2] = lbfluid[10][index];
      buffer[3] = lbfluid[12][index];
      buffer[4] = lbfluid[14][index];
      buffer += 5;

      index += yperiod;
    }
  }

  if (local_node_grid[0] > 1) {
    MPI_Sendrecv(sbuf, count, MPI_DOUBLE, snode, REQ_HALO_SPREAD, rbuf, count,
                 MPI_DOUBLE, rnode, REQ_HALO_SPREAD, comm_cart, &status);
  } else {
    memmove(rbuf, sbuf, count * sizeof(double));
  }

  buffer = rbuf;
  index = get_linear_index(lblattice.grid[0], 0, 0, lblattice.halo_grid);
  for (z = 0; z < lblattice.halo_grid[2]; z++) {
    for (y = 0; y < lblattice.halo_grid[1]; y++) {
      lbfluid[2][index] = buffer[0];
      lbfluid[8][index] = buffer[1];
      lbfluid[10][index] = buffer[2];
      lbfluid[12][index] = buffer[3];
      lbfluid[14][index] = buffer[4];
      buffer += 5;

      index += yperiod;
    }
  }

  /***************
   * Y direction *
   ***************/
  count = 5 * lblattice.halo_grid[0] * lblattice.halo_grid[2];
  sbuf = Utils::realloc(sbuf, count * sizeof(double));
  rbuf = Utils::realloc(rbuf, count * sizeof(double));

  /* send to right, recv from left i = 3, 7, 10, 15, 17 */
  snode = node_neighbors[3];
  rnode = node_neighbors[2];

  buffer = sbuf;
  index = get_linear_index(0, lblattice.grid[1] + 1, 0, lblattice.halo_grid);
  for (z = 0; z < lblattice.halo_grid[2]; z++) {
    for (x = 0; x < lblattice.halo_grid[0]; x++) {
      buffer[0] = lbfluid[3][index];
      buffer[1] = lbfluid[7][index];
      buffer[2] = lbfluid[10][index];
      buffer[3] = lbfluid[15][index];
      buffer[4] = lbfluid[17][index];
      buffer += 5;

      ++index;
    }
    index += zperiod - lblattice.halo_grid[0];
  }

  if (local_node_grid[1] > 1) {
    MPI_Sendrecv(sbuf, count, MPI_DOUBLE, snode, REQ_HALO_SPREAD, rbuf, count,
                 MPI_DOUBLE, rnode, REQ_HALO_SPREAD, comm_cart, &status);
  } else {
    memmove(rbuf, sbuf, count * sizeof(double));
  }

  buffer = rbuf;
  index = get_linear_index(0, 1, 0, lblattice.halo_grid);
  for (z = 0; z < lblattice.halo_grid[2]; z++) {
    for (x = 0; x < lblattice.halo_grid[0]; x++) {
      lbfluid[3][index] = buffer[0];
      lbfluid[7][index] = buffer[1];
      lbfluid[10][index] = buffer[2];
      lbfluid[15][index] = buffer[3];
      lbfluid[17][index] = buffer[4];
      buffer += 5;

      ++index;
    }
    index += zperiod - lblattice.halo_grid[0];
  }

  /* send to left, recv from right i = 4, 8, 9, 16, 18 */
  snode = node_neighbors[2];
  rnode = node_neighbors[3];

  buffer = sbuf;
  index = get_linear_index(0, 0, 0, lblattice.halo_grid);
  for (z = 0; z < lblattice.halo_grid[2]; z++) {
    for (x = 0; x < lblattice.halo_grid[0]; x++) {
      buffer[0] = lbfluid[4][index];
      buffer[1] = lbfluid[8][index];
      buffer[2] = lbfluid[9][index];
      buffer[3] = lbfluid[16][index];
      buffer[4] = lbfluid[18][index];
      buffer += 5;

      ++index;
    }
    index += zperiod - lblattice.halo_grid[0];
  }

  if (local_node_grid[1] > 1) {
    MPI_Sendrecv(sbuf, count, MPI_DOUBLE, snode, REQ_HALO_SPREAD, rbuf, count,
                 MPI_DOUBLE, rnode, REQ_HALO_SPREAD, comm_cart, &status);
  } else {
    memmove(rbuf, sbuf, count * sizeof(double));
  }

  buffer = rbuf;
  index = get_linear_index(0, lblattice.grid[1], 0, lblattice.halo_grid);
  for (z = 0; z < lblattice.halo_grid[2]; z++) {
    for (x = 0; x < lblattice.halo_grid[0]; x++) {
      lbfluid[4][index] = buffer[0];
      lbfluid[8][index] = buffer[1];
      lbfluid[9][index] = buffer[2];
      lbfluid[16][index] = buffer[3];
      lbfluid[18][index] = buffer[4];
      buffer += 5;

      ++index;
    }
    index += zperiod - lblattice.halo_grid[0];
  }

  /***************
   * Z direction *
   ***************/
  count = 5 * lblattice.halo_grid[0] * lblattice.halo_grid[1];
  sbuf = Utils::realloc(sbuf, count * sizeof(double));
  rbuf = Utils::realloc(rbuf, count * sizeof(double));

  /* send to right, recv from left i = 5, 11, 14, 15, 18 */
  snode = node_neighbors[5];
  rnode = node_neighbors[4];

  buffer = sbuf;
  index = get_linear_index(0, 0, lblattice.grid[2] + 1, lblattice.halo_grid);
  for (y = 0; y < lblattice.halo_grid[1]; y++) {
    for (x = 0; x < lblattice.halo_grid[0]; x++) {
      buffer[0] = lbfluid[5][index];
      buffer[1] = lbfluid[11][index];
      buffer[2] = lbfluid[14][index];
      buffer[3] = lbfluid[15][index];
      buffer[4] = lbfluid[18][index];
      buffer += 5;

      ++index;
    }
  }

  if (local_node_grid[2] > 1) {
    MPI_Sendrecv(sbuf, count, MPI_DOUBLE, snode, REQ_HALO_SPREAD, rbuf, count,
                 MPI_DOUBLE, rnode, REQ_HALO_SPREAD, comm_cart, &status);
  } else {
    memmove(rbuf, sbuf, count * sizeof(double));
  }

  buffer = rbuf;
  index = get_linear_index(0, 0, 1, lblattice.halo_grid);
  for (y = 0; y < lblattice.halo_grid[1]; y++) {
    for (x = 0; x < lblattice.halo_grid[0]; x++) {
      lbfluid[5][index] = buffer[0];
      lbfluid[11][index] = buffer[1];
      lbfluid[14][index] = buffer[2];
      lbfluid[15][index] = buffer[3];
      lbfluid[18][index] = buffer[4];
      buffer += 5;

      ++index;
    }
  }

  /* send to left, recv from right i = 6, 12, 13, 16, 17 */
  snode = node_neighbors[4];
  rnode = node_neighbors[5];

  buffer = sbuf;
  index = get_linear_index(0, 0, 0, lblattice.halo_grid);
  for (y = 0; y < lblattice.halo_grid[1]; y++) {
    for (x = 0; x < lblattice.halo_grid[0]; x++) {
      buffer[0] = lbfluid[6][index];
      buffer[1] = lbfluid[12][index];
      buffer[2] = lbfluid[13][index];
      buffer[3] = lbfluid[16][index];
      buffer[4] = lbfluid[17][index];
      buffer += 5;

      ++index;
    }
  }

  if (local_node_grid[2] > 1) {
    MPI_Sendrecv(sbuf, count, MPI_DOUBLE, snode, REQ_HALO_SPREAD, rbuf, count,
                 MPI_DOUBLE, rnode, REQ_HALO_SPREAD, comm_cart, &status);
  } else {
    memmove(rbuf, sbuf, count * sizeof(double));
  }

  buffer = rbuf;
  index = get_linear_index(0, 0, lblattice.grid[2], lblattice.halo_grid);
  for (y = 0; y < lblattice.halo_grid[1]; y++) {
    for (x = 0; x < lblattice.halo_grid[0]; x++) {
      lbfluid[6][index] = buffer[0];
      lbfluid[12][index] = buffer[1];
      lbfluid[13][index] = buffer[2];
      lbfluid[16][index] = buffer[3];
      lbfluid[17][index] = buffer[4];
      buffer += 5;

      ++index;
    }
  }

  free(rbuf);
  free(sbuf);
}

/***********************************************************************/

/** Performs basic sanity checks. */
void lb_sanity_checks() {

  if (lbpar.agrid <= 0.0) {
    runtimeErrorMsg() << "Lattice Boltzmann agrid not set";
  }
  if (lbpar.tau <= 0.0) {
    runtimeErrorMsg() << "Lattice Boltzmann time step not set";
  }
  if (lbpar.rho <= 0.0) {
    runtimeErrorMsg() << "Lattice Boltzmann fluid density not set";
  }
  if (lbpar.viscosity <= 0.0) {
    runtimeErrorMsg() << "Lattice Boltzmann fluid viscosity not set";
  }
  if (cell_structure.type != CELL_STRUCTURE_DOMDEC) {
    runtimeErrorMsg() << "LB requires domain-decomposition cellsystem";
  }
  if (skin == 0.0) {
    runtimeErrorMsg() << "LB requires a positive skin";
  }
  if (cell_structure.use_verlet_list && skin >= lbpar.agrid / 2.0) {
    runtimeErrorMsg() << "LB requires either no Verlet lists or that the skin "
                         "of the verlet list to be less than half of "
                         "lattice-Boltzmann grid spacing";
  }
}

uint64_t lb_fluid_get_rng_state() { return rng_counter_fluid.value(); }

void lb_fluid_set_rng_state(uint64_t counter) {
  uint32_t high, low;
  std::tie(high, low) = Utils::u64_to_u32(counter);
  mpi_call(mpi_set_lb_fluid_counter, high, low);

  rng_counter_fluid = Utils::Counter<uint64_t>(counter);
}
#endif

void mpi_set_lb_fluid_counter(int high, int low) {
#ifdef LB
  rng_counter_fluid = Utils::Counter<uint64_t>(Utils::u32_to_u64(
      static_cast<uint32_t>(high), static_cast<uint32_t>(low)));
#endif
}

#ifdef LB
/***********************************************************************/

/** (Re-)allocate memory for the fluid and initialize pointers. */
void lb_realloc_fluid() {
  LB_TRACE(printf("reallocating fluid\n"));
  const std::array<int, 2> size = {
      {lbmodel.n_veloc, lblattice.halo_grid_volume}};

  lbfluid_a.resize(size);
  lbfluid_b.resize(size);

  using Utils::Span;
  for (int i = 0; i < size[0]; i++) {
    lbfluid[i] = Span<double>(lbfluid_a[i].origin(), size[1]);
    lbfluid_post[i] = Span<double>(lbfluid_b[i].origin(), size[1]);
  }

  lbfields.resize(lblattice.halo_grid_volume);
}

/** Set up the structures for exchange of the halo regions.
 *  See also \ref halo.cpp
 */
void lb_prepare_communication() {
  int i;
  HaloCommunicator comm = {0, nullptr};

  /* since the data layout is a structure of arrays, we have to
   * generate a communication for this structure: first we generate
   * the communication for one of the arrays (the 0-th velocity
   * population), then we replicate this communication for the other
   * velocity indices by constructing appropriate vector
   * datatypes */

  /* prepare the communication for a single velocity */
  prepare_halo_communication(&comm, &lblattice, FIELDTYPE_DOUBLE, MPI_DOUBLE,
                             node_grid);

  update_halo_comm.num = comm.num;
  update_halo_comm.halo_info =
      Utils::realloc(update_halo_comm.halo_info, comm.num * sizeof(HaloInfo));

  /* replicate the halo structure */
  for (i = 0; i < comm.num; i++) {
    HaloInfo *hinfo = &(update_halo_comm.halo_info[i]);

    hinfo->source_node = comm.halo_info[i].source_node;
    hinfo->dest_node = comm.halo_info[i].dest_node;
    hinfo->s_offset = comm.halo_info[i].s_offset;
    hinfo->r_offset = comm.halo_info[i].r_offset;
    hinfo->type = comm.halo_info[i].type;

    /* generate the vector datatype for the structure of lattices we
     * have to use hvector here because the extent of the subtypes
     * does not span the full lattice and hence we cannot get the
     * correct vskip out of them */

    MPI_Aint lower;
    MPI_Aint extent;
    MPI_Type_get_extent(MPI_DOUBLE, &lower, &extent);
    MPI_Type_create_hvector(lbmodel.n_veloc, 1,
                            lblattice.halo_grid_volume * extent,
                            comm.halo_info[i].datatype, &hinfo->datatype);
    MPI_Type_commit(&hinfo->datatype);

    halo_create_field_hvector(lbmodel.n_veloc, 1,
                              lblattice.halo_grid_volume * sizeof(double),
                              comm.halo_info[i].fieldtype, &hinfo->fieldtype);
  }

  release_halo_communication(&comm);
}

/***********************************************************************/
/** \name Mapping between hydrodynamic fields and particle populations */
/***********************************************************************/
/*@{*/
void lb_calc_n_from_rho_j_pi(const Lattice::index_t index, const double rho,
                             Vector3d const &j, Vector6d const &pi) {
  double local_rho, local_j[3], local_pi[6], trace;
  local_rho = rho;

  local_j[0] = j[0];
  local_j[1] = j[1];
  local_j[2] = j[2];

  for (int i = 0; i < 6; i++)
    local_pi[i] = pi[i];

  trace = local_pi[0] + local_pi[2] + local_pi[5];

  double rho_times_coeff;
  double tmp1, tmp2;

  /* update the q=0 sublattice */
  lbfluid[0][index] = 1. / 3. * (local_rho - lbpar.rho) - 1. / 2. * trace;

  /* update the q=1 sublattice */
  rho_times_coeff = 1. / 18. * (local_rho - lbpar.rho);

  lbfluid[1][index] = rho_times_coeff + 1. / 6. * local_j[0] +
                      1. / 4. * local_pi[0] - 1. / 12. * trace;
  lbfluid[2][index] = rho_times_coeff - 1. / 6. * local_j[0] +
                      1. / 4. * local_pi[0] - 1. / 12. * trace;
  lbfluid[3][index] = rho_times_coeff + 1. / 6. * local_j[1] +
                      1. / 4. * local_pi[2] - 1. / 12. * trace;
  lbfluid[4][index] = rho_times_coeff - 1. / 6. * local_j[1] +
                      1. / 4. * local_pi[2] - 1. / 12. * trace;
  lbfluid[5][index] = rho_times_coeff + 1. / 6. * local_j[2] +
                      1. / 4. * local_pi[5] - 1. / 12. * trace;
  lbfluid[6][index] = rho_times_coeff - 1. / 6. * local_j[2] +
                      1. / 4. * local_pi[5] - 1. / 12. * trace;

  /* update the q=2 sublattice */
  rho_times_coeff = 1. / 36. * (local_rho - lbpar.rho);

  tmp1 = local_pi[0] + local_pi[2];
  tmp2 = 2.0 * local_pi[1];

  lbfluid[7][index] = rho_times_coeff + 1. / 12. * (local_j[0] + local_j[1]) +
                      1. / 8. * (tmp1 + tmp2) - 1. / 24. * trace;
  lbfluid[8][index] = rho_times_coeff - 1. / 12. * (local_j[0] + local_j[1]) +
                      1. / 8. * (tmp1 + tmp2) - 1. / 24. * trace;
  lbfluid[9][index] = rho_times_coeff + 1. / 12. * (local_j[0] - local_j[1]) +
                      1. / 8. * (tmp1 - tmp2) - 1. / 24. * trace;
  lbfluid[10][index] = rho_times_coeff - 1. / 12. * (local_j[0] - local_j[1]) +
                       1. / 8. * (tmp1 - tmp2) - 1. / 24. * trace;

  tmp1 = local_pi[0] + local_pi[5];
  tmp2 = 2.0 * local_pi[3];

  lbfluid[11][index] = rho_times_coeff + 1. / 12. * (local_j[0] + local_j[2]) +
                       1. / 8. * (tmp1 + tmp2) - 1. / 24. * trace;
  lbfluid[12][index] = rho_times_coeff - 1. / 12. * (local_j[0] + local_j[2]) +
                       1. / 8. * (tmp1 + tmp2) - 1. / 24. * trace;
  lbfluid[13][index] = rho_times_coeff + 1. / 12. * (local_j[0] - local_j[2]) +
                       1. / 8. * (tmp1 - tmp2) - 1. / 24. * trace;
  lbfluid[14][index] = rho_times_coeff - 1. / 12. * (local_j[0] - local_j[2]) +
                       1. / 8. * (tmp1 - tmp2) - 1. / 24. * trace;

  tmp1 = local_pi[2] + local_pi[5];
  tmp2 = 2.0 * local_pi[4];

  lbfluid[15][index] = rho_times_coeff + 1. / 12. * (local_j[1] + local_j[2]) +
                       1. / 8. * (tmp1 + tmp2) - 1. / 24. * trace;
  lbfluid[16][index] = rho_times_coeff - 1. / 12. * (local_j[1] + local_j[2]) +
                       1. / 8. * (tmp1 + tmp2) - 1. / 24. * trace;
  lbfluid[17][index] = rho_times_coeff + 1. / 12. * (local_j[1] - local_j[2]) +
                       1. / 8. * (tmp1 - tmp2) - 1. / 24. * trace;
  lbfluid[18][index] = rho_times_coeff - 1. / 12. * (local_j[1] - local_j[2]) +
                       1. / 8. * (tmp1 - tmp2) - 1. / 24. * trace;
}

/*@}*/

#include <boost/range/numeric.hpp>

/** Calculation of hydrodynamic modes */
std::array<double, 19> lb_calc_modes(Lattice::index_t index) {
  return Utils::matrix_vector_product<double, 19, ::D3Q19::e_ki>(
      LB_Fluid_Ref(index, lbfluid));
}

template <typename T>
inline std::array<T, 19> lb_relax_modes(Lattice::index_t index,
                                        const std::array<T, 19> &modes) {
  T rho, j[3], pi_eq[6];

  /* re-construct the real density
   * remember that the populations are stored as differences to their
   * equilibrium value */
  rho = modes[0] + lbpar.rho;

  j[0] = modes[1] + 0.5 * lbfields[index].force_density[0];
  j[1] = modes[2] + 0.5 * lbfields[index].force_density[1];
  j[2] = modes[3] + 0.5 * lbfields[index].force_density[2];

  /* equilibrium part of the stress modes */
  pi_eq[0] = scalar(j, j) / rho;
  pi_eq[1] = (Utils::sqr(j[0]) - Utils::sqr(j[1])) / rho;
  pi_eq[2] = (scalar(j, j) - 3.0 * Utils::sqr(j[2])) / rho;
  pi_eq[3] = j[0] * j[1] / rho;
  pi_eq[4] = j[0] * j[2] / rho;
  pi_eq[5] = j[1] * j[2] / rho;

  return {{modes[0], modes[1], modes[2], modes[3],
           /* relax the stress modes */
           pi_eq[0] + lbpar.gamma_bulk * (modes[4] - pi_eq[0]),
           pi_eq[1] + lbpar.gamma_shear * (modes[5] - pi_eq[1]),
           pi_eq[2] + lbpar.gamma_shear * (modes[6] - pi_eq[2]),
           pi_eq[3] + lbpar.gamma_shear * (modes[7] - pi_eq[3]),
           pi_eq[4] + lbpar.gamma_shear * (modes[8] - pi_eq[4]),
           pi_eq[5] + lbpar.gamma_shear * (modes[9] - pi_eq[5]),
           /* relax the ghost modes (project them out) */
           /* ghost modes have no equilibrium part due to orthogonality */
           lbpar.gamma_odd * modes[10], lbpar.gamma_odd * modes[11],
           lbpar.gamma_odd * modes[12], lbpar.gamma_odd * modes[13],
           lbpar.gamma_odd * modes[14], lbpar.gamma_odd * modes[15],
           lbpar.gamma_even * modes[16], lbpar.gamma_even * modes[17],
           lbpar.gamma_even * modes[18]}};
}

template <typename T>
inline std::array<T, 19>
lb_thermalize_modes(Lattice::index_t index, const r123::Philox4x64::ctr_type &c,
                    const std::array<T, 19> &modes) {
  if (lbpar.kT > 0.0) {
    using Utils::uniform;
    using rng_type = r123::Philox4x64;
    using ctr_type = rng_type::ctr_type;

    const T rootrho = std::sqrt(std::fabs(modes[0] + lbpar.rho));
    auto const pref = std::sqrt(12.) * rootrho;

    const ctr_type noise[4] = {
        rng_type{}(c, {{static_cast<uint64_t>(index), 0ul}}),
        rng_type{}(c, {{static_cast<uint64_t>(index), 1ul}}),
        rng_type{}(c, {{static_cast<uint64_t>(index), 2ul}}),
        rng_type{}(c, {{static_cast<uint64_t>(index), 3ul}})};

    auto rng = [&](int i) { return uniform(noise[i / 4][i % 4]); };

    return {/* conserved modes */
            {modes[0], modes[1], modes[2], modes[3],
             /* stress modes */
             modes[4] + pref * lbpar.phi[4] * rng(0),
             modes[5] + pref * lbpar.phi[5] * rng(1),
             modes[6] + pref * lbpar.phi[6] * rng(2),
             modes[7] + pref * lbpar.phi[7] * rng(3),
             modes[8] + pref * lbpar.phi[8] * rng(4),
             modes[9] + pref * lbpar.phi[9] * rng(5),

             /* ghost modes */
             modes[10] + pref * lbpar.phi[10] * rng(6),
             modes[11] + pref * lbpar.phi[11] * rng(7),
             modes[12] + pref * lbpar.phi[12] * rng(8),
             modes[13] + pref * lbpar.phi[13] * rng(9),
             modes[14] + pref * lbpar.phi[14] * rng(10),
             modes[15] + pref * lbpar.phi[15] * rng(11),
             modes[16] + pref * lbpar.phi[16] * rng(12),
             modes[17] + pref * lbpar.phi[17] * rng(13),
             modes[18] + pref * lbpar.phi[18] * rng(14)}};
  } else {
    return modes;
  }
}

template <typename T>
std::array<T, 19> lb_apply_forces(Lattice::index_t index,
                                  const std::array<T, 19> &modes) {
  T rho, u[3], C[6];

  const auto &f = lbfields[index].force_density;

  rho = modes[0] + lbpar.rho;

  /* hydrodynamic momentum density is redefined when external forces present */
  u[0] = (modes[1] + 0.5 * f[0]) / rho;
  u[1] = (modes[2] + 0.5 * f[1]) / rho;
  u[2] = (modes[3] + 0.5 * f[2]) / rho;

  C[0] = (1. + lbpar.gamma_bulk) * u[0] * f[0] +
         1. / 3. * (lbpar.gamma_bulk - lbpar.gamma_shear) * scalar(u, f);
  C[2] = (1. + lbpar.gamma_bulk) * u[1] * f[1] +
         1. / 3. * (lbpar.gamma_bulk - lbpar.gamma_shear) * scalar(u, f);
  C[5] = (1. + lbpar.gamma_bulk) * u[2] * f[2] +
         1. / 3. * (lbpar.gamma_bulk - lbpar.gamma_shear) * scalar(u, f);
  C[1] = 1. / 2. * (1. + lbpar.gamma_shear) * (u[0] * f[1] + u[1] * f[0]);
  C[3] = 1. / 2. * (1. + lbpar.gamma_shear) * (u[0] * f[2] + u[2] * f[0]);
  C[4] = 1. / 2. * (1. + lbpar.gamma_shear) * (u[1] * f[2] + u[2] * f[1]);

  return {{modes[0],
           /* update momentum modes */
           modes[1] + f[0], modes[2] + f[1], modes[3] + f[2],
           /* update stress modes */
           modes[4] + C[0] + C[2] + C[5], modes[5] + C[0] - C[2],
           modes[6] + C[0] + C[2] - 2. * C[5], modes[7] + C[1], modes[8] + C[3],
           modes[9] + C[4], modes[10], modes[11], modes[12], modes[13],
           modes[14], modes[15], modes[16], modes[17], modes[18]}};
}

template <typename T>
std::array<T, 19> normalize_modes(const std::array<T, 19> &modes) {
  auto normalized_modes = modes;
  for (int i = 0; i < modes.size(); i++) {
    normalized_modes[i] /= lbmodel.w_k[i];
  }
  return normalized_modes;
}

template <typename T, std::size_t N>
std::array<T, N> lb_calc_n_from_m(const std::array<T, N> &modes) {
  auto ret = Utils::matrix_vector_product<T, N, ::D3Q19::e_ki_transposed>(
      normalize_modes(modes));
  std::transform(ret.begin(), ret.end(), ::D3Q19::w.begin(), ret.begin(),
                 std::multiplies<T>());
  return ret;
}

template <typename T>
inline void lb_calc_n_from_modes_push(LB_Fluid &lbfluid, Lattice::index_t index,
                                      const std::array<T, 19> &m) {
  const std::array<int, 3> period = {
      {1, lblattice.halo_grid[0],
       lblattice.halo_grid[0] * lblattice.halo_grid[1]}};
  auto const f = lb_calc_n_from_m(m);
  for (int i = 0; i < 19; i++) {
    auto const next = index + boost::inner_product(period, lbmodel.c[i], 0);
    lbfluid[i][next] = f[i];
  }
}

/* Collisions and streaming (push scheme) */
inline void lb_collide_stream() {
  ESPRESSO_PROFILER_CXX_MARK_FUNCTION;
/* loop over all lattice cells (halo excluded) */
#ifdef LB_BOUNDARIES
  for (auto &lbboundarie : LBBoundaries::lbboundaries) {
    (*lbboundarie).reset_force();
  }
#endif // LB_BOUNDARIES

#ifdef VIRTUAL_SITES_INERTIALESS_TRACERS
  // Safeguard the node forces so that we can later use them for the IBM
  // particle update
  // In the following loop the lbfields[XX].force are reset to zero
  // Safeguard the node forces so that we can later use them for the IBM
  // particle update In the following loop the lbfields[XX].force are reset to
  // zero
  for (int i = 0; i < lblattice.halo_grid_volume; ++i) {
    lbfields[i].force_density_buf = lbfields[i].force_density;
  }
#endif

  const r123::Philox4x64::ctr_type c{
      {rng_counter_fluid.value(), static_cast<uint64_t>(RNGSalt::FLUID)}};
  Lattice::index_t index = lblattice.halo_offset;
  for (int z = 1; z <= lblattice.grid[2]; z++) {
    for (int y = 1; y <= lblattice.grid[1]; y++) {
      for (int x = 1; x <= lblattice.grid[0]; x++) {
// as we only want to apply this to non-boundary nodes we can throw out
// the if-clause if we have a non-bounded domain
#ifdef LB_BOUNDARIES
        if (!lbfields[index].boundary)
#endif // LB_BOUNDARIES
        {
          /* calculate modes locally */
          auto const modes = lb_calc_modes(index);

          /* deterministic collisions */
          auto const relaxed_modes = lb_relax_modes(index, modes);

          /* fluctuating hydrodynamics */
          auto const thermalized_modes =
              lb_thermalize_modes(index, c, relaxed_modes);

          /* apply forces */
          auto const modes_with_forces =
              lb_apply_forces(index, thermalized_modes);

          /* reset the force density */
          lbfields[index].force_density = lbpar.ext_force_density;

          /* transform back to populations and streaming */
          lb_calc_n_from_modes_push(lbfluid_post, index, modes_with_forces);
        }

        ++index; /* next node */
      }
      index += 2; /* skip halo region */
    }
    index += 2 * lblattice.halo_grid[0]; /* skip halo region */
  }

  /* exchange halo regions */
  halo_push_communication(lbfluid_post, node_grid);

#ifdef LB_BOUNDARIES
  /* boundary conditions for links */
  lb_bounce_back(lbfluid_post);
#endif // LB_BOUNDARIES

  /* swap the pointers for old and new population fields */
  std::swap(lbfluid, lbfluid_post);

  halo_communication(&update_halo_comm,
                     reinterpret_cast<char *>(lbfluid[0].data()));

#ifdef ADDITIONAL_CHECKS
  lb_check_halo_regions(lbfluid);
#endif
}

/***********************************************************************/
/** \name Update step for the lattice Boltzmann fluid                  */
/***********************************************************************/
/*@{*/

/** Update the lattice Boltzmann fluid.
 *
 *  This function is called from the integrator. Since the time step
 *  for the lattice dynamics can be coarser than the MD time step, we
 *  monitor the time since the last lattice update.
 */
void lattice_boltzmann_update() {
  auto factor = (int)round(lbpar.tau / time_step);

  fluidstep += 1;
  if (fluidstep >= factor) {
    fluidstep = 0;

    lb_collide_stream();
  }
}

/*@}*/

/***********************************************************************/
/** \name Coupling part */
/***********************************************************************/
/*@{*/

/***********************************************************************/

static int compare_buffers(double *buf1, double *buf2, int size) {
  int ret;
  if (memcmp(buf1, buf2, size) != 0) {
    runtimeErrorMsg() << "Halo buffers are not identical";
    ret = 1;
  } else {
    ret = 0;
  }
  return ret;
}

/** Check consistency of the halo regions (ADDITIONAL_CHECKS)
 *  This function can be used as an additional check. It test whether the
 *  halo regions have been exchanged correctly.
 */
void lb_check_halo_regions(const LB_Fluid &lbfluid) {
  Lattice::index_t index;
  int i, x, y, z, s_node, r_node, count = lbmodel.n_veloc;
  double *s_buffer, *r_buffer;
  MPI_Status status[2];

  r_buffer = (double *)Utils::malloc(count * sizeof(double));
  s_buffer = (double *)Utils::malloc(count * sizeof(double));

  if (PERIODIC(0)) {
    for (z = 0; z < lblattice.halo_grid[2]; ++z) {
      for (y = 0; y < lblattice.halo_grid[1]; ++y) {
        index = get_linear_index(0, y, z, lblattice.halo_grid);
        for (i = 0; i < lbmodel.n_veloc; i++)
          s_buffer[i] = lbfluid[i][index];

        s_node = node_neighbors[1];
        r_node = node_neighbors[0];
        if (n_nodes > 1) {
          MPI_Sendrecv(s_buffer, count, MPI_DOUBLE, r_node, REQ_HALO_CHECK,
                       r_buffer, count, MPI_DOUBLE, s_node, REQ_HALO_CHECK,
                       comm_cart, status);
          index =
              get_linear_index(lblattice.grid[0], y, z, lblattice.halo_grid);
          for (i = 0; i < lbmodel.n_veloc; i++)
            s_buffer[i] = lbfluid[i][index];
          compare_buffers(s_buffer, r_buffer, count * sizeof(double));
        } else {
          index =
              get_linear_index(lblattice.grid[0], y, z, lblattice.halo_grid);
          for (i = 0; i < lbmodel.n_veloc; i++)
            r_buffer[i] = lbfluid[i][index];
          if (compare_buffers(s_buffer, r_buffer, count * sizeof(double))) {
            std::cerr << "buffers differ in dir=" << 0 << " at index=" << index
                      << " y=" << y << " z=" << z << "\n";
          }
        }

        index =
            get_linear_index(lblattice.grid[0] + 1, y, z, lblattice.halo_grid);
        for (i = 0; i < lbmodel.n_veloc; i++)
          s_buffer[i] = lbfluid[i][index];

        s_node = node_neighbors[0];
        r_node = node_neighbors[1];
        if (n_nodes > 1) {
          MPI_Sendrecv(s_buffer, count, MPI_DOUBLE, r_node, REQ_HALO_CHECK,
                       r_buffer, count, MPI_DOUBLE, s_node, REQ_HALO_CHECK,
                       comm_cart, status);
          index = get_linear_index(1, y, z, lblattice.halo_grid);
          for (i = 0; i < lbmodel.n_veloc; i++)
            s_buffer[i] = lbfluid[i][index];
          compare_buffers(s_buffer, r_buffer, count * sizeof(double));
        } else {
          index = get_linear_index(1, y, z, lblattice.halo_grid);
          for (i = 0; i < lbmodel.n_veloc; i++)
            r_buffer[i] = lbfluid[i][index];
          if (compare_buffers(s_buffer, r_buffer, count * sizeof(double))) {
            std::cerr << "buffers differ in dir=0 at index=" << index
                      << " y=" << y << " z=" << z << "\n";
          }
        }
      }
    }
  }

  if (PERIODIC(1)) {
    for (z = 0; z < lblattice.halo_grid[2]; ++z) {
      for (x = 0; x < lblattice.halo_grid[0]; ++x) {
        index = get_linear_index(x, 0, z, lblattice.halo_grid);
        for (i = 0; i < lbmodel.n_veloc; i++)
          s_buffer[i] = lbfluid[i][index];

        s_node = node_neighbors[3];
        r_node = node_neighbors[2];
        if (n_nodes > 1) {
          MPI_Sendrecv(s_buffer, count, MPI_DOUBLE, r_node, REQ_HALO_CHECK,
                       r_buffer, count, MPI_DOUBLE, s_node, REQ_HALO_CHECK,
                       comm_cart, status);
          index =
              get_linear_index(x, lblattice.grid[1], z, lblattice.halo_grid);
          for (i = 0; i < lbmodel.n_veloc; i++)
            s_buffer[i] = lbfluid[i][index];
          compare_buffers(s_buffer, r_buffer, count * sizeof(double));
        } else {
          index =
              get_linear_index(x, lblattice.grid[1], z, lblattice.halo_grid);
          for (i = 0; i < lbmodel.n_veloc; i++)
            r_buffer[i] = lbfluid[i][index];
          if (compare_buffers(s_buffer, r_buffer, count * sizeof(double))) {
            std::cerr << "buffers differ in dir=1 at index=" << index
                      << " x=" << x << " z=" << z << "\n";
          }
        }
      }
      for (x = 0; x < lblattice.halo_grid[0]; ++x) {
        index =
            get_linear_index(x, lblattice.grid[1] + 1, z, lblattice.halo_grid);
        for (i = 0; i < lbmodel.n_veloc; i++)
          s_buffer[i] = lbfluid[i][index];

        s_node = node_neighbors[2];
        r_node = node_neighbors[3];
        if (n_nodes > 1) {
          MPI_Sendrecv(s_buffer, count, MPI_DOUBLE, r_node, REQ_HALO_CHECK,
                       r_buffer, count, MPI_DOUBLE, s_node, REQ_HALO_CHECK,
                       comm_cart, status);
          index = get_linear_index(x, 1, z, lblattice.halo_grid);
          for (i = 0; i < lbmodel.n_veloc; i++)
            s_buffer[i] = lbfluid[i][index];
          compare_buffers(s_buffer, r_buffer, count * sizeof(double));
        } else {
          index = get_linear_index(x, 1, z, lblattice.halo_grid);
          for (i = 0; i < lbmodel.n_veloc; i++)
            r_buffer[i] = lbfluid[i][index];
          if (compare_buffers(s_buffer, r_buffer, count * sizeof(double))) {
            std::cerr << "buffers differ in dir=1 at index=" << index
                      << " x=" << x << " z=" << z << "\n";
          }
        }
      }
    }
  }

  if (PERIODIC(2)) {
    for (y = 0; y < lblattice.halo_grid[1]; ++y) {
      for (x = 0; x < lblattice.halo_grid[0]; ++x) {
        index = get_linear_index(x, y, 0, lblattice.halo_grid);
        for (i = 0; i < lbmodel.n_veloc; i++)
          s_buffer[i] = lbfluid[i][index];

        s_node = node_neighbors[5];
        r_node = node_neighbors[4];
        if (n_nodes > 1) {
          MPI_Sendrecv(s_buffer, count, MPI_DOUBLE, r_node, REQ_HALO_CHECK,
                       r_buffer, count, MPI_DOUBLE, s_node, REQ_HALO_CHECK,
                       comm_cart, status);
          index =
              get_linear_index(x, y, lblattice.grid[2], lblattice.halo_grid);
          for (i = 0; i < lbmodel.n_veloc; i++)
            s_buffer[i] = lbfluid[i][index];
          compare_buffers(s_buffer, r_buffer, count * sizeof(double));
        } else {
          index =
              get_linear_index(x, y, lblattice.grid[2], lblattice.halo_grid);
          for (i = 0; i < lbmodel.n_veloc; i++)
            r_buffer[i] = lbfluid[i][index];
          if (compare_buffers(s_buffer, r_buffer, count * sizeof(double))) {
            std::cerr << "buffers differ in dir=2 at index=" << index
                      << " x=" << x << " y=" << y << " z=" << lblattice.grid[2]
                      << "\n";
          }
        }
      }
    }
    for (y = 0; y < lblattice.halo_grid[1]; ++y) {
      for (x = 0; x < lblattice.halo_grid[0]; ++x) {
        index =
            get_linear_index(x, y, lblattice.grid[2] + 1, lblattice.halo_grid);
        for (i = 0; i < lbmodel.n_veloc; i++)
          s_buffer[i] = lbfluid[i][index];

        s_node = node_neighbors[4];
        r_node = node_neighbors[5];
        if (n_nodes > 1) {
          MPI_Sendrecv(s_buffer, count, MPI_DOUBLE, r_node, REQ_HALO_CHECK,
                       r_buffer, count, MPI_DOUBLE, s_node, REQ_HALO_CHECK,
                       comm_cart, status);
          index = get_linear_index(x, y, 1, lblattice.halo_grid);
          for (i = 0; i < lbmodel.n_veloc; i++)
            s_buffer[i] = lbfluid[i][index];
          compare_buffers(s_buffer, r_buffer, count * sizeof(double));
        } else {
          index = get_linear_index(x, y, 1, lblattice.halo_grid);
          for (i = 0; i < lbmodel.n_veloc; i++)
            r_buffer[i] = lbfluid[i][index];
          if (compare_buffers(s_buffer, r_buffer, count * sizeof(double))) {
            std::cerr << "buffers differ in dir=2 at index=" << index
                      << " x=" << x << " y=" << y << "\n";
          }
        }
      }
    }
  }

  free(r_buffer);
  free(s_buffer);
}

void lb_calc_local_fields(Lattice::index_t index, double *rho, double *j,
                          double *pi) {
#ifdef LB_BOUNDARIES
  if (lbfields[index].boundary) {
    *rho = lbpar.rho;
    j[0] = 0.;
    j[1] = 0.;
    j[2] = 0.;
    if (pi) {
      pi[0] = 0.;
      pi[1] = 0.;
      pi[2] = 0.;
      pi[3] = 0.;
      pi[4] = 0.;
      pi[5] = 0.;
    }
    return;
  }
#endif
  auto modes = lb_calc_modes(index);
  *rho = modes[0] + lbpar.rho;

  j[0] = modes[1] + 0.5 * lbfields[index].force_density[0];
  j[1] = modes[2] + 0.5 * lbfields[index].force_density[1];
  j[2] = modes[3] + 0.5 * lbfields[index].force_density[2];

  if (!pi)
    return;

  /* equilibrium part of the stress modes */
  Vector6d modes_from_pi_eq{};
  modes_from_pi_eq[0] = scalar(j, j) / *rho;
  modes_from_pi_eq[1] = (Utils::sqr(j[0]) - Utils::sqr(j[1])) / *rho;
  modes_from_pi_eq[2] = (scalar(j, j) - 3.0 * Utils::sqr(j[2])) / *rho;
  modes_from_pi_eq[3] = j[0] * j[1] / *rho;
  modes_from_pi_eq[4] = j[0] * j[2] / *rho;
  modes_from_pi_eq[5] = j[1] * j[2] / *rho;

  /* Now we must predict the outcome of the next collision */
  /* We immediately average pre- and post-collision. */
  modes[4] = modes_from_pi_eq[0] +
             (0.5 + 0.5 * lbpar.gamma_bulk) * (modes[4] - modes_from_pi_eq[0]);
  modes[5] = modes_from_pi_eq[1] +
             (0.5 + 0.5 * lbpar.gamma_shear) * (modes[5] - modes_from_pi_eq[1]);
  modes[6] = modes_from_pi_eq[2] +
             (0.5 + 0.5 * lbpar.gamma_shear) * (modes[6] - modes_from_pi_eq[2]);
  modes[7] = modes_from_pi_eq[3] +
             (0.5 + 0.5 * lbpar.gamma_shear) * (modes[7] - modes_from_pi_eq[3]);
  modes[8] = modes_from_pi_eq[4] +
             (0.5 + 0.5 * lbpar.gamma_shear) * (modes[8] - modes_from_pi_eq[4]);
  modes[9] = modes_from_pi_eq[5] +
             (0.5 + 0.5 * lbpar.gamma_shear) * (modes[9] - modes_from_pi_eq[5]);

  // Transform the stress tensor components according to the modes that
  // correspond to those used by U. Schiller. In terms of populations this
  // expression then corresponds exactly to those in Eqs. 116 - 121 in the
  // Duenweg and Ladd paper, when these are written out in populations.
  // But to ensure this, the expression in Schiller's modes has to be different!

  pi[0] = (2.0 * (modes[0] + modes[4]) + modes[6] + 3.0 * modes[5]) / 6.0; // xx
  pi[1] = modes[7];                                                        // xy
  pi[2] = (2.0 * (modes[0] + modes[4]) + modes[6] - 3.0 * modes[5]) / 6.0; // yy
  pi[3] = modes[8];                                                        // xz
  pi[4] = modes[9];                                                        // yz
  pi[5] = (modes[0] + modes[4] - modes[6]) / 3.0;                          // zz
}

#ifdef LB_BOUNDARIES
/** Bounce back boundary conditions.
 * The populations that have propagated into a boundary node
 * are bounced back to the node they came from. This results
 * in no slip boundary conditions.
 *
 * [cf. Ladd and Verberg, J. Stat. Phys. 104(5/6):1191-1251, 2001]
 */
void lb_bounce_back(LB_Fluid &lbfluid) {
  int k, i, l;
  int yperiod = lblattice.halo_grid[0];
  int zperiod = lblattice.halo_grid[0] * lblattice.halo_grid[1];
  int next[19];
  double population_shift;
  next[0] = 0;                     // ( 0, 0, 0) =
  next[1] = 1;                     // ( 1, 0, 0) +
  next[2] = -1;                    // (-1, 0, 0)
  next[3] = yperiod;               // ( 0, 1, 0) +
  next[4] = -yperiod;              // ( 0,-1, 0)
  next[5] = zperiod;               // ( 0, 0, 1) +
  next[6] = -zperiod;              // ( 0, 0,-1)
  next[7] = (1 + yperiod);         // ( 1, 1, 0) +
  next[8] = -(1 + yperiod);        // (-1,-1, 0)
  next[9] = (1 - yperiod);         // ( 1,-1, 0)
  next[10] = -(1 - yperiod);       // (-1, 1, 0) +
  next[11] = (1 + zperiod);        // ( 1, 0, 1) +
  next[12] = -(1 + zperiod);       // (-1, 0,-1)
  next[13] = (1 - zperiod);        // ( 1, 0,-1)
  next[14] = -(1 - zperiod);       // (-1, 0, 1) +
  next[15] = (yperiod + zperiod);  // ( 0, 1, 1) +
  next[16] = -(yperiod + zperiod); // ( 0,-1,-1)
  next[17] = (yperiod - zperiod);  // ( 0, 1,-1)
  next[18] = -(yperiod - zperiod); // ( 0,-1, 1) +
  int reverse[] = {0, 2,  1,  4,  3,  6,  5,  8,  7, 10,
                   9, 12, 11, 14, 13, 16, 15, 18, 17};

  /* bottom-up sweep */
  //  for (k=lblattice.halo_offset;k<lblattice.halo_grid_volume;k++)
  for (int z = 0; z < lblattice.grid[2] + 2; z++) {
    for (int y = 0; y < lblattice.grid[1] + 2; y++) {
      for (int x = 0; x < lblattice.grid[0] + 2; x++) {
        k = get_linear_index(x, y, z, lblattice.halo_grid);

        if (lbfields[k].boundary) {

          for (i = 0; i < 19; i++) {
            population_shift = 0;
            for (l = 0; l < 3; l++) {
              population_shift -= lbpar.rho * 2 * lbmodel.c[i][l] *
                                  lbmodel.w[i] * lbfields[k].slip_velocity[l] /
                                  lbmodel.c_sound_sq;
            }

            if (x - lbmodel.c[i][0] > 0 &&
                x - lbmodel.c[i][0] < lblattice.grid[0] + 1 &&
                y - lbmodel.c[i][1] > 0 &&
                y - lbmodel.c[i][1] < lblattice.grid[1] + 1 &&
                z - lbmodel.c[i][2] > 0 &&
                z - lbmodel.c[i][2] < lblattice.grid[2] + 1) {
              if (!lbfields[k - next[i]].boundary) {
                for (l = 0; l < 3; l++) {
                  (*LBBoundaries::lbboundaries[lbfields[k].boundary - 1])
                      .force()[l] += // TODO
                      (2 * lbfluid[i][k] + population_shift) * lbmodel.c[i][l];
                }
                lbfluid[reverse[i]][k - next[i]] =
                    lbfluid[i][k] + population_shift;
              } else {
                lbfluid[reverse[i]][k - next[i]] = lbfluid[i][k] = 0.0;
              }
            }
          }
        }
      }
    }
  }
}
#endif

/** Calculate the local fluid momentum.
 *  The calculation is implemented explicitly for the special case of D3Q19.
 *  @param[in]  index  Local lattice site
 *  @retval The local fluid momentum.
 */
inline Vector3d lb_calc_local_j(Lattice::index_t index) {
  return {{lbfluid[1][index] - lbfluid[2][index] + lbfluid[7][index] -
               lbfluid[8][index] + lbfluid[9][index] - lbfluid[10][index] +
               lbfluid[11][index] - lbfluid[12][index] + lbfluid[13][index] -
               lbfluid[14][index],
           lbfluid[3][index] - lbfluid[4][index] + lbfluid[7][index] -
               lbfluid[8][index] - lbfluid[9][index] + lbfluid[10][index] +
               lbfluid[15][index] - lbfluid[16][index] + lbfluid[17][index] -
               lbfluid[18][index],
           lbfluid[5][index] - lbfluid[6][index] + lbfluid[11][index] -
               lbfluid[12][index] - lbfluid[13][index] + lbfluid[14][index] +
               lbfluid[15][index] - lbfluid[16][index] - lbfluid[17][index] +
               lbfluid[18][index]}};
}

// Statistics in MD units.

/** Calculate momentum of the LB fluid.
 * \param result Fluid momentum
 */
void lb_calc_fluid_momentum(double *result) {

  int x, y, z, index;
  Vector3d j{}, momentum{};

  for (x = 1; x <= lblattice.grid[0]; x++) {
    for (y = 1; y <= lblattice.grid[1]; y++) {
      for (z = 1; z <= lblattice.grid[2]; z++) {
        index = get_linear_index(x, y, z, lblattice.halo_grid);

        j = lb_calc_local_j(index);
        momentum += j + lbfields[index].force_density;
      }
    }
  }

  momentum *= lbpar.agrid / lbpar.tau;

  MPI_Reduce(momentum.data(), result, 3, MPI_DOUBLE, MPI_SUM, 0, comm_cart);
}

void lb_collect_boundary_forces(double *result) {
#ifdef LB_BOUNDARIES
  int n_lb_boundaries = LBBoundaries::lbboundaries.size();
  std::vector<double> boundary_forces(3 * n_lb_boundaries);
  int i = 0;
  for (auto it = LBBoundaries::lbboundaries.begin();
       it != LBBoundaries::lbboundaries.end(); ++it, i++)
    for (int j = 0; j < 3; j++)
      boundary_forces[3 * i + j] = (**it).force()[j];

  MPI_Reduce(boundary_forces.data(), result, 3 * n_lb_boundaries, MPI_DOUBLE,
             MPI_SUM, 0, comm_cart);
#endif
}

/*@}*/

#endif // LB<|MERGE_RESOLUTION|>--- conflicted
+++ resolved
@@ -160,12 +160,8 @@
   }
 
   /* initialize the local lattice domain */
-<<<<<<< HEAD
-  int init_status = lblattice.init(temp_agrid.data(), temp_offset.data(), 1);
-=======
   int init_status = lblattice.init(temp_agrid.data(), temp_offset.data(), 1, 0,
                                    local_box_l, my_right, box_l);
->>>>>>> f9f0d413
 
   if (check_runtime_errors() || init_status != ES_OK)
     return;
