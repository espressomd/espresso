--- conflicted
+++ resolved
@@ -1051,118 +1051,7 @@
 /***********************************************************************/
 /*@{*/
 
-<<<<<<< HEAD
-inline Vector3d lb_viscous_force(const Particle &p) {}
-
-/** Coupling of a single particle to viscous fluid with Stokesian friction.
- *
- * Section II.C. Ahlrichs and Duenweg, JCP 111(17):8225 (1999)
- *
- * @param p          The coupled particle (Input).
- * @param force      Coupling force between particle and fluid (Output).
- */
-inline void lb_viscous_coupling(Particle *p, double force[3]) {
-  double interpolated_u[3], delta_j[3];
-
-  /* calculate fluid velocity at particle's position
-     this is done by linear interpolation
-     (Eq. (11) Ahlrichs and Duenweg, JCP 111(17):8225 (1999)) */
-  lb_lbfluid_get_interpolated_velocity(p->r.p, interpolated_u);
-
-  /* calculate viscous force
-   * take care to rescale velocities with time_step and transform to MD units
-   * (Eq. (9) Ahlrichs and Duenweg, JCP 111(17):8225 (1999)) */
-  double velocity[3];
-  velocity[0] = p->m.v[0];
-  velocity[1] = p->m.v[1];
-  velocity[2] = p->m.v[2];
-
-  Vector3d v_drift = {interpolated_u[0], interpolated_u[1], interpolated_u[2]};
-#ifdef ENGINE
-  if (p->swim.swimming) {
-    v_drift += p->swim.v_swim * p->r.quatu;
-    p->swim.v_center[0] = interpolated_u[0];
-    p->swim.v_center[1] = interpolated_u[1];
-    p->swim.v_center[2] = interpolated_u[2];
-  }
-#endif
-
-#ifdef LB_ELECTROHYDRODYNAMICS
-  v_drift += p->p.mu_E;
-#endif
-
-  force[0] = -lbpar.friction * (velocity[0] - v_drift[0]);
-  force[1] = -lbpar.friction * (velocity[1] - v_drift[1]);
-  force[2] = -lbpar.friction * (velocity[2] - v_drift[2]);
-
-  force[0] = force[0] + p->lc.f_random[0];
-  force[1] = force[1] + p->lc.f_random[1];
-  force[2] = force[2] + p->lc.f_random[2];
-
-  /* transform momentum transfer to lattice units
-     (Eq. (12) Ahlrichs and Duenweg, JCP 111(17):8225 (1999)) */
-  delta_j[0] = -force[0] * time_step * lbpar.tau / lbpar.agrid;
-  delta_j[1] = -force[1] * time_step * lbpar.tau / lbpar.agrid;
-  delta_j[2] = -force[2] * time_step * lbpar.tau / lbpar.agrid;
-
-  lattice_interpolation(lblattice, p->r.p,
-                        [&delta_j](Lattice::index_t index, double w) {
-                          auto &node = lbfields[index];
-
-                          node.force_density[0] += w * delta_j[0];
-                          node.force_density[1] += w * delta_j[1];
-                          node.force_density[2] += w * delta_j[2];
-                        });
-
-  // map_position_to_lattice: position ... not inside a local plaquette in ...
-
-#ifdef ENGINE
-  if (p->swim.swimming) {
-    // TODO: Fix LB mapping
-    if (n_nodes > 1) {
-      if (this_node == 0) {
-        fprintf(stderr, "ERROR: Swimming is not compatible with Open MPI and "
-                        "CPU LB on more than 1 node.\n");
-        fprintf(stderr, "       Please use LB_GPU instead.\n");
-      }
-      errexit();
-    }
-
-    // calculate source position
-    Vector3d source_position;
-    double direction = double(p->swim.push_pull) * p->swim.dipole_length;
-    source_position[0] = p->r.p[0] + direction * p->r.quatu[0];
-    source_position[1] = p->r.p[1] + direction * p->r.quatu[1];
-    source_position[2] = p->r.p[2] + direction * p->r.quatu[2];
-
-    int corner[3] = {0, 0, 0};
-    fold_position(source_position, corner);
-
-    lb_lbfluid_get_interpolated_velocity(Vector3d(source_position),
-                                         p->swim.v_source.data());
-
-    // calculate and set force at source position
-    delta_j[0] =
-        -p->swim.f_swim * p->r.quatu[0] * time_step * lbpar.tau / lbpar.agrid;
-    delta_j[1] =
-        -p->swim.f_swim * p->r.quatu[1] * time_step * lbpar.tau / lbpar.agrid;
-    delta_j[2] =
-        -p->swim.f_swim * p->r.quatu[2] * time_step * lbpar.tau / lbpar.agrid;
-
-    lattice_interpolation(lblattice, source_position,
-                          [&delta_j](Lattice::index_t index, double w) {
-                            auto &node = lbfields[index];
-
-                            node.force_density[0] += w * delta_j[0];
-                            node.force_density[1] += w * delta_j[1];
-                            node.force_density[2] += w * delta_j[2];
-                          });
-  }
-#endif
-}
-=======
 /***********************************************************************/
->>>>>>> 533a9239
 
 static int compare_buffers(double *buf1, double *buf2, int size) {
   int ret;
