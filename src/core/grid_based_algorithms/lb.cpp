/*
  Copyright (C) 2010-2018 The ESPResSo project
  Copyright (C) 2002,2003,2004,2005,2006,2007,2008,2009,2010
  Max-Planck-Institute for Polymer Research, Theory Group

  This file is part of ESPResSo.

  ESPResSo is free software: you can redistribute it and/or modify
  it under the terms of the GNU General Public License as published by
  the Free Software Foundation, either version 3 of the License, or
  (at your option) any later version.

  ESPResSo is distributed in the hope that it will be useful,
  but WITHOUT ANY WARRANTY; without even the implied warranty of
  MERCHANTABILITY or FITNESS FOR A PARTICULAR PURPOSE.  See the
  GNU General Public License for more details.

  You should have received a copy of the GNU General Public License
  along with this program.  If not, see <http://www.gnu.org/licenses/>.
*/
/** \file lb.cpp
 *
 * Lattice Boltzmann algorithm for hydrodynamic degrees of freedom.
 *
 * Includes fluctuating LB and coupling to MD particles via frictional
 * momentum transfer.
 *
 */

#include "grid_based_algorithms/lb.hpp"
#include "nonbonded_interactions/nonbonded_interaction_data.hpp"

#ifdef LB

#include "cells.hpp"
#include "communication.hpp"
#include "global.hpp"
#include "grid.hpp"
#include "grid_based_algorithms/lb.hpp"
#include "grid_based_algorithms/lbboundaries.hpp"
#include "halo.hpp"
#include "lb-d3q19.hpp"
#include "thermostat.hpp"
#include "virtual_sites/lb_inertialess_tracers.hpp"

#include <boost/multi_array.hpp>

#include <cassert>
#include <cstdio>
#include <iostream>
#include <mpi.h>

#include "cuda_interface.hpp"

#ifdef ADDITIONAL_CHECKS
static void lb_check_halo_regions(const LB_Fluid &lbfluid);
void print_fluid();
#endif // ADDITIONAL_CHECKS

/** Flag indicating momentum exchange between particles and fluid */
int transfer_momentum = 0;

/** Struct holding the Lattice Boltzmann parameters */
// LB_Parameters lbpar = { .rho={0.0}, .viscosity={0.0}, .bulk_viscosity={-1.0},
// .agrid=-1.0, .tau=-1.0, .friction={0.0}, .ext_force_density={ 0.0, 0.0,
// 0.0},.rho_lb_units={0.},.gamma_odd={0.}, .gamma_even={0.} };
LB_Parameters lbpar = {
    // rho
    0.0,
    // viscosity
    0.0,
    // bulk_viscosity
    -1.0,
    // agrid
    -1.0,
    // tau
    -1.0,
    // friction
    0.0,
    // ext_force_density
    {0.0, 0.0, 0.0},
    // rho_lb_units
    0.,
    // gamma_odd
    0.,
    // gamma_even
    0.,
    // gamma_shear
    0.,
    // gamma_bulk
    0.,
    // is_TRT
    false,
    // resend_halo
    0};

/** The DnQm model to be used. */
LB_Model<> lbmodel = {d3q19_lattice, d3q19_coefficients, d3q19_w,
                      d3q19_modebase, 1. / 3.};

#if (!defined(FLATNOISE) && !defined(GAUSSRANDOMCUT) && !defined(GAUSSRANDOM))
#define FLATNOISE
#endif // (!defined(FLATNOISE) && !defined(GAUSSRANDOMCUT) &&
       // !defined(GAUSSRANDOM))

/** The underlying lattice structure */
Lattice lblattice;

using LB_FluidData = boost::multi_array<double, 2>;
static LB_FluidData lbfluid_a;
static LB_FluidData lbfluid_b;

/** Pointer to the velocity populations of the fluid.
 * lbfluid contains pre-collision populations, lbfluid_post
 * contains post-collision */
LB_Fluid lbfluid;
LB_Fluid lbfluid_post;

/** Pointer to the hydrodynamic fields of the fluid nodes */
std::vector<LB_FluidNode> lbfields;

/** Communicator for halo exchange between processors */
HaloCommunicator update_halo_comm = {0, nullptr};

/*@{*/

/** amplitude of the fluctuations in the viscous coupling */
static double lb_coupl_pref = 0.0;
/** amplitude of the fluctuations in the viscous coupling with gaussian random
 * numbers */
static double lb_coupl_pref2 = 0.0;
/*@}*/

/** measures the MD time since the last fluid update */
static double fluidstep = 0.0;

#ifdef ADDITIONAL_CHECKS
/** counts the random numbers drawn for fluctuating LB and the coupling */
static int rancounter = 0;
#endif // ADDITIONAL_CHECKS

/***********************************************************************/
#endif // LB

#if defined(LB) || defined(LB_GPU)

#include "errorhandling.hpp"
#include "global.hpp"
#include "grid.hpp"

/* *********************** C Interface part
 * *************************************/
/* ******************************************************************************/

/*
 * set lattice switch on C-level
 */
int lb_set_lattice_switch(int py_switch) {
  switch (py_switch) {
  case 0:
    lattice_switch = LATTICE_OFF;
    mpi_bcast_parameter(FIELD_LATTICE_SWITCH);
    return 0;
  case 1:
    lattice_switch = LATTICE_LB;
    mpi_bcast_parameter(FIELD_LATTICE_SWITCH);
    return 0;
  case 2:
    lattice_switch = LATTICE_LB_GPU;
    mpi_bcast_parameter(FIELD_LATTICE_SWITCH);
    return 0;
  default:
    return 1;
  }
}

/*
 * get lattice switch on py-level
 */
int lb_get_lattice_switch(int *py_switch) {
  if (lattice_switch) {
    *py_switch = lattice_switch;
    return 0;
  } else
    return 1;
}

#ifdef SHANCHEN
int lb_lbfluid_set_shanchen_coupling(double *p_coupling) {
#ifdef LB_GPU
  int ii, jj, n = 0;
  switch (LB_COMPONENTS) {
  case 1:
    lbpar_gpu.coupling[0] = (float)p_coupling[0];
    lbpar_gpu.coupling[1] = (float)p_coupling[1];
    break;
  default:
    for (ii = 0; ii < LB_COMPONENTS; ii++) {
      for (jj = ii; jj < LB_COMPONENTS; jj++) {
        lbpar_gpu.coupling[LB_COMPONENTS * ii + jj] = (float)p_coupling[n];
        lbpar_gpu.coupling[LB_COMPONENTS * jj + ii] = (float)p_coupling[n];
        n++;
      }
    }
    break;
  }
  on_lb_params_change_gpu(LBPAR_COUPLING);
#endif // LB_GPU
#ifdef LB
#error not implemented
#endif // LB
  return 0;
}

int lb_lbfluid_set_mobility(double *p_mobility) {
  int ii;
  for (ii = 0; ii < LB_COMPONENTS - 1; ii++) {
    if (p_mobility[ii] <= 0) {
      return -1;
    }
    if (lattice_switch & LATTICE_LB_GPU) {
#ifdef LB_GPU
      lbpar_gpu.mobility[ii] = (float)p_mobility[ii];
      on_lb_params_change_gpu(LBPAR_MOBILITY);
#endif // LB_GPU
    } else {
#ifdef LB
#error not implemented
#endif // LB
    }
  }
  return 0;
}

int affinity_set_params(int part_type_a, int part_type_b, double *affinity) {
  IA_parameters *data = get_ia_param_safe(part_type_a, part_type_b);
  data->affinity_on = 0;
  for (int ii = 0; ii < LB_COMPONENTS; ii++) {
    if (affinity[ii] < 0 || affinity[ii] > 1) {
      return ES_ERROR;
    }
    data->affinity[ii] = affinity[ii];
    if (data->affinity[ii] > 0)
      data->affinity_on = 1;
  }

  /* broadcast interaction parameters */
  mpi_bcast_ia_params(part_type_a, part_type_b);

  return ES_OK;
}

#endif // SHANCHEN

int lb_lbfluid_set_density(double *p_dens) {
  for (int ii = 0; ii < LB_COMPONENTS; ii++) {
    if (p_dens[ii] <= 0)
      return -1;
    if (lattice_switch & LATTICE_LB_GPU) {
#ifdef LB_GPU
      lbpar_gpu.rho[ii] = (float)p_dens[ii];
      on_lb_params_change_gpu(LBPAR_DENSITY);
#endif // LB_GPU
    } else {
#ifdef LB
      lbpar.rho = p_dens[ii];
      mpi_bcast_lb_params(LBPAR_DENSITY);
#endif // LB
    }
  }
  return 0;
}

int lb_lbfluid_set_visc(double *p_visc) {
  for (int ii = 0; ii < LB_COMPONENTS; ii++) {
    if (p_visc[ii] <= 0)
      return -1;
    if (lattice_switch & LATTICE_LB_GPU) {
#ifdef LB_GPU
      lbpar_gpu.viscosity[ii] = (float)p_visc[ii];
      on_lb_params_change_gpu(LBPAR_VISCOSITY);
#endif // LB_GPU
    } else {
#ifdef LB
      lbpar.viscosity = p_visc[ii];
      mpi_bcast_lb_params(LBPAR_VISCOSITY);
#endif // LB
    }
  }
  return 0;
}

int lb_lbfluid_set_bulk_visc(double *p_bulk_visc) {
  for (int ii = 0; ii < LB_COMPONENTS; ii++) {
    if (p_bulk_visc[ii] <= 0)
      return -1;
    if (lattice_switch & LATTICE_LB_GPU) {
#ifdef LB_GPU
      lbpar_gpu.bulk_viscosity[ii] = (float)p_bulk_visc[ii];
      lbpar_gpu.is_TRT = false;
      on_lb_params_change_gpu(LBPAR_BULKVISC);
#endif // LB_GPU
    } else {
#ifdef LB
      lbpar.bulk_viscosity = p_bulk_visc[ii];
      lbpar.is_TRT = false;
      mpi_bcast_lb_params(LBPAR_BULKVISC);
#endif // LB
    }
  }
  return 0;
}

int lb_lbfluid_set_gamma_odd(double *p_gamma_odd) {
  for (int ii = 0; ii < LB_COMPONENTS; ii++) {
    if (fabs(p_gamma_odd[ii]) > 1)
      return -1;
    if (lattice_switch & LATTICE_LB_GPU) {
#ifdef LB_GPU
      lbpar_gpu.gamma_odd[ii] = (float)p_gamma_odd[ii];
      lbpar_gpu.is_TRT = false;
      on_lb_params_change_gpu(0);
#endif // LB_GPU
    } else {
#ifdef LB
      lbpar.gamma_odd = *p_gamma_odd;
      lbpar.is_TRT = false;
      mpi_bcast_lb_params(0);
#endif // LB
    }
  }
  return 0;
}

int lb_lbfluid_set_gamma_even(double *p_gamma_even) {
  for (int ii = 0; ii < LB_COMPONENTS; ii++) {
    if (fabs(p_gamma_even[ii]) > 1)
      return -1;
    if (lattice_switch & LATTICE_LB_GPU) {
#ifdef LB_GPU
      lbpar_gpu.gamma_even[ii] = (float)p_gamma_even[ii];
      lbpar_gpu.is_TRT = false;
      on_lb_params_change_gpu(0);
#endif // LB_GPU
    } else {
#ifdef LB
      lbpar.gamma_even = *p_gamma_even;
      lbpar.is_TRT = false;
      mpi_bcast_lb_params(0);
#endif // LB
    }
  }
  return 0;
}

int lb_lbfluid_set_friction(double *p_friction) {
  for (int ii = 0; ii < LB_COMPONENTS; ii++) {
    if (p_friction[ii] <= 0)
      return -1;
    if (lattice_switch & LATTICE_LB_GPU) {
#ifdef LB_GPU
      lbpar_gpu.friction[ii] = (float)p_friction[ii];
      on_lb_params_change_gpu(LBPAR_FRICTION);
#endif // LB_GPU
    } else {
#ifdef LB
      lbpar.friction = p_friction[ii];
      mpi_bcast_lb_params(LBPAR_FRICTION);
#endif // LB
    }
  }
  return 0;
}

int lb_lbfluid_get_friction(double *p_friction) {
  for (int ii = 0; ii < LB_COMPONENTS; ii++) {
    if (lattice_switch & LATTICE_LB_GPU) {
#ifdef LB_GPU
      p_friction[ii] = (double)lbpar_gpu.friction[ii];
#endif // LB_GPU
    } else {
#ifdef LB
      p_friction[ii] = lbpar.friction;
#endif // LB
    }
  }
  return 0;
}

int lb_lbfluid_set_couple_flag(int couple_flag) {
  if (lattice_switch & LATTICE_LB_GPU) {
#ifdef LB_GPU
    if (couple_flag != LB_COUPLE_TWO_POINT &&
        couple_flag != LB_COUPLE_THREE_POINT)
      return -1;
    lbpar_gpu.lb_couple_switch = couple_flag;
#endif // LB_GPU
  } else {
#ifdef LB
    /* Only the two point nearest neighbor coupling is present in the case of
       the cpu, so just throw an error if something else is tried */
    if (couple_flag != LB_COUPLE_TWO_POINT)
      return -1;
#endif // LB
  }
  return 0;
}

int lb_lbfluid_get_couple_flag(int *couple_flag) {
  *couple_flag = LB_COUPLE_NULL;
  if (lattice_switch & LATTICE_LB_GPU) {
#ifdef LB_GPU
    *couple_flag = lbpar_gpu.lb_couple_switch;
#endif
  } else {
#ifdef LB
    *couple_flag = LB_COUPLE_TWO_POINT;
#endif
  }
  return 0;
}

int lb_lbfluid_set_agrid(double p_agrid) {
  if (p_agrid <= 0)
    return -1;
  if (lattice_switch & LATTICE_LB_GPU) {
#ifdef LB_GPU
    lbpar_gpu.agrid = (float)p_agrid;

    lbpar_gpu.dim_x = (unsigned int)rint(box_l[0] / p_agrid);
    lbpar_gpu.dim_y = (unsigned int)rint(box_l[1] / p_agrid);
    lbpar_gpu.dim_z = (unsigned int)rint(box_l[2] / p_agrid);
    unsigned int tmp[3];
    tmp[0] = lbpar_gpu.dim_x;
    tmp[1] = lbpar_gpu.dim_y;
    tmp[2] = lbpar_gpu.dim_z;
    /* sanity checks */
    for (int dir = 0; dir < 3; dir++) {
      /* check if box_l is compatible with lattice spacing */
      if (fabs(box_l[dir] - tmp[dir] * p_agrid) > ROUND_ERROR_PREC) {
        runtimeErrorMsg() << "Lattice spacing p_agrid= " << p_agrid
                          << " is incompatible with box_l[" << dir
                          << "]=" << box_l[dir] << ", factor=" << tmp[dir]
                          << " err= " << fabs(box_l[dir] - tmp[dir] * p_agrid);
      }
    }
    lbpar_gpu.number_of_nodes =
        lbpar_gpu.dim_x * lbpar_gpu.dim_y * lbpar_gpu.dim_z;
    on_lb_params_change_gpu(LBPAR_AGRID);
#endif // LB_GPU
  } else {
#ifdef LB
    lbpar.agrid = p_agrid;
    mpi_bcast_lb_params(LBPAR_AGRID);
#endif // LB
  }
  return 0;
}

int lb_lbfluid_set_tau(double p_tau) {
  if (p_tau <= 0)
    return -1;
  if (lattice_switch & LATTICE_LB_GPU) {
#ifdef LB_GPU
    lbpar_gpu.tau = (float)p_tau;
    on_lb_params_change_gpu(0);
#endif // LB_GPU
  } else {
#ifdef LB
    lbpar.tau = p_tau;
    mpi_bcast_lb_params(0);
#endif // LB
  }
  return 0;
}

#ifdef SHANCHEN
int lb_lbfluid_set_remove_momentum(void) {
  if (lattice_switch & LATTICE_LB_GPU) {
#ifdef LB_GPU
    lbpar_gpu.remove_momentum = 1;
    on_lb_params_change_gpu(0);
#endif // LB_GPU
  } else {
#ifdef LB
    return -1;
#endif // LB
  }
  return 0;
}
#endif // SHANCHEN

int lb_lbfluid_set_ext_force_density(int component, double p_fx, double p_fy,
                                     double p_fz) {
  if (lattice_switch & LATTICE_LB_GPU) {
#ifdef LB_GPU
    if (lbpar_gpu.tau < 0.0)
      return 2;

    if (lbpar_gpu.rho[component] <= 0.0)
      return 3;

    /* external force density is stored in MD units */
    lbpar_gpu.ext_force_density[3 * component + 0] = (float)p_fx;
    lbpar_gpu.ext_force_density[3 * component + 1] = (float)p_fy;
    lbpar_gpu.ext_force_density[3 * component + 2] = (float)p_fz;
    if (p_fx != 0 || p_fy != 0 || p_fz != 0) {
      lbpar_gpu.external_force_density = 1;
    } else {
      lbpar_gpu.external_force_density = 0;
    }
    lb_reinit_extern_nodeforce_GPU(&lbpar_gpu);

#endif // LB_GPU
  } else {
#ifdef LB
    if (lbpar.tau < 0.0)
      return 2;

    if (lbpar.rho <= 0.0)
      return 3;

    lbpar.ext_force_density[0] = p_fx;
    lbpar.ext_force_density[1] = p_fy;
    lbpar.ext_force_density[2] = p_fz;
    mpi_bcast_lb_params(LBPAR_EXTFORCE);
#endif // LB
  }
  return 0;
}

int lb_lbfluid_get_density(double *p_dens) {
  for (int ii = 0; ii < LB_COMPONENTS; ii++) {
    if (lattice_switch & LATTICE_LB_GPU) {
#ifdef LB_GPU
      p_dens[ii] = (double)lbpar_gpu.rho[ii];
#endif // LB_GPU
    } else {
#ifdef LB
      p_dens[ii] = lbpar.rho;
#endif // LB
    }
  }
  return 0;
}

int lb_lbfluid_get_visc(double *p_visc) {
  for (int ii = 0; ii < LB_COMPONENTS; ii++) {
    if (lattice_switch & LATTICE_LB_GPU) {
#ifdef LB_GPU
      p_visc[ii] = (double)lbpar_gpu.viscosity[ii];
#endif // LB_GPU
    } else {
#ifdef LB
      p_visc[ii] = lbpar.viscosity;
#endif // LB
    }
  }
  return 0;
}

int lb_lbfluid_get_bulk_visc(double *p_bulk_visc) {
  if (lattice_switch & LATTICE_LB_GPU) {
#ifdef LB_GPU
    *p_bulk_visc = lbpar_gpu.bulk_viscosity[0];
#endif // LB_GPU
  } else {
#ifdef LB
    *p_bulk_visc = lbpar.bulk_viscosity;
#endif // LB
  }
  return 0;
}

int lb_lbfluid_get_gamma_odd(double *p_gamma_odd) {
  if (lattice_switch & LATTICE_LB_GPU) {
#ifdef LB_GPU
    *p_gamma_odd = lbpar_gpu.gamma_odd[0];
#endif // LB_GPU
  } else {
#ifdef LB
    *p_gamma_odd = lbpar.gamma_odd;
#endif // LB
  }
  return 0;
}

int lb_lbfluid_get_gamma_even(double *p_gamma_even) {
  if (lattice_switch & LATTICE_LB_GPU) {
#ifdef LB_GPU
    *p_gamma_even = lbpar_gpu.gamma_even[0];
#endif // LB_GPU
  } else {
#ifdef LB
    *p_gamma_even = lbpar.gamma_even;
#endif // LB
  }
  return 0;
}

int lb_lbfluid_get_agrid(double *p_agrid) {
  if (lattice_switch & LATTICE_LB_GPU) {
#ifdef LB_GPU
    *p_agrid = lbpar_gpu.agrid;
#endif // LB_GPU
  } else {
#ifdef LB
    *p_agrid = lbpar.agrid;
#endif // LB
  }
  return 0;
}

int lb_lbfluid_get_tau(double *p_tau) {
  if (lattice_switch & LATTICE_LB_GPU) {
#ifdef LB_GPU
    *p_tau = lbpar_gpu.tau;
#endif // LB_GPU
  } else {
#ifdef LB
    *p_tau = lbpar.tau;
#endif // LB
  }
  return 0;
}

int lb_lbfluid_get_ext_force_density(double *p_f) {
#ifdef SHANCHEN
  fprintf(stderr, "Not implemented yet (%s:%d) ", __FILE__, __LINE__);
  errexit();
#endif // SHANCHEN
  if (lattice_switch & LATTICE_LB_GPU) {
#ifdef LB_GPU
    p_f[0] = lbpar_gpu.ext_force_density[0];
    p_f[1] = lbpar_gpu.ext_force_density[1];
    p_f[2] = lbpar_gpu.ext_force_density[2];
#endif // LB_GPU
  } else {
#ifdef LB
    p_f[0] = lbpar.ext_force_density[0];
    p_f[1] = lbpar.ext_force_density[1];
    p_f[2] = lbpar.ext_force_density[2];
#endif // LB
  }
  return 0;
}

int lb_lbfluid_print_vtk_boundary(char *filename) {
  FILE *fp = fopen(filename, "w");

  if (fp == nullptr) {
    return 1;
  }

  if (lattice_switch & LATTICE_LB_GPU) {
#ifdef LB_GPU
    unsigned int *bound_array;
    bound_array = (unsigned int *)Utils::malloc(lbpar_gpu.number_of_nodes *
                                                sizeof(unsigned int));
    lb_get_boundary_flags_GPU(bound_array);

    int j;
    /** print of the calculated phys values */
    fprintf(fp, "# vtk DataFile Version 2.0\nlbboundaries\n"
                "ASCII\nDATASET STRUCTURED_POINTS\nDIMENSIONS %u %u %u\n"
                "ORIGIN %f %f %f\nSPACING %f %f %f\nPOINT_DATA %u\n"
                "SCALARS boundary float 1\nLOOKUP_TABLE default\n",
            lbpar_gpu.dim_x, lbpar_gpu.dim_y, lbpar_gpu.dim_z,
            lbpar_gpu.agrid * 0.5, lbpar_gpu.agrid * 0.5, lbpar_gpu.agrid * 0.5,
            lbpar_gpu.agrid, lbpar_gpu.agrid, lbpar_gpu.agrid,
            lbpar_gpu.number_of_nodes);
    for (j = 0; j < int(lbpar_gpu.number_of_nodes); ++j) {
      /** print of the calculated phys values */
      fprintf(fp, "%d \n", bound_array[j]);
    }
    free(bound_array);
#endif // LB_GPU
  } else {
#ifdef LB
    int pos[3];
    int boundary;
    int gridsize[3];

    gridsize[0] = box_l[0] / lbpar.agrid;
    gridsize[1] = box_l[1] / lbpar.agrid;
    gridsize[2] = box_l[2] / lbpar.agrid;

    fprintf(fp, "# vtk DataFile Version 2.0\nlbboundaries\n"
                "ASCII\nDATASET STRUCTURED_POINTS\nDIMENSIONS %d %d %d\n"
                "ORIGIN %f %f %f\nSPACING %f %f %f\nPOINT_DATA %d\n"
                "SCALARS boundary float 1\nLOOKUP_TABLE default\n",
            gridsize[0], gridsize[1], gridsize[2], lblattice.agrid[0] * 0.5,
            lblattice.agrid[1] * 0.5, lblattice.agrid[2] * 0.5,
            lblattice.agrid[0], lblattice.agrid[1], lblattice.agrid[2],
            gridsize[0] * gridsize[1] * gridsize[2]);

    for (pos[2] = 0; pos[2] < gridsize[2]; pos[2]++) {
      for (pos[1] = 0; pos[1] < gridsize[1]; pos[1]++) {
        for (pos[0] = 0; pos[0] < gridsize[0]; pos[0]++) {
          lb_lbnode_get_boundary(pos, &boundary);
          fprintf(fp, "%d \n", boundary);
        }
      }
    }
#endif // LB
  }
  fclose(fp);
  return 0;
}

int lb_lbfluid_print_vtk_density(char **filename) {
  int ii;

  for (ii = 0; ii < LB_COMPONENTS; ++ii) {
    FILE *fp = fopen(filename[ii], "w");

    if (fp == nullptr) {
      perror("lb_lbfluid_print_vtk_density");
      return 1;
    }

    if (lattice_switch & LATTICE_LB_GPU) {
#ifdef LB_GPU

      int j;
      size_t size_of_values =
          lbpar_gpu.number_of_nodes * sizeof(LB_rho_v_pi_gpu);
      host_values = (LB_rho_v_pi_gpu *)Utils::malloc(size_of_values);
      lb_get_values_GPU(host_values);

      fprintf(fp, "# vtk DataFile Version 2.0\nlbfluid_gpu\nASCII\nDATASET "
                  "STRUCTURED_POINTS\nDIMENSIONS %u %u %u\nORIGIN %f %f "
                  "%f\nSPACING %f %f %f\nPOINT_DATA %u\nSCALARS density float "
                  "1\nLOOKUP_TABLE default\n",
              lbpar_gpu.dim_x, lbpar_gpu.dim_y, lbpar_gpu.dim_z,
              lbpar_gpu.agrid * 0.5, lbpar_gpu.agrid * 0.5,
              lbpar_gpu.agrid * 0.5, lbpar_gpu.agrid, lbpar_gpu.agrid,
              lbpar_gpu.agrid, lbpar_gpu.number_of_nodes);

      for (j = 0; j < int(lbpar_gpu.number_of_nodes); ++j) {
        /** print the calculated phys values */
        fprintf(fp, "%f\n", host_values[j].rho[ii]);
      }
      free(host_values);

#endif // LB_GPU
    } else {
#ifdef LB
      fprintf(stderr, "Not implemented yet (%s:%d) ", __FILE__, __LINE__);
      errexit();
#endif // LB
    }
    fclose(fp);
  }
  return 0;
}

int lb_lbfluid_print_vtk_velocity(char *filename, std::vector<int> bb1,
                                  std::vector<int> bb2) {
  FILE *fp = fopen(filename, "w");

  if (fp == nullptr) {
    return 1;
  }

  std::vector<int> bb_low;
  std::vector<int> bb_high;

  for (std::vector<int>::iterator val1 = bb1.begin(), val2 = bb2.begin();
       val1 != bb1.end() && val2 != bb2.end(); ++val1, ++val2) {
    if (*val1 == -1 || *val2 == -1) {
      bb_low = {0, 0, 0};
      if (lattice_switch & LATTICE_LB_GPU) {
#ifdef LB_GPU
        bb_high = {static_cast<int>(lbpar_gpu.dim_x) - 1,
                   static_cast<int>(lbpar_gpu.dim_y) - 1,
                   static_cast<int>(lbpar_gpu.dim_z) - 1};
#endif // LB_GPU
      } else {
#ifdef LB
        bb_high = {lblattice.global_grid[0] - 1, lblattice.global_grid[1] - 1,
                   lblattice.global_grid[2] - 1};
#endif // LB
      }
      break;
    }

    bb_low.push_back(std::min(*val1, *val2));
    bb_high.push_back(std::max(*val1, *val2));
  }

  int pos[3];
  if (lattice_switch & LATTICE_LB_GPU) {
#ifdef LB_GPU
    size_t size_of_values = lbpar_gpu.number_of_nodes * sizeof(LB_rho_v_pi_gpu);
    host_values = (LB_rho_v_pi_gpu *)Utils::malloc(size_of_values);
    lb_get_values_GPU(host_values);
    fprintf(fp, "# vtk DataFile Version 2.0\nlbfluid_gpu\n"
                "ASCII\nDATASET STRUCTURED_POINTS\nDIMENSIONS %d %d %d\n"
                "ORIGIN %f %f %f\nSPACING %f %f %f\nPOINT_DATA %d\n"
                "SCALARS velocity float 3\nLOOKUP_TABLE default\n",
            bb_high[0] - bb_low[0] + 1, bb_high[1] - bb_low[1] + 1,
            bb_high[2] - bb_low[2] + 1, (bb_low[0] + 0.5) * lbpar_gpu.agrid,
            (bb_low[1] + 0.5) * lbpar_gpu.agrid,
            (bb_low[2] + 0.5) * lbpar_gpu.agrid, lbpar_gpu.agrid,
            lbpar_gpu.agrid, lbpar_gpu.agrid,
            (bb_high[0] - bb_low[0] + 1) * (bb_high[1] - bb_low[1] + 1) *
                (bb_high[2] - bb_low[2] + 1));
    for (pos[2] = bb_low[2]; pos[2] <= bb_high[2]; pos[2]++)
      for (pos[1] = bb_low[1]; pos[1] <= bb_high[1]; pos[1]++)
        for (pos[0] = bb_low[0]; pos[0] <= bb_high[0]; pos[0]++) {
          int j = lbpar_gpu.dim_y * lbpar_gpu.dim_x * pos[2] +
                  lbpar_gpu.dim_x * pos[1] + pos[0];
          fprintf(fp, "%f %f %f\n", host_values[j].v[0], host_values[j].v[1],
                  host_values[j].v[2]);
        }
    free(host_values);
#endif // LB_GPU
  } else {
#ifdef LB
    double u[3];

    fprintf(fp, "# vtk DataFile Version 2.0\nlbfluid_cpu\n"
                "ASCII\nDATASET STRUCTURED_POINTS\nDIMENSIONS %d %d %d\n"
                "ORIGIN %f %f %f\nSPACING %f %f %f\nPOINT_DATA %d\n"
                "SCALARS velocity float 3\nLOOKUP_TABLE default\n",
            bb_high[0] - bb_low[0] + 1, bb_high[1] - bb_low[1] + 1,
            bb_high[2] - bb_low[2] + 1, (bb_low[0] + 0.5) * lblattice.agrid[0],
            (bb_low[1] + 0.5) * lblattice.agrid[1],
            (bb_low[2] + 0.5) * lblattice.agrid[2], lblattice.agrid[0],
            lblattice.agrid[1], lblattice.agrid[2],
            (bb_high[0] - bb_low[0] + 1) * (bb_high[1] - bb_low[1] + 1) *
                (bb_high[2] - bb_low[2] + 1));

    for (pos[2] = bb_low[2]; pos[2] <= bb_high[2]; pos[2]++)
      for (pos[1] = bb_low[1]; pos[1] <= bb_high[1]; pos[1]++)
        for (pos[0] = bb_low[0]; pos[0] <= bb_high[0]; pos[0]++) {
          lb_lbnode_get_u(pos, u);
          fprintf(fp, "%f %f %f\n", u[0], u[1], u[2]);
        }
#endif // LB
  }
  fclose(fp);

  return 0;
}

int lb_lbfluid_print_boundary(char *filename) {
  FILE *fp = fopen(filename, "w");

  if (fp == nullptr) {
    return 1;
  }

  if (lattice_switch & LATTICE_LB_GPU) {
#ifdef LB_GPU
    unsigned int *bound_array;
    bound_array = (unsigned int *)Utils::malloc(lbpar_gpu.number_of_nodes *
                                                sizeof(unsigned int));
    lb_get_boundary_flags_GPU(bound_array);

    int xyz[3];
    int j;
    for (j = 0; j < int(lbpar_gpu.number_of_nodes); ++j) {
      xyz[0] = j % lbpar_gpu.dim_x;
      int k = j / lbpar_gpu.dim_x;
      xyz[1] = k % lbpar_gpu.dim_y;
      k /= lbpar_gpu.dim_y;
      xyz[2] = k;
      /** print of the calculated phys values */
      fprintf(fp, "%f %f %f %u\n", (xyz[0] + 0.5) * lbpar_gpu.agrid,
              (xyz[1] + 0.5) * lbpar_gpu.agrid,
              (xyz[2] + 0.5) * lbpar_gpu.agrid, bound_array[j]);
    }
    free(bound_array);
#endif // LB_GPU
  } else {
#ifdef LB
    int pos[3];
    int boundary;
    int gridsize[3];

    gridsize[0] = box_l[0] / lblattice.agrid[0];
    gridsize[1] = box_l[1] / lblattice.agrid[1];
    gridsize[2] = box_l[2] / lblattice.agrid[2];

    for (pos[2] = 0; pos[2] < gridsize[2]; pos[2]++) {
      for (pos[1] = 0; pos[1] < gridsize[1]; pos[1]++) {
        for (pos[0] = 0; pos[0] < gridsize[0]; pos[0]++) {
          lb_lbnode_get_boundary(pos, &boundary);
          boundary = (boundary != 0 ? 1 : 0);
          fprintf(fp, "%f %f %f %d\n", (pos[0] + 0.5) * lblattice.agrid[0],
                  (pos[1] + 0.5) * lblattice.agrid[1],
                  (pos[2] + 0.5) * lblattice.agrid[2], boundary);
        }
      }
    }
#endif // LB
  }

  fclose(fp);
  return 0;
}

int lb_lbfluid_print_velocity(char *filename) {
  FILE *fp = fopen(filename, "w");

  if (fp == nullptr) {
    return 1;
  }

  if (lattice_switch & LATTICE_LB_GPU) {
#ifdef LB_GPU
#ifdef SHANCHEN
    fprintf(stderr, "TODO:adapt for SHANCHEN (%s:%d)\n", __FILE__, __LINE__);
    errexit();
#endif // SHANCHEN
    size_t size_of_values = lbpar_gpu.number_of_nodes * sizeof(LB_rho_v_pi_gpu);
    host_values = (LB_rho_v_pi_gpu *)Utils::malloc(size_of_values);
    lb_get_values_GPU(host_values);
    int xyz[3];
    int j;
    for (j = 0; j < int(lbpar_gpu.number_of_nodes); ++j) {
      xyz[0] = j % lbpar_gpu.dim_x;
      int k = j / lbpar_gpu.dim_x;
      xyz[1] = k % lbpar_gpu.dim_y;
      k /= lbpar_gpu.dim_y;
      xyz[2] = k;
      /** print of the calculated phys values */
      fprintf(fp, "%f %f %f %f %f %f\n", (xyz[0] + 0.5) * lbpar_gpu.agrid,
              (xyz[1] + 0.5) * lbpar_gpu.agrid,
              (xyz[2] + 0.5) * lbpar_gpu.agrid, host_values[j].v[0],
              host_values[j].v[1], host_values[j].v[2]);
    }
    free(host_values);
#endif // LB_GPU
  } else {
#ifdef LB
    int pos[3];
    double u[3];
    int gridsize[3];

    gridsize[0] = box_l[0] / lblattice.agrid[0];
    gridsize[1] = box_l[1] / lblattice.agrid[1];
    gridsize[2] = box_l[2] / lblattice.agrid[2];

    for (pos[2] = 0; pos[2] < gridsize[2]; pos[2]++) {
      for (pos[1] = 0; pos[1] < gridsize[1]; pos[1]++) {
        for (pos[0] = 0; pos[0] < gridsize[0]; pos[0]++) {
#ifdef SHANCHEN
          fprintf(stderr, "SHANCHEN not implemented for the CPU LB\n", __FILE__,
                  __LINE__);
          errexit();
#endif // SHANCHEN
          lb_lbnode_get_u(pos, u);
          fprintf(fp, "%f %f %f %f %f %f\n",
                  (pos[0] + 0.5) * lblattice.agrid[0],
                  (pos[1] + 0.5) * lblattice.agrid[1],
                  (pos[2] + 0.5) * lblattice.agrid[2], u[0], u[1], u[2]);
        }
      }
    }
#endif // LB
  }

  fclose(fp);
  return 0;
}

int lb_lbfluid_save_checkpoint(char *filename, int binary) {
  if (lattice_switch & LATTICE_LB_GPU) {
#ifdef LB_GPU
    FILE *cpfile;
    cpfile = fopen(filename, "w");
    if (!cpfile) {
      return ES_ERROR;
    }
    float *host_checkpoint_vd =
        (float *)Utils::malloc(lbpar_gpu.number_of_nodes * 19 * sizeof(float));
    unsigned int *host_checkpoint_seed = (unsigned int *)Utils::malloc(
        lbpar_gpu.number_of_nodes * sizeof(unsigned int));
    unsigned int *host_checkpoint_boundary = (unsigned int *)Utils::malloc(
        lbpar_gpu.number_of_nodes * sizeof(unsigned int));
    lbForceFloat *host_checkpoint_force = (lbForceFloat *)Utils::malloc(
        lbpar_gpu.number_of_nodes * 3 * sizeof(lbForceFloat));
    lb_save_checkpoint_GPU(host_checkpoint_vd, host_checkpoint_seed,
                           host_checkpoint_boundary, host_checkpoint_force);
    if (!binary) {
      for (int n = 0; n < (19 * int(lbpar_gpu.number_of_nodes)); n++) {
        fprintf(cpfile, "%.8E \n", host_checkpoint_vd[n]);
      }
      for (int n = 0; n < int(lbpar_gpu.number_of_nodes); n++) {
        fprintf(cpfile, "%u \n", host_checkpoint_seed[n]);
      }
      for (int n = 0; n < int(lbpar_gpu.number_of_nodes); n++) {
        fprintf(cpfile, "%u \n", host_checkpoint_boundary[n]);
      }
      for (int n = 0; n < (3 * int(lbpar_gpu.number_of_nodes)); n++) {
        fprintf(cpfile, "%.8E \n", host_checkpoint_force[n]);
      }
    } else {
      fwrite(host_checkpoint_vd, sizeof(float),
             19 * int(lbpar_gpu.number_of_nodes), cpfile);
      fwrite(host_checkpoint_seed, sizeof(int), int(lbpar_gpu.number_of_nodes),
             cpfile);
      fwrite(host_checkpoint_boundary, sizeof(int),
             int(lbpar_gpu.number_of_nodes), cpfile);
      fwrite(host_checkpoint_force, sizeof(lbForceFloat),
             3 * int(lbpar_gpu.number_of_nodes), cpfile);
    }
    fclose(cpfile);
    free(host_checkpoint_vd);
    free(host_checkpoint_seed);
    free(host_checkpoint_boundary);
    free(host_checkpoint_force);
#endif // LB_GPU
  } else if (lattice_switch & LATTICE_LB) {
#ifdef LB
    FILE *cpfile;
    cpfile = fopen(filename, "w");
    if (!cpfile) {
      return ES_ERROR;
    }
    double pop[19];
    int ind[3];

    int gridsize[3];

    gridsize[0] = box_l[0] / lbpar.agrid;
    gridsize[1] = box_l[1] / lbpar.agrid;
    gridsize[2] = box_l[2] / lbpar.agrid;

    for (int i = 0; i < gridsize[0]; i++) {
      for (int j = 0; j < gridsize[1]; j++) {
        for (int k = 0; k < gridsize[2]; k++) {
          ind[0] = i;
          ind[1] = j;
          ind[2] = k;
          lb_lbnode_get_pop(ind, pop);
          if (!binary) {
            for (int n = 0; n < 19; n++) {
              fprintf(cpfile, "%.16e ", pop[n]);
            }
            fprintf(cpfile, "\n");
          } else {
            fwrite(pop, sizeof(double), 19, cpfile);
          }
        }
      }
    }
    fclose(cpfile);
#endif // LB
  }
  return ES_OK;
}

int lb_lbfluid_load_checkpoint(char *filename, int binary) {
  if (lattice_switch & LATTICE_LB_GPU) {
#ifdef LB_GPU
    FILE *cpfile;
    cpfile = fopen(filename, "r");
    if (!cpfile) {
      return ES_ERROR;
    }
    std::vector<float> host_checkpoint_vd(lbpar_gpu.number_of_nodes * 19);
    std::vector<unsigned int> host_checkpoint_seed(lbpar_gpu.number_of_nodes);
    std::vector<unsigned int> host_checkpoint_boundary(
        lbpar_gpu.number_of_nodes);
    std::vector<lbForceFloat> host_checkpoint_force(lbpar_gpu.number_of_nodes *
                                                    3);

    if (!binary) {
      for (int n = 0; n < (19 * int(lbpar_gpu.number_of_nodes)); n++) {
        assert(fscanf(cpfile, "%f", &host_checkpoint_vd[n]) != EOF);
      }
      for (int n = 0; n < int(lbpar_gpu.number_of_nodes); n++) {
        assert(fscanf(cpfile, "%u", &host_checkpoint_seed[n]) != EOF);
      }
      for (int n = 0; n < int(lbpar_gpu.number_of_nodes); n++) {
        assert(fscanf(cpfile, "%u", &host_checkpoint_boundary[n]) != EOF);
      }
      for (int n = 0; n < (3 * int(lbpar_gpu.number_of_nodes)); n++) {
        assert(fscanf(cpfile, "%f", &host_checkpoint_force[n]) != EOF);
      }
    } else {
      if (fread(host_checkpoint_vd.data(), sizeof(float),
                19 * int(lbpar_gpu.number_of_nodes),
                cpfile) != (unsigned int)(19 * lbpar_gpu.number_of_nodes))
        return ES_ERROR;
      if (fread(host_checkpoint_seed.data(), sizeof(int),
                int(lbpar_gpu.number_of_nodes),
                cpfile) != (unsigned int)lbpar_gpu.number_of_nodes)
        return ES_ERROR;
      if (fread(host_checkpoint_boundary.data(), sizeof(int),
                int(lbpar_gpu.number_of_nodes),
                cpfile) != (unsigned int)lbpar_gpu.number_of_nodes) {
        fclose(cpfile);
        return ES_ERROR;
      }
      if (fread(host_checkpoint_force.data(), sizeof(lbForceFloat),
                3 * int(lbpar_gpu.number_of_nodes),
                cpfile) != (unsigned int)(3 * lbpar_gpu.number_of_nodes)) {
        fclose(cpfile);
        return ES_ERROR;
      }
    }
    lb_load_checkpoint_GPU(
        host_checkpoint_vd.data(), host_checkpoint_seed.data(),
        host_checkpoint_boundary.data(), host_checkpoint_force.data());
    fclose(cpfile);
#endif // LB_GPU
  } else if (lattice_switch & LATTICE_LB) {
#ifdef LB
    FILE *cpfile;
    cpfile = fopen(filename, "r");
    if (!cpfile) {
      return ES_ERROR;
    }
    double pop[19];
    int ind[3];

    int gridsize[3];
    lbpar.resend_halo = 1;
    mpi_bcast_lb_params(0);
    gridsize[0] = box_l[0] / lbpar.agrid;
    gridsize[1] = box_l[1] / lbpar.agrid;
    gridsize[2] = box_l[2] / lbpar.agrid;

    for (int i = 0; i < gridsize[0]; i++) {
      for (int j = 0; j < gridsize[1]; j++) {
        for (int k = 0; k < gridsize[2]; k++) {
          ind[0] = i;
          ind[1] = j;
          ind[2] = k;
          if (!binary) {
            if (fscanf(cpfile,
                       "%lf %lf %lf %lf %lf %lf %lf %lf %lf %lf %lf %lf %lf "
                       "%lf %lf %lf %lf %lf %lf \n",
                       &pop[0], &pop[1], &pop[2], &pop[3], &pop[4], &pop[5],
                       &pop[6], &pop[7], &pop[8], &pop[9], &pop[10], &pop[11],
                       &pop[12], &pop[13], &pop[14], &pop[15], &pop[16],
                       &pop[17], &pop[18]) != 19) {
              return ES_ERROR;
            }
          } else {
            if (fread(pop, sizeof(double), 19, cpfile) != 19)
              return ES_ERROR;
          }
          lb_lbnode_set_pop(ind, pop);
        }
      }
    }
    fclose(cpfile);
//  lbpar.resend_halo=1;
//  mpi_bcast_lb_params(0);
#endif // LB
  } else {
    runtimeErrorMsg() << "To load an LB checkpoint one needs to have already "
                         "initialized the LB fluid with the same grid size.";
    return ES_ERROR;
  }
  return ES_OK;
}

int lb_lbnode_get_rho(int *ind, double *p_rho) {
  if (lattice_switch & LATTICE_LB_GPU) {
#ifdef LB_GPU
    int single_nodeindex = ind[0] + ind[1] * lbpar_gpu.dim_x +
                           ind[2] * lbpar_gpu.dim_x * lbpar_gpu.dim_y;
    static LB_rho_v_pi_gpu *host_print_values = nullptr;

    if (host_print_values == nullptr)
      host_print_values =
          (LB_rho_v_pi_gpu *)Utils::malloc(sizeof(LB_rho_v_pi_gpu));
    lb_print_node_GPU(single_nodeindex, host_print_values);
    for (int ii = 0; ii < LB_COMPONENTS; ii++) {
      p_rho[ii] = (double)(host_print_values->rho[ii]);
    }
#endif // LB_GPU
  } else {
#ifdef LB
    Lattice::index_t index;
    int node, grid[3], ind_shifted[3];
    double rho;
    double j[3];
    double pi[6];

    ind_shifted[0] = ind[0];
    ind_shifted[1] = ind[1];
    ind_shifted[2] = ind[2];
    node = lblattice.map_lattice_to_node(ind_shifted, grid);
    index = get_linear_index(ind_shifted[0], ind_shifted[1], ind_shifted[2],
                             lblattice.halo_grid);

    mpi_recv_fluid(node, index, &rho, j, pi);
    // unit conversion
    rho *= 1 / lbpar.agrid / lbpar.agrid / lbpar.agrid;
    *p_rho = rho;
#endif // LB
  }
  return 0;
}

int lb_lbnode_get_u(int *ind, double *p_u) {
  if (lattice_switch & LATTICE_LB_GPU) {
#ifdef LB_GPU
    static LB_rho_v_pi_gpu *host_print_values = nullptr;
    if (host_print_values == nullptr)
      host_print_values =
          (LB_rho_v_pi_gpu *)Utils::malloc(sizeof(LB_rho_v_pi_gpu));

    int single_nodeindex = ind[0] + ind[1] * lbpar_gpu.dim_x +
                           ind[2] * lbpar_gpu.dim_x * lbpar_gpu.dim_y;
    lb_print_node_GPU(single_nodeindex, host_print_values);

    p_u[0] = (double)(host_print_values[0].v[0]);
    p_u[1] = (double)(host_print_values[0].v[1]);
    p_u[2] = (double)(host_print_values[0].v[2]);
#endif // LB_GPU
  } else {
#ifdef LB
    Lattice::index_t index;
    int node, grid[3], ind_shifted[3];
    double rho;
    double j[3];
    double pi[6];

    ind_shifted[0] = ind[0];
    ind_shifted[1] = ind[1];
    ind_shifted[2] = ind[2];
    node = lblattice.map_lattice_to_node(ind_shifted, grid);
    index = get_linear_index(ind_shifted[0], ind_shifted[1], ind_shifted[2],
                             lblattice.halo_grid);

    mpi_recv_fluid(node, index, &rho, j, pi);
    // unit conversion
    p_u[0] = j[0] / rho * lbpar.agrid / lbpar.tau;
    p_u[1] = j[1] / rho * lbpar.agrid / lbpar.tau;
    p_u[2] = j[2] / rho * lbpar.agrid / lbpar.tau;
#endif // LB
  }
  return 0;
}

/** calculates the fluid velocity at a given position of the
 * lattice. Note that it can lead to undefined behavior if the
 * position is not within the local lattice. This version of the function
 * can be called without the position needing to be on the local processor.
 * Note that this gives a slightly different version than the values used to
 * couple to MD beads when near a wall, see
 * lb_lbfluid_get_interpolated_velocity.
 */
int lb_lbfluid_get_interpolated_velocity_global(Vector3d &p, double *v) {
  double local_v[3] = {0, 0, 0},
         delta[6]{}; // velocity field, relative positions to surrounding nodes
  int ind[3] = {0, 0, 0}, tmpind[3]; // node indices
  int x, y, z;                       // counters

  // convert the position into lower left grid point
  if (lattice_switch & LATTICE_LB_GPU) {
#ifdef LB_GPU
    Lattice::map_position_to_lattice_global(p, ind, delta, lbpar_gpu.agrid);
#endif // LB_GPU
  } else {
#ifdef LB
    Lattice::map_position_to_lattice_global(p, ind, delta, lbpar.agrid);
#endif // LB
  }

  // set the initial velocity to zero in all directions
  v[0] = 0;
  v[1] = 0;
  v[2] = 0;

  for (z = 0; z < 2; z++) {
    for (y = 0; y < 2; y++) {
      for (x = 0; x < 2; x++) {
        // give the index of the neighbouring nodes
        tmpind[0] = ind[0] + x;
        tmpind[1] = ind[1] + y;
        tmpind[2] = ind[2] + z;

        if (lattice_switch & LATTICE_LB_GPU) {
#ifdef LB_GPU
          if (tmpind[0] == int(lbpar_gpu.dim_x))
            tmpind[0] = 0;
          if (tmpind[1] == int(lbpar_gpu.dim_y))
            tmpind[1] = 0;
          if (tmpind[2] == int(lbpar_gpu.dim_z))
            tmpind[2] = 0;
#endif // LB_GPU
        } else {
#ifdef LB
          if (tmpind[0] == box_l[0] / lbpar.agrid)
            tmpind[0] = 0;
          if (tmpind[1] == box_l[1] / lbpar.agrid)
            tmpind[1] = 0;
          if (tmpind[2] == box_l[2] / lbpar.agrid)
            tmpind[2] = 0;
#endif // LB
        }

        lb_lbnode_get_u(tmpind, local_v);

        v[0] +=
            delta[3 * x + 0] * delta[3 * y + 1] * delta[3 * z + 2] * local_v[0];
        v[1] +=
            delta[3 * x + 0] * delta[3 * y + 1] * delta[3 * z + 2] * local_v[1];
        v[2] +=
            delta[3 * x + 0] * delta[3 * y + 1] * delta[3 * z + 2] * local_v[2];
      }
    }
  }

  return 0;
}

int lb_lbnode_get_pi(int *ind, double *p_pi) {
  double p0 = 0;

  lb_lbnode_get_pi_neq(ind, p_pi);

  if (lattice_switch & LATTICE_LB_GPU) {
#ifdef LB_GPU
    for (int ii = 0; ii < LB_COMPONENTS; ii++) {
      p0 += lbpar_gpu.rho[ii] * lbpar_gpu.agrid * lbpar_gpu.agrid /
            lbpar_gpu.tau / lbpar_gpu.tau / 3.;
    }
#endif // LB_GPU
  } else {
#ifdef LB
    p0 = lbpar.rho * lbpar.agrid * lbpar.agrid / lbpar.tau / lbpar.tau / 3.;
#endif // LB
  }

  p_pi[0] += p0;
  p_pi[2] += p0;
  p_pi[5] += p0;

  return 0;
}

int lb_lbnode_get_pi_neq(int *ind, double *p_pi) {
  if (lattice_switch & LATTICE_LB_GPU) {
#ifdef LB_GPU
    static LB_rho_v_pi_gpu *host_print_values = nullptr;
    if (host_print_values == nullptr)
      host_print_values =
          (LB_rho_v_pi_gpu *)Utils::malloc(sizeof(LB_rho_v_pi_gpu));

    int single_nodeindex = ind[0] + ind[1] * lbpar_gpu.dim_x +
                           ind[2] * lbpar_gpu.dim_x * lbpar_gpu.dim_y;
    lb_print_node_GPU(single_nodeindex, host_print_values);
    for (int i = 0; i < 6; i++) {
      p_pi[i] = host_print_values->pi[i];
    }
    return 0;
#endif // LB_GPU
  } else {
#ifdef LB
    Lattice::index_t index;
    int node, grid[3], ind_shifted[3];
    double rho;
    double j[3];
    double pi[6] = {0.0, 0.0, 0.0, 0.0, 0.0, 0.0};

    ind_shifted[0] = ind[0];
    ind_shifted[1] = ind[1];
    ind_shifted[2] = ind[2];
    node = lblattice.map_lattice_to_node(ind_shifted, grid);
    index = get_linear_index(ind_shifted[0], ind_shifted[1], ind_shifted[2],
                             lblattice.halo_grid);

    mpi_recv_fluid(node, index, &rho, j, pi);
    // unit conversion
    p_pi[0] = pi[0] / lbpar.tau / lbpar.tau / lbpar.agrid;
    p_pi[1] = pi[1] / lbpar.tau / lbpar.tau / lbpar.agrid;
    p_pi[2] = pi[2] / lbpar.tau / lbpar.tau / lbpar.agrid;
    p_pi[3] = pi[3] / lbpar.tau / lbpar.tau / lbpar.agrid;
    p_pi[4] = pi[4] / lbpar.tau / lbpar.tau / lbpar.agrid;
    p_pi[5] = pi[5] / lbpar.tau / lbpar.tau / lbpar.agrid;
#endif // LB
  }
  return 0;
}

int lb_lbnode_get_boundary(int *ind, int *p_boundary) {
  if (lattice_switch & LATTICE_LB_GPU) {
#ifdef LB_GPU
    unsigned int host_flag;
    int single_nodeindex = ind[0] + ind[1] * lbpar_gpu.dim_x +
                           ind[2] * lbpar_gpu.dim_x * lbpar_gpu.dim_y;
    lb_get_boundary_flag_GPU(single_nodeindex, &host_flag);
    p_boundary[0] = host_flag;
#endif // LB_GPU
  } else {
#ifdef LB
    Lattice::index_t index;
    int node, grid[3], ind_shifted[3];

    ind_shifted[0] = ind[0];
    ind_shifted[1] = ind[1];
    ind_shifted[2] = ind[2];
    node = lblattice.map_lattice_to_node(ind_shifted, grid);
    index = get_linear_index(ind_shifted[0], ind_shifted[1], ind_shifted[2],
                             lblattice.halo_grid);

    mpi_recv_fluid_boundary_flag(node, index, p_boundary);
#endif // LB
  }
  return 0;
}

#endif // defined (LB) || defined (LB_GPU)

int lb_lbnode_get_pop(int *ind, double *p_pop) {
  if (lattice_switch & LATTICE_LB_GPU) {
#ifdef LB_GPU
    float population[19];

    // c is the LB_COMPONENT for SHANCHEN (not yet interfaced)
    int c = 0;
    lb_lbfluid_get_population(ind, population, c);

    for (int i = 0; i < LBQ; ++i)
      p_pop[i] = population[i];
#endif // LB_GPU
  } else {
#ifdef LB
    Lattice::index_t index;
    int node, grid[3], ind_shifted[3];

    ind_shifted[0] = ind[0];
    ind_shifted[1] = ind[1];
    ind_shifted[2] = ind[2];
    node = lblattice.map_lattice_to_node(ind_shifted, grid);
    index = get_linear_index(ind_shifted[0], ind_shifted[1], ind_shifted[2],
                             lblattice.halo_grid);
    mpi_recv_fluid_populations(node, index, p_pop);
#endif // LB
  }
  return 0;
}

int lb_lbnode_set_rho(int *ind, double *p_rho) {
  if (lattice_switch & LATTICE_LB_GPU) {
#ifdef LB_GPU
    float host_rho[LB_COMPONENTS];
    int single_nodeindex = ind[0] + ind[1] * lbpar_gpu.dim_x +
                           ind[2] * lbpar_gpu.dim_x * lbpar_gpu.dim_y;
    int i;
    for (i = 0; i < LB_COMPONENTS; i++) {
      host_rho[i] = (float)p_rho[i];
    }
    lb_set_node_rho_GPU(single_nodeindex, host_rho);
#endif // LB_GPU
  } else {
#ifdef LB
    Lattice::index_t index;
    int node, grid[3], ind_shifted[3];
    double rho;
    std::array<double, 3> j;
    std::array<double, 6> pi;

    ind_shifted[0] = ind[0];
    ind_shifted[1] = ind[1];
    ind_shifted[2] = ind[2];
    node = lblattice.map_lattice_to_node(ind_shifted, grid);
    index = get_linear_index(ind_shifted[0], ind_shifted[1], ind_shifted[2],
                             lblattice.halo_grid);

    mpi_recv_fluid(node, index, &rho, j.data(), pi.data());
    rho = (*p_rho) * lbpar.agrid * lbpar.agrid * lbpar.agrid;
    mpi_send_fluid(node, index, rho, j, pi);

//  lb_calc_average_rho();
//  lb_reinit_parameters();
#endif // LB
  }
  return 0;
}

int lb_lbnode_set_u(int *ind, double *u) {
  if (lattice_switch & LATTICE_LB_GPU) {
#ifdef LB_GPU
    float host_velocity[3];
    host_velocity[0] = (float)u[0] * lbpar_gpu.tau / lbpar_gpu.agrid;
    host_velocity[1] = (float)u[1] * lbpar_gpu.tau / lbpar_gpu.agrid;
    host_velocity[2] = (float)u[2] * lbpar_gpu.tau / lbpar_gpu.agrid;
    int single_nodeindex = ind[0] + ind[1] * lbpar_gpu.dim_x +
                           ind[2] * lbpar_gpu.dim_x * lbpar_gpu.dim_y;
    lb_set_node_velocity_GPU(single_nodeindex, host_velocity);
#endif // LB_GPU
  } else {
#ifdef LB
    Lattice::index_t index;
    int node, grid[3], ind_shifted[3];
    double rho;
    std::array<double, 3> j;
    std::array<double, 6> pi;

    ind_shifted[0] = ind[0];
    ind_shifted[1] = ind[1];
    ind_shifted[2] = ind[2];
    node = lblattice.map_lattice_to_node(ind_shifted, grid);
    index = get_linear_index(ind_shifted[0], ind_shifted[1], ind_shifted[2],
                             lblattice.halo_grid);

    /* transform to lattice units */

    mpi_recv_fluid(node, index, &rho, j.data(), pi.data());
    j[0] = rho * u[0] * lbpar.tau / lbpar.agrid;
    j[1] = rho * u[1] * lbpar.tau / lbpar.agrid;
    j[2] = rho * u[2] * lbpar.tau / lbpar.agrid;
    mpi_send_fluid(node, index, rho, j, pi);
#endif // LB
  }
  return 0;
}

int lb_lbnode_set_pi(int *ind, double *pi) { return -100; }

int lb_lbnode_set_pi_neq(int *ind, double *pi_neq) { return -100; }

int lb_lbnode_set_pop(int *ind, double *p_pop) {
  if (lattice_switch & LATTICE_LB_GPU) {
#ifdef LB_GPU
    float population[19];

    for (int i = 0; i < LBQ; ++i)
      population[i] = p_pop[i];

    // c is the LB_COMPONENT for SHANCHEN (not yet interfaced)
    int c = 0;
    lb_lbfluid_set_population(ind, population, c);
#endif // LB_GPU
  } else {
#ifdef LB
    Lattice::index_t index;
    int node, grid[3], ind_shifted[3];

    ind_shifted[0] = ind[0];
    ind_shifted[1] = ind[1];
    ind_shifted[2] = ind[2];
    node = lblattice.map_lattice_to_node(ind_shifted, grid);
    index = get_linear_index(ind_shifted[0], ind_shifted[1], ind_shifted[2],
                             lblattice.halo_grid);
    mpi_send_fluid_populations(node, index, p_pop);
#endif // LB
  }
  return 0;
}

int lb_lbnode_set_extforce_density(int *ind, double *f) { return -100; }

#ifdef LB
/********************** The Main LB Part *************************************/
/* Halo communication for push scheme */
static void halo_push_communication(LB_Fluid &lbfluid) {
  Lattice::index_t index;
  int x, y, z, count;
  int rnode, snode;
  double *buffer = nullptr, *sbuf = nullptr, *rbuf = nullptr;
  MPI_Status status;

  int yperiod = lblattice.halo_grid[0];
  int zperiod = lblattice.halo_grid[0] * lblattice.halo_grid[1];

  /***************
   * X direction *
   ***************/
  count = 5 * lblattice.halo_grid[1] * lblattice.halo_grid[2];
  sbuf = (double *)Utils::malloc(count * sizeof(double));
  rbuf = (double *)Utils::malloc(count * sizeof(double));

  /* send to right, recv from left i = 1, 7, 9, 11, 13 */
  snode = node_neighbors[1];
  rnode = node_neighbors[0];

  buffer = sbuf;
  index = get_linear_index(lblattice.grid[0] + 1, 0, 0, lblattice.halo_grid);
  for (z = 0; z < lblattice.halo_grid[2]; z++) {
    for (y = 0; y < lblattice.halo_grid[1]; y++) {
      buffer[0] = lbfluid[1][index];
      buffer[1] = lbfluid[7][index];
      buffer[2] = lbfluid[9][index];
      buffer[3] = lbfluid[11][index];
      buffer[4] = lbfluid[13][index];
      buffer += 5;

      index += yperiod;
    }
  }

  if (node_grid[0] > 1) {
    MPI_Sendrecv(sbuf, count, MPI_DOUBLE, snode, REQ_HALO_SPREAD, rbuf, count,
                 MPI_DOUBLE, rnode, REQ_HALO_SPREAD, comm_cart, &status);
  } else {
    memmove(rbuf, sbuf, count * sizeof(double));
  }

  buffer = rbuf;
  index = get_linear_index(1, 0, 0, lblattice.halo_grid);
  for (z = 0; z < lblattice.halo_grid[2]; z++) {
    for (y = 0; y < lblattice.halo_grid[1]; y++) {
      lbfluid[1][index] = buffer[0];
      lbfluid[7][index] = buffer[1];
      lbfluid[9][index] = buffer[2];
      lbfluid[11][index] = buffer[3];
      lbfluid[13][index] = buffer[4];
      buffer += 5;

      index += yperiod;
    }
  }

  /* send to left, recv from right i = 2, 8, 10, 12, 14 */
  snode = node_neighbors[0];
  rnode = node_neighbors[1];

  buffer = sbuf;
  index = get_linear_index(0, 0, 0, lblattice.halo_grid);
  for (z = 0; z < lblattice.halo_grid[2]; z++) {
    for (y = 0; y < lblattice.halo_grid[1]; y++) {
      buffer[0] = lbfluid[2][index];
      buffer[1] = lbfluid[8][index];
      buffer[2] = lbfluid[10][index];
      buffer[3] = lbfluid[12][index];
      buffer[4] = lbfluid[14][index];
      buffer += 5;

      index += yperiod;
    }
  }

  if (node_grid[0] > 1) {
    MPI_Sendrecv(sbuf, count, MPI_DOUBLE, snode, REQ_HALO_SPREAD, rbuf, count,
                 MPI_DOUBLE, rnode, REQ_HALO_SPREAD, comm_cart, &status);
  } else {
    memmove(rbuf, sbuf, count * sizeof(double));
  }

  buffer = rbuf;
  index = get_linear_index(lblattice.grid[0], 0, 0, lblattice.halo_grid);
  for (z = 0; z < lblattice.halo_grid[2]; z++) {
    for (y = 0; y < lblattice.halo_grid[1]; y++) {
      lbfluid[2][index] = buffer[0];
      lbfluid[8][index] = buffer[1];
      lbfluid[10][index] = buffer[2];
      lbfluid[12][index] = buffer[3];
      lbfluid[14][index] = buffer[4];
      buffer += 5;

      index += yperiod;
    }
  }

  /***************
   * Y direction *
   ***************/
  count = 5 * lblattice.halo_grid[0] * lblattice.halo_grid[2];
  sbuf = Utils::realloc(sbuf, count * sizeof(double));
  rbuf = Utils::realloc(rbuf, count * sizeof(double));

  /* send to right, recv from left i = 3, 7, 10, 15, 17 */
  snode = node_neighbors[3];
  rnode = node_neighbors[2];

  buffer = sbuf;
  index = get_linear_index(0, lblattice.grid[1] + 1, 0, lblattice.halo_grid);
  for (z = 0; z < lblattice.halo_grid[2]; z++) {
    for (x = 0; x < lblattice.halo_grid[0]; x++) {
      buffer[0] = lbfluid[3][index];
      buffer[1] = lbfluid[7][index];
      buffer[2] = lbfluid[10][index];
      buffer[3] = lbfluid[15][index];
      buffer[4] = lbfluid[17][index];
      buffer += 5;

      ++index;
    }
    index += zperiod - lblattice.halo_grid[0];
  }

  if (node_grid[1] > 1) {
    MPI_Sendrecv(sbuf, count, MPI_DOUBLE, snode, REQ_HALO_SPREAD, rbuf, count,
                 MPI_DOUBLE, rnode, REQ_HALO_SPREAD, comm_cart, &status);
  } else {
    memmove(rbuf, sbuf, count * sizeof(double));
  }

  buffer = rbuf;
  index = get_linear_index(0, 1, 0, lblattice.halo_grid);
  for (z = 0; z < lblattice.halo_grid[2]; z++) {
    for (x = 0; x < lblattice.halo_grid[0]; x++) {
      lbfluid[3][index] = buffer[0];
      lbfluid[7][index] = buffer[1];
      lbfluid[10][index] = buffer[2];
      lbfluid[15][index] = buffer[3];
      lbfluid[17][index] = buffer[4];
      buffer += 5;

      ++index;
    }
    index += zperiod - lblattice.halo_grid[0];
  }

  /* send to left, recv from right i = 4, 8, 9, 16, 18 */
  snode = node_neighbors[2];
  rnode = node_neighbors[3];

  buffer = sbuf;
  index = get_linear_index(0, 0, 0, lblattice.halo_grid);
  for (z = 0; z < lblattice.halo_grid[2]; z++) {
    for (x = 0; x < lblattice.halo_grid[0]; x++) {
      buffer[0] = lbfluid[4][index];
      buffer[1] = lbfluid[8][index];
      buffer[2] = lbfluid[9][index];
      buffer[3] = lbfluid[16][index];
      buffer[4] = lbfluid[18][index];
      buffer += 5;

      ++index;
    }
    index += zperiod - lblattice.halo_grid[0];
  }

  if (node_grid[1] > 1) {
    MPI_Sendrecv(sbuf, count, MPI_DOUBLE, snode, REQ_HALO_SPREAD, rbuf, count,
                 MPI_DOUBLE, rnode, REQ_HALO_SPREAD, comm_cart, &status);
  } else {
    memmove(rbuf, sbuf, count * sizeof(double));
  }

  buffer = rbuf;
  index = get_linear_index(0, lblattice.grid[1], 0, lblattice.halo_grid);
  for (z = 0; z < lblattice.halo_grid[2]; z++) {
    for (x = 0; x < lblattice.halo_grid[0]; x++) {
      lbfluid[4][index] = buffer[0];
      lbfluid[8][index] = buffer[1];
      lbfluid[9][index] = buffer[2];
      lbfluid[16][index] = buffer[3];
      lbfluid[18][index] = buffer[4];
      buffer += 5;

      ++index;
    }
    index += zperiod - lblattice.halo_grid[0];
  }

  /***************
   * Z direction *
   ***************/
  count = 5 * lblattice.halo_grid[0] * lblattice.halo_grid[1];
  sbuf = Utils::realloc(sbuf, count * sizeof(double));
  rbuf = Utils::realloc(rbuf, count * sizeof(double));

  /* send to right, recv from left i = 5, 11, 14, 15, 18 */
  snode = node_neighbors[5];
  rnode = node_neighbors[4];

  buffer = sbuf;
  index = get_linear_index(0, 0, lblattice.grid[2] + 1, lblattice.halo_grid);
  for (y = 0; y < lblattice.halo_grid[1]; y++) {
    for (x = 0; x < lblattice.halo_grid[0]; x++) {
      buffer[0] = lbfluid[5][index];
      buffer[1] = lbfluid[11][index];
      buffer[2] = lbfluid[14][index];
      buffer[3] = lbfluid[15][index];
      buffer[4] = lbfluid[18][index];
      buffer += 5;

      ++index;
    }
  }

  if (node_grid[2] > 1) {
    MPI_Sendrecv(sbuf, count, MPI_DOUBLE, snode, REQ_HALO_SPREAD, rbuf, count,
                 MPI_DOUBLE, rnode, REQ_HALO_SPREAD, comm_cart, &status);
  } else {
    memmove(rbuf, sbuf, count * sizeof(double));
  }

  buffer = rbuf;
  index = get_linear_index(0, 0, 1, lblattice.halo_grid);
  for (y = 0; y < lblattice.halo_grid[1]; y++) {
    for (x = 0; x < lblattice.halo_grid[0]; x++) {
      lbfluid[5][index] = buffer[0];
      lbfluid[11][index] = buffer[1];
      lbfluid[14][index] = buffer[2];
      lbfluid[15][index] = buffer[3];
      lbfluid[18][index] = buffer[4];
      buffer += 5;

      ++index;
    }
  }

  /* send to left, recv from right i = 6, 12, 13, 16, 17 */
  snode = node_neighbors[4];
  rnode = node_neighbors[5];

  buffer = sbuf;
  index = get_linear_index(0, 0, 0, lblattice.halo_grid);
  for (y = 0; y < lblattice.halo_grid[1]; y++) {
    for (x = 0; x < lblattice.halo_grid[0]; x++) {
      buffer[0] = lbfluid[6][index];
      buffer[1] = lbfluid[12][index];
      buffer[2] = lbfluid[13][index];
      buffer[3] = lbfluid[16][index];
      buffer[4] = lbfluid[17][index];
      buffer += 5;

      ++index;
    }
  }

  if (node_grid[2] > 1) {
    MPI_Sendrecv(sbuf, count, MPI_DOUBLE, snode, REQ_HALO_SPREAD, rbuf, count,
                 MPI_DOUBLE, rnode, REQ_HALO_SPREAD, comm_cart, &status);
  } else {
    memmove(rbuf, sbuf, count * sizeof(double));
  }

  buffer = rbuf;
  index = get_linear_index(0, 0, lblattice.grid[2], lblattice.halo_grid);
  for (y = 0; y < lblattice.halo_grid[1]; y++) {
    for (x = 0; x < lblattice.halo_grid[0]; x++) {
      lbfluid[6][index] = buffer[0];
      lbfluid[12][index] = buffer[1];
      lbfluid[13][index] = buffer[2];
      lbfluid[16][index] = buffer[3];
      lbfluid[17][index] = buffer[4];
      buffer += 5;

      ++index;
    }
  }

  free(rbuf);
  free(sbuf);
}

/***********************************************************************/

/** Performs basic sanity checks. */
int lb_sanity_checks() {
  // char *errtext;
  int ret = 0;

  if (lbpar.agrid <= 0.0) {
    runtimeErrorMsg() << "Lattice Boltzmann agrid not set";
    ret = 1;
  }
  if (lbpar.tau <= 0.0) {
    runtimeErrorMsg() << "Lattice Boltzmann time step not set";
    ret = 1;
  }
  if (lbpar.rho <= 0.0) {
    runtimeErrorMsg() << "Lattice Boltzmann fluid density not set";
    ret = 1;
  }
  if (lbpar.viscosity <= 0.0) {
    runtimeErrorMsg() << "Lattice Boltzmann fluid viscosity not set";
    ret = 1;
  }
  if (cell_structure.type != CELL_STRUCTURE_DOMDEC) {
    runtimeErrorMsg() << "LB requires domain-decomposition cellsystem";
    ret = -1;
  }
  if (skin == 0.0) {
    runtimeErrorMsg() << "LB requires a positive skin";
    ret = 1;
  }
  if (cell_structure.use_verlet_list && skin >= lbpar.agrid / 2.0) {
    runtimeErrorMsg() << "LB requires either no Verlet lists or that the skin "
                         "of the verlet list to be less than half of "
                         "lattice-Boltzmann grid spacing";
    ret = -1;
  }
  return ret;
}

/***********************************************************************/

/** (Re-)allocate memory for the fluid and initialize pointers. */
static void lb_realloc_fluid() {
  LB_TRACE(printf("reallocating fluid\n"));
  const std::array<int, 2> size = {
      {lbmodel.n_veloc, lblattice.halo_grid_volume}};

  lbfluid_a.resize(size);
  lbfluid_b.resize(size);

  using Utils::Span;
  for (int i = 0; i < size[0]; i++) {
    lbfluid[i] = Span<double>(lbfluid_a[i].origin(), size[1]);
    lbfluid_post[i] = Span<double>(lbfluid_b[i].origin(), size[1]);
  }

  lbfields.resize(lblattice.halo_grid_volume);
}

/** Sets up the structures for exchange of the halo regions.
 *  See also \ref halo.cpp */
static void lb_prepare_communication() {
  int i;
  HaloCommunicator comm = {0, nullptr};

  /* since the data layout is a structure of arrays, we have to
   * generate a communication for this structure: first we generate
   * the communication for one of the arrays (the 0-th velocity
   * population), then we replicate this communication for the other
   * velocity indices by constructing appropriate vector
   * datatypes */

  /* prepare the communication for a single velocity */
  prepare_halo_communication(&comm, &lblattice, FIELDTYPE_DOUBLE, MPI_DOUBLE);

  update_halo_comm.num = comm.num;
  update_halo_comm.halo_info =
      Utils::realloc(update_halo_comm.halo_info, comm.num * sizeof(HaloInfo));

  /* replicate the halo structure */
  for (i = 0; i < comm.num; i++) {
    HaloInfo *hinfo = &(update_halo_comm.halo_info[i]);

    hinfo->source_node = comm.halo_info[i].source_node;
    hinfo->dest_node = comm.halo_info[i].dest_node;
    hinfo->s_offset = comm.halo_info[i].s_offset;
    hinfo->r_offset = comm.halo_info[i].r_offset;
    hinfo->type = comm.halo_info[i].type;

    /* generate the vector datatype for the structure of lattices we
     * have to use hvector here because the extent of the subtypes
     * does not span the full lattice and hence we cannot get the
     * correct vskip out of them */

    MPI_Aint lower;
    MPI_Aint extent;
    MPI_Type_get_extent(MPI_DOUBLE, &lower, &extent);
    MPI_Type_create_hvector(lbmodel.n_veloc, 1,
                            lblattice.halo_grid_volume * extent,
                            comm.halo_info[i].datatype, &hinfo->datatype);
    MPI_Type_commit(&hinfo->datatype);

    halo_create_field_hvector(lbmodel.n_veloc, 1,
                              lblattice.halo_grid_volume * sizeof(double),
                              comm.halo_info[i].fieldtype, &hinfo->fieldtype);
  }

  release_halo_communication(&comm);
}

/** (Re-)initializes the fluid. */
void lb_reinit_parameters() {
  int i;

  if (lbpar.viscosity > 0.0) {
    /* Eq. (80) Duenweg, Schiller, Ladd, PRE 76(3):036704 (2007). */
    // unit conversion: viscosity
    lbpar.gamma_shear =
        1. -
        2. / (6. * lbpar.viscosity * lbpar.tau / (lbpar.agrid * lbpar.agrid) +
              1.);
  }

  if (lbpar.bulk_viscosity > 0.0) {
    /* Eq. (81) Duenweg, Schiller, Ladd, PRE 76(3):036704 (2007). */
    // unit conversion: viscosity
    lbpar.gamma_bulk = 1. -
                       2. / (9. * lbpar.bulk_viscosity * lbpar.tau /
                                 (lbpar.agrid * lbpar.agrid) +
                             1.);
  }

  if (lbpar.is_TRT) {
    lbpar.gamma_bulk = lbpar.gamma_shear;
    lbpar.gamma_even = lbpar.gamma_shear;
    lbpar.gamma_odd =
        -(7.0 * lbpar.gamma_even + 1.0) / (lbpar.gamma_even + 7.0);
    // gamma_odd = lbpar.gamma_shear; //uncomment for BGK
  }

  // lbpar.gamma_shear = 0.0; //uncomment for special case of BGK
  // lbpar.gamma_bulk = 0.0;
  // gamma_odd = 0.0;
  // gamma_even = 0.0;

  if (temperature > 0.0) {
    /* fluctuating hydrodynamics ? */
    lbpar.fluct = 1;

    /* Eq. (51) Duenweg, Schiller, Ladd, PRE 76(3):036704 (2007).
     * Note that the modes are not normalized as in the paper here! */
    double mu = temperature / lbmodel.c_sound_sq * lbpar.tau * lbpar.tau /
                (lbpar.agrid * lbpar.agrid);
    // mu *= agrid*agrid*agrid;  // Marcello's conjecture

    for (i = 0; i < 4; i++)
      lbpar.phi[i] = 0.0;
    lbpar.phi[4] =
        sqrt(mu * lbmodel.e[19][4] *
             (1. - Utils::sqr(lbpar.gamma_bulk))); // Utils::sqr(x) == x*x
    for (i = 5; i < 10; i++)
      lbpar.phi[i] =
          sqrt(mu * lbmodel.e[19][i] * (1. - Utils::sqr(lbpar.gamma_shear)));
    for (i = 10; i < 16; i++)
      lbpar.phi[i] =
          sqrt(mu * lbmodel.e[19][i] * (1 - Utils::sqr(lbpar.gamma_odd)));
    for (i = 16; i < 19; i++)
      lbpar.phi[i] =
          sqrt(mu * lbmodel.e[19][i] * (1 - Utils::sqr(lbpar.gamma_even)));

    /* lb_coupl_pref is stored in MD units (force)
     * Eq. (16) Ahlrichs and Duenweg, JCP 111(17):8225 (1999).
     * The factor 12 comes from the fact that we use random numbers
     * from -0.5 to 0.5 (equally distributed) which have variance 1/12.
     * time_step comes from the discretization.
     */
    lb_coupl_pref = sqrt(12. * 2. * lbpar.friction * temperature / time_step);
    lb_coupl_pref2 = sqrt(2. * lbpar.friction * temperature / time_step);
    LB_TRACE(fprintf(
        stderr,
        "%d: lbpar.gamma_shear=%lf lbpar.gamma_bulk=%lf shear_fluct=%lf "
        "bulk_fluct=%lf mu=%lf, bulkvisc=%lf, visc=%lf\n",
        this_node, lbpar.gamma_shear, lbpar.gamma_bulk, lbpar.phi[9],
        lbpar.phi[4], mu, lbpar.bulk_viscosity, lbpar.viscosity));
  } else {
    /* no fluctuations at zero temperature */
    lbpar.fluct = 0;
    for (i = 0; i < lbmodel.n_veloc; i++)
      lbpar.phi[i] = 0.0;
    lb_coupl_pref = 0.0;
    lb_coupl_pref2 = 0.0;
  }
}

/** (Re-)initializes the fluid according to the given value of rho. */
void lb_reinit_fluid() {
  std::fill(lbfields.begin(), lbfields.end(), LB_FluidNode());
  /* default values for fields in lattice units */
  /* here the conversion to lb units is performed */
  double rho = lbpar.rho * lbpar.agrid * lbpar.agrid * lbpar.agrid;
  std::array<double, 3> j = {{0., 0., 0.}};
  std::array<double, 6> pi = {{0., 0., 0., 0., 0., 0.}};

  LB_TRACE(fprintf(stderr,
                   "Initialising the fluid with equilibrium populations\n"););

  for (Lattice::index_t index = 0; index < lblattice.halo_grid_volume;
       ++index) {
    // calculate equilibrium distribution
    lb_calc_n_from_rho_j_pi(index, rho, j, pi);

#ifdef LB_BOUNDARIES
    lbfields[index].boundary = 0;
#endif // LB_BOUNDARIES
  }

  lbpar.resend_halo = 0;
#ifdef LB_BOUNDARIES
  LBBoundaries::lb_init_boundaries();
#endif // LB_BOUNDARIES
}

/** Performs a full initialization of
 *  the Lattice Boltzmann system. All derived parameters
 *  and the fluid are reset to their default values. */
void lb_init() {
  LB_TRACE(printf("Begin initialzing fluid on CPU\n"));

  if (lbpar.agrid <= 0.0) {
    runtimeErrorMsg()
        << "Lattice Boltzmann agrid not set when initializing fluid";
  }

  if (check_runtime_errors())
    return;

  double temp_agrid[3];
  double temp_offset[3];
  for (int i = 0; i < 3; i++) {
    temp_agrid[i] = lbpar.agrid;
    temp_offset[i] = 0.5;
  }

  /* initialize the local lattice domain */
  lblattice.init(temp_agrid, temp_offset, 1, 0);

  if (check_runtime_errors())
    return;

  /* allocate memory for data structures */
  lb_realloc_fluid();

  /* prepare the halo communication */
  lb_prepare_communication();

  /* initialize derived parameters */
  lb_reinit_parameters();

  /* setup the initial particle velocity distribution */
  lb_reinit_fluid();

  LB_TRACE(printf("Initialzing fluid on CPU successful\n"));
}

/** Release fluid and communication. */
void lb_release() { release_halo_communication(&update_halo_comm); }

/***********************************************************************/
/** \name Mapping between hydrodynamic fields and particle populations */
/***********************************************************************/
/*@{*/
void lb_calc_n_from_rho_j_pi(const Lattice::index_t index, const double rho,
                             const std::array<double, 3> &j,
                             const std::array<double, 6> &pi) {
  int i;
  double local_rho, local_j[3], local_pi[6], trace;
  const double avg_rho = lbpar.rho * lbpar.agrid * lbpar.agrid * lbpar.agrid;

  local_rho = rho;

  local_j[0] = j[0];
  local_j[1] = j[1];
  local_j[2] = j[2];

  for (i = 0; i < 6; i++)
    local_pi[i] = pi[i];

  trace = local_pi[0] + local_pi[2] + local_pi[5];

  double rho_times_coeff;
  double tmp1, tmp2;

  /* update the q=0 sublattice */
  lbfluid[0][index] = 1. / 3. * (local_rho - avg_rho) - 1. / 2. * trace;

  /* update the q=1 sublattice */
  rho_times_coeff = 1. / 18. * (local_rho - avg_rho);

  lbfluid[1][index] = rho_times_coeff + 1. / 6. * local_j[0] +
                      1. / 4. * local_pi[0] - 1. / 12. * trace;
  lbfluid[2][index] = rho_times_coeff - 1. / 6. * local_j[0] +
                      1. / 4. * local_pi[0] - 1. / 12. * trace;
  lbfluid[3][index] = rho_times_coeff + 1. / 6. * local_j[1] +
                      1. / 4. * local_pi[2] - 1. / 12. * trace;
  lbfluid[4][index] = rho_times_coeff - 1. / 6. * local_j[1] +
                      1. / 4. * local_pi[2] - 1. / 12. * trace;
  lbfluid[5][index] = rho_times_coeff + 1. / 6. * local_j[2] +
                      1. / 4. * local_pi[5] - 1. / 12. * trace;
  lbfluid[6][index] = rho_times_coeff - 1. / 6. * local_j[2] +
                      1. / 4. * local_pi[5] - 1. / 12. * trace;

  /* update the q=2 sublattice */
  rho_times_coeff = 1. / 36. * (local_rho - avg_rho);

  tmp1 = local_pi[0] + local_pi[2];
  tmp2 = 2.0 * local_pi[1];

  lbfluid[7][index] = rho_times_coeff + 1. / 12. * (local_j[0] + local_j[1]) +
                      1. / 8. * (tmp1 + tmp2) - 1. / 24. * trace;
  lbfluid[8][index] = rho_times_coeff - 1. / 12. * (local_j[0] + local_j[1]) +
                      1. / 8. * (tmp1 + tmp2) - 1. / 24. * trace;
  lbfluid[9][index] = rho_times_coeff + 1. / 12. * (local_j[0] - local_j[1]) +
                      1. / 8. * (tmp1 - tmp2) - 1. / 24. * trace;
  lbfluid[10][index] = rho_times_coeff - 1. / 12. * (local_j[0] - local_j[1]) +
                       1. / 8. * (tmp1 - tmp2) - 1. / 24. * trace;

  tmp1 = local_pi[0] + local_pi[5];
  tmp2 = 2.0 * local_pi[3];

  lbfluid[11][index] = rho_times_coeff + 1. / 12. * (local_j[0] + local_j[2]) +
                       1. / 8. * (tmp1 + tmp2) - 1. / 24. * trace;
  lbfluid[12][index] = rho_times_coeff - 1. / 12. * (local_j[0] + local_j[2]) +
                       1. / 8. * (tmp1 + tmp2) - 1. / 24. * trace;
  lbfluid[13][index] = rho_times_coeff + 1. / 12. * (local_j[0] - local_j[2]) +
                       1. / 8. * (tmp1 - tmp2) - 1. / 24. * trace;
  lbfluid[14][index] = rho_times_coeff - 1. / 12. * (local_j[0] - local_j[2]) +
                       1. / 8. * (tmp1 - tmp2) - 1. / 24. * trace;

  tmp1 = local_pi[2] + local_pi[5];
  tmp2 = 2.0 * local_pi[4];

  lbfluid[15][index] = rho_times_coeff + 1. / 12. * (local_j[1] + local_j[2]) +
                       1. / 8. * (tmp1 + tmp2) - 1. / 24. * trace;
  lbfluid[16][index] = rho_times_coeff - 1. / 12. * (local_j[1] + local_j[2]) +
                       1. / 8. * (tmp1 + tmp2) - 1. / 24. * trace;
  lbfluid[17][index] = rho_times_coeff + 1. / 12. * (local_j[1] - local_j[2]) +
                       1. / 8. * (tmp1 - tmp2) - 1. / 24. * trace;
  lbfluid[18][index] = rho_times_coeff - 1. / 12. * (local_j[1] - local_j[2]) +
                       1. / 8. * (tmp1 - tmp2) - 1. / 24. * trace;
}

/*@}*/

/** Calculation of hydrodynamic modes */
void lb_calc_modes(Lattice::index_t index, double *mode) {
  double n0, n1p, n1m, n2p, n2m, n3p, n3m, n4p, n4m, n5p, n5m, n6p, n6m, n7p,
      n7m, n8p, n8m, n9p, n9m;

  n0 = lbfluid[0][index];
  n1p = lbfluid[1][index] + lbfluid[2][index];
  n1m = lbfluid[1][index] - lbfluid[2][index];
  n2p = lbfluid[3][index] + lbfluid[4][index];
  n2m = lbfluid[3][index] - lbfluid[4][index];
  n3p = lbfluid[5][index] + lbfluid[6][index];
  n3m = lbfluid[5][index] - lbfluid[6][index];
  n4p = lbfluid[7][index] + lbfluid[8][index];
  n4m = lbfluid[7][index] - lbfluid[8][index];
  n5p = lbfluid[9][index] + lbfluid[10][index];
  n5m = lbfluid[9][index] - lbfluid[10][index];
  n6p = lbfluid[11][index] + lbfluid[12][index];
  n6m = lbfluid[11][index] - lbfluid[12][index];
  n7p = lbfluid[13][index] + lbfluid[14][index];
  n7m = lbfluid[13][index] - lbfluid[14][index];
  n8p = lbfluid[15][index] + lbfluid[16][index];
  n8m = lbfluid[15][index] - lbfluid[16][index];
  n9p = lbfluid[17][index] + lbfluid[18][index];
  n9m = lbfluid[17][index] - lbfluid[18][index];

  /* mass mode */
  mode[0] = n0 + n1p + n2p + n3p + n4p + n5p + n6p + n7p + n8p + n9p;

  /* momentum modes */
  mode[1] = n1m + n4m + n5m + n6m + n7m;
  mode[2] = n2m + n4m - n5m + n8m + n9m;
  mode[3] = n3m + n6m - n7m + n8m - n9m;

  /* stress modes */
  mode[4] = -n0 + n4p + n5p + n6p + n7p + n8p + n9p;
  mode[5] = n1p - n2p + n6p + n7p - n8p - n9p;
  mode[6] = n1p + n2p - n6p - n7p - n8p - n9p - 2. * (n3p - n4p - n5p);
  mode[7] = n4p - n5p;
  mode[8] = n6p - n7p;
  mode[9] = n8p - n9p;

  /* kinetic modes */
  mode[10] = -2. * n1m + n4m + n5m + n6m + n7m;
  mode[11] = -2. * n2m + n4m - n5m + n8m + n9m;
  mode[12] = -2. * n3m + n6m - n7m + n8m - n9m;
  mode[13] = n4m + n5m - n6m - n7m;
  mode[14] = n4m - n5m - n8m - n9m;
  mode[15] = n6m - n7m - n8m + n9m;
  mode[16] = n0 + n4p + n5p + n6p + n7p + n8p + n9p - 2. * (n1p + n2p + n3p);
  mode[17] = -n1p + n2p + n6p + n7p - n8p - n9p;
  mode[18] = -n1p - n2p - n6p - n7p - n8p - n9p + 2. * (n3p + n4p + n5p);
}

inline void lb_relax_modes(Lattice::index_t index, double *mode) {
  double rho, j[3], pi_eq[6];

  /* re-construct the real density
   * remember that the populations are stored as differences to their
   * equilibrium value */
  rho = mode[0] + lbpar.rho * lbpar.agrid * lbpar.agrid * lbpar.agrid;

  j[0] = mode[1] + 0.5 * lbfields[index].force_density[0];
  j[1] = mode[2] + 0.5 * lbfields[index].force_density[1];
  j[2] = mode[3] + 0.5 * lbfields[index].force_density[2];

  /* equilibrium part of the stress modes */
  pi_eq[0] = scalar(j, j) / rho;
  pi_eq[1] = (Utils::sqr(j[0]) - Utils::sqr(j[1])) / rho;
  pi_eq[2] = (scalar(j, j) - 3.0 * Utils::sqr(j[2])) / rho;
  pi_eq[3] = j[0] * j[1] / rho;
  pi_eq[4] = j[0] * j[2] / rho;
  pi_eq[5] = j[1] * j[2] / rho;

  /* relax the stress modes */
  mode[4] = pi_eq[0] + lbpar.gamma_bulk * (mode[4] - pi_eq[0]);
  mode[5] = pi_eq[1] + lbpar.gamma_shear * (mode[5] - pi_eq[1]);
  mode[6] = pi_eq[2] + lbpar.gamma_shear * (mode[6] - pi_eq[2]);
  mode[7] = pi_eq[3] + lbpar.gamma_shear * (mode[7] - pi_eq[3]);
  mode[8] = pi_eq[4] + lbpar.gamma_shear * (mode[8] - pi_eq[4]);
  mode[9] = pi_eq[5] + lbpar.gamma_shear * (mode[9] - pi_eq[5]);

  /* relax the ghost modes (project them out) */
  /* ghost modes have no equilibrium part due to orthogonality */
  mode[10] = lbpar.gamma_odd * mode[10];
  mode[11] = lbpar.gamma_odd * mode[11];
  mode[12] = lbpar.gamma_odd * mode[12];
  mode[13] = lbpar.gamma_odd * mode[13];
  mode[14] = lbpar.gamma_odd * mode[14];
  mode[15] = lbpar.gamma_odd * mode[15];
  mode[16] = lbpar.gamma_even * mode[16];
  mode[17] = lbpar.gamma_even * mode[17];
  mode[18] = lbpar.gamma_even * mode[18];
}

inline void lb_thermalize_modes(Lattice::index_t index, double *mode) {
  const double rootrho = std::sqrt(
      std::fabs(mode[0] + lbpar.rho * lbpar.agrid * lbpar.agrid * lbpar.agrid));
#ifdef GAUSSRANDOM
  constexpr double variance = 1.0;
  auto rng = []() -> double { return gaussian_random(); };
#elif defined(GAUSSRANDOMCUT)
  constexpr double variance = 1.0;
  auto rng = []() -> double { return gaussian_random_cut(); };
#elif defined(FLATNOISE)
  constexpr double variance = 1. / 12.0;
  auto rng = []() -> double { return d_random() - 0.5; };
#else // GAUSSRANDOM
#error No noise type defined for the CPU LB
#endif // GAUSSRANDOM

  auto const pref = std::sqrt(1. / variance) * rootrho;

  /* stress modes */
  mode[4] += pref * lbpar.phi[4] * rng();
  mode[5] += pref * lbpar.phi[5] * rng();
  mode[6] += pref * lbpar.phi[6] * rng();
  mode[7] += pref * lbpar.phi[7] * rng();
  mode[8] += pref * lbpar.phi[8] * rng();
  mode[9] += pref * lbpar.phi[9] * rng();

  /* ghost modes */
  mode[10] += pref * lbpar.phi[10] * rng();
  mode[11] += pref * lbpar.phi[11] * rng();
  mode[12] += pref * lbpar.phi[12] * rng();
  mode[13] += pref * lbpar.phi[13] * rng();
  mode[14] += pref * lbpar.phi[14] * rng();
  mode[15] += pref * lbpar.phi[15] * rng();
  mode[16] += pref * lbpar.phi[16] * rng();
  mode[17] += pref * lbpar.phi[17] * rng();
  mode[18] += pref * lbpar.phi[18] * rng();

#ifdef ADDITIONAL_CHECKS
  rancounter += 15;
#endif // ADDITIONAL_CHECKS
}

inline void lb_apply_forces(Lattice::index_t index, double *mode) {

  double rho, *f, u[3], C[6];

  f = lbfields[index].force_density;

  rho = mode[0] + lbpar.rho * lbpar.agrid * lbpar.agrid * lbpar.agrid;

  /* hydrodynamic momentum density is redefined when external forces present */
  u[0] = (mode[1] + 0.5 * f[0]) / rho;
  u[1] = (mode[2] + 0.5 * f[1]) / rho;
  u[2] = (mode[3] + 0.5 * f[2]) / rho;

  C[0] = (1. + lbpar.gamma_bulk) * u[0] * f[0] +
         1. / 3. * (lbpar.gamma_bulk - lbpar.gamma_shear) * scalar(u, f);
  C[2] = (1. + lbpar.gamma_bulk) * u[1] * f[1] +
         1. / 3. * (lbpar.gamma_bulk - lbpar.gamma_shear) * scalar(u, f);
  C[5] = (1. + lbpar.gamma_bulk) * u[2] * f[2] +
         1. / 3. * (lbpar.gamma_bulk - lbpar.gamma_shear) * scalar(u, f);
  C[1] = 1. / 2. * (1. + lbpar.gamma_shear) * (u[0] * f[1] + u[1] * f[0]);
  C[3] = 1. / 2. * (1. + lbpar.gamma_shear) * (u[0] * f[2] + u[2] * f[0]);
  C[4] = 1. / 2. * (1. + lbpar.gamma_shear) * (u[1] * f[2] + u[2] * f[1]);

  /* update momentum modes */
  mode[1] += f[0];
  mode[2] += f[1];
  mode[3] += f[2];

  /* update stress modes */
  mode[4] += C[0] + C[2] + C[5];
  mode[5] += C[0] - C[2];
  mode[6] += C[0] + C[2] - 2. * C[5];
  mode[7] += C[1];
  mode[8] += C[3];
  mode[9] += C[4];
}

inline void lb_reset_force_densities(Lattice::index_t index) {
  /* reset force */
  // unit conversion: force density
  lbfields[index].force_density[0] = lbpar.ext_force_density[0] * lbpar.agrid *
                                     lbpar.agrid * lbpar.tau * lbpar.tau;
  lbfields[index].force_density[1] = lbpar.ext_force_density[1] * lbpar.agrid *
                                     lbpar.agrid * lbpar.tau * lbpar.tau;
  lbfields[index].force_density[2] = lbpar.ext_force_density[2] * lbpar.agrid *
                                     lbpar.agrid * lbpar.tau * lbpar.tau;
}

inline void lb_calc_n_from_modes_push(LB_Fluid &lbfluid, Lattice::index_t index,
                                      double *m) {
  int yperiod = lblattice.halo_grid[0];
  int zperiod = lblattice.halo_grid[0] * lblattice.halo_grid[1];
  Lattice::index_t next[19];
  next[0] = index;
  next[1] = index + 1;
  next[2] = index - 1;
  next[3] = index + yperiod;
  next[4] = index - yperiod;
  next[5] = index + zperiod;
  next[6] = index - zperiod;
  next[7] = index + (1 + yperiod);
  next[8] = index - (1 + yperiod);
  next[9] = index + (1 - yperiod);
  next[10] = index - (1 - yperiod);
  next[11] = index + (1 + zperiod);
  next[12] = index - (1 + zperiod);
  next[13] = index + (1 - zperiod);
  next[14] = index - (1 - zperiod);
  next[15] = index + (yperiod + zperiod);
  next[16] = index - (yperiod + zperiod);
  next[17] = index + (yperiod - zperiod);
  next[18] = index - (yperiod - zperiod);

  /* normalization factors enter in the back transformation */
  for (int i = 0; i < lbmodel.n_veloc; i++)
    m[i] = (1. / lbmodel.e[19][i]) * m[i];

  lbfluid[0][next[0]] = m[0] - m[4] + m[16];
  lbfluid[1][next[1]] =
      m[0] + m[1] + m[5] + m[6] - m[17] - m[18] - 2. * (m[10] + m[16]);
  lbfluid[2][next[2]] =
      m[0] - m[1] + m[5] + m[6] - m[17] - m[18] + 2. * (m[10] - m[16]);
  lbfluid[3][next[3]] =
      m[0] + m[2] - m[5] + m[6] + m[17] - m[18] - 2. * (m[11] + m[16]);
  lbfluid[4][next[4]] =
      m[0] - m[2] - m[5] + m[6] + m[17] - m[18] + 2. * (m[11] - m[16]);
  lbfluid[5][next[5]] = m[0] + m[3] - 2. * (m[6] + m[12] + m[16] - m[18]);
  lbfluid[6][next[6]] = m[0] - m[3] - 2. * (m[6] - m[12] + m[16] - m[18]);
  lbfluid[7][next[7]] = m[0] + m[1] + m[2] + m[4] + 2. * m[6] + m[7] + m[10] +
                        m[11] + m[13] + m[14] + m[16] + 2. * m[18];
  lbfluid[8][next[8]] = m[0] - m[1] - m[2] + m[4] + 2. * m[6] + m[7] - m[10] -
                        m[11] - m[13] - m[14] + m[16] + 2. * m[18];
  lbfluid[9][next[9]] = m[0] + m[1] - m[2] + m[4] + 2. * m[6] - m[7] + m[10] -
                        m[11] + m[13] - m[14] + m[16] + 2. * m[18];
  lbfluid[10][next[10]] = m[0] - m[1] + m[2] + m[4] + 2. * m[6] - m[7] - m[10] +
                          m[11] - m[13] + m[14] + m[16] + 2. * m[18];
  lbfluid[11][next[11]] = m[0] + m[1] + m[3] + m[4] + m[5] - m[6] + m[8] +
                          m[10] + m[12] - m[13] + m[15] + m[16] + m[17] - m[18];
  lbfluid[12][next[12]] = m[0] - m[1] - m[3] + m[4] + m[5] - m[6] + m[8] -
                          m[10] - m[12] + m[13] - m[15] + m[16] + m[17] - m[18];
  lbfluid[13][next[13]] = m[0] + m[1] - m[3] + m[4] + m[5] - m[6] - m[8] +
                          m[10] - m[12] - m[13] - m[15] + m[16] + m[17] - m[18];
  lbfluid[14][next[14]] = m[0] - m[1] + m[3] + m[4] + m[5] - m[6] - m[8] -
                          m[10] + m[12] + m[13] + m[15] + m[16] + m[17] - m[18];
  lbfluid[15][next[15]] = m[0] + m[2] + m[3] + m[4] - m[5] - m[6] + m[9] +
                          m[11] + m[12] - m[14] - m[15] + m[16] - m[17] - m[18];
  lbfluid[16][next[16]] = m[0] - m[2] - m[3] + m[4] - m[5] - m[6] + m[9] -
                          m[11] - m[12] + m[14] + m[15] + m[16] - m[17] - m[18];
  lbfluid[17][next[17]] = m[0] + m[2] - m[3] + m[4] - m[5] - m[6] - m[9] +
                          m[11] - m[12] - m[14] + m[15] + m[16] - m[17] - m[18];
  lbfluid[18][next[18]] = m[0] - m[2] + m[3] + m[4] - m[5] - m[6] - m[9] -
                          m[11] + m[12] + m[14] - m[15] + m[16] - m[17] - m[18];

  /* weights enter in the back transformation */
  for (int i = 0; i < lbmodel.n_veloc; i++)
    lbfluid[i][next[i]] *= lbmodel.w[i];
}

/* Collisions and streaming (push scheme) */
inline void lb_collide_stream() {
  Lattice::index_t index;
  double modes[19];

/* loop over all lattice cells (halo excluded) */
#ifdef LB_BOUNDARIES
  for (auto it = LBBoundaries::lbboundaries.begin();
       it != LBBoundaries::lbboundaries.end(); ++it) {
    (**it).reset_force();
  }
#endif // LB_BOUNDARIES

#ifdef VIRTUAL_SITES_INERTIALESS_TRACERS
  // Safeguard the node forces so that we can later use them for the IBM
  // particle update
  // In the following loop the lbfields[XX].force are reset to zero
  // Safeguard the node forces so that we can later use them for the IBM
  // particle update In the following loop the lbfields[XX].force are reset to
  // zero
  for (int i = 0; i < lblattice.halo_grid_volume; ++i) {
    lbfields[i].force_density_buf[0] = lbfields[i].force_density[0];
    lbfields[i].force_density_buf[1] = lbfields[i].force_density[1];
    lbfields[i].force_density_buf[2] = lbfields[i].force_density[2];
  }
#endif

  index = lblattice.halo_offset;
  for (int z = 1; z <= lblattice.grid[2]; z++) {
    for (int y = 1; y <= lblattice.grid[1]; y++) {
      for (int x = 1; x <= lblattice.grid[0]; x++) {
// as we only want to apply this to non-boundary nodes we can throw out
// the if-clause if we have a non-bounded domain
#ifdef LB_BOUNDARIES
        if (!lbfields[index].boundary)
#endif // LB_BOUNDARIES
        {
          /* calculate modes locally */
          lb_calc_modes(index, modes);

          /* deterministic collisions */
          lb_relax_modes(index, modes);

          /* fluctuating hydrodynamics */
          if (lbpar.fluct)
            lb_thermalize_modes(index, modes);

          /* apply forces */
          lb_apply_forces(index, modes);

          lb_reset_force_densities(index);

          /* transform back to populations and streaming */
          lb_calc_n_from_modes_push(lbfluid_post, index, modes);
        }

        ++index; /* next node */
      }
      index += 2; /* skip halo region */
    }
    index += 2 * lblattice.halo_grid[0]; /* skip halo region */
  }

  /* exchange halo regions */
  halo_push_communication(lbfluid_post);

#ifdef LB_BOUNDARIES
  /* boundary conditions for links */
  LBBoundaries::lb_bounce_back(lbfluid_post);
#endif // LB_BOUNDARIES

  /* swap the pointers for old and new population fields */
  std::swap(lbfluid, lbfluid_post);

  /* halo region is invalid after update */
  lbpar.resend_halo = 1;
}

/***********************************************************************/
/** \name Update step for the lattice Boltzmann fluid                  */
/***********************************************************************/
/*@{*/
/*@}*/

/** Update the lattice Boltzmann fluid.
 *
 * This function is called from the integrator. Since the time step
 * for the lattice dynamics can be coarser than the MD time step, we
 * monitor the time since the last lattice update.
 */
void lattice_boltzmann_update() {
  int factor = (int)round(lbpar.tau / time_step);

  fluidstep += 1;
  if (fluidstep >= factor) {
    fluidstep = 0;

    lb_collide_stream();
  }
}

/** Resets the forces on the fluid nodes */
void lb_reinit_force_densities() {
  for (Lattice::index_t index = 0; index < lblattice.halo_grid_volume;

       index++) {
    lb_reset_force_densities(index);
  }
#ifdef LB_BOUNDARIES
  for (auto it = LBBoundaries::lbboundaries.begin();
       it != LBBoundaries::lbboundaries.end(); ++it) {
    (**it).reset_force();
  }
#endif // LB_BOUNDARIES
}

/***********************************************************************/
/** \name Coupling part */
/***********************************************************************/
/*@{*/

/** Coupling of a single particle to viscous fluid with Stokesian friction.
 *
 * Section II.C. Ahlrichs and Duenweg, JCP 111(17):8225 (1999)
 *
 * @param p          The coupled particle (Input).
 * @param force      Coupling force between particle and fluid (Output).
 */
inline void lb_viscous_coupling(Particle *p, double force[3]) {
  int x, y, z;
  Lattice::index_t node_index[8];
  double delta[6];
  double *local_f, interpolated_u[3], delta_j[3];

#ifdef EXTERNAL_FORCES
  if (!(p->p.ext_flag & COORD_FIXED(0)) && !(p->p.ext_flag & COORD_FIXED(1)) &&
      !(p->p.ext_flag & COORD_FIXED(2))) {
    ONEPART_TRACE(if (p->p.identity == check_id) {
      fprintf(stderr, "%d: OPT: f = (%.3e,%.3e,%.3e)\n", this_node, p->f.f[0],
              p->f.f[1], p->f.f[2]);
    });
  }
#endif

  /* determine elementary lattice cell surrounding the particle
     and the relative position of the particle in this cell */
  lblattice.map_position_to_lattice(p->r.p, node_index, delta);

  ONEPART_TRACE(if (p->p.identity == check_id) {
    fprintf(stderr, "%d: OPT: LB delta=(%.3f,%.3f,%.3f,%.3f,%.3f,%.3f) "
                    "pos=(%.3f,%.3f,%.3f)\n",
            this_node, delta[0], delta[1], delta[2], delta[3], delta[4],
            delta[5], p->r.p[0], p->r.p[1], p->r.p[2]);
  });

  /* calculate fluid velocity at particle's position
     this is done by linear interpolation
     (Eq. (11) Ahlrichs and Duenweg, JCP 111(17):8225 (1999)) */
  lb_lbfluid_get_interpolated_velocity(p->r.p, interpolated_u);

  ONEPART_TRACE(if (p->p.identity == check_id) {
    fprintf(stderr, "%d: OPT: LB u = (%.16e,%.3e,%.3e) v = (%.16e,%.3e,%.3e)\n",
            this_node, interpolated_u[0], interpolated_u[1], interpolated_u[2],
            p->m.v[0], p->m.v[1], p->m.v[2]);
  });

  /* calculate viscous force
   * take care to rescale velocities with time_step and transform to MD units
   * (Eq. (9) Ahlrichs and Duenweg, JCP 111(17):8225 (1999)) */
  double velocity[3];
  velocity[0] = p->m.v[0];
  velocity[1] = p->m.v[1];
  velocity[2] = p->m.v[2];

#ifdef ENGINE
  if (p->swim.swimming) {
    velocity[0] -= p->swim.v_swim * p->r.quatu[0];
    velocity[1] -= p->swim.v_swim * p->r.quatu[1];
    velocity[2] -= p->swim.v_swim * p->r.quatu[2];
    p->swim.v_center[0] = interpolated_u[0];
    p->swim.v_center[1] = interpolated_u[1];
    p->swim.v_center[2] = interpolated_u[2];
  }
#endif

#ifdef LB_ELECTROHYDRODYNAMICS
  force[0] = -lbpar.friction * (velocity[0] - interpolated_u[0] - p->p.mu_E[0]);
  force[1] = -lbpar.friction * (velocity[1] - interpolated_u[1] - p->p.mu_E[1]);
  force[2] = -lbpar.friction * (velocity[2] - interpolated_u[2] - p->p.mu_E[2]);
#else
  force[0] = -lbpar.friction * (velocity[0] - interpolated_u[0]);
  force[1] = -lbpar.friction * (velocity[1] - interpolated_u[1]);
  force[2] = -lbpar.friction * (velocity[2] - interpolated_u[2]);
#endif

  ONEPART_TRACE(if (p->p.identity == check_id) {
    fprintf(stderr, "%d: OPT: LB f_drag = (%.6e,%.3e,%.3e)\n", this_node,
            force[0], force[1], force[2]);
  });

  ONEPART_TRACE(if (p->p.identity == check_id) {
    fprintf(stderr, "%d: OPT: LB f_random = (%.6e,%.3e,%.3e)\n", this_node,
            p->lc.f_random[0], p->lc.f_random[1], p->lc.f_random[2]);
  });

  force[0] = force[0] + p->lc.f_random[0];
  force[1] = force[1] + p->lc.f_random[1];
  force[2] = force[2] + p->lc.f_random[2];

  ONEPART_TRACE(if (p->p.identity == check_id) {
    fprintf(stderr, "%d: OPT: LB f_tot = (%.6e,%.3e,%.3e)\n", this_node,
            force[0], force[1], force[2]);
  });

  /* transform momentum transfer to lattice units
     (Eq. (12) Ahlrichs and Duenweg, JCP 111(17):8225 (1999)) */
  delta_j[0] = -force[0] * time_step * lbpar.tau / lbpar.agrid;
  delta_j[1] = -force[1] * time_step * lbpar.tau / lbpar.agrid;
  delta_j[2] = -force[2] * time_step * lbpar.tau / lbpar.agrid;

  for (z = 0; z < 2; z++) {
    for (y = 0; y < 2; y++) {
      for (x = 0; x < 2; x++) {
        local_f = lbfields[node_index[(z * 2 + y) * 2 + x]].force_density;

        local_f[0] +=
            delta[3 * x + 0] * delta[3 * y + 1] * delta[3 * z + 2] * delta_j[0];
        local_f[1] +=
            delta[3 * x + 0] * delta[3 * y + 1] * delta[3 * z + 2] * delta_j[1];
        local_f[2] +=
            delta[3 * x + 0] * delta[3 * y + 1] * delta[3 * z + 2] * delta_j[2];
      }
    }
  }

// map_position_to_lattice: position ... not inside a local plaquette in ...

#ifdef ENGINE
  if (p->swim.swimming) {
    // TODO: Fix LB mapping
    if (n_nodes > 1) {
      if (this_node == 0) {
        fprintf(stderr, "ERROR: Swimming is not compatible with Open MPI and "
                        "CPU LB on more than 1 node.\n");
        fprintf(stderr, "       Please use LB_GPU instead.\n");
      }
      errexit();
    }

    // calculate source position
    Vector3d source_position;
    double direction = double(p->swim.push_pull) * p->swim.dipole_length;
    source_position[0] = p->r.p[0] + direction * p->r.quatu[0];
    source_position[1] = p->r.p[1] + direction * p->r.quatu[1];
    source_position[2] = p->r.p[2] + direction * p->r.quatu[2];

    int corner[3] = {0, 0, 0};
    fold_position(source_position, corner);

    // get lattice cell corresponding to source position and interpolate
    // velocity
    lblattice.map_position_to_lattice(Vector3d(source_position), node_index,
                                      delta);
    lb_lbfluid_get_interpolated_velocity(Vector3d(source_position),
                                         p->swim.v_source.data());

    // calculate and set force at source position
    delta_j[0] =
        -p->swim.f_swim * p->r.quatu[0] * time_step * lbpar.tau / lbpar.agrid;
    delta_j[1] =
        -p->swim.f_swim * p->r.quatu[1] * time_step * lbpar.tau / lbpar.agrid;
    delta_j[2] =
        -p->swim.f_swim * p->r.quatu[2] * time_step * lbpar.tau / lbpar.agrid;

    for (z = 0; z < 2; z++) {
      for (y = 0; y < 2; y++) {
        for (x = 0; x < 2; x++) {
          local_f = lbfields[node_index[(z * 2 + y) * 2 + x]].force_density;

          local_f[0] += delta[3 * x + 0] * delta[3 * y + 1] * delta[3 * z + 2] *
                        delta_j[0];
          local_f[1] += delta[3 * x + 0] * delta[3 * y + 1] * delta[3 * z + 2] *
                        delta_j[1];
          local_f[2] += delta[3 * x + 0] * delta[3 * y + 1] * delta[3 * z + 2] *
                        delta_j[2];
        }
      }
    }
  }
#endif
}

void lb_lbfluid_get_interpolated_velocity(const Vector3d &p, double *v) {
  Lattice::index_t node_index[8], index;
  double delta[6];
  double local_rho, local_j[3], interpolated_u[3];
  double modes[19];
  int x, y, z;
  Vector3d pos;

#ifdef LB_BOUNDARIES
  double lbboundary_mindist, distvec[3];
  int boundary_no;
  int boundary_flag = -1; // 0 if more than agrid/2 away from the boundary, 1 if
                          // 0<dist<agrid/2, 2 if dist <0

  LBBoundaries::lbboundary_mindist_position(p, &lbboundary_mindist, distvec,
                                            &boundary_no);
  if (lbboundary_mindist > 0.5 * lbpar.agrid) {
    boundary_flag = 0;
    pos[0] = p[0];
    pos[1] = p[1];
    pos[2] = p[2];
  } else if (lbboundary_mindist > 0) {
    boundary_flag = 1;
    pos[0] =
        p[0] - distvec[0] + distvec[0] / lbboundary_mindist * lbpar.agrid / 2.;
    pos[1] =
        p[1] - distvec[1] + distvec[1] / lbboundary_mindist * lbpar.agrid / 2.;
    pos[2] =
        p[2] - distvec[2] + distvec[2] / lbboundary_mindist * lbpar.agrid / 2.;
  } else {
    boundary_flag = 2;
    v[0] = (*LBBoundaries::lbboundaries[boundary_no]).velocity()[0] *
           lbpar.agrid / lbpar.tau;
    v[1] = (*LBBoundaries::lbboundaries[boundary_no]).velocity()[1] *
           lbpar.agrid / lbpar.tau;
    v[2] = (*LBBoundaries::lbboundaries[boundary_no]).velocity()[2] *
           lbpar.agrid / lbpar.tau;
    return; // we can return without interpolating
  }
#else  // LB_BOUNDARIES
  pos[0] = p[0];
  pos[1] = p[1];
  pos[2] = p[2];
#endif // LB_BOUNDARIES

  /* determine elementary lattice cell surrounding the particle
     and the relative position of the particle in this cell */
  lblattice.map_position_to_lattice(pos, node_index, delta);

  /* calculate fluid velocity at particle's position
     this is done by linear interpolation
     (Eq. (11) Ahlrichs and Duenweg, JCP 111(17):8225 (1999)) */
  interpolated_u[0] = interpolated_u[1] = interpolated_u[2] = 0.0;

  for (z = 0; z < 2; z++) {
    for (y = 0; y < 2; y++) {
      for (x = 0; x < 2; x++) {
        index = node_index[(z * 2 + y) * 2 + x];

#ifdef LB_BOUNDARIES
        if (lbfields[index].boundary) {
          local_rho = lbpar.rho * lbpar.agrid * lbpar.agrid * lbpar.agrid;
          local_j[0] =
              lbpar.rho * lbpar.agrid * lbpar.agrid * lbpar.agrid *
              (*LBBoundaries::lbboundaries[lbfields[index].boundary - 1])
                  .velocity()[0]; // TODO
          local_j[1] =
              lbpar.rho * lbpar.agrid * lbpar.agrid * lbpar.agrid *
              (*LBBoundaries::lbboundaries[lbfields[index].boundary - 1])
                  .velocity()[1]; // TODO This might not work properly
          local_j[2] =
              lbpar.rho * lbpar.agrid * lbpar.agrid * lbpar.agrid *
              (*LBBoundaries::lbboundaries[lbfields[index].boundary - 1])
                  .velocity()[2]; // TODO
        } else {
          lb_calc_modes(index, modes);
          local_rho =
              lbpar.rho * lbpar.agrid * lbpar.agrid * lbpar.agrid + modes[0];
          local_j[0] = modes[1];
          local_j[1] = modes[2];
          local_j[2] = modes[3];
        }
#else  // LB_BOUNDARIES
        lb_calc_modes(index, modes);
        local_rho =
            lbpar.rho * lbpar.agrid * lbpar.agrid * lbpar.agrid + modes[0];
        local_j[0] = modes[1];
        local_j[1] = modes[2];
        local_j[2] = modes[3];
#endif // LB_BOUNDARIES
        interpolated_u[0] += delta[3 * x + 0] * delta[3 * y + 1] *
                             delta[3 * z + 2] * local_j[0] / (local_rho);
        interpolated_u[1] += delta[3 * x + 0] * delta[3 * y + 1] *
                             delta[3 * z + 2] * local_j[1] / (local_rho);
        interpolated_u[2] += delta[3 * x + 0] * delta[3 * y + 1] *
                             delta[3 * z + 2] * local_j[2] / (local_rho);
      }
    }
  }
#ifdef LB_BOUNDARIES
  if (boundary_flag == 1) {
    v[0] = lbboundary_mindist / (0.5 * lbpar.agrid) * interpolated_u[0] +
           (1 - lbboundary_mindist / (0.5 * lbpar.agrid)) *
               (*LBBoundaries::lbboundaries[boundary_no]).velocity()[0];
    v[1] = lbboundary_mindist / (0.5 * lbpar.agrid) * interpolated_u[1] +
           (1 - lbboundary_mindist / (0.5 * lbpar.agrid)) *
               (*LBBoundaries::lbboundaries[boundary_no]).velocity()[1];
    v[2] = lbboundary_mindist / (0.5 * lbpar.agrid) * interpolated_u[2] +
           (1 - lbboundary_mindist / (0.5 * lbpar.agrid)) *
               (*LBBoundaries::lbboundaries[boundary_no]).velocity()[2];
  } else {
    v[0] = interpolated_u[0];
    v[1] = interpolated_u[1];
    v[2] = interpolated_u[2];
  }
#else  // LB_BOUNDARIES
  v[0] = interpolated_u[0];
  v[1] = interpolated_u[1];
  v[2] = interpolated_u[2];
#endif // LB_BOUNDARIES
  v[0] *= lbpar.agrid / lbpar.tau;
  v[1] *= lbpar.agrid / lbpar.tau;
  v[2] *= lbpar.agrid / lbpar.tau;
  return;
}

/** Calculate particle lattice interactions.
 * So far, only viscous coupling with Stokesian friction is
 * implemented.
 * Include all particle-lattice forces in this function.
 * The function is called from \ref force_calc.
 *
 * Parallelizing the fluid particle coupling is not straightforward
 * because drawing of random numbers makes the whole thing nonlocal.
 * One way to do it is to treat every particle only on one node, i.e.
 * the random numbers need not be communicated. The particles that are
 * not fully inside the local lattice are taken into account via their
 * ghost images on the neighbouring nodes. But this requires that the
 * correct values of the surrounding lattice nodes are available on
 * the respective node, which means that we have to communicate the
 * halo regions before treating the ghost particles. Moreover, after
 * determining the ghost couplings, we have to communicate back the
 * halo region such that all local lattice nodes have the correct values.
 * Thus two communication phases are involved which will most likely be
 * the bottleneck of the computation.
 *
 * Another way of dealing with the particle lattice coupling is to
 * treat a particle and all of it's images explicitly. This requires the
 * communication of the random numbers used in the calculation of the
 * coupling force. The problem is now that, if random numbers have to
 * be redrawn, we cannot efficiently determine which particles and which
 * images have to be re-calculated. We therefore go back to the outset
 * and go through the whole system again until no failure occurs during
 * such a sweep. In the worst case, this is very inefficient because
 * many things are recalculated although they actually don't need.
 * But we can assume that this happens extremely rarely and then we have
 * on average only one communication phase for the random numbers, which
 * probably makes this method preferable compared to the above one.
 */
void calc_particle_lattice_ia() {

  if (transfer_momentum) {
    double force[3];

    if (lbpar.resend_halo) { /* first MD step after last LB update */

      /* exchange halo regions (for fluid-particle coupling) */
      halo_communication(&update_halo_comm,
                         reinterpret_cast<char *>(lbfluid[0].data()));

#ifdef ADDITIONAL_CHECKS
      lb_check_halo_regions(lbfluid);
#endif

      /* halo is valid now */
      lbpar.resend_halo = 0;
    }

    /* draw random numbers for local particles */
    for (auto &p : local_cells.particles()) {
      if (lb_coupl_pref2 > 0.0) {
#ifdef GAUSSRANDOM
        p.lc.f_random[0] = lb_coupl_pref2 * gaussian_random();
        p.lc.f_random[1] = lb_coupl_pref2 * gaussian_random();
        p.lc.f_random[2] = lb_coupl_pref2 * gaussian_random();
#elif defined(GAUSSRANDOMCUT)
        p.lc.f_random[0] = lb_coupl_pref2 * gaussian_random_cut();
        p.lc.f_random[1] = lb_coupl_pref2 * gaussian_random_cut();
        p.lc.f_random[2] = lb_coupl_pref2 * gaussian_random_cut();
#elif defined(FLATNOISE)
        p.lc.f_random[0] = lb_coupl_pref * (d_random() - 0.5);
        p.lc.f_random[1] = lb_coupl_pref * (d_random() - 0.5);
        p.lc.f_random[2] = lb_coupl_pref * (d_random() - 0.5);
      } else {
        p.lc.f_random = {0.0, 0.0, 0.0};
      }
#else // GAUSSRANDOM
#error No noise type defined for the CPU LB
#endif // GAUSSRANDOM

#ifdef ADDITIONAL_CHECKS
        rancounter += 3;
#endif // ADDITIONAL_CHECKS
      }

#ifdef ENGINE
      const int data_parts = GHOSTTRANS_COUPLING | GHOSTTRANS_SWIMMING;
#else
      const int data_parts = GHOSTTRANS_COUPLING;
#endif

      /* communicate the random numbers */
      ghost_communicator(&cell_structure.exchange_ghosts_comm, data_parts);

      /* local cells */
      for (auto &p : local_cells.particles()) {
        if (!p.p.is_virtual || thermo_virtual) {
          lb_viscous_coupling(&p, force);

          /* add force to the particle */
          p.f.f[0] += force[0];
          p.f.f[1] += force[1];
          p.f.f[2] += force[2];

          ONEPART_TRACE(if (p.p.identity == check_id) {
            fprintf(stderr, "%d: OPT: LB f = (%.6e,%.3e,%.3e)\n", this_node,
                    p.f.f[0], p.f.f[1], p.f.f[2]);
          });
        }
      }

      auto const halo = 0.5 * Vector3d{lblattice.agrid};

      /* ghost cells */
      for (auto &p : ghost_cells.particles()) {
<<<<<<< HEAD
        auto const dl = get_mi_vector(p.r.p, my_left);
        auto const dr = get_mi_vector(p.r.p, my_right);

=======
>>>>>>> 2302cf39
        /* for ghost particles we have to check if they lie
         * in the range of the local lattice nodes */
        if (dl >= -halo && dr < halo) {
          ONEPART_TRACE(if (p.p.identity == check_id) {
            fprintf(stderr, "%d: OPT: LB coupling of ghost particle:\n",
                    this_node);
          });
          if (!p.p.is_virtual || thermo_virtual) {
            lb_viscous_coupling(&p, force);
          }
        }
      }
    }
  }

  /***********************************************************************/

  /** Calculate the average density of the fluid in the system.
   * This function has to be called after changing the density of
   * a local lattice site in order to set lbpar.rho consistently. */
  void lb_calc_average_rho() {
    Lattice::index_t index;
    int x, y, z;
    double rho, local_rho, sum_rho;

    rho = 0.0;
    local_rho = 0.0;
    index = 0;
    for (z = 1; z <= lblattice.grid[2]; z++) {
      for (y = 1; y <= lblattice.grid[1]; y++) {
        for (x = 1; x <= lblattice.grid[0]; x++) {
          lb_calc_local_rho(index, &rho);
          local_rho += rho;

          index++;
        }
        // skip halo region
        index += 2;
      }
      // skip halo region
      index += 2 * lblattice.halo_grid[0];
    }
    MPI_Allreduce(&rho, &sum_rho, 1, MPI_DOUBLE, MPI_SUM, comm_cart);

    /* calculate average density in MD units */
    // TODO!!!
    lbpar.rho = sum_rho / (box_l[0] * box_l[1] * box_l[2]);
  }

  /*@}*/

  /*@}*/
  void print_fluid() {
    for (int x = 0; x < lblattice.halo_grid[0]; ++x) {
      for (int y = 0; y < lblattice.halo_grid[1]; ++y) {
        for (int z = 0; z < lblattice.halo_grid[2]; ++z) {
          int index = get_linear_index(x, y, z, lblattice.halo_grid);
          for (int p = 0; p < lbmodel.n_veloc; ++p) {
            printf("x %d y %d z %d pop %d: %f\n", x, y, z, p,
                   lbfluid[p][index]);
          }
        }
      }
    }
  }

  static int compare_buffers(double *buf1, double *buf2, int size) {
    int ret;
    if (memcmp(buf1, buf2, size) != 0) {
      runtimeErrorMsg() << "Halo buffers are not identical";
      ret = 1;
    } else {
      ret = 0;
    }
    return ret;
  }

  /** Checks consistency of the halo regions (ADDITIONAL_CHECKS)
      This function can be used as an additional check. It test whether the
      halo regions have been exchanged correctly.
  */
  void lb_check_halo_regions(const LB_Fluid &lbfluid) {
    Lattice::index_t index;
    int i, x, y, z, s_node, r_node, count = lbmodel.n_veloc;
    double *s_buffer, *r_buffer;
    MPI_Status status[2];

    r_buffer = (double *)Utils::malloc(count * sizeof(double));
    s_buffer = (double *)Utils::malloc(count * sizeof(double));

    if (PERIODIC(0)) {
      for (z = 0; z < lblattice.halo_grid[2]; ++z) {
        for (y = 0; y < lblattice.halo_grid[1]; ++y) {
          index = get_linear_index(0, y, z, lblattice.halo_grid);
          for (i = 0; i < lbmodel.n_veloc; i++)
            s_buffer[i] = lbfluid[i][index];

          s_node = node_neighbors[1];
          r_node = node_neighbors[0];
          if (n_nodes > 1) {
            MPI_Sendrecv(s_buffer, count, MPI_DOUBLE, r_node, REQ_HALO_CHECK,
                         r_buffer, count, MPI_DOUBLE, s_node, REQ_HALO_CHECK,
                         comm_cart, status);
            index =
                get_linear_index(lblattice.grid[0], y, z, lblattice.halo_grid);
            for (i = 0; i < lbmodel.n_veloc; i++)
              s_buffer[i] = lbfluid[i][index];
            compare_buffers(s_buffer, r_buffer, count * sizeof(double));
          } else {
            index =
                get_linear_index(lblattice.grid[0], y, z, lblattice.halo_grid);
            for (i = 0; i < lbmodel.n_veloc; i++)
              r_buffer[i] = lbfluid[i][index];
            if (compare_buffers(s_buffer, r_buffer, count * sizeof(double))) {
              std::cerr << "buffers differ in dir=" << 0
                        << " at index=" << index << " y=" << y << " z=" << z
                        << "\n";
            }
          }

          index = get_linear_index(lblattice.grid[0] + 1, y, z,
                                   lblattice.halo_grid);
          for (i = 0; i < lbmodel.n_veloc; i++)
            s_buffer[i] = lbfluid[i][index];

          s_node = node_neighbors[0];
          r_node = node_neighbors[1];
          if (n_nodes > 1) {
            MPI_Sendrecv(s_buffer, count, MPI_DOUBLE, r_node, REQ_HALO_CHECK,
                         r_buffer, count, MPI_DOUBLE, s_node, REQ_HALO_CHECK,
                         comm_cart, status);
            index = get_linear_index(1, y, z, lblattice.halo_grid);
            for (i = 0; i < lbmodel.n_veloc; i++)
              s_buffer[i] = lbfluid[i][index];
            compare_buffers(s_buffer, r_buffer, count * sizeof(double));
          } else {
            index = get_linear_index(1, y, z, lblattice.halo_grid);
            for (i = 0; i < lbmodel.n_veloc; i++)
              r_buffer[i] = lbfluid[i][index];
            if (compare_buffers(s_buffer, r_buffer, count * sizeof(double))) {
              std::cerr << "buffers differ in dir=0 at index=" << index
                        << " y=" << y << " z=" << z << "\n";
            }
          }
        }
      }
    }

    if (PERIODIC(1)) {
      for (z = 0; z < lblattice.halo_grid[2]; ++z) {
        for (x = 0; x < lblattice.halo_grid[0]; ++x) {
          index = get_linear_index(x, 0, z, lblattice.halo_grid);
          for (i = 0; i < lbmodel.n_veloc; i++)
            s_buffer[i] = lbfluid[i][index];

          s_node = node_neighbors[3];
          r_node = node_neighbors[2];
          if (n_nodes > 1) {
            MPI_Sendrecv(s_buffer, count, MPI_DOUBLE, r_node, REQ_HALO_CHECK,
                         r_buffer, count, MPI_DOUBLE, s_node, REQ_HALO_CHECK,
                         comm_cart, status);
            index =
                get_linear_index(x, lblattice.grid[1], z, lblattice.halo_grid);
            for (i = 0; i < lbmodel.n_veloc; i++)
              s_buffer[i] = lbfluid[i][index];
            compare_buffers(s_buffer, r_buffer, count * sizeof(double));
          } else {
            index =
                get_linear_index(x, lblattice.grid[1], z, lblattice.halo_grid);
            for (i = 0; i < lbmodel.n_veloc; i++)
              r_buffer[i] = lbfluid[i][index];
            if (compare_buffers(s_buffer, r_buffer, count * sizeof(double))) {
              std::cerr << "buffers differ in dir=1 at index=" << index
                        << " x=" << x << " z=" << z << "\n";
            }
          }
        }
        for (x = 0; x < lblattice.halo_grid[0]; ++x) {
          index = get_linear_index(x, lblattice.grid[1] + 1, z,
                                   lblattice.halo_grid);
          for (i = 0; i < lbmodel.n_veloc; i++)
            s_buffer[i] = lbfluid[i][index];

          s_node = node_neighbors[2];
          r_node = node_neighbors[3];
          if (n_nodes > 1) {
            MPI_Sendrecv(s_buffer, count, MPI_DOUBLE, r_node, REQ_HALO_CHECK,
                         r_buffer, count, MPI_DOUBLE, s_node, REQ_HALO_CHECK,
                         comm_cart, status);
            index = get_linear_index(x, 1, z, lblattice.halo_grid);
            for (i = 0; i < lbmodel.n_veloc; i++)
              s_buffer[i] = lbfluid[i][index];
            compare_buffers(s_buffer, r_buffer, count * sizeof(double));
          } else {
            index = get_linear_index(x, 1, z, lblattice.halo_grid);
            for (i = 0; i < lbmodel.n_veloc; i++)
              r_buffer[i] = lbfluid[i][index];
            if (compare_buffers(s_buffer, r_buffer, count * sizeof(double))) {
              std::cerr << "buffers differ in dir=1 at index=" << index
                        << " x=" << x << " z=" << z << "\n";
            }
          }
        }
      }
    }

    if (PERIODIC(2)) {
      for (y = 0; y < lblattice.halo_grid[1]; ++y) {
        for (x = 0; x < lblattice.halo_grid[0]; ++x) {
          index = get_linear_index(x, y, 0, lblattice.halo_grid);
          for (i = 0; i < lbmodel.n_veloc; i++)
            s_buffer[i] = lbfluid[i][index];

          s_node = node_neighbors[5];
          r_node = node_neighbors[4];
          if (n_nodes > 1) {
            MPI_Sendrecv(s_buffer, count, MPI_DOUBLE, r_node, REQ_HALO_CHECK,
                         r_buffer, count, MPI_DOUBLE, s_node, REQ_HALO_CHECK,
                         comm_cart, status);
            index =
                get_linear_index(x, y, lblattice.grid[2], lblattice.halo_grid);
            for (i = 0; i < lbmodel.n_veloc; i++)
              s_buffer[i] = lbfluid[i][index];
            compare_buffers(s_buffer, r_buffer, count * sizeof(double));
          } else {
            index =
                get_linear_index(x, y, lblattice.grid[2], lblattice.halo_grid);
            for (i = 0; i < lbmodel.n_veloc; i++)
              r_buffer[i] = lbfluid[i][index];
            if (compare_buffers(s_buffer, r_buffer, count * sizeof(double))) {
              std::cerr << "buffers differ in dir=2 at index=" << index
                        << " x=" << x << " y=" << y
                        << " z=" << lblattice.grid[2] << "\n";
            }
          }
        }
      }
      for (y = 0; y < lblattice.halo_grid[1]; ++y) {
        for (x = 0; x < lblattice.halo_grid[0]; ++x) {
          index = get_linear_index(x, y, lblattice.grid[2] + 1,
                                   lblattice.halo_grid);
          for (i = 0; i < lbmodel.n_veloc; i++)
            s_buffer[i] = lbfluid[i][index];

          s_node = node_neighbors[4];
          r_node = node_neighbors[5];
          if (n_nodes > 1) {
            MPI_Sendrecv(s_buffer, count, MPI_DOUBLE, r_node, REQ_HALO_CHECK,
                         r_buffer, count, MPI_DOUBLE, s_node, REQ_HALO_CHECK,
                         comm_cart, status);
            index = get_linear_index(x, y, 1, lblattice.halo_grid);
            for (i = 0; i < lbmodel.n_veloc; i++)
              s_buffer[i] = lbfluid[i][index];
            compare_buffers(s_buffer, r_buffer, count * sizeof(double));
          } else {
            index = get_linear_index(x, y, 1, lblattice.halo_grid);
            for (i = 0; i < lbmodel.n_veloc; i++)
              r_buffer[i] = lbfluid[i][index];
            if (compare_buffers(s_buffer, r_buffer, count * sizeof(double))) {
              std::cerr << "buffers differ in dir=2 at index=" << index
                        << " x=" << x << " y=" << y << "\n";
            }
          }
        }
      }
    }

    free(r_buffer);
    free(s_buffer);
  }

#endif // LB<|MERGE_RESOLUTION|>--- conflicted
+++ resolved
@@ -661,10 +661,11 @@
 
     int j;
     /** print of the calculated phys values */
-    fprintf(fp, "# vtk DataFile Version 2.0\nlbboundaries\n"
-                "ASCII\nDATASET STRUCTURED_POINTS\nDIMENSIONS %u %u %u\n"
-                "ORIGIN %f %f %f\nSPACING %f %f %f\nPOINT_DATA %u\n"
-                "SCALARS boundary float 1\nLOOKUP_TABLE default\n",
+    fprintf(fp,
+            "# vtk DataFile Version 2.0\nlbboundaries\n"
+            "ASCII\nDATASET STRUCTURED_POINTS\nDIMENSIONS %u %u %u\n"
+            "ORIGIN %f %f %f\nSPACING %f %f %f\nPOINT_DATA %u\n"
+            "SCALARS boundary float 1\nLOOKUP_TABLE default\n",
             lbpar_gpu.dim_x, lbpar_gpu.dim_y, lbpar_gpu.dim_z,
             lbpar_gpu.agrid * 0.5, lbpar_gpu.agrid * 0.5, lbpar_gpu.agrid * 0.5,
             lbpar_gpu.agrid, lbpar_gpu.agrid, lbpar_gpu.agrid,
@@ -685,10 +686,11 @@
     gridsize[1] = box_l[1] / lbpar.agrid;
     gridsize[2] = box_l[2] / lbpar.agrid;
 
-    fprintf(fp, "# vtk DataFile Version 2.0\nlbboundaries\n"
-                "ASCII\nDATASET STRUCTURED_POINTS\nDIMENSIONS %d %d %d\n"
-                "ORIGIN %f %f %f\nSPACING %f %f %f\nPOINT_DATA %d\n"
-                "SCALARS boundary float 1\nLOOKUP_TABLE default\n",
+    fprintf(fp,
+            "# vtk DataFile Version 2.0\nlbboundaries\n"
+            "ASCII\nDATASET STRUCTURED_POINTS\nDIMENSIONS %d %d %d\n"
+            "ORIGIN %f %f %f\nSPACING %f %f %f\nPOINT_DATA %d\n"
+            "SCALARS boundary float 1\nLOOKUP_TABLE default\n",
             gridsize[0], gridsize[1], gridsize[2], lblattice.agrid[0] * 0.5,
             lblattice.agrid[1] * 0.5, lblattice.agrid[2] * 0.5,
             lblattice.agrid[0], lblattice.agrid[1], lblattice.agrid[2],
@@ -728,10 +730,11 @@
       host_values = (LB_rho_v_pi_gpu *)Utils::malloc(size_of_values);
       lb_get_values_GPU(host_values);
 
-      fprintf(fp, "# vtk DataFile Version 2.0\nlbfluid_gpu\nASCII\nDATASET "
-                  "STRUCTURED_POINTS\nDIMENSIONS %u %u %u\nORIGIN %f %f "
-                  "%f\nSPACING %f %f %f\nPOINT_DATA %u\nSCALARS density float "
-                  "1\nLOOKUP_TABLE default\n",
+      fprintf(fp,
+              "# vtk DataFile Version 2.0\nlbfluid_gpu\nASCII\nDATASET "
+              "STRUCTURED_POINTS\nDIMENSIONS %u %u %u\nORIGIN %f %f "
+              "%f\nSPACING %f %f %f\nPOINT_DATA %u\nSCALARS density float "
+              "1\nLOOKUP_TABLE default\n",
               lbpar_gpu.dim_x, lbpar_gpu.dim_y, lbpar_gpu.dim_z,
               lbpar_gpu.agrid * 0.5, lbpar_gpu.agrid * 0.5,
               lbpar_gpu.agrid * 0.5, lbpar_gpu.agrid, lbpar_gpu.agrid,
@@ -795,10 +798,11 @@
     size_t size_of_values = lbpar_gpu.number_of_nodes * sizeof(LB_rho_v_pi_gpu);
     host_values = (LB_rho_v_pi_gpu *)Utils::malloc(size_of_values);
     lb_get_values_GPU(host_values);
-    fprintf(fp, "# vtk DataFile Version 2.0\nlbfluid_gpu\n"
-                "ASCII\nDATASET STRUCTURED_POINTS\nDIMENSIONS %d %d %d\n"
-                "ORIGIN %f %f %f\nSPACING %f %f %f\nPOINT_DATA %d\n"
-                "SCALARS velocity float 3\nLOOKUP_TABLE default\n",
+    fprintf(fp,
+            "# vtk DataFile Version 2.0\nlbfluid_gpu\n"
+            "ASCII\nDATASET STRUCTURED_POINTS\nDIMENSIONS %d %d %d\n"
+            "ORIGIN %f %f %f\nSPACING %f %f %f\nPOINT_DATA %d\n"
+            "SCALARS velocity float 3\nLOOKUP_TABLE default\n",
             bb_high[0] - bb_low[0] + 1, bb_high[1] - bb_low[1] + 1,
             bb_high[2] - bb_low[2] + 1, (bb_low[0] + 0.5) * lbpar_gpu.agrid,
             (bb_low[1] + 0.5) * lbpar_gpu.agrid,
@@ -820,10 +824,11 @@
 #ifdef LB
     double u[3];
 
-    fprintf(fp, "# vtk DataFile Version 2.0\nlbfluid_cpu\n"
-                "ASCII\nDATASET STRUCTURED_POINTS\nDIMENSIONS %d %d %d\n"
-                "ORIGIN %f %f %f\nSPACING %f %f %f\nPOINT_DATA %d\n"
-                "SCALARS velocity float 3\nLOOKUP_TABLE default\n",
+    fprintf(fp,
+            "# vtk DataFile Version 2.0\nlbfluid_cpu\n"
+            "ASCII\nDATASET STRUCTURED_POINTS\nDIMENSIONS %d %d %d\n"
+            "ORIGIN %f %f %f\nSPACING %f %f %f\nPOINT_DATA %d\n"
+            "SCALARS velocity float 3\nLOOKUP_TABLE default\n",
             bb_high[0] - bb_low[0] + 1, bb_high[1] - bb_low[1] + 1,
             bb_high[2] - bb_low[2] + 1, (bb_low[0] + 0.5) * lblattice.agrid[0],
             (bb_low[1] + 0.5) * lblattice.agrid[1],
@@ -1959,19 +1964,17 @@
   if (lbpar.viscosity > 0.0) {
     /* Eq. (80) Duenweg, Schiller, Ladd, PRE 76(3):036704 (2007). */
     // unit conversion: viscosity
-    lbpar.gamma_shear =
-        1. -
-        2. / (6. * lbpar.viscosity * lbpar.tau / (lbpar.agrid * lbpar.agrid) +
-              1.);
+    lbpar.gamma_shear = 1. - 2. / (6. * lbpar.viscosity * lbpar.tau /
+                                       (lbpar.agrid * lbpar.agrid) +
+                                   1.);
   }
 
   if (lbpar.bulk_viscosity > 0.0) {
     /* Eq. (81) Duenweg, Schiller, Ladd, PRE 76(3):036704 (2007). */
     // unit conversion: viscosity
-    lbpar.gamma_bulk = 1. -
-                       2. / (9. * lbpar.bulk_viscosity * lbpar.tau /
-                                 (lbpar.agrid * lbpar.agrid) +
-                             1.);
+    lbpar.gamma_bulk = 1. - 2. / (9. * lbpar.bulk_viscosity * lbpar.tau /
+                                      (lbpar.agrid * lbpar.agrid) +
+                                  1.);
   }
 
   if (lbpar.is_TRT) {
@@ -2598,8 +2601,9 @@
   lblattice.map_position_to_lattice(p->r.p, node_index, delta);
 
   ONEPART_TRACE(if (p->p.identity == check_id) {
-    fprintf(stderr, "%d: OPT: LB delta=(%.3f,%.3f,%.3f,%.3f,%.3f,%.3f) "
-                    "pos=(%.3f,%.3f,%.3f)\n",
+    fprintf(stderr,
+            "%d: OPT: LB delta=(%.3f,%.3f,%.3f,%.3f,%.3f,%.3f) "
+            "pos=(%.3f,%.3f,%.3f)\n",
             this_node, delta[0], delta[1], delta[2], delta[3], delta[4],
             delta[5], p->r.p[0], p->r.p[1], p->r.p[2]);
   });
@@ -2684,7 +2688,7 @@
     }
   }
 
-// map_position_to_lattice: position ... not inside a local plaquette in ...
+  // map_position_to_lattice: position ... not inside a local plaquette in ...
 
 #ifdef ENGINE
   if (p->swim.swimming) {
@@ -2972,19 +2976,16 @@
         }
       }
 
-      auto const halo = 0.5 * Vector3d{lblattice.agrid};
-
       /* ghost cells */
       for (auto &p : ghost_cells.particles()) {
-<<<<<<< HEAD
-        auto const dl = get_mi_vector(p.r.p, my_left);
-        auto const dr = get_mi_vector(p.r.p, my_right);
-
-=======
->>>>>>> 2302cf39
         /* for ghost particles we have to check if they lie
          * in the range of the local lattice nodes */
-        if (dl >= -halo && dr < halo) {
+        if (p.r.p[0] >= my_left[0] - 0.5 * lblattice.agrid[0] &&
+            p.r.p[0] < my_right[0] + 0.5 * lblattice.agrid[0] &&
+            p.r.p[1] >= my_left[1] - 0.5 * lblattice.agrid[1] &&
+            p.r.p[1] < my_right[1] + 0.5 * lblattice.agrid[1] &&
+            p.r.p[2] >= my_left[2] - 0.5 * lblattice.agrid[2] &&
+            p.r.p[2] < my_right[2] + 0.5 * lblattice.agrid[2]) {
           ONEPART_TRACE(if (p.p.identity == check_id) {
             fprintf(stderr, "%d: OPT: LB coupling of ghost particle:\n",
                     this_node);
@@ -2992,6 +2993,12 @@
           if (!p.p.is_virtual || thermo_virtual) {
             lb_viscous_coupling(&p, force);
           }
+
+          /* ghosts must not have the force added! */
+          ONEPART_TRACE(if (p.p.identity == check_id) {
+            fprintf(stderr, "%d: OPT: LB f = (%.6e,%.3e,%.3e)\n", this_node,
+                    p.f.f[0], p.f.f[1], p.f.f[2]);
+          });
         }
       }
     }
