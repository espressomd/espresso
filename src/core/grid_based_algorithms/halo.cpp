--- conflicted
+++ resolved
@@ -270,12 +270,8 @@
       MPI_Type_commit(&hinfo->datatype);
 
       if (!box_geo.periodic(dir) &&
-<<<<<<< HEAD
-          (local_geo.boundary()[2 * dir + lr] != 0 || local_geo.boundary()[2 * dir + 1 - lr] != 0)) {
-=======
           (local_geo.boundary()[2 * dir + lr] != 0 ||
            local_geo.boundary()[2 * dir + 1 - lr] != 0)) {
->>>>>>> 1bd925a8
         if (local_node_grid[dir] == 1) {
           hinfo->type = HALO_OPEN;
         } else if (lr == 0) {
