/*
   Copyright (C) 2010-2018 The ESPResSo project

   This file is part of ESPResSo.

   ESPResSo is free software: you can redistribute it and/or modify
   it under the terms of the GNU General Public License as published by
   the Free Software Foundation, either version 3 of the License, or
   (at your option) any later version.

   ESPResSo is distributed in the hope that it will be useful,
   but WITHOUT ANY WARRANTY; without even the implied warranty of
   MERCHANTABILITY or FITNESS FOR A PARTICULAR PURPOSE.  See the
   GNU General Public License for more details.

   You should have received a copy of the GNU General Public License
   along with this program.  If not, see <http://www.gnu.org/licenses/>.
*/
/** \file
 *  %Lattice Boltzmann implementation on GPUs.
 *
 *  Implementation in lbgpu.cpp.
 */

#ifndef LB_GPU_H
#define LB_GPU_H

#include "config.hpp"
#include "utils/Counter.hpp"

#ifdef LB_GPU
#include "utils.hpp"

/* For the D3Q19 model most functions have a separate implementation
 * where the coefficients and the velocity vectors are hardcoded
 * explicitly. This saves a lot of multiplications with 1's and 0's
 * thus making the code more efficient. */
#define LBQ 19

#if defined(LB_DOUBLE_PREC) || defined(EK_DOUBLE_PREC)
typedef double lbForceFloat;
#else
typedef float lbForceFloat;
#endif

class LB_particle_allocation_state {
  bool m_invalid = true;

public:
  bool operator()() { return m_invalid; }
  void invalidate() { m_invalid = true; }

  void validate() { m_invalid = false; }
};

/**-------------------------------------------------------------------------*/
/** Parameters for the lattice Boltzmann system for GPU. */
struct LB_parameters_gpu {
  /** number density (LB units) */
  float rho;
  /** mu (LJ units) */
  float mu;
  /** viscosity (LJ) units */
  float viscosity;
  /** relaxation rate of shear modes */
  float gamma_shear;
  /** relaxation rate of bulk modes */
  float gamma_bulk;
  /**      */
  float gamma_odd;
  float gamma_even;
  /** flag determining whether gamma_shear, gamma_odd, and gamma_even are
   *  calculated from gamma_shear in such a way to yield a TRT LB with minimized
   *  slip at bounce-back boundaries
   */
  bool is_TRT;

  float bulk_viscosity;

  /** lattice spacing (LJ units) */
  float agrid;

  /** time step for fluid propagation (LJ units)
   *  Note: Has to be larger than MD time step!
   */
  float tau;

  /** MD timestep */
  float time_step;

  unsigned int dim_x;
  unsigned int dim_y;
  unsigned int dim_z;

  unsigned int number_of_nodes;
  unsigned int number_of_particles;
#ifdef LB_BOUNDARIES_GPU
  unsigned int number_of_boundnodes;
#endif
  /** to calculate and print out physical values */
  int calc_val;

  int external_force_density;

  float ext_force_density[3];

  unsigned int reinit;
  // Thermal energy
  float kT;
};

/** Conserved quantities for the lattice Boltzmann system. */
struct LB_rho_v_gpu {

  /** density of the node */
  float rho;
  /** velocity of the node */

  float v[3];
};
/* this structure is almost duplicated for memory efficiency. When the stress
   tensor element are needed at every timestep, this features should be
   explicitly switched on */
typedef struct {
  /** density of the node */
  float rho;
  /** velocity of the node */
  float v[3];
  /** pressure tensor */
  float pi[6];
} LB_rho_v_pi_gpu;

typedef struct {

  lbForceFloat *force_density;
  float *scforce_density;
#if defined(VIRTUAL_SITES_INERTIALESS_TRACERS) || defined(EK_DEBUG)

  // We need the node forces for the velocity interpolation at the virtual
  // particles' position However, LBM wants to reset them immediately after the
  // LBM update This variable keeps a backup
  lbForceFloat *force_density_buf;
#endif

} LB_node_force_density_gpu;

typedef struct {

  float force_density[3];

  unsigned int index;

} LB_extern_nodeforcedensity_gpu;

/************************************************************/
/** \name Exported Variables */
/************************************************************/
/*@{*/

/** Switch indicating momentum exchange between particles and fluid */
extern LB_parameters_gpu lbpar_gpu;
extern LB_rho_v_pi_gpu *host_values;
extern LB_extern_nodeforcedensity_gpu *extern_node_force_densities_gpu;
extern LB_particle_allocation_state lb_reinit_particles_gpu;
#ifdef ELECTROKINETICS
extern LB_node_force_density_gpu node_f;
extern bool ek_initialized;
#endif

/*@}*/

/************************************************************/
/** \name Exported Functions */
/************************************************************/
/*@{*/

void lb_GPU_sanity_checks();

void lb_get_device_values_pointer(LB_rho_v_gpu **pointeradress);
void lb_get_boundary_force_pointer(float **pointeradress);
void lb_get_lbpar_pointer(LB_parameters_gpu **pointeradress);
void lb_get_para_pointer(LB_parameters_gpu **pointeradress);
void lattice_boltzmann_update_gpu();

/** (Pre-)initialize data structures. */
void lb_pre_init_gpu();

/** Perform a full initialization of the lattice Boltzmann system.
 *  All derived parameters and the fluid are reset to their default values.
 */
void lb_init_gpu();

/** (Re-)initialize the derived parameters for the lattice Boltzmann system.
 *  The current state of the fluid is unchanged.
 */
void lb_reinit_parameters_gpu();

/** (Re-)initialize the fluid. */
void lb_reinit_fluid_gpu();

/** Reset the forces on the fluid nodes */
void reset_LB_force_densities_GPU(bool buffer = true);

/** (Re-)initialize the particle array */
void lb_realloc_particles_gpu();
void lb_realloc_particles_GPU_leftovers(LB_parameters_gpu *lbpar_gpu);

void lb_init_GPU(LB_parameters_gpu *lbpar_gpu);
void lb_integrate_GPU();
void lb_free_GPU();
void lb_get_values_GPU(LB_rho_v_pi_gpu *host_values);
void lb_print_node_GPU(int single_nodeindex,
                       LB_rho_v_pi_gpu *host_print_values);
#ifdef LB_BOUNDARIES_GPU
void lb_init_boundaries_GPU(int n_lb_boundaries, int number_of_boundnodes,
                            int *host_boundary_node_list,
                            int *host_boundary_index_list,
                            float *lb_bounday_velocity);
#endif
void lb_init_extern_nodeforcedensities_GPU(
    int n_extern_node_force_densities,
    LB_extern_nodeforcedensity_gpu *host_extern_node_force_densities,
    LB_parameters_gpu *lbpar_gpu);

void lb_set_agrid_gpu(double agrid);

template <std::size_t no_of_neighbours>
void lb_calc_particle_lattice_ia_gpu(bool couple_virtual, double friction);

void lb_calc_fluid_mass_GPU(double *mass);
void lb_calc_fluid_momentum_GPU(double *host_mom);
void lb_remove_fluid_momentum_GPU();
void lb_calc_fluid_temperature_GPU(double *host_temp);
void lb_get_boundary_flag_GPU(int single_nodeindex, unsigned int *host_flag);
void lb_get_boundary_flags_GPU(unsigned int *host_bound_array);

void lb_set_node_velocity_GPU(int single_nodeindex, float *host_velocity);
void lb_set_node_rho_GPU(int single_nodeindex, float host_rho);

void reinit_parameters_GPU(LB_parameters_gpu *lbpar_gpu);
void lb_reinit_extern_nodeforce_GPU(LB_parameters_gpu *lbpar_gpu);
void lb_reinit_GPU(LB_parameters_gpu *lbpar_gpu);
int lb_lbnode_set_extforce_density_GPU(int ind[3], double f[3]);
void lb_gpu_get_boundary_forces(double *forces);
void lb_save_checkpoint_GPU(float *host_checkpoint_vd);
void lb_load_checkpoint_GPU(float const *host_checkpoint_vd);

void lb_lbfluid_remove_total_momentum();
void lb_lbfluid_fluid_add_momentum(float momentum[3]);
void lb_lbfluid_calc_linear_momentum(float momentum[3], int include_particles,
                                     int include_lbfluid);
void lb_lbfluid_particles_add_momentum(float const velocity[3]);

void lb_lbfluid_set_population(const Vector3i &, float[LBQ]);
void lb_lbfluid_get_population(const Vector3i &, float[LBQ]);

template <std::size_t no_of_neighbours>
void lb_get_interpolated_velocity_gpu(double const *positions,
                                      double *velocities, int length);
void linear_velocity_interpolation(double const *positions, double *velocities,
                                   int length);
void quadratic_velocity_interpolation(double const *positions,
                                      double *velocities, int length);

uint64_t lb_fluid_get_rng_state_gpu();
void lb_fluid_set_rng_state_gpu(uint64_t counter);
uint64_t lb_coupling_get_rng_state_gpu();
void lb_coupling_set_rng_state_gpu(uint64_t counter);
/*@}*/
extern Utils::Counter<uint64_t> rng_counter_fluid_gpu;
<<<<<<< HEAD
=======

>>>>>>> 31292d64
#endif /* LB_GPU */

#endif /* LB_GPU_H */<|MERGE_RESOLUTION|>--- conflicted
+++ resolved
@@ -268,10 +268,7 @@
 void lb_coupling_set_rng_state_gpu(uint64_t counter);
 /*@}*/
 extern Utils::Counter<uint64_t> rng_counter_fluid_gpu;
-<<<<<<< HEAD
-=======
-
->>>>>>> 31292d64
+
 #endif /* LB_GPU */
 
 #endif /* LB_GPU_H */