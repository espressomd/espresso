#include <Random123/philox.h>
#include <boost/mpi.hpp>
#include <profiler/profiler.hpp>

#include "cells.hpp"
#include "communication.hpp"
#include "config.hpp"
#include "global.hpp"
#include "grid.hpp"
#include "grid_based_algorithms/lattice.hpp"
#include "integrate.hpp"
#include "lb_interface.hpp"
#include "lb_interpolation.hpp"
#include "lb_particle_coupling.hpp"
#include "lbgpu.hpp"
#include "random.hpp"

#include "utils/u32_to_u64.hpp"
#include <utils/Counter.hpp>
#include <utils/uniform.hpp>

LB_Particle_Coupling lb_particle_coupling;

void mpi_bcast_lb_particle_coupling_slave(int, int) {
  boost::mpi::broadcast(comm_cart, lb_particle_coupling, 0);
}

void lb_lbcoupling_activate() {
  lb_particle_coupling.couple_to_md = true;
  mpi_bcast_lb_particle_coupling_slave(0, 0);
}

void lb_lbcoupling_deactivate() {
  if (lattice_switch != ActiveLB::NONE && this_node == 0 && n_part) {
    runtimeWarningMsg()
        << "Recalculating forces, so the LB coupling forces are not "
           "included in the particle force the first time step. This "
           "only matters if it happens frequently during "
           "sampling.";
  }

  lb_particle_coupling.couple_to_md = false;
  mpi_bcast_lb_particle_coupling_slave(0, 0);
}

void lb_lbcoupling_set_gamma(double gamma) {
  lb_particle_coupling.gamma = gamma;
  mpi_bcast_lb_particle_coupling();
}

double lb_lbcoupling_get_gamma() { return lb_particle_coupling.gamma; }

bool lb_lbcoupling_is_seed_required() {
  if (lattice_switch == ActiveLB::CPU) {
    return not lb_particle_coupling.rng_counter_coupling.is_initialized();
  }
#ifdef CUDA
  if (lattice_switch == ActiveLB::GPU) {
    return not rng_counter_coupling_gpu.is_initialized();
  }
#endif
  return false;
}

uint64_t lb_coupling_get_rng_state_cpu() {
  return lb_particle_coupling.rng_counter_coupling->value();
}

uint64_t lb_lbcoupling_get_rng_state() {
  if (lattice_switch == ActiveLB::CPU) {
    return lb_coupling_get_rng_state_cpu();
  }
  if (lattice_switch == ActiveLB::GPU) {
#ifdef CUDA
    return lb_coupling_get_rng_state_gpu();
#endif
  }
  return {};
}

void lb_lbcoupling_set_rng_state(uint64_t counter) {
  if (lattice_switch == ActiveLB::CPU) {
    lb_particle_coupling.rng_counter_coupling =
        Utils::Counter<uint64_t>(counter);
    mpi_bcast_lb_particle_coupling();
  } else if (lattice_switch == ActiveLB::GPU) {
#ifdef CUDA
    lb_coupling_set_rng_state_gpu(counter);
#endif
  }
}

namespace {
/**
 * @brief Add a force to the lattice force density.
 * @param pos Position of the force
 * @param force Force in MD units.
 */
void add_md_force(Utils::Vector3d const &pos, Utils::Vector3d const &force) {
  /* transform momentum transfer to lattice units
     (Eq. (12) Ahlrichs and Duenweg, JCP 111(17):8225 (1999)) */
  auto const delta_j = -(time_step / lb_lbfluid_get_lattice_speed()) * force;
  lb_lbinterpolation_add_force_density(pos, delta_j);
}
} // namespace

/** Coupling of a single particle to viscous fluid with Stokesian friction.
 *
 *  Section II.C. Ahlrichs and Duenweg, JCP 111(17):8225 (1999)
 *
 * @param[in,out] p         The coupled particle.
 * @param[in]     f_random  Additional force to be included.
 *
 * @return The viscous coupling force plus f_random.
 */
Utils::Vector3d lb_viscous_coupling(Particle *p,
                                    Utils::Vector3d const &f_random) {
  /* calculate fluid velocity at particle's position
     this is done by linear interpolation
     (Eq. (11) Ahlrichs and Duenweg, JCP 111(17):8225 (1999)) */
  auto const interpolated_u =
      lb_lbinterpolation_get_interpolated_velocity(p->r.p) *
      lb_lbfluid_get_lattice_speed();

  Utils::Vector3d v_drift = interpolated_u;
#ifdef ENGINE
  if (p->swim.swimming) {
    v_drift += p->swim.v_swim * p->r.calc_director();
    p->swim.v_center[0] = interpolated_u[0];
    p->swim.v_center[1] = interpolated_u[1];
    p->swim.v_center[2] = interpolated_u[2];
  }
#endif

#ifdef LB_ELECTROHYDRODYNAMICS
  v_drift += p->p.mu_E;
#endif

  /* calculate viscous force
   * (Eq. (9) Ahlrichs and Duenweg, JCP 111(17):8225 (1999))
   * */
  auto const force = -lb_lbcoupling_get_gamma() * (p->m.v - v_drift) + f_random;

  add_md_force(p->r.p, force);

  return force;
}

namespace {
bool in_local_domain(Utils::Vector3d const &pos) {
  auto const lblattice = lb_lbfluid_get_lattice();
  auto const my_left = local_geo.my_left();
  auto const my_right = local_geo.my_right();

<<<<<<< HEAD
  return (pos[0] >= my_left[0] - 0.5 * lblattice.agrid &&
          pos[0] < my_right[0] + 0.5 * lblattice.agrid &&
          pos[1] >= my_left[1] - 0.5 * lblattice.agrid &&
          pos[1] < my_right[1] + 0.5 * lblattice.agrid &&
          pos[2] >= my_left[2] - 0.5 * lblattice.agrid &&
          pos[2] < my_right[2] + 0.5 * lblattice.agrid);
=======
  return (pos[0] >= my_left[0] - 0.5 * lb_lbfluid_get_agrid() &&
          pos[0] < my_right[0] + 0.5 * lb_lbfluid_get_agrid() &&
          pos[1] >= my_left[1] - 0.5 * lb_lbfluid_get_agrid() &&
          pos[1] < my_right[1] + 0.5 * lb_lbfluid_get_agrid() &&
          pos[2] >= my_left[2] - 0.5 * lb_lbfluid_get_agrid() &&
          pos[2] < my_right[2] + 0.5 * lb_lbfluid_get_agrid());
>>>>>>> fe7b3da1
}

#ifdef ENGINE
void add_swimmer_force(Particle &p) {
  if (p.swim.swimming) {
    // calculate source position
    const double direction = double(p.swim.push_pull) * p.swim.dipole_length;
    auto const director = p.r.calc_director();
    auto const source_position = p.r.p + direction * director;

    if (not in_local_domain(source_position)) {
      return;
    }

    p.swim.v_source =
        lb_lbinterpolation_get_interpolated_velocity(source_position) *
        lb_lbfluid_get_lattice_speed();

    add_md_force(source_position, p.swim.f_swim * director);
  }
}
#endif
} // namespace

void lb_lbcoupling_calc_particle_lattice_ia(bool couple_virtual) {
  ESPRESSO_PROFILER_CXX_MARK_FUNCTION;
  if (lattice_switch == ActiveLB::GPU) {
#ifdef CUDA
    if (lb_particle_coupling.couple_to_md && this_node == 0) {
      switch (lb_lbinterpolation_get_interpolation_order()) {
      case (InterpolationOrder::linear):
        lb_calc_particle_lattice_ia_gpu<8>(couple_virtual,
                                           lb_lbcoupling_get_gamma());
        break;
      case (InterpolationOrder::quadratic):
        lb_calc_particle_lattice_ia_gpu<27>(couple_virtual,
                                            lb_lbcoupling_get_gamma());
        break;
      }
    }
#endif
  } else if (lattice_switch == ActiveLB::CPU or
             lattice_switch == ActiveLB::WALBERLA) {
    if (lb_particle_coupling.couple_to_md) {
      switch (lb_lbinterpolation_get_interpolation_order()) {
      case (InterpolationOrder::quadratic):
        throw std::runtime_error("The non-linear interpolation scheme is not "
                                 "implemented for the CPU LB.");
      case (InterpolationOrder::linear): {
#ifdef ENGINE
        ghost_communicator(&cell_structure.exchange_ghosts_comm,
                           GHOSTTRANS_SWIMMING);
#endif
        using rng_type = r123::Philox4x64;
        using ctr_type = rng_type::ctr_type;
        using key_type = rng_type::key_type;

        ctr_type c;
        if (lb_lbfluid_get_kT() > 0.0) {
          c = ctr_type{{lb_particle_coupling.rng_counter_coupling->value(),
                        static_cast<uint64_t>(RNGSalt::PARTICLES)}};
        } else {
          c = ctr_type{{0, 0}};
        }

        /* Eq. (16) Ahlrichs and Duenweg, JCP 111(17):8225 (1999).
         * The factor 12 comes from the fact that we use random numbers
         * from -0.5 to 0.5 (equally distributed) which have variance 1/12.
         * time_step comes from the discretization.
         */
        auto const noise_amplitude = sqrt(12. * 2. * lb_lbcoupling_get_gamma() *
                                          lb_lbfluid_get_kT() / time_step);
        auto f_random = [&c](int id) -> Utils::Vector3d {
          if (lb_lbfluid_get_kT() > 0.0) {
            key_type k{{static_cast<uint32_t>(id)}};

            auto const noise = rng_type{}(c, k);

            using Utils::uniform;
            return Utils::Vector3d{uniform(noise[0]), uniform(noise[1]),
                                   uniform(noise[2])} -
                   Utils::Vector3d::broadcast(0.5);
          }
          return Utils::Vector3d{};
        };

        /* local cells */
        for (auto &p : local_cells.particles()) {
          if (!p.p.is_virtual or couple_virtual) {
            auto const force = lb_viscous_coupling(
                &p, noise_amplitude * f_random(p.identity()));
            /* add force to the particle */
            p.f.f += force;
#ifdef ENGINE
            add_swimmer_force(p);
#endif
          }
        }

        /* ghost cells */
        for (auto &p : ghost_cells.particles()) {
          /* for ghost particles we have to check if they lie
           * in the range of the local lattice nodes */
          if (in_local_domain(p.r.p)) {
            if (lattice_switch == ActiveLB::WALBERLA and
                !local_particles[p.p.identity]->l.ghost)
              continue;
            if (!p.p.is_virtual || couple_virtual) {
              lb_viscous_coupling(&p, noise_amplitude * f_random(p.identity()));
#ifdef ENGINE
              add_swimmer_force(p);
#endif
            }
          }
        }
        break;
      }
      }
    }
  }
}

void lb_lbcoupling_propagate() {
  if (lb_lbfluid_get_kT() > 0.0) {
    if (lattice_switch == ActiveLB::CPU or
        lattice_switch == ActiveLB::WALBERLA) {
      lb_particle_coupling.rng_counter_coupling->increment();
    } else if (lattice_switch == ActiveLB::GPU) {
#ifdef CUDA
      rng_counter_coupling_gpu->increment();
#endif
    }
  }
}<|MERGE_RESOLUTION|>--- conflicted
+++ resolved
@@ -152,21 +152,12 @@
   auto const my_left = local_geo.my_left();
   auto const my_right = local_geo.my_right();
 
-<<<<<<< HEAD
-  return (pos[0] >= my_left[0] - 0.5 * lblattice.agrid &&
-          pos[0] < my_right[0] + 0.5 * lblattice.agrid &&
-          pos[1] >= my_left[1] - 0.5 * lblattice.agrid &&
-          pos[1] < my_right[1] + 0.5 * lblattice.agrid &&
-          pos[2] >= my_left[2] - 0.5 * lblattice.agrid &&
-          pos[2] < my_right[2] + 0.5 * lblattice.agrid);
-=======
   return (pos[0] >= my_left[0] - 0.5 * lb_lbfluid_get_agrid() &&
           pos[0] < my_right[0] + 0.5 * lb_lbfluid_get_agrid() &&
           pos[1] >= my_left[1] - 0.5 * lb_lbfluid_get_agrid() &&
           pos[1] < my_right[1] + 0.5 * lb_lbfluid_get_agrid() &&
           pos[2] >= my_left[2] - 0.5 * lb_lbfluid_get_agrid() &&
           pos[2] < my_right[2] + 0.5 * lb_lbfluid_get_agrid());
->>>>>>> fe7b3da1
 }
 
 #ifdef ENGINE
