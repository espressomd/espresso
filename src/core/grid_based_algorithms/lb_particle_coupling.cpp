--- conflicted
+++ resolved
@@ -308,18 +308,7 @@
   ESPRESSO_PROFILER_CXX_MARK_FUNCTION;
   if (lattice_switch == ActiveLB::WALBERLA_LB) {
     if (lb_particle_coupling.couple_to_md) {
-<<<<<<< HEAD
-      bool using_regular_cell_structure =
-          (local_geo.cell_structure_type() ==
-           CellStructureType::CELL_STRUCTURE_REGULAR);
-      if (not using_regular_cell_structure) {
-        if (n_nodes > 1) {
-          throw std::runtime_error("LB only works with regular decomposition, "
-                                   "if using more than one MPI node");
-        }
-      }
-      using Utils::sqr;
-      auto const kT = LB::get_kT() * sqr(LB::get_lattice_speed());
+      auto const kT = LB::get_kT() * Utils::sqr(LB::get_lattice_speed());
       /* Eq. (16) @cite ahlrichs99a.
        * The factor 12 comes from the fact that we use random numbers
        * from -0.5 to 0.5 (equally distributed) which have variance 1/12.
@@ -337,69 +326,6 @@
         if (should_be_coupled(p, coupled_ghost_particles)) {
           couple_particle(p, couple_virtual, noise_amplitude,
                           lb_particle_coupling.rng_counter_coupling, time_step);
-=======
-      switch (lb_lbinterpolation_get_interpolation_order()) {
-      case (InterpolationOrder::quadratic):
-        throw std::runtime_error("The non-linear interpolation scheme is not "
-                                 "implemented for the CPU LB.");
-      case (InterpolationOrder::linear): {
-        auto const kT = lb_lbfluid_get_kT();
-        /* Eq. (16) @cite ahlrichs99a.
-         * The factor 12 comes from the fact that we use random numbers
-         * from -0.5 to 0.5 (equally distributed) which have variance 1/12.
-         * time_step comes from the discretization.
-         */
-        auto const noise_amplitude =
-            (kT > 0.) ? std::sqrt(12. * 2. * lb_lbcoupling_get_gamma() * kT /
-                                  time_step)
-                      : 0.0;
-
-        auto f_random = [noise_amplitude](int id) -> Utils::Vector3d {
-          if (noise_amplitude > 0.0) {
-            return Random::noise_uniform<RNGSalt::PARTICLES>(
-                lb_particle_coupling.rng_counter_coupling->value(), 0, id);
-          }
-          return {};
-        };
-
-        auto couple_particle = [&](Particle &p) -> void {
-          if (p.is_virtual() and !couple_virtual)
-            return;
-
-          // Calculate coupling force
-          Utils::Vector3d force = {};
-          for (auto pos : positions_in_halo(p.pos(), box_geo)) {
-            if (in_local_halo(pos)) {
-              force = lb_viscous_coupling(p, pos,
-                                          noise_amplitude * f_random(p.id()));
-              break;
-            }
-          }
-
-          // couple positions including shifts by one box length to add
-          // forces to ghost layers
-          for (auto pos : positions_in_halo(p.pos(), box_geo)) {
-            if (in_local_domain(pos)) {
-              /* if the particle is in our LB volume, this node
-               * is responsible to adding its force */
-              p.force() += force;
-            }
-            add_md_force(pos, force, time_step);
-          }
-
-#ifdef ENGINE
-          add_swimmer_force(p, time_step);
-#endif
-        };
-
-        std::unordered_set<int> coupled_ghost_particles;
-
-        /* Couple particles ranges */
-        for (auto &p : particles) {
-          if (should_be_coupled(p, coupled_ghost_particles)) {
-            couple_particle(p);
-          }
->>>>>>> 1ddcb08b
         }
       }
 
