/*
 * Copyright (C) 2019-2020 The ESPResSo project
 *
 * This file is part of ESPResSo.
 *
 * ESPResSo is free software: you can redistribute it and/or modify
 * it under the terms of the GNU General Public License as published by
 * the Free Software Foundation, either version 3 of the License, or
 * (at your option) any later version.
 *
 * ESPResSo is distributed in the hope that it will be useful,
 * but WITHOUT ANY WARRANTY; without even the implied warranty of
 * MERCHANTABILITY or FITNESS FOR A PARTICULAR PURPOSE.  See the
 * GNU General Public License for more details.
 *
 * You should have received a copy of the GNU General Public License
 * along with this program.  If not, see <http://www.gnu.org/licenses/>.
 */
#include "config.hpp"

#ifdef LB_WALBERLA
#include "lb_walberla_instance.hpp"

#include "walberla_blockforest.hpp"

#include "communication.hpp"
#include "errorhandling.hpp"
#include "integrate.hpp"
#include "lb_interface.hpp"

#include <LBWalberlaBase.hpp>
#include <LatticeWalberla.hpp>
#include <lb_walberla_init.hpp>

<<<<<<< HEAD
=======
#include <utils/Vector.hpp>

#include <boost/mpi/collectives/all_reduce.hpp>

#include <cassert>
#include <functional>
>>>>>>> c037131a
#include <memory>
#include <stdexcept>

namespace {
static std::weak_ptr<LBWalberlaBase> lb_walberla_instance;
static std::shared_ptr<LBWalberlaParams> lb_walberla_params_instance;
} // namespace

std::shared_ptr<LBWalberlaBase> lb_walberla() {
  auto lb_walberla_instance_handle = lb_walberla_instance.lock();
  if (!lb_walberla_instance_handle) {
    throw std::runtime_error(
        "Attempted access to uninitialized LBWalberla instance.");
  }
  return lb_walberla_instance_handle;
}

std::shared_ptr<LBWalberlaParams> lb_walberla_params() {
  if (!lb_walberla_params_instance) {
    throw std::runtime_error(
        "Attempted access to uninitialized LBWalberlaParams instance.");
  }
  return lb_walberla_params_instance;
}

void lb_sanity_checks(LBWalberlaBase const &lb_fluid,
                      LBWalberlaParams const &lb_params, double md_time_step) {
  auto const agrid = lb_params.get_agrid();
  auto const tau = lb_params.get_tau();
  // waLBerla and ESPResSo must agree on domain decomposition
  auto [lb_my_left, lb_my_right] = lb_fluid.get_local_domain();
  lb_my_left *= agrid;
  lb_my_right *= agrid;
  auto const my_left = local_geo.my_left();
  auto const my_right = local_geo.my_right();
  auto const tol = agrid / 1E6;
  if ((lb_my_left - my_left).norm2() > tol or
      (lb_my_right - my_right).norm2() > tol) {
    runtimeErrorMsg() << "\nMPI rank " << this_node << ": "
                      << "left ESPResSo: [" << my_left << "], "
                      << "left waLBerla: [" << lb_my_left << "]"
                      << "\nMPI rank " << this_node << ": "
                      << "right ESPResSo: [" << my_right << "], "
                      << "right waLBerla: [" << lb_my_right << "]";
    throw std::runtime_error(
        "waLBerla and ESPResSo disagree about domain decomposition.");
  }
  // LB time step and MD time step must agree
  if (md_time_step > 0.) {
    check_tau_time_step_consistency(tau, md_time_step);
  }
}

<<<<<<< HEAD
void init_lb_walberla(double viscosity, double density, double agrid,
                      double tau, double kT, unsigned int seed) {
  // Exceptions need to be converted to runtime errors so they can be
  // handled from Python in a parallel simulation
  try {
    lb_walberla_instance = new_lb_walberla(get_walberla_blockforest(),
                                           viscosity, density, kT, seed);
    lb_walberla_params_instance = new LBWalberlaParams{agrid, tau};
=======
bool activate_lb_walberla(std::shared_ptr<LBWalberlaBase> lb_fluid,
                          std::shared_ptr<LBWalberlaParams> lb_params) {
  bool flag_failure = false;
  try {
    assert(::lattice_switch == ActiveLB::NONE);
    lb_sanity_checks(*lb_fluid, *lb_params, get_time_step());
>>>>>>> c037131a
  } catch (const std::exception &e) {
    runtimeErrorMsg() << "during waLBerla activation: " << e.what();
    flag_failure = true;
  }
  if (boost::mpi::all_reduce(comm_cart, flag_failure, std::logical_or<>())) {
    return true;
  }
  ::lb_walberla_instance = std::weak_ptr<LBWalberlaBase>{lb_fluid};
  ::lb_walberla_params_instance = lb_params;
  ::lattice_switch = ActiveLB::WALBERLA;
  return false;
}

<<<<<<< HEAD
void mpi_init_lb_walberla(double viscosity, double density, double agrid,
                          double tau, double kT, unsigned int seed) {
  mpi_call_all(init_lb_walberla, viscosity, density, agrid, tau, kT, seed);
  if (lb_walberla_instance) {
    lb_lbfluid_set_lattice_switch(ActiveLB::WALBERLA);
    lb_lbfluid_sanity_checks(get_time_step());
  }
=======
void deactivate_lb_walberla() {
  ::lb_walberla_instance.reset();
  ::lb_walberla_params_instance.reset();
  ::lattice_switch = ActiveLB::NONE;
>>>>>>> c037131a
}

std::shared_ptr<LBWalberlaBase>
init_lb_walberla(LatticeWalberla const &lb_lattice,
                 LBWalberlaParams const &lb_params, double viscosity,
                 double density, double kT, int seed, bool single_precision) {
  bool flag_failure = false;
  std::shared_ptr<LBWalberlaBase> lb_ptr;
  try {
    assert(seed >= 0);
    lb_ptr = new_lb_walberla(lb_lattice, viscosity, density, single_precision);
    if (kT != 0.)
      lb_ptr->set_collision_model(kT, seed);
  } catch (const std::exception &e) {
    runtimeErrorMsg() << "during waLBerla initialization: " << e.what();
    flag_failure = true;
  }
  if (boost::mpi::all_reduce(comm_cart, flag_failure, std::logical_or<>())) {
    return nullptr;
  }
  return lb_ptr;
}
#endif<|MERGE_RESOLUTION|>--- conflicted
+++ resolved
@@ -21,10 +21,9 @@
 #ifdef LB_WALBERLA
 #include "lb_walberla_instance.hpp"
 
-#include "walberla_blockforest.hpp"
-
 #include "communication.hpp"
 #include "errorhandling.hpp"
+#include "grid.hpp"
 #include "integrate.hpp"
 #include "lb_interface.hpp"
 
@@ -32,15 +31,12 @@
 #include <LatticeWalberla.hpp>
 #include <lb_walberla_init.hpp>
 
-<<<<<<< HEAD
-=======
 #include <utils/Vector.hpp>
 
 #include <boost/mpi/collectives/all_reduce.hpp>
 
 #include <cassert>
 #include <functional>
->>>>>>> c037131a
 #include <memory>
 #include <stdexcept>
 
@@ -94,23 +90,12 @@
   }
 }
 
-<<<<<<< HEAD
-void init_lb_walberla(double viscosity, double density, double agrid,
-                      double tau, double kT, unsigned int seed) {
-  // Exceptions need to be converted to runtime errors so they can be
-  // handled from Python in a parallel simulation
-  try {
-    lb_walberla_instance = new_lb_walberla(get_walberla_blockforest(),
-                                           viscosity, density, kT, seed);
-    lb_walberla_params_instance = new LBWalberlaParams{agrid, tau};
-=======
 bool activate_lb_walberla(std::shared_ptr<LBWalberlaBase> lb_fluid,
                           std::shared_ptr<LBWalberlaParams> lb_params) {
   bool flag_failure = false;
   try {
     assert(::lattice_switch == ActiveLB::NONE);
     lb_sanity_checks(*lb_fluid, *lb_params, get_time_step());
->>>>>>> c037131a
   } catch (const std::exception &e) {
     runtimeErrorMsg() << "during waLBerla activation: " << e.what();
     flag_failure = true;
@@ -124,20 +109,10 @@
   return false;
 }
 
-<<<<<<< HEAD
-void mpi_init_lb_walberla(double viscosity, double density, double agrid,
-                          double tau, double kT, unsigned int seed) {
-  mpi_call_all(init_lb_walberla, viscosity, density, agrid, tau, kT, seed);
-  if (lb_walberla_instance) {
-    lb_lbfluid_set_lattice_switch(ActiveLB::WALBERLA);
-    lb_lbfluid_sanity_checks(get_time_step());
-  }
-=======
 void deactivate_lb_walberla() {
   ::lb_walberla_instance.reset();
   ::lb_walberla_params_instance.reset();
   ::lattice_switch = ActiveLB::NONE;
->>>>>>> c037131a
 }
 
 std::shared_ptr<LBWalberlaBase>
