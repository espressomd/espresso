/* 
   Copyright (C) 2010,2011,2012,2013,2014 The ESPResSo project

   This file is part of ESPResSo.
  
   ESPResSo is free software: you can redistribute it and/or modify
   it under the terms of the GNU General Public License as published by
   the Free Software Foundation, either version 3 of the License, or
   (at your option) any later version.
   
   ESPResSo is distributed in the hope that it will be useful,
   but WITHOUT ANY WARRANTY; without even the implied warranty of
   MERCHANTABILITY or FITNESS FOR A PARTICULAR PURPOSE.  See the
   GNU General Public License for more details.
   
   You should have received a copy of the GNU General Public License
   along with this program.  If not, see <http://www.gnu.org/licenses/>.
*/

/** \file lbgpu_cuda.cu
 *
 * Cuda (.cu) file for the Lattice Boltzmann implementation on GPUs.
 * Header file for \ref lbgpu.hpp.
 */

#include "config.hpp"

#ifdef LB_GPU
#include <stdio.h>
#include <cuda.h>
#include <stdlib.h>

#include "electrokinetics.hpp"
#include "electrokinetics_pdb_parse.hpp"
#include "lbgpu.hpp"
#include "cuda_interface.hpp"
#include "cuda_utils.hpp"

#if (!defined(FLATNOISE) && !defined(GAUSSRANDOMCUT) && !defined(GAUSSRANDOM))
#define FLATNOISE
#endif

int extended_values_flag=0; /* TODO: this has to be set to one by
                               appropriate functions if there is 
                               the need to compute pi at every 
                               step (e.g. moving boundaries)*/

/**defining structures residing in global memory */

/** device_rho_v: struct for hydrodynamic fields: this is for internal use 
    (i.e. stores values in LB units) and should not used for 
    printing values  */
static LB_rho_v_gpu *device_rho_v= NULL;

/** device_rho_v_pi: extended struct for hydrodynamic fields: this is the interface
    to tcl, and stores values in MD units. It should not be used
    as an input for any LB calculations. TODO: This structure is not yet 
    used, and it is here to allow access to the stress tensor at any
    timestep, e.g. for future implementations of moving boundary codes */
static LB_rho_v_pi_gpu *device_rho_v_pi= NULL;

/** print_rho_v_pi: struct for hydrodynamic fields: this is the interface
    to tcl, and stores values in MD units. It should not used
    as an input for any LB calculations. TODO: in the future,
    one might want to have several structures for printing 
    separately rho, v, pi without having to compute/store 
    the complete set. */
static LB_rho_v_pi_gpu *print_rho_v_pi= NULL;

/** structs for velocity densities */
static LB_nodes_gpu nodes_a = {.vd=NULL,.seed=NULL,.boundary=NULL};
static LB_nodes_gpu nodes_b = {.vd=NULL,.seed=NULL,.boundary=NULL};;
/** struct for node force */

LB_node_force_gpu node_f = {.force=NULL,.scforce=NULL} ;

static LB_extern_nodeforce_gpu *extern_nodeforces = NULL;

#ifdef LB_BOUNDARIES_GPU
static float* lb_boundary_force = NULL;

static float* lb_boundary_velocity = NULL;

/** pointer for bound index array*/
static int *boundary_node_list;
static int *boundary_index_list;
static __device__ __constant__ int n_lb_boundaries_gpu = 0;
static size_t size_of_boundindex;
#endif

#if defined(ELECTROKINETICS)
static __device__ __constant__ int ek_initialized_gpu = 0;
#endif

EK_parameters* lb_ek_parameters_gpu;

/** pointers for additional cuda check flag*/
static int *gpu_check = NULL;
static int *h_gpu_check = NULL;

static unsigned int intflag = 1;
LB_nodes_gpu *current_nodes = NULL;
/**defining size values for allocating global memory */
static size_t size_of_rho_v;
static size_t size_of_rho_v_pi;
static size_t size_of_extern_nodeforces;

/**parameters residing in constant memory */
static __device__ __constant__ LB_parameters_gpu para;
static const float c_sound_sq = 1.0f/3.0f;

/*-------------------------------------------------------*/
/*********************************************************/
/** \name device functions called by kernel functions */
/*********************************************************/
/*-------------------------------------------------------*/

/*-------------------------------------------------------*/

/** atomic add function for sveral cuda architectures 
*/
__device__ inline void atomicadd(float* address, float value){
#if !defined __CUDA_ARCH__ || __CUDA_ARCH__ >= 200 // for Fermi, atomicAdd supports floats
  atomicAdd(address, value);
#elif __CUDA_ARCH__ >= 110
#warning Using slower atomicAdd emulation
// float-atomic-add from 
// [url="http://forums.nvidia.com/index.php?showtopic=158039&view=findpost&p=991561"]
  float old = value;
  while ((old = atomicExch(address, atomicExch(address, 0.0f)+old))!=0.0f);
#else
#error I need at least compute capability 1.1
#endif
}

/**randomgenerator which generates numbers [0,1]
 * @param *rn Pointer to randomnumber array of the local node or particle 
*/
__device__ void random_01(LB_randomnr_gpu *rn){

  const float mxi = 1.0f/(float)(1ul<<31);
  unsigned int curr = rn->seed;

  curr = 1103515245 * curr + 12345;
  rn->randomnr[0] = (float)(curr & ((1ul<<31)-1))*mxi;
  curr = 1103515245 * curr + 12345;
  rn->randomnr[1] = (float)(curr & ((1ul<<31)-1))*mxi;
  rn->seed = curr;

}

/**randomgenerator which generates numbers between -2 sigma and 2 sigma in the form of a Gaussian with standard deviation sigma=1.118591404 resulting in 
 * an actual standard deviation of 1.
 * @param *rn Pointer to randomnumber array of the local node or particle 
*/
__device__ void gaussian_random_cut(LB_randomnr_gpu *rn){

  float x1, x2;
  float r2, fac;
  /** On every second call two gaussian random numbers are calculated
   via the Box-Muller transformation.*/
  /** draw two uniform random numbers in the unit circle */
  do {
    random_01(rn);
    x1 = 2.0f*rn->randomnr[0] - 1.0f;
    x2 = 2.0f*rn->randomnr[1] - 1.0f;
    r2 = x1*x1 + x2*x2;
  } while (r2 >= 1.0f || r2 == 0.0f);

  /** perform Box-Muller transformation and cutoff the ends and replace with flat noise */
  /*
  fac = sqrtf(-2.0f*__logf(r2)/r2)*1.118591404f;
  rn->randomnr[0] = x2*fac;
  rn->randomnr[1] = x1*fac;
  random_01(rn);
  if ( fabs(rn->randomnr[0]) > 2.0f*1.118591404f) {
    rn->randomnr[0] = (2.0f*rn->randomnr[0]-1.0f)*2.0f*1.118591404f;
  }
  if ( fabs(rn->randomnr[1]) > 2.0f*1.118591404f ) {
    rn->randomnr[0] = (2.0f*rn->randomnr[1]-1.0f)*2.0f*1.118591404f;
  }
  */
  
  fac = sqrtf(-2.0f*__logf(r2)/r2)*1.042267973f;
  rn->randomnr[0] = x2*fac;
  rn->randomnr[1] = x1*fac;
  if ( fabs(rn->randomnr[0]) > 2.0f*1.042267973f) {
    if ( rn->randomnr[0] > 0 ) rn->randomnr[0] = 2.0f*1.042267973f;
    else rn->randomnr[0] = -2.0f*1.042267973f;
  }
  if ( fabs(rn->randomnr[1]) > 2.0f*1.042267973f ) {
    if ( rn->randomnr[1] > 0 ) rn->randomnr[1] = 2.0f*1.042267973f;
    else rn->randomnr[1] = -2.0f*1.042267973f;
  }
}

/** gaussian random nummber generator for thermalisation
 * @param *rn Pointer to randomnumber array of the local node node or particle 
*/
__device__ void gaussian_random(LB_randomnr_gpu *rn){

  float x1, x2;
  float r2, fac;
  /** On every second call two gaussian random numbers are calculated
   via the Box-Muller transformation.*/
  /** draw two uniform random numbers in the unit circle */
  do {
    random_01(rn);
    x1 = 2.0f*rn->randomnr[0]-1.0f;
    x2 = 2.0f*rn->randomnr[1]-1.0f;
    r2 = x1*x1 + x2*x2;
  } while (r2 >= 1.0f || r2 == 0.0f);

  /** perform Box-Muller transformation */
  fac = sqrtf(-2.0f*__logf(r2)/r2);
  rn->randomnr[0] = x2*fac;
  rn->randomnr[1] = x1*fac;
  
}
/* wrapper */
__device__ void random_wrapper(LB_randomnr_gpu *rn) { 

#if defined(FLATNOISE)
#define sqrt12 3.46410161514f
  random_01(rn);
  rn->randomnr[0]-=0.5f;
  rn->randomnr[0]*=sqrt12;
  rn->randomnr[1]-=0.5f;
  rn->randomnr[1]*=sqrt12;
#elif defined(GAUSSRANDOMCUT)
  gaussian_random_cut(rn);
#elif defined(GAUSSRANDOM)
  gaussian_random(rn);
#else
#error No noise type defined for the GPU LB
#endif  
  
}


/**tranformation from 1d array-index to xyz
 * @param index   node index / thread index (Input)
 * @param xyz     Pointer to calculated xyz array (Output)
 */
__device__ void index_to_xyz(unsigned int index, unsigned int *xyz){

  xyz[0] = index%para.dim_x;
  index /= para.dim_x;
  xyz[1] = index%para.dim_y;
  index /= para.dim_y;
  xyz[2] = index;
}

/**calculation of the modes from the velocity densities (space-transform.)
 * @param n_a     Pointer to local node residing in array a (Input)
 * @param index   Node index / thread index (Input)
 * @param mode    Pointer to the local register values mode (Output)
*/
__device__ void calc_m_from_n(LB_nodes_gpu n_a, unsigned int index, float *mode){

  #pragma unroll
  for(int ii=0;ii<LB_COMPONENTS;++ii)
  {
    // The following convention is used:
    // The $\hat{c}_i$ form B. Duenweg's paper are given by:

    /* c_0  = { 0, 0, 0}
       c_1  = { 1, 0, 0}
       c_2  = {-1, 0, 0}
       c_3  = { 0, 1, 0}
       c_4  = { 0,-1, 0}
       c_5  = { 0, 0, 1}
       c_6  = { 0, 0,-1}
       c_7  = { 1, 1, 0}
       c_8  = {-1,-1, 0}
       c_9  = { 1,-1, 0}
       c_10 = {-1, 1, 0}
       c_11 = { 1, 0, 1}
       c_12 = {-1, 0,-1}
       c_13 = { 1, 0,-1}
       c_14 = {-1, 0, 1}
       c_15 = { 0, 1, 1}
       c_16 = { 0,-1,-1}
       c_17 = { 0, 1,-1}
       c_18 = { 0,-1, 1} */

    // The basis vectors (modes) are constructed as follows
    // $m_k = \sum_{i} e_{ki} n_{i}$, where the $e_{ki}$ form a 
    // linear transformation (matrix) that is given by

    /* $e{ 0,i} = 1$
       $e{ 1,i} = c_{i,x}$
       $e{ 2,i} = c_{i,y}$
       $e{ 3,i} = c_{i,z}$
       $e{ 4,i} = c_{i}^2 - 1$
       $e{ 5,i} = c_{i,x}^2 - c_{i,y}^2$
       $e{ 6,i} = c_{i}^2 - 3*c_{i,z}^2$
       $e{ 7,i} = c_{i,x}*c_{i,y}$
       $e{ 8,i} = c_{i,x}*c_{i,z}$
       $e{ 9,i} = c_{i,y}*c_{i,z}$
       $e{10,i} = (3*c_{i}^2 - 5)*c_{i,x}$
       $e{11,i} = (3*c_{i}^2 - 5)*c_{i,y}$
       $e{12,i} = (3*c_{i}^2 - 5)*c_{i,z}$
       $e{13,i} = (c_{i,y}^2 - c_{i,z}^2)*c_{i,x}$
       $e{14,i} = (c_{i,x}^2 - c_{i,z}^2)*c_{i,y}$
       $e{15,i} = (c_{i,x}^2 - c_{i,y}^2)*c_{i,z}$
       $e{16,i} = 3*c_{i}^2^2 - 6*c_{i}^2 + 1$
       $e{17,i} = (2*c_{i}^2 - 3)*(c_{i,x}^2 - c_{i,y}^2)$
       $e{18,i} = (2*c_{i}^2 - 3)*(c_{i}^2 - 3*c_{i,z}^2)$ */

    // Such that the transformation matrix is given by

    /* {{ 1, 1, 1, 1, 1, 1, 1, 1, 1, 1, 1, 1, 1, 1, 1, 1, 1, 1, 1}, 
        { 0, 1,-1, 0, 0, 0, 0, 1,-1, 1,-1, 1,-1, 1,-1, 0, 0, 0, 0}, 
        { 0, 0, 0, 1,-1, 0, 0, 1,-1,-1, 1, 0, 0, 0, 0, 1,-1, 1,-1}, 
        { 0, 0, 0, 0, 0, 1,-1, 0, 0, 0, 0, 1,-1,-1, 1, 1,-1,-1, 1}, 
        {-1, 0, 0, 0, 0, 0, 0, 1, 1, 1, 1, 1, 1, 1, 1, 1, 1, 1, 1}, 
        { 0, 1, 1,-1,-1, 0, 0, 0, 0, 0, 0, 1, 1, 1, 1,-1,-1,-1,-1}, 
        { 0, 1, 1, 1, 1,-2,-2, 2, 2, 2, 2,-1,-1,-1,-1,-1,-1,-1,-1}, 
        { 0, 0, 0, 0, 0, 0, 0, 1, 1,-1,-1, 0, 0, 0, 0, 0, 0, 0, 0}, 
        { 0, 0, 0, 0, 0, 0, 0, 0, 0, 0, 0, 1, 1,-1,-1, 0, 0, 0, 0}, 
        { 0, 0, 0, 0, 0, 0, 0, 0, 0, 0, 0, 0, 0, 0, 0, 1, 1,-1,-1}, 
        { 0,-2, 2, 0, 0, 0, 0, 1,-1, 1,-1, 1,-1, 1,-1, 0, 0, 0, 0}, 
        { 0, 0, 0,-2, 2, 0, 0, 1,-1,-1, 1, 0, 0, 0, 0, 1,-1, 1,-1}, 
        { 0, 0, 0, 0, 0,-2, 2, 0, 0, 0, 0, 1,-1,-1, 1, 1,-1,-1, 1}, 
        { 0, 0, 0, 0, 0, 0, 0, 1,-1, 1,-1,-1, 1,-1, 1, 0, 0, 0, 0}, 
        { 0, 0, 0, 0, 0, 0, 0, 1,-1,-1, 1, 0, 0, 0, 0,-1, 1,-1, 1}, 
        { 0, 0, 0, 0, 0, 0, 0, 0, 0, 0, 0, 1,-1,-1, 1,-1, 1, 1,-1}, 
        { 1,-2,-2,-2,-2,-2,-2, 1, 1, 1, 1, 1, 1, 1, 1, 1, 1, 1, 1}, 
        { 0,-1,-1, 1, 1, 0, 0, 0, 0, 0, 0, 1, 1, 1, 1,-1,-1,-1,-1}, 
        { 0,-1,-1,-1,-1, 2, 2, 2, 2, 2, 2,-1,-1,-1,-1,-1,-1,-1,-1}} */

    // With weights 

    /* q^{c_{i}} = { 1/3, 1/18, 1/18, 1/18,
                    1/18, 1/18, 1/18, 1/36,
                    1/36, 1/36, 1/36, 1/36, 
                    1/36, 1/36, 1/36, 1/36, 
                    1/36, 1/36, 1/36 } */

    // Which makes the transformation satisfy the following
    // orthogonality condition:
    // \sum_{i} q^{c_{i}} e_{ki} e_{li} = w_{k} \delta_{kl},
    // where the weights are:

    /* w_{i} = {  1, 1/3, 1/3, 1/3,
                2/3, 4/9, 4/3, 1/9,
                1/9, 1/9, 2/3, 2/3,
                2/3, 2/9, 2/9, 2/9, 
                  2, 4/9, 4/3 } */

    // mass mode

    mode[0 + ii * LBQ] =   n_a.vd[( 0 + ii*LBQ ) * para.number_of_nodes + index]
                         + n_a.vd[( 1 + ii*LBQ ) * para.number_of_nodes + index] + n_a.vd[( 2 + ii*LBQ ) * para.number_of_nodes + index]
                         + n_a.vd[( 3 + ii*LBQ ) * para.number_of_nodes + index] + n_a.vd[( 4 + ii*LBQ ) * para.number_of_nodes + index]
                         + n_a.vd[( 5 + ii*LBQ ) * para.number_of_nodes + index] + n_a.vd[( 6 + ii*LBQ ) * para.number_of_nodes + index]
                         + n_a.vd[( 7 + ii*LBQ ) * para.number_of_nodes + index] + n_a.vd[( 8 + ii*LBQ ) * para.number_of_nodes + index]
                         + n_a.vd[( 9 + ii*LBQ ) * para.number_of_nodes + index] + n_a.vd[(10 + ii*LBQ ) * para.number_of_nodes + index]
                         + n_a.vd[(11 + ii*LBQ ) * para.number_of_nodes + index] + n_a.vd[(12 + ii*LBQ ) * para.number_of_nodes + index]
                         + n_a.vd[(13 + ii*LBQ ) * para.number_of_nodes + index] + n_a.vd[(14 + ii*LBQ ) * para.number_of_nodes + index]
                         + n_a.vd[(15 + ii*LBQ ) * para.number_of_nodes + index] + n_a.vd[(16 + ii*LBQ ) * para.number_of_nodes + index]
                         + n_a.vd[(17 + ii*LBQ ) * para.number_of_nodes + index] + n_a.vd[(18 + ii*LBQ ) * para.number_of_nodes + index];

    // momentum modes

    mode[1 + ii * LBQ] =   (n_a.vd[( 1 + ii*LBQ ) * para.number_of_nodes + index] - n_a.vd[( 2 + ii*LBQ ) * para.number_of_nodes + index])
                         + (n_a.vd[( 7 + ii*LBQ ) * para.number_of_nodes + index] - n_a.vd[( 8 + ii*LBQ ) * para.number_of_nodes + index])
                         + (n_a.vd[( 9 + ii*LBQ ) * para.number_of_nodes + index] - n_a.vd[(10 + ii*LBQ ) * para.number_of_nodes + index])
                         + (n_a.vd[(11 + ii*LBQ ) * para.number_of_nodes + index] - n_a.vd[(12 + ii*LBQ ) * para.number_of_nodes + index])
                         + (n_a.vd[(13 + ii*LBQ ) * para.number_of_nodes + index] - n_a.vd[(14 + ii*LBQ ) * para.number_of_nodes + index]);

    mode[2 + ii * LBQ] =   (n_a.vd[( 3 + ii*LBQ ) * para.number_of_nodes + index] - n_a.vd[( 4 + ii*LBQ ) * para.number_of_nodes + index])
                         + (n_a.vd[( 7 + ii*LBQ ) * para.number_of_nodes + index] - n_a.vd[( 8 + ii*LBQ ) * para.number_of_nodes + index])
                         - (n_a.vd[( 9 + ii*LBQ ) * para.number_of_nodes + index] - n_a.vd[(10 + ii*LBQ ) * para.number_of_nodes + index])
                         + (n_a.vd[(15 + ii*LBQ ) * para.number_of_nodes + index] - n_a.vd[(16 + ii*LBQ ) * para.number_of_nodes + index])
                         + (n_a.vd[(17 + ii*LBQ ) * para.number_of_nodes + index] - n_a.vd[(18 + ii*LBQ ) * para.number_of_nodes + index]);

    mode[3 + ii * LBQ] =   (n_a.vd[( 5 + ii*LBQ ) * para.number_of_nodes + index] - n_a.vd[( 6 + ii*LBQ ) * para.number_of_nodes + index])
                         + (n_a.vd[(11 + ii*LBQ ) * para.number_of_nodes + index] - n_a.vd[(12 + ii*LBQ ) * para.number_of_nodes + index])
                         - (n_a.vd[(13 + ii*LBQ ) * para.number_of_nodes + index] - n_a.vd[(14 + ii*LBQ ) * para.number_of_nodes + index])
                         + (n_a.vd[(15 + ii*LBQ ) * para.number_of_nodes + index] - n_a.vd[(16 + ii*LBQ ) * para.number_of_nodes + index])
                         - (n_a.vd[(17 + ii*LBQ ) * para.number_of_nodes + index] - n_a.vd[(18 + ii*LBQ ) * para.number_of_nodes + index]);

    // stress modes
    mode[4 + ii * LBQ] = - n_a.vd[( 0 + ii*LBQ ) * para.number_of_nodes + index]
                         + n_a.vd[( 7 + ii*LBQ ) * para.number_of_nodes + index] + n_a.vd[( 8 + ii*LBQ ) * para.number_of_nodes + index]
                         + n_a.vd[( 9 + ii*LBQ ) * para.number_of_nodes + index] + n_a.vd[(10 + ii*LBQ ) * para.number_of_nodes + index]
                         + n_a.vd[(11 + ii*LBQ ) * para.number_of_nodes + index] + n_a.vd[(12 + ii*LBQ ) * para.number_of_nodes + index]
                         + n_a.vd[(13 + ii*LBQ ) * para.number_of_nodes + index] + n_a.vd[(14 + ii*LBQ ) * para.number_of_nodes + index]
                         + n_a.vd[(15 + ii*LBQ ) * para.number_of_nodes + index] + n_a.vd[(16 + ii*LBQ ) * para.number_of_nodes + index]
                         + n_a.vd[(17 + ii*LBQ ) * para.number_of_nodes + index] + n_a.vd[(18 + ii*LBQ ) * para.number_of_nodes + index];

    mode[5 + ii * LBQ] =   (n_a.vd[( 1 + ii*LBQ ) * para.number_of_nodes + index] + n_a.vd[( 2 + ii*LBQ ) * para.number_of_nodes + index])
                         - (n_a.vd[( 3 + ii*LBQ ) * para.number_of_nodes + index] + n_a.vd[( 4 + ii*LBQ ) * para.number_of_nodes + index])
                         + (n_a.vd[(11 + ii*LBQ ) * para.number_of_nodes + index] + n_a.vd[(12 + ii*LBQ ) * para.number_of_nodes + index])
                         + (n_a.vd[(13 + ii*LBQ ) * para.number_of_nodes + index] + n_a.vd[(14 + ii*LBQ ) * para.number_of_nodes + index])
                         - (n_a.vd[(15 + ii*LBQ ) * para.number_of_nodes + index] + n_a.vd[(16 + ii*LBQ ) * para.number_of_nodes + index])
                         - (n_a.vd[(17 + ii*LBQ ) * para.number_of_nodes + index] + n_a.vd[(18 + ii*LBQ ) * para.number_of_nodes + index]);

    mode[6 + ii * LBQ] =   (n_a.vd[( 1 + ii*LBQ ) * para.number_of_nodes + index] + n_a.vd[( 2 + ii*LBQ ) * para.number_of_nodes + index])
                         + (n_a.vd[( 3 + ii*LBQ ) * para.number_of_nodes + index] + n_a.vd[( 4 + ii*LBQ ) * para.number_of_nodes + index])
                         - (n_a.vd[(11 + ii*LBQ ) * para.number_of_nodes + index] + n_a.vd[(12 + ii*LBQ ) * para.number_of_nodes + index])
                         - (n_a.vd[(13 + ii*LBQ ) * para.number_of_nodes + index] + n_a.vd[(14 + ii*LBQ ) * para.number_of_nodes + index])
                         - (n_a.vd[(15 + ii*LBQ ) * para.number_of_nodes + index] + n_a.vd[(16 + ii*LBQ ) * para.number_of_nodes + index])
                         - (n_a.vd[(17 + ii*LBQ ) * para.number_of_nodes + index] + n_a.vd[(18 + ii*LBQ ) * para.number_of_nodes + index])
                         - 2.0f*( 
                                    (n_a.vd[( 5 + ii*LBQ ) * para.number_of_nodes + index] + n_a.vd[( 6 + ii*LBQ ) * para.number_of_nodes + index])
                                  - (n_a.vd[( 7 + ii*LBQ ) * para.number_of_nodes + index] + n_a.vd[( 8 + ii*LBQ ) * para.number_of_nodes + index])
                                  - (n_a.vd[( 9 + ii*LBQ ) * para.number_of_nodes + index] + n_a.vd[(10 + ii*LBQ ) * para.number_of_nodes + index])
                                );

    mode[7 + ii * LBQ] =   (n_a.vd[( 7 + ii*LBQ ) * para.number_of_nodes + index] + n_a.vd[( 8 + ii*LBQ ) * para.number_of_nodes + index])
                         - (n_a.vd[( 9 + ii*LBQ ) * para.number_of_nodes + index] + n_a.vd[(10 + ii*LBQ ) * para.number_of_nodes + index]);

    mode[8 + ii * LBQ] =   (n_a.vd[(11 + ii*LBQ ) * para.number_of_nodes + index] + n_a.vd[(12 + ii*LBQ ) * para.number_of_nodes + index])
                         - (n_a.vd[(13 + ii*LBQ ) * para.number_of_nodes + index] + n_a.vd[(14 + ii*LBQ ) * para.number_of_nodes + index]);

    mode[9 + ii * LBQ] =   (n_a.vd[(15 + ii*LBQ ) * para.number_of_nodes + index] + n_a.vd[(16 + ii*LBQ ) * para.number_of_nodes + index])
                         - (n_a.vd[(17 + ii*LBQ ) * para.number_of_nodes + index] + n_a.vd[(18 + ii*LBQ ) * para.number_of_nodes + index]);

    // kinetic modes

    mode[10 + ii * LBQ] = - 2.0f*(n_a.vd[( 1 + ii*LBQ ) * para.number_of_nodes + index] - n_a.vd[( 2 + ii*LBQ ) * para.number_of_nodes + index])
                               + (n_a.vd[( 7 + ii*LBQ ) * para.number_of_nodes + index] - n_a.vd[( 8 + ii*LBQ ) * para.number_of_nodes + index])
                               + (n_a.vd[( 9 + ii*LBQ ) * para.number_of_nodes + index] - n_a.vd[(10 + ii*LBQ ) * para.number_of_nodes + index])
                               + (n_a.vd[(11 + ii*LBQ ) * para.number_of_nodes + index] - n_a.vd[(12 + ii*LBQ ) * para.number_of_nodes + index])
                               + (n_a.vd[(13 + ii*LBQ ) * para.number_of_nodes + index] - n_a.vd[(14 + ii*LBQ ) * para.number_of_nodes + index]);

    mode[11 + ii * LBQ] = - 2.0f*(n_a.vd[( 3 + ii*LBQ ) * para.number_of_nodes + index] - n_a.vd[( 4 + ii*LBQ ) * para.number_of_nodes + index])
                               + (n_a.vd[( 7 + ii*LBQ ) * para.number_of_nodes + index] - n_a.vd[( 8 + ii*LBQ ) * para.number_of_nodes + index])
                               - (n_a.vd[( 9 + ii*LBQ ) * para.number_of_nodes + index] - n_a.vd[(10 + ii*LBQ ) * para.number_of_nodes + index])
                               + (n_a.vd[(15 + ii*LBQ ) * para.number_of_nodes + index] - n_a.vd[(16 + ii*LBQ ) * para.number_of_nodes + index])
                               + (n_a.vd[(17 + ii*LBQ ) * para.number_of_nodes + index] - n_a.vd[(18 + ii*LBQ ) * para.number_of_nodes + index]);

    mode[12 + ii * LBQ] = - 2.0f*(n_a.vd[( 5 + ii*LBQ ) * para.number_of_nodes + index] - n_a.vd[( 6 + ii*LBQ ) * para.number_of_nodes + index])
                               + (n_a.vd[(11 + ii*LBQ ) * para.number_of_nodes + index] - n_a.vd[(12 + ii*LBQ ) * para.number_of_nodes + index])
                               - (n_a.vd[(13 + ii*LBQ ) * para.number_of_nodes + index] - n_a.vd[(14 + ii*LBQ ) * para.number_of_nodes + index])
                               + (n_a.vd[(15 + ii*LBQ ) * para.number_of_nodes + index] - n_a.vd[(16 + ii*LBQ ) * para.number_of_nodes + index])
                               - (n_a.vd[(17 + ii*LBQ ) * para.number_of_nodes + index] - n_a.vd[(18 + ii*LBQ ) * para.number_of_nodes + index]);

    mode[13 + ii * LBQ] =   (n_a.vd[( 7 + ii*LBQ ) * para.number_of_nodes + index] - n_a.vd[( 8 + ii*LBQ ) * para.number_of_nodes + index])
                          + (n_a.vd[( 9 + ii*LBQ ) * para.number_of_nodes + index] - n_a.vd[(10 + ii*LBQ ) * para.number_of_nodes + index])
                          - (n_a.vd[(11 + ii*LBQ ) * para.number_of_nodes + index] - n_a.vd[(12 + ii*LBQ ) * para.number_of_nodes + index])
                          - (n_a.vd[(13 + ii*LBQ ) * para.number_of_nodes + index] - n_a.vd[(14 + ii*LBQ ) * para.number_of_nodes + index]);

    mode[14 + ii * LBQ] =   (n_a.vd[( 7 + ii*LBQ ) * para.number_of_nodes + index] - n_a.vd[( 8 + ii*LBQ ) * para.number_of_nodes + index])
                          - (n_a.vd[( 9 + ii*LBQ ) * para.number_of_nodes + index] - n_a.vd[(10 + ii*LBQ ) * para.number_of_nodes + index])
                          - (n_a.vd[(15 + ii*LBQ ) * para.number_of_nodes + index] - n_a.vd[(16 + ii*LBQ ) * para.number_of_nodes + index])
                          - (n_a.vd[(17 + ii*LBQ ) * para.number_of_nodes + index] - n_a.vd[(18 + ii*LBQ ) * para.number_of_nodes + index]);

    mode[15 + ii * LBQ] =   (n_a.vd[(11 + ii*LBQ ) * para.number_of_nodes + index] - n_a.vd[(12 + ii*LBQ ) * para.number_of_nodes + index])
                          - (n_a.vd[(13 + ii*LBQ ) * para.number_of_nodes + index] - n_a.vd[(14 + ii*LBQ ) * para.number_of_nodes + index])
                          - (n_a.vd[(15 + ii*LBQ ) * para.number_of_nodes + index] - n_a.vd[(16 + ii*LBQ ) * para.number_of_nodes + index])
                          + (n_a.vd[(17 + ii*LBQ ) * para.number_of_nodes + index] - n_a.vd[(18 + ii*LBQ ) * para.number_of_nodes + index]);

    mode[16 + ii * LBQ] =   n_a.vd[( 0 + ii*LBQ ) * para.number_of_nodes + index]
                          + n_a.vd[( 7 + ii*LBQ ) * para.number_of_nodes + index] + n_a.vd[( 8 + ii*LBQ ) * para.number_of_nodes + index]
                          + n_a.vd[( 9 + ii*LBQ ) * para.number_of_nodes + index] + n_a.vd[(10 + ii*LBQ ) * para.number_of_nodes + index]
                          + n_a.vd[(11 + ii*LBQ ) * para.number_of_nodes + index] + n_a.vd[(12 + ii*LBQ ) * para.number_of_nodes + index]
                          + n_a.vd[(13 + ii*LBQ ) * para.number_of_nodes + index] + n_a.vd[(14 + ii*LBQ ) * para.number_of_nodes + index]
                          + n_a.vd[(15 + ii*LBQ ) * para.number_of_nodes + index] + n_a.vd[(16 + ii*LBQ ) * para.number_of_nodes + index]
                          + n_a.vd[(17 + ii*LBQ ) * para.number_of_nodes + index] + n_a.vd[(18 + ii*LBQ ) * para.number_of_nodes + index]
                          - 2.0f*(
                                     (n_a.vd[( 1 + ii*LBQ ) * para.number_of_nodes + index] + n_a.vd[( 2 + ii*LBQ ) * para.number_of_nodes + index])
                                   + (n_a.vd[( 3 + ii*LBQ ) * para.number_of_nodes + index] + n_a.vd[( 4 + ii*LBQ ) * para.number_of_nodes + index])
                                   + (n_a.vd[( 5 + ii*LBQ ) * para.number_of_nodes + index] + n_a.vd[( 6 + ii*LBQ ) * para.number_of_nodes + index])
                                 );

    mode[17 + ii * LBQ] = - (n_a.vd[( 1 + ii*LBQ ) * para.number_of_nodes + index] + n_a.vd[( 2 + ii*LBQ ) * para.number_of_nodes + index])
                          + (n_a.vd[( 3 + ii*LBQ ) * para.number_of_nodes + index] + n_a.vd[( 4 + ii*LBQ ) * para.number_of_nodes + index])
                          + (n_a.vd[(11 + ii*LBQ ) * para.number_of_nodes + index] + n_a.vd[(12 + ii*LBQ ) * para.number_of_nodes + index])
                          + (n_a.vd[(13 + ii*LBQ ) * para.number_of_nodes + index] + n_a.vd[(14 + ii*LBQ ) * para.number_of_nodes + index])
                          - (n_a.vd[(15 + ii*LBQ ) * para.number_of_nodes + index] + n_a.vd[(16 + ii*LBQ ) * para.number_of_nodes + index])
                          - (n_a.vd[(17 + ii*LBQ ) * para.number_of_nodes + index] + n_a.vd[(18 + ii*LBQ ) * para.number_of_nodes + index]);

    mode[18 + ii * LBQ] = - (n_a.vd[( 1 + ii*LBQ ) * para.number_of_nodes + index] + n_a.vd[( 2 + ii*LBQ ) * para.number_of_nodes + index])
                          - (n_a.vd[( 3 + ii*LBQ ) * para.number_of_nodes + index] + n_a.vd[( 4 + ii*LBQ ) * para.number_of_nodes + index])
                          - (n_a.vd[(11 + ii*LBQ ) * para.number_of_nodes + index] + n_a.vd[(12 + ii*LBQ ) * para.number_of_nodes + index])
                          - (n_a.vd[(13 + ii*LBQ ) * para.number_of_nodes + index] + n_a.vd[(14 + ii*LBQ ) * para.number_of_nodes + index])
                          - (n_a.vd[(15 + ii*LBQ ) * para.number_of_nodes + index] + n_a.vd[(16 + ii*LBQ ) * para.number_of_nodes + index])
                          - (n_a.vd[(17 + ii*LBQ ) * para.number_of_nodes + index] + n_a.vd[(18 + ii*LBQ ) * para.number_of_nodes + index])
                          + 2.0f*(
                                     (n_a.vd[( 5 + ii*LBQ ) * para.number_of_nodes + index] + n_a.vd[( 6 + ii*LBQ ) * para.number_of_nodes + index])
                                   + (n_a.vd[( 7 + ii*LBQ ) * para.number_of_nodes + index] + n_a.vd[( 8 + ii*LBQ ) * para.number_of_nodes + index])
                                   + (n_a.vd[( 9 + ii*LBQ ) * para.number_of_nodes + index] + n_a.vd[(10 + ii*LBQ ) * para.number_of_nodes + index])
                                 );
  }
}

__device__ void reset_LB_forces(unsigned int index, LB_node_force_gpu node_f) {

  float force_factor=powf(para.agrid,4)*para.tau*para.tau;
  for(int ii=0;ii<LB_COMPONENTS;++ii)
  {

#ifdef IMMERSED_BOUNDARY
// Store backup of the node forces
  node_f.force_buf[(0 + ii*3 ) * para.number_of_nodes + index] = node_f.force[(0 + ii*3 ) * para.number_of_nodes + index];
  node_f.force_buf[(1 + ii*3 ) * para.number_of_nodes + index] = node_f.force[(1 + ii*3 ) * para.number_of_nodes + index];
  node_f.force_buf[(2 + ii*3 ) * para.number_of_nodes + index] = node_f.force[(2 + ii*3 ) * para.number_of_nodes + index];
#endif

#ifdef EXTERNAL_FORCES
      if(para.external_force)
      {
        node_f.force[(0 + ii*3 ) * para.number_of_nodes + index] = para.ext_force[0 + ii*3 ]*force_factor;
        node_f.force[(1 + ii*3 ) * para.number_of_nodes + index] = para.ext_force[1 + ii*3 ]*force_factor;
        node_f.force[(2 + ii*3 ) * para.number_of_nodes + index] = para.ext_force[2 + ii*3 ]*force_factor;
      }
      else
      {
        node_f.force[(0 + ii*3 ) * para.number_of_nodes + index] = 0.0f;
        node_f.force[(1 + ii*3 ) * para.number_of_nodes + index] = 0.0f;
        node_f.force[(2 + ii*3 ) * para.number_of_nodes + index] = 0.0f;
      }
#else
      /** reset force */
      node_f.force[(0 + ii*3 ) * para.number_of_nodes + index] = 0.0f;
      node_f.force[(1 + ii*3 ) * para.number_of_nodes + index] = 0.0f;
      node_f.force[(2 + ii*3 ) * para.number_of_nodes + index] = 0.0f;
#endif
  }
}


__device__ void update_rho_v(float *mode, unsigned int index, LB_node_force_gpu node_f, LB_rho_v_gpu *d_v){

  float Rho_tot=0.0f;
  float u_tot[3]={0.0f,0.0f,0.0f};
  
  #pragma unroll
  for(int ii=0;ii<LB_COMPONENTS;++ii)
  { 
      /** re-construct the real density
      * remember that the populations are stored as differences to their
      * equilibrium value */

      d_v[index].rho[ii] = mode[0 + ii * LBQ] + para.rho[ii]*para.agrid*para.agrid*para.agrid;
      Rho_tot  += mode[0 + ii * LBQ] + para.rho[ii]*para.agrid*para.agrid*para.agrid;
      u_tot[0] += mode[1 + ii * LBQ];
      u_tot[1] += mode[2 + ii * LBQ];
      u_tot[2] += mode[3 + ii * LBQ];

      /** if forces are present, the momentum density is redefined to
      * inlcude one half-step of the force action.  See the
      * Chapman-Enskog expansion in [Ladd & Verberg]. */

      u_tot[0] += 0.5f*node_f.force[(0+ii*3)*para.number_of_nodes + index];
      u_tot[1] += 0.5f*node_f.force[(1+ii*3)*para.number_of_nodes + index];
      u_tot[2] += 0.5f*node_f.force[(2+ii*3)*para.number_of_nodes + index];
  }

  u_tot[0]/=Rho_tot;
  u_tot[1]/=Rho_tot;
  u_tot[2]/=Rho_tot;

  d_v[index].v[0]=u_tot[0]; 
  d_v[index].v[1]=u_tot[1]; 
  d_v[index].v[2]=u_tot[2]; 
}

/**lb_relax_modes, means collision update of the modes
 * @param index   node index / thread index (Input)
 * @param mode    Pointer to the local register values mode (Input/Output)
 * @param node_f  Pointer to local node force (Input)
 * @param *d_v    Pointer to local device values
*/
__device__ void relax_modes(float *mode, unsigned int index, LB_node_force_gpu node_f, LB_rho_v_gpu *d_v){
  float u_tot[3]={0.0f,0.0f,0.0f};

  update_rho_v(mode, index, node_f, d_v);

  u_tot[0]=d_v[index].v[0];  
  u_tot[1]=d_v[index].v[1];  
  u_tot[2]=d_v[index].v[2];  
 
  #pragma unroll
  for(int ii=0;ii<LB_COMPONENTS;++ii)
  { 
      float Rho; float j[3]; float modes_from_pi_eq[6];

      Rho = mode[0 + ii * LBQ] + para.rho[ii]*para.agrid*para.agrid*para.agrid ;
      j[0] = Rho * u_tot[0];
      j[1] = Rho * u_tot[1];
      j[2] = Rho * u_tot[2];

      /** equilibrium part of the stress modes (eq13 schiller)*/

      modes_from_pi_eq[0] = ((j[0]*j[0])+(j[1]*j[1])+(j[2]*j[2]))/Rho;
      modes_from_pi_eq[1] = ((j[0]*j[0])-(j[1]*j[1]))/Rho;
      modes_from_pi_eq[2] = (((j[0]*j[0])+(j[1]*j[1])+(j[2]*j[2])) - 3.0f*(j[2]*j[2]))/Rho;
      modes_from_pi_eq[3] = j[0]*j[1]/Rho;
      modes_from_pi_eq[4] = j[0]*j[2]/Rho;
      modes_from_pi_eq[5] = j[1]*j[2]/Rho;
 
      /** in Shan-Chen we have to relax the momentum modes as well using the mobility, but
          the total momentum is conserved */  

#ifdef SHANCHEN
      mode[1 + ii * LBQ] = j[0] + para.gamma_mobility[0]*(mode[1 + ii * LBQ] - j[0]);
      mode[2 + ii * LBQ] = j[1] + para.gamma_mobility[0]*(mode[2 + ii * LBQ] - j[1]);
      mode[3 + ii * LBQ] = j[2] + para.gamma_mobility[0]*(mode[3 + ii * LBQ] - j[2]);
#endif
 
      /** relax the stress modes (eq14 schiller)*/

      mode[4 + ii * LBQ] = modes_from_pi_eq[0] +  para.gamma_bulk[ii]*(mode[4 + ii * LBQ] - modes_from_pi_eq[0]);
      mode[5 + ii * LBQ] = modes_from_pi_eq[1] + para.gamma_shear[ii]*(mode[5 + ii * LBQ] - modes_from_pi_eq[1]);
      mode[6 + ii * LBQ] = modes_from_pi_eq[2] + para.gamma_shear[ii]*(mode[6 + ii * LBQ] - modes_from_pi_eq[2]);
      mode[7 + ii * LBQ] = modes_from_pi_eq[3] + para.gamma_shear[ii]*(mode[7 + ii * LBQ] - modes_from_pi_eq[3]);
      mode[8 + ii * LBQ] = modes_from_pi_eq[4] + para.gamma_shear[ii]*(mode[8 + ii * LBQ] - modes_from_pi_eq[4]);
      mode[9 + ii * LBQ] = modes_from_pi_eq[5] + para.gamma_shear[ii]*(mode[9 + ii * LBQ] - modes_from_pi_eq[5]);
    
      /** relax the ghost modes (project them out) */
      /** ghost modes have no equilibrium part due to orthogonality */

      mode[10 + ii * LBQ] =  para.gamma_odd[ii]*mode[10 + ii * LBQ];
      mode[11 + ii * LBQ] =  para.gamma_odd[ii]*mode[11 + ii * LBQ];
      mode[12 + ii * LBQ] =  para.gamma_odd[ii]*mode[12 + ii * LBQ];
      mode[13 + ii * LBQ] =  para.gamma_odd[ii]*mode[13 + ii * LBQ];
      mode[14 + ii * LBQ] =  para.gamma_odd[ii]*mode[14 + ii * LBQ];
      mode[15 + ii * LBQ] =  para.gamma_odd[ii]*mode[15 + ii * LBQ];
      mode[16 + ii * LBQ] = para.gamma_even[ii]*mode[16 + ii * LBQ];
      mode[17 + ii * LBQ] = para.gamma_even[ii]*mode[17 + ii * LBQ];
      mode[18 + ii * LBQ] = para.gamma_even[ii]*mode[18 + ii * LBQ];
  }
}


/**thermalization of the modes with gaussian random numbers
 * @param index   node index / thread index (Input)
 * @param mode    Pointer to the local register values mode (Input/Output)
 * @param *rn     Pointer to randomnumber array of the local node
*/
__device__ void thermalize_modes(float *mode, unsigned int index, LB_randomnr_gpu *rn){
  float Rho;
#ifdef SHANCHEN
  float Rho_tot=0.0,c;
  #pragma unroll
  for(int ii=0;ii<LB_COMPONENTS;++ii) { 
      Rho_tot  += mode[0 + ii * LBQ]+ para.rho[ii]*para.agrid*para.agrid*para.agrid;
  }
  c = (mode[0 + 0 * LBQ]+ para.rho[0]*para.agrid*para.agrid*para.agrid ) / Rho_tot;
  random_wrapper(rn);
  for(int ii=0;ii<LB_COMPONENTS;++ii) { 
      mode[1 + ii * LBQ] +=  sqrt(c*(1-c)*Rho_tot*(para.mu[ii]*(2.0f/3.0f)*(1.0f-(para.gamma_mobility[0]*para.gamma_mobility[0])))) * (2*ii-1) * rn->randomnr[0];
      mode[2 + ii * LBQ] +=  sqrt(c*(1-c)*Rho_tot*(para.mu[ii]*(2.0f/3.0f)*(1.0f-(para.gamma_mobility[0]*para.gamma_mobility[0])))) * (2*ii-1) * rn->randomnr[1];
  }                                      
  random_wrapper(rn);                    
  for(int ii=0;ii<LB_COMPONENTS;++ii)    
      mode[3 + ii * LBQ] +=  sqrt(c*(1-c)*Rho_tot*(para.mu[ii]*(2.0f/3.0f)*(1.0f-( para.gamma_mobility[0]*para.gamma_mobility[0])))) * (2*ii-1) * rn->randomnr[0];
#endif
  
  
  for(int ii=0;ii<LB_COMPONENTS;++ii)
  {  

    /** mass mode */  
    Rho = mode[0 + ii * LBQ] + para.rho[ii]*para.agrid*para.agrid*para.agrid;

    /** momentum modes */

    /** stress modes */
    random_wrapper(rn);
    mode[4 + ii * LBQ] += sqrt(Rho*(para.mu[ii]*(2.0f/3.0f)*(1.0f-( para.gamma_bulk[ii]* para.gamma_bulk[ii])))) * rn->randomnr[0];
    mode[5 + ii * LBQ] += sqrt(Rho*(para.mu[ii]*(4.0f/9.0f)*(1.0f-(para.gamma_shear[ii]*para.gamma_shear[ii])))) * rn->randomnr[1];

    random_wrapper(rn);
    mode[6 + ii * LBQ] += sqrt(Rho*(para.mu[ii]*(4.0f/3.0f)*(1.0f-(para.gamma_shear[ii]*para.gamma_shear[ii])))) * rn->randomnr[0];
    mode[7 + ii * LBQ] += sqrt(Rho*(para.mu[ii]*(1.0f/9.0f)*(1.0f-(para.gamma_shear[ii]*para.gamma_shear[ii])))) * rn->randomnr[1];

    random_wrapper(rn);
    mode[8 + ii * LBQ] += sqrt(Rho*(para.mu[ii]*(1.0f/9.0f)*(1.0f-(para.gamma_shear[ii]*para.gamma_shear[ii])))) * rn->randomnr[0];
    mode[9 + ii * LBQ] += sqrt(Rho*(para.mu[ii]*(1.0f/9.0f)*(1.0f-(para.gamma_shear[ii]*para.gamma_shear[ii])))) * rn->randomnr[1];

    /** ghost modes */
    random_wrapper(rn);
    mode[10 + ii * LBQ] += sqrt(Rho*(para.mu[ii]*(2.0f/3.0f))) * rn->randomnr[0];
    mode[11 + ii * LBQ] += sqrt(Rho*(para.mu[ii]*(2.0f/3.0f))) * rn->randomnr[1];

    random_wrapper(rn);
    mode[12 + ii * LBQ] += sqrt(Rho*(para.mu[ii]*(2.0f/3.0f))) * rn->randomnr[0];
    mode[13 + ii * LBQ] += sqrt(Rho*(para.mu[ii]*(2.0f/9.0f))) * rn->randomnr[1];

    random_wrapper(rn);
    mode[14 + ii * LBQ] += sqrt(Rho*(para.mu[ii]*(2.0f/9.0f))) * rn->randomnr[0];
    mode[15 + ii * LBQ] += sqrt(Rho*(para.mu[ii]*(2.0f/9.0f))) * rn->randomnr[1];

    random_wrapper(rn);
    mode[16 + ii * LBQ] += sqrt(Rho*(para.mu[ii]*(2.0f)))     * rn->randomnr[0];
    mode[17 + ii * LBQ] += sqrt(Rho*(para.mu[ii]*(4.0f/9.0f))) * rn->randomnr[1];

    random_wrapper(rn);
    mode[18 + ii * LBQ] += sqrt(Rho*(para.mu[ii]*(4.0f/3.0f))) * rn->randomnr[0];
  }
}


/*-------------------------------------------------------*/
/**normalization of the modes need befor backtransformation into velocity space
 * @param mode    Pointer to the local register values mode (Input/Output)
*/
__device__ void normalize_modes(float* mode){
  #pragma unroll
  for(int ii=0;ii<LB_COMPONENTS;++ii)
  { 
    /** normalization factors enter in the back transformation */
    mode[ 0 + ii * LBQ] *= 1.0f;
    mode[ 1 + ii * LBQ] *= 3.0f;
    mode[ 2 + ii * LBQ] *= 3.0f;
    mode[ 3 + ii * LBQ] *= 3.0f;
    mode[ 4 + ii * LBQ] *= 3.0f/2.0f;
    mode[ 5 + ii * LBQ] *= 9.0f/4.0f;
    mode[ 6 + ii * LBQ] *= 3.0f/4.0f;
    mode[ 7 + ii * LBQ] *= 9.0f;
    mode[ 8 + ii * LBQ] *= 9.0f;
    mode[ 9 + ii * LBQ] *= 9.0f;
    mode[10 + ii * LBQ] *= 3.0f/2.0f;
    mode[11 + ii * LBQ] *= 3.0f/2.0f;
    mode[12 + ii * LBQ] *= 3.0f/2.0f;
    mode[13 + ii * LBQ] *= 9.0f/2.0f;
    mode[14 + ii * LBQ] *= 9.0f/2.0f;
    mode[15 + ii * LBQ] *= 9.0f/2.0f;
    mode[16 + ii * LBQ] *= 1.0f/2.0f;
    mode[17 + ii * LBQ] *= 9.0f/4.0f;
    mode[18 + ii * LBQ] *= 3.0f/4.0f;
  }
}



/*-------------------------------------------------------*/
/**backtransformation from modespace to desityspace and streaming with the push method using pbc
 * @param index   node index / thread index (Input)
 * @param mode    Pointer to the local register values mode (Input)
 * @param *n_b    Pointer to local node residing in array b (Output)
*/
__device__ void calc_n_from_modes_push(LB_nodes_gpu n_b, float *mode, unsigned int index){

  unsigned int xyz[3];
  index_to_xyz(index, xyz);
  unsigned int x = xyz[0];
  unsigned int y = xyz[1];
  unsigned int z = xyz[2];

  #pragma unroll
  for(int ii=0;ii<LB_COMPONENTS;++ii)
  {
 
    n_b.vd[(0 + ii*LBQ ) * para.number_of_nodes + x 
                                                + para.dim_x*y
                                                + para.dim_x*para.dim_y*z] = 
      1.0f/3.0f * (mode[0 + ii * LBQ] - mode[4 + ii * LBQ] + mode[16 + ii * LBQ]);

    n_b.vd[(1 + ii*LBQ ) * para.number_of_nodes + (x+1)%para.dim_x
                                                + para.dim_x*y 
                                                + para.dim_x*para.dim_y*z] = 
      1.0f/18.0f * (
                       mode[ 0 + ii * LBQ] + mode[ 1 + ii * LBQ]
                     + mode[ 5 + ii * LBQ] + mode[ 6 + ii * LBQ]
                     - mode[17 + ii * LBQ] - mode[18 + ii * LBQ]
                     - 2.0f*(mode[10 + ii * LBQ] + mode[16 + ii * LBQ])
                   );

    n_b.vd[(2 + ii*LBQ ) * para.number_of_nodes + (para.dim_x+x-1)%para.dim_x
                                                + para.dim_x*y
                                                + para.dim_x*para.dim_y*z] =
      1.0f/18.0f * (
                       mode[ 0 + ii * LBQ] - mode[ 1 + ii * LBQ]
                     + mode[ 5 + ii * LBQ] + mode[ 6 + ii * LBQ]
                     - mode[17 + ii * LBQ] - mode[18 + ii * LBQ]
                     + 2.0f*(mode[10 + ii * LBQ] - mode[16 + ii * LBQ])
                   );

    n_b.vd[(3 + ii*LBQ ) * para.number_of_nodes + x
                                                + para.dim_x*((y+1)%para.dim_y)
                                                + para.dim_x*para.dim_y*z] =
      1.0f/18.0f * (
                       mode[ 0 + ii * LBQ] + mode[ 2 + ii * LBQ]
                     - mode[ 5 + ii * LBQ] + mode[ 6 + ii * LBQ]
                     + mode[17 + ii * LBQ] - mode[18 + ii * LBQ]
                     - 2.0f*(mode[11 + ii * LBQ] + mode[16 + ii * LBQ])
                   );

    n_b.vd[(4 + ii*LBQ ) * para.number_of_nodes + x
                                                + para.dim_x*((para.dim_y+y-1)%para.dim_y)
                                                + para.dim_x*para.dim_y*z] =
      1.0f/18.0f * (
                       mode[ 0 + ii * LBQ] - mode[ 2 + ii * LBQ]
                     - mode[ 5 + ii * LBQ] + mode[ 6 + ii * LBQ]
                     + mode[17 + ii * LBQ] - mode[18 + ii * LBQ]
                     + 2.0f*(mode[11 + ii * LBQ] - mode[16 + ii * LBQ])
                   );

    n_b.vd[(5 + ii*LBQ ) * para.number_of_nodes + x
                                                + para.dim_x*y
                                                + para.dim_x*para.dim_y*((z+1)%para.dim_z)] =
      1.0f/18.0f * (
                       mode[0 + ii * LBQ] + mode[3 + ii * LBQ]
                     - 2.0f*(   mode[ 6 + ii * LBQ] + mode[12 + ii * LBQ]
                              + mode[16 + ii * LBQ] - mode[18 + ii * LBQ])
                   );

    n_b.vd[(6 + ii*LBQ ) * para.number_of_nodes + x
                                                + para.dim_x*y
                                                + para.dim_x*para.dim_y*((para.dim_z+z-1)%para.dim_z)] =
      1.0f/18.0f * (
                       mode[0 + ii * LBQ] - mode[3 + ii * LBQ]
                     - 2.0f*(   mode[6 + ii * LBQ] - mode[12 + ii * LBQ]
                              + mode[16 + ii * LBQ] - mode[18 + ii * LBQ])
                   );

    n_b.vd[(7 + ii*LBQ ) * para.number_of_nodes + (x+1)%para.dim_x
                                                + para.dim_x*((y+1)%para.dim_y)
                                                + para.dim_x*para.dim_y*z] =
      1.0f/36.0f * (
                       mode[ 0 + ii * LBQ] + mode[ 1 + ii * LBQ]
                     + mode[ 2 + ii * LBQ] + mode[ 4 + ii * LBQ]
                     + 2.0f*mode[ 6 + ii * LBQ] + mode[ 7 + ii * LBQ]
                     + mode[10 + ii * LBQ] + mode[11 + ii * LBQ]
                     + mode[13 + ii * LBQ] + mode[14 + ii * LBQ]
                     + mode[16 + ii * LBQ] + 2.0f*mode[18 + ii * LBQ]
                   );

    n_b.vd[(8 + ii*LBQ ) * para.number_of_nodes + (para.dim_x+x-1)%para.dim_x
                                                + para.dim_x*((para.dim_y+y-1)%para.dim_y)
                                                + para.dim_x*para.dim_y*z] =
      1.0f/36.0f * (
                       mode[ 0 + ii * LBQ] - mode[ 1 + ii * LBQ]
                     - mode[ 2 + ii * LBQ] + mode[ 4 + ii * LBQ]
                     + 2.0f*mode[ 6 + ii * LBQ] + mode[ 7 + ii * LBQ]
                     - mode[10 + ii * LBQ] - mode[11 + ii * LBQ]
                     - mode[13 + ii * LBQ] - mode[14 + ii * LBQ]
                     + mode[16 + ii * LBQ] + 2.0f*mode[18 + ii * LBQ]
                   );

    n_b.vd[(9 + ii*LBQ ) * para.number_of_nodes + (x+1)%para.dim_x
                                                + para.dim_x*((para.dim_y+y-1)%para.dim_y)
                                                + para.dim_x*para.dim_y*z] =
      1.0f/36.0f * (
                       mode[ 0 + ii * LBQ] + mode[ 1 + ii * LBQ]
                     - mode[ 2 + ii * LBQ] + mode[ 4 + ii * LBQ]
                     + 2.0f*mode[ 6 + ii * LBQ] - mode[ 7 + ii * LBQ]
                     + mode[10 + ii * LBQ] - mode[11 + ii * LBQ]
                     + mode[13 + ii * LBQ] - mode[14 + ii * LBQ]
                     + mode[16 + ii * LBQ] + 2.0f*mode[18 + ii * LBQ]
                   );

    n_b.vd[(10 + ii*LBQ ) * para.number_of_nodes + (para.dim_x+x-1)%para.dim_x
                                                 + para.dim_x*((y+1)%para.dim_y)
                                                 + para.dim_x*para.dim_y*z] = 
      1.0f/36.0f * (
                       mode[ 0 + ii * LBQ] - mode[ 1 + ii * LBQ]
                     + mode[ 2 + ii * LBQ] + mode[ 4 + ii * LBQ]
                     + 2.0f*mode[ 6 + ii * LBQ] - mode[ 7 + ii * LBQ]
                     - mode[10 + ii * LBQ] + mode[11 + ii * LBQ]
                     - mode[13 + ii * LBQ] + mode[14 + ii * LBQ]
                     + mode[16 + ii * LBQ] + 2.0f*mode[18 + ii * LBQ]
                   );

    n_b.vd[(11 + ii*LBQ ) * para.number_of_nodes + (x+1)%para.dim_x
                                                 + para.dim_x*y
                                                 + para.dim_x*para.dim_y*((z+1)%para.dim_z)] =
      1.0f/36.0f * (
                       mode[ 0 + ii * LBQ] + mode[ 1 + ii * LBQ]
                     + mode[ 3 + ii * LBQ] + mode[ 4 + ii * LBQ]
                     + mode[ 5 + ii * LBQ] - mode[ 6 + ii * LBQ]
                     + mode[ 8 + ii * LBQ] + mode[10 + ii * LBQ]
                     + mode[12 + ii * LBQ] - mode[13 + ii * LBQ]
                     + mode[15 + ii * LBQ] + mode[16 + ii * LBQ]
                     + mode[17 + ii * LBQ] - mode[18 + ii * LBQ]
                   );

    n_b.vd[(12 + ii*LBQ ) * para.number_of_nodes + (para.dim_x+x-1)%para.dim_x
                                                 + para.dim_x*y
                                                 + para.dim_x*para.dim_y*((para.dim_z+z-1)%para.dim_z)] =
      1.0f/36.0f * (
                       mode[ 0 + ii * LBQ] - mode[ 1 + ii * LBQ]
                     - mode[ 3 + ii * LBQ] + mode[ 4 + ii * LBQ]
                     + mode[ 5 + ii * LBQ] - mode[ 6 + ii * LBQ]
                     + mode[ 8 + ii * LBQ] - mode[10 + ii * LBQ]
                     - mode[12 + ii * LBQ] + mode[13 + ii * LBQ]
                     - mode[15 + ii * LBQ] + mode[16 + ii * LBQ]
                     + mode[17 + ii * LBQ] - mode[18 + ii * LBQ]
                   );

    n_b.vd[(13 + ii*LBQ ) * para.number_of_nodes + (x+1)%para.dim_x
                                                 + para.dim_x*y
                                                 + para.dim_x*para.dim_y*((para.dim_z+z-1)%para.dim_z)] =
      1.0f/36.0f * (
                       mode[ 0 + ii * LBQ] + mode[ 1 + ii * LBQ]
                     - mode[ 3 + ii * LBQ] + mode[ 4 + ii * LBQ]
                     + mode[ 5 + ii * LBQ] - mode[ 6 + ii * LBQ]
                     - mode[ 8 + ii * LBQ] + mode[10 + ii * LBQ]
                     - mode[12 + ii * LBQ] - mode[13 + ii * LBQ]
                     - mode[15 + ii * LBQ] + mode[16 + ii * LBQ]
                     + mode[17 + ii * LBQ] - mode[18 + ii * LBQ]
                   );

    n_b.vd[(14 + ii*LBQ ) * para.number_of_nodes + (para.dim_x+x-1)%para.dim_x
                                                 + para.dim_x*y
                                                 + para.dim_x*para.dim_y*((z+1)%para.dim_z)] =
      1.0f/36.0f * (
                       mode[ 0 + ii * LBQ] - mode[ 1 + ii * LBQ]
                     + mode[ 3 + ii * LBQ] + mode[ 4 + ii * LBQ]
                     + mode[ 5 + ii * LBQ] - mode[ 6 + ii * LBQ]
                     - mode[ 8 + ii * LBQ] - mode[10 + ii * LBQ]
                     + mode[12 + ii * LBQ] + mode[13 + ii * LBQ]
                     + mode[15 + ii * LBQ] + mode[16 + ii * LBQ]
                     + mode[17 + ii * LBQ] - mode[18 + ii * LBQ]
                   );

    n_b.vd[(15 + ii*LBQ ) * para.number_of_nodes + x
                                                 + para.dim_x*((y+1)%para.dim_y)
                                                 + para.dim_x*para.dim_y*((z+1)%para.dim_z)] =
      1.0f/36.0f * (
                       mode[ 0 + ii * LBQ] + mode[ 2 + ii * LBQ]
                     + mode[ 3 + ii * LBQ] + mode[ 4 + ii * LBQ]
                     - mode[ 5 + ii * LBQ] - mode[ 6 + ii * LBQ]
                     + mode[ 9 + ii * LBQ] + mode[11 + ii * LBQ]
                     + mode[12 + ii * LBQ] - mode[14 + ii * LBQ]
                     - mode[15 + ii * LBQ] + mode[16 + ii * LBQ]
                     - mode[17 + ii * LBQ] - mode[18 + ii * LBQ]
                   );

    n_b.vd[(16 + ii*LBQ ) * para.number_of_nodes + x
                                                 + para.dim_x*((para.dim_y+y-1)%para.dim_y)
                                                 + para.dim_x*para.dim_y*((para.dim_z+z-1)%para.dim_z)] =
      1.0f/36.0f * (
                       mode[ 0 + ii * LBQ] - mode[ 2 + ii * LBQ]
                     - mode[ 3 + ii * LBQ] + mode[ 4 + ii * LBQ]
                     - mode[ 5 + ii * LBQ] - mode[ 6 + ii * LBQ]
                     + mode[ 9 + ii * LBQ] - mode[11 + ii * LBQ]
                     - mode[12 + ii * LBQ] + mode[14 + ii * LBQ]
                     + mode[15 + ii * LBQ] + mode[16 + ii * LBQ]
                     - mode[17 + ii * LBQ] - mode[18 + ii * LBQ]
                   );

    n_b.vd[(17 + ii*LBQ ) * para.number_of_nodes + x
                                                 + para.dim_x*((y+1)%para.dim_y)
                                                 + para.dim_x*para.dim_y*((para.dim_z+z-1)%para.dim_z)] =
      1.0f/36.0f * (
                       mode[ 0 + ii * LBQ] + mode[ 2 + ii * LBQ]
                     - mode[ 3 + ii * LBQ] + mode[ 4 + ii * LBQ]
                     - mode[ 5 + ii * LBQ] - mode[ 6 + ii * LBQ]
                     - mode[ 9 + ii * LBQ] + mode[11 + ii * LBQ]
                     - mode[12 + ii * LBQ] - mode[14 + ii * LBQ]
                     + mode[15 + ii * LBQ] + mode[16 + ii * LBQ]
                     - mode[17 + ii * LBQ] - mode[18 + ii * LBQ]
                   );

    n_b.vd[(18 + ii*LBQ ) * para.number_of_nodes + x
                                                 + para.dim_x*((para.dim_y+y-1)%para.dim_y)
                                                 + para.dim_x*para.dim_y*((z+1)%para.dim_z)] =
      1.0f/36.0f * (
                       mode[ 0 + ii * LBQ] - mode[ 2 + ii * LBQ]
                     + mode[ 3 + ii * LBQ] + mode[ 4 + ii * LBQ]
                     - mode[ 5 + ii * LBQ] - mode[ 6 + ii * LBQ]
                     - mode[ 9 + ii * LBQ] - mode[11 + ii * LBQ]
                     + mode[12 + ii * LBQ] + mode[14 + ii * LBQ]
                     - mode[15 + ii * LBQ] + mode[16 + ii * LBQ]
                     - mode[17 + ii * LBQ] - mode[18 + ii * LBQ]
                   );
  }
}



/** Bounce back boundary conditions.
 * The populations that have propagated into a boundary node
 * are bounced back to the node they came from. This results
 * in no slip boundary conditions.
 *
 * [cf. Ladd and Verberg, J. Stat. Phys. 104(5/6):1191-1251, 2001]
 * @param index   node index / thread index (Input)
 * @param n_curr  Pointer to local node which receives the current node field (Input)
 * @param lb_boundary_velocity    The constant velocity at the boundary, set by the user (Input)
 * @param lb_boundary_force       The force on the boundary nodes (Output)
*/
__device__ void bounce_back_boundaries(LB_nodes_gpu n_curr, unsigned int index, \
    float* lb_boundary_velocity, float* lb_boundary_force){
    
  unsigned int xyz[3];
  int c[3];
  float v[3];
  float shift, weight, pop_to_bounce_back;
  float boundary_force[3] = {0.0f,0.0f,0.0f};
  size_t to_index, to_index_x, to_index_y, to_index_z;
  int population, inverse;
  int boundary_index;

  boundary_index= n_curr.boundary[index];
  if(boundary_index != 0)
  {
    
    v[0]=lb_boundary_velocity[3*(boundary_index-1)+0];
    v[1]=lb_boundary_velocity[3*(boundary_index-1)+1];
    v[2]=lb_boundary_velocity[3*(boundary_index-1)+2];

    index_to_xyz(index, xyz);

    unsigned int x = xyz[0];
    unsigned int y = xyz[1];
    unsigned int z = xyz[2];

    /* CPU analog of shift:
       lbpar.agrid*lbpar.agrid*lbpar.agrid*lbpar.rho*2*lbmodel.c[i][l]*lb_boundaries[lbfields[k].boundary-1].velocity[l] */
  
    /** store vd temporary in second lattice to avoid race conditions */

// TODO : PUT IN EQUILIBRIUM CONTRIBUTION TO THE BOUNCE-BACK DENSITY FOR THE BOUNDARY FORCE
// TODO : INITIALIZE BOUNDARY FORCE PROPERLY, HAS NONZERO ELEMENTS IN FIRST STEP
// TODO : SET INTERNAL BOUNDARY NODE VALUES TO ZERO

#ifndef SHANCHEN

#define BOUNCEBACK()  \
  shift = 2.0f*para.agrid*para.agrid*para.agrid*para.agrid*para.rho[0]*3.0f*weight*para.tau*(v[0]*c[0] + v[1]*c[1] + v[2]*c[2]); \
  pop_to_bounce_back =  n_curr.vd[population*para.number_of_nodes + index ]; \
  to_index_x = (x+c[0]+para.dim_x)%para.dim_x; \
  to_index_y = (y+c[1]+para.dim_y)%para.dim_y; \
  to_index_z = (z+c[2]+para.dim_z)%para.dim_z; \
  to_index = to_index_x + para.dim_x*to_index_y + para.dim_x*para.dim_y*to_index_z; \
  if ( n_curr.boundary[to_index] == 0) \
  { \
    boundary_force[0] += (2.0f*pop_to_bounce_back+shift)*c[0]/para.tau/para.tau/para.agrid; \
    boundary_force[1] += (2.0f*pop_to_bounce_back+shift)*c[1]/para.tau/para.tau/para.agrid; \
    boundary_force[2] += (2.0f*pop_to_bounce_back+shift)*c[2]/para.tau/para.tau/para.agrid; \
     n_curr.vd[inverse*para.number_of_nodes + to_index ] = pop_to_bounce_back + shift; \
  }
#else 

#define BOUNCEBACK()  \
  for(int component=0; component<LB_COMPONENTS;component++){\
     shift = 2.0f*para.agrid*para.agrid*para.agrid*para.agrid*para.rho[component]*3.0f*weight*para.tau*(v[0]*c[0] + v[1]*c[1] + v[2]*c[2]); \
     pop_to_bounce_back =  n_curr.vd[(population+component*LBQ)*para.number_of_nodes + index ]; \
     to_index_x = (x+c[0]+para.dim_x)%para.dim_x; \
     to_index_y = (y+c[1]+para.dim_y)%para.dim_y; \
     to_index_z = (z+c[2]+para.dim_z)%para.dim_z; \
     to_index = to_index_x + para.dim_x*to_index_y + para.dim_x*para.dim_y*to_index_z; \
     if ( n_curr.boundary[to_index] == 0) \
     { \
       boundary_force[0] += (2.0f*pop_to_bounce_back+shift)*c[0]/para.tau/para.tau/para.agrid; \
       boundary_force[1] += (2.0f*pop_to_bounce_back+shift)*c[1]/para.tau/para.tau/para.agrid; \
       boundary_force[2] += (2.0f*pop_to_bounce_back+shift)*c[2]/para.tau/para.tau/para.agrid; \
       n_curr.vd[(inverse+component*LBQ)*para.number_of_nodes + to_index ] = pop_to_bounce_back + shift; \
       n_curr.vd[(inverse+component*LBQ)*para.number_of_nodes + to_index ] = pop_to_bounce_back + shift; \
     } \
  }
#endif

    // the resting population does nothing, i.e., population 0.
    c[0]= 1;c[1]= 0;c[2]= 0; weight=1./18.; population= 2; inverse= 1; 
    BOUNCEBACK();
    
    c[0]=-1;c[1]= 0;c[2]= 0; weight=1./18.; population= 1; inverse= 2; 
    BOUNCEBACK();
    
    c[0]= 0;c[1]= 1;c[2]= 0; weight=1./18.; population= 4; inverse= 3; 
    BOUNCEBACK();

    c[0]= 0;c[1]=-1;c[2]= 0; weight=1./18.; population= 3; inverse= 4; 
    BOUNCEBACK();
    
    c[0]= 0;c[1]= 0;c[2]= 1; weight=1./18.; population= 6; inverse= 5; 
    BOUNCEBACK();

    c[0]= 0;c[1]= 0;c[2]=-1; weight=1./18.; population= 5; inverse= 6; 
    BOUNCEBACK(); 
    
    c[0]= 1;c[1]= 1;c[2]= 0; weight=1./36.; population= 8; inverse= 7; 
    BOUNCEBACK();
    
    c[0]=-1;c[1]=-1;c[2]= 0; weight=1./36.; population= 7; inverse= 8; 
    BOUNCEBACK();
    
    c[0]= 1;c[1]=-1;c[2]= 0; weight=1./36.; population=10; inverse= 9; 
    BOUNCEBACK();

    c[0]=-1;c[1]= 1;c[2]= 0; weight=1./36.; population= 9; inverse=10; 
    BOUNCEBACK();
    
    c[0]= 1;c[1]= 0;c[2]= 1; weight=1./36.; population=12; inverse=11; 
    BOUNCEBACK();
    
    c[0]=-1;c[1]= 0;c[2]=-1; weight=1./36.; population=11; inverse=12; 
    BOUNCEBACK();

    c[0]= 1;c[1]= 0;c[2]=-1; weight=1./36.; population=14; inverse=13; 
    BOUNCEBACK();
    
    c[0]=-1;c[1]= 0;c[2]= 1; weight=1./36.; population=13; inverse=14; 
    BOUNCEBACK();

    c[0]= 0;c[1]= 1;c[2]= 1; weight=1./36.; population=16; inverse=15; 
    BOUNCEBACK();
    
    c[0]= 0;c[1]=-1;c[2]=-1; weight=1./36.; population=15; inverse=16; 
    BOUNCEBACK();
    
    c[0]= 0;c[1]= 1;c[2]=-1; weight=1./36.; population=18; inverse=17; 
    BOUNCEBACK();
    
    c[0]= 0;c[1]=-1;c[2]= 1; weight=1./36.; population=17; inverse=18; 
    BOUNCEBACK();  
    
    atomicadd(&lb_boundary_force[3*( n_curr.boundary[index]-1)+0], boundary_force[0]);
    atomicadd(&lb_boundary_force[3*( n_curr.boundary[index]-1)+1], boundary_force[1]);
    atomicadd(&lb_boundary_force[3*( n_curr.boundary[index]-1)+2], boundary_force[2]);
  }
}

/** add of (external) forces within the modespace, needed for particle-interaction
 * @param index   node index / thread index (Input)
 * @param mode    Pointer to the local register values mode (Input/Output)
 * @param node_f  Pointer to local node force (Input)
 * @param *d_v    Pointer to local device values
*/
__device__ void apply_forces(unsigned int index, float *mode, LB_node_force_gpu node_f, LB_rho_v_gpu *d_v) {
  
  float u[3]={0.0f,0.0f,0.0f},
        C[6]={0.0f,0.0f,0.0f,0.0f,0.0f,0.0f};
  /* Note: the values d_v were calculated in relax_modes() */

  u[0]=d_v[index].v[0]; 
  u[1]=d_v[index].v[1]; 
  u[2]=d_v[index].v[2]; 

  #pragma unroll
  for(int ii=0;ii<LB_COMPONENTS;++ii)
  {  
       C[0] += (1.0f + para.gamma_bulk[ii])*u[0]*node_f.force[(0 + ii*3 ) * para.number_of_nodes + index] + 
                1.0f/3.0f*(para.gamma_bulk[ii]-para.gamma_shear[ii])*(
                                                                         u[0]*node_f.force[(0 + ii*3 ) * para.number_of_nodes + index]
                                                                       + u[1]*node_f.force[(1 + ii*3 ) * para.number_of_nodes + index]
                                                                       + u[2]*node_f.force[(2 + ii*3 ) * para.number_of_nodes + index]
                                                                     );

       C[2] += (1.0f + para.gamma_bulk[ii])*u[1]*node_f.force[(1 + ii*3 ) * para.number_of_nodes + index] + 
                1.0f/3.0f*(para.gamma_bulk[ii]-para.gamma_shear[ii])*(
                                                                         u[0]*node_f.force[(0 + ii*3 ) * para.number_of_nodes + index]
                                                                       + u[1]*node_f.force[(1 + ii*3 ) * para.number_of_nodes + index]
                                                                       + u[2]*node_f.force[(2 + ii*3 ) * para.number_of_nodes + index]
                                                                     );

       C[5] += (1.0f + para.gamma_bulk[ii])*u[2]*node_f.force[(2 + ii*3 ) * para.number_of_nodes + index] + 
                1.0f/3.0f*(para.gamma_bulk[ii]-para.gamma_shear[ii])*(
                                                                         u[0]*node_f.force[(0 + ii*3 ) * para.number_of_nodes + index] 
                                                                       + u[1]*node_f.force[(1 + ii*3 ) * para.number_of_nodes + index]
                                                                       + u[2]*node_f.force[(2 + ii*3 ) * para.number_of_nodes + index]
                                                                     );

       C[1] += 1.0f/2.0f*(1.0f+para.gamma_shear[ii])*(
                                                         u[0]*node_f.force[(1 + ii*3 ) * para.number_of_nodes + index]
                                                       + u[1]*node_f.force[(0 + ii*3 ) * para.number_of_nodes + index]
                                                     );

       C[3] += 1.0f/2.0f*(1.0f+para.gamma_shear[ii])*(
                                                         u[0]*node_f.force[(2 + ii*3 ) * para.number_of_nodes + index]
                                                       + u[2]*node_f.force[(0 + ii*3 ) * para.number_of_nodes + index]
                                                     );

       C[4] += 1.0f/2.0f*(1.0f+para.gamma_shear[ii])*(
                                                         u[1]*node_f.force[(2 + ii*3 ) * para.number_of_nodes + index]
                                                       + u[2]*node_f.force[(1 + ii*3 ) * para.number_of_nodes + index]
                                                     );
  }

  #pragma unroll
  for(int ii=0;ii<LB_COMPONENTS;++ii)
  {  
      /** update momentum modes */
#ifdef SHANCHEN
      float mobility_factor=1.0f/2.0f*(1.0f+para.gamma_mobility[0]);
#else
      float mobility_factor=1.0f;
#endif 
 /** update momentum modes */
      mode[1 + ii * LBQ] += mobility_factor * node_f.force[(0 + ii*3 ) * para.number_of_nodes + index];
      mode[2 + ii * LBQ] += mobility_factor * node_f.force[(1 + ii*3 ) * para.number_of_nodes + index];
      mode[3 + ii * LBQ] += mobility_factor * node_f.force[(2 + ii*3 ) * para.number_of_nodes + index];

      /** update stress modes */
      mode[4 + ii * LBQ] += C[0] + C[2] + C[5];
      mode[5 + ii * LBQ] += C[0] - C[2];
      mode[6 + ii * LBQ] += C[0] + C[2] - 2.0f*C[5];
      mode[7 + ii * LBQ] += C[1];
      mode[8 + ii * LBQ] += C[3];
      mode[9 + ii * LBQ] += C[4];
    
  }

//#if !defined(IMMERSED_BOUNDARY)
  // This must not be done here since we need the forces after LB update for the velocity interpolation
  // It is done by calling IBM_ResetLBForces_GPU from integrate_vv
  reset_LB_forces(index, node_f);
//#endif

#ifdef SHANCHEN
  for(int ii=0;ii<LB_COMPONENTS;++ii)
  {  
     node_f.force[(0 + ii*3 ) * para.number_of_nodes + index] +=node_f.scforce[(0+ii*3)*para.number_of_nodes + index];
     node_f.force[(1 + ii*3 ) * para.number_of_nodes + index] +=node_f.scforce[(1+ii*3)*para.number_of_nodes + index];
     node_f.force[(2 + ii*3 ) * para.number_of_nodes + index] +=node_f.scforce[(2+ii*3)*para.number_of_nodes + index];
  }
#endif
}

/**function used to calculate hydrodynamic fields in MD units.
 * @param n_a     Pointer to local node residing in array a for boundary flag(Input)
 * @param mode    Pointer to the local register values mode (Input)
 * @param d_p_v   Pointer to local print values (Output)
 * @param d_v     Pointer to local device values (Input)
 * @param node_f  Pointer to local node force (Input)
 * @param index   node index / thread index (Input)
 * @param print_index   node index / thread index (Output)
*/
__device__ void calc_values_in_MD_units(LB_nodes_gpu n_a, float *mode, LB_rho_v_pi_gpu *d_p_v, LB_rho_v_gpu *d_v, LB_node_force_gpu node_f, unsigned int index, unsigned int print_index) {
  
  float j[3]; 
  float modes_from_pi_eq[6]; 
  float pi[6]={0.0f,0.0f,0.0f,0.0f,0.0f,0.0f};

  if(n_a.boundary[index] == 0)
  {
    /* Ensure we are working with the current values of d_v */

    update_rho_v(mode, index, node_f, d_v);

    for(int ii= 0; ii < LB_COMPONENTS; ii++)
    {
      d_p_v[print_index].rho[ii] = d_v[index].rho[ii] / para.agrid / para.agrid / para.agrid;
    }
      
    d_p_v[print_index].v[0] = d_v[index].v[0] / para.tau / para.agrid;
    d_p_v[print_index].v[1] = d_v[index].v[1] / para.tau / para.agrid;
    d_p_v[print_index].v[2] = d_v[index].v[2] / para.tau / para.agrid;

    /* stress calculation */ 
    for(int ii = 0; ii < LB_COMPONENTS; ii++)
    {
      float Rho = d_v[index].rho[ii];
      
      /* note that d_v[index].v[] already includes the 1/2 f term, accounting for the pre- and post-collisional average */

      j[0] = Rho * d_v[index].v[0];
      j[1] = Rho * d_v[index].v[1];
      j[2] = Rho * d_v[index].v[2];

      // equilibrium part of the stress modes, which comes from 
      // the equality between modes and stress tensor components

      /* m4 = trace(pi) - rho
         m5 = pi_xx - pi_yy
         m6 = trace(pi) - 3 pi_zz
         m7 = pi_xy
         m8 = pi_xz
         m9 = pi_yz */

      // and pluggin in the Euler stress for the equilibrium:
      // pi_eq = rho_0*c_s^2*I3 + (j \otimes j)/rho
      // with I3 the 3D identity matrix and
      // rho = \trace(rho_0*c_s^2*I3), which yields

      /* m4_from_pi_eq = j.j
         m5_from_pi_eq = j_x*j_x - j_y*j_y
         m6_from_pi_eq = j.j - 3*j_z*j_z
         m7_from_pi_eq = j_x*j_y
         m8_from_pi_eq = j_x*j_z
         m9_from_pi_eq = j_y*j_z */

      // where the / Rho term has been dropped. We thus obtain: 

      modes_from_pi_eq[0] = ( j[0]*j[0] + j[1]*j[1] + j[2]*j[2] ) / Rho;
      modes_from_pi_eq[1] = ( j[0]*j[0] - j[1]*j[1] ) / Rho;
      modes_from_pi_eq[2] = ( j[0]*j[0] + j[1]*j[1] + j[2]*j[2] - 3.0*j[2]*j[2] ) / Rho;
      modes_from_pi_eq[3] = j[0]*j[1] / Rho;
      modes_from_pi_eq[4] = j[0]*j[2] / Rho;
      modes_from_pi_eq[5] = j[1]*j[2] / Rho;
     
      /* Now we must predict the outcome of the next collision */
      /* We immediately average pre- and post-collision.  */
      /* TODO: need a reference for this.   */

      mode[4 + ii * LBQ ] = modes_from_pi_eq[0] + (0.5 + 0.5* para.gamma_bulk[ii]) * (mode[4 + ii * LBQ] - modes_from_pi_eq[0]);
      mode[5 + ii * LBQ ] = modes_from_pi_eq[1] + (0.5 + 0.5*para.gamma_shear[ii]) * (mode[5 + ii * LBQ] - modes_from_pi_eq[1]);
      mode[6 + ii * LBQ ] = modes_from_pi_eq[2] + (0.5 + 0.5*para.gamma_shear[ii]) * (mode[6 + ii * LBQ] - modes_from_pi_eq[2]);
      mode[7 + ii * LBQ ] = modes_from_pi_eq[3] + (0.5 + 0.5*para.gamma_shear[ii]) * (mode[7 + ii * LBQ] - modes_from_pi_eq[3]);
      mode[8 + ii * LBQ ] = modes_from_pi_eq[4] + (0.5 + 0.5*para.gamma_shear[ii]) * (mode[8 + ii * LBQ] - modes_from_pi_eq[4]);
      mode[9 + ii * LBQ ] = modes_from_pi_eq[5] + (0.5 + 0.5*para.gamma_shear[ii]) * (mode[9 + ii * LBQ] - modes_from_pi_eq[5]);

      // Transform the stress tensor components according to the modes that
      // correspond to those used by U. Schiller. In terms of populations this
      // expression then corresponds exactly to those in Eqs. 116 - 121 in the
      // Duenweg and Ladd paper, when these are written out in populations.
      // But to ensure this, the expression in Schiller's modes has to be different!

      pi[0] += (   2.0f*(mode[0 + ii * LBQ] + mode[4 + ii * LBQ])
                + mode[6 + ii * LBQ] + 3.0f*mode[5 + ii * LBQ] )/6.0f;  // xx
      pi[1] += mode[7 + ii * LBQ];                                      // xy
      pi[2] += (   2.0f*(mode[0 + ii * LBQ] + mode[4 + ii * LBQ])
                + mode[6 + ii * LBQ] - 3.0f*mode[5 + ii * LBQ] )/6.0f;  // yy
      pi[3] += mode[8 + ii * LBQ];                                      // xz
      pi[4] += mode[9 + ii * LBQ];                                      // yz
      pi[5] += (   mode[0 + ii * LBQ] + mode[4 + ii * LBQ]
                - mode[6 + ii * LBQ] )/3.0f;                            // zz

    }
     
    for(int i = 0; i < 6; i++)
    {
      d_p_v[print_index].pi[i] = pi[i] / para.tau
                                       / para.tau
                                       / para.agrid
                                       / para.agrid
                                       / para.agrid;
    }
  }
  else
  {
    for(int ii = 0; ii < LB_COMPONENTS; ii++)
      d_p_v[print_index].rho[ii] = 0.0f;
     
    for(int i = 0; i < 3; i++)
      d_p_v[print_index].v[i] = 0.0f;

    for(int i = 0; i < 6; i++)
      d_p_v[print_index].pi[i] = 0.0f;
  }
}

/**function used to calculate hydrodynamic fields in MD units.
 * @param mode_single   Pointer to the local register values mode (Input)
 * @param d_v_single    Pointer to local device values (Input)
 * @param rho_out       Pointer to density (Output)
 * @param j_out         Pointer to momentum (Output)
 * @param pi_out        Pointer to pressure tensor (Output)
*/
__device__ void calc_values_from_m_in_LB_units(float *mode_single, LB_rho_v_gpu *d_v_single, float* rho_out, float* j_out, float* pi_out) {

  float modes_from_pi_eq[6];
  float j[6];
  float Rho; 

  // stress calculation

  for(int ii = 0; ii < LB_COMPONENTS; ii++)
  {
    // Set the rho ouput value

    Rho = d_v_single->rho[ii];
    rho_out[ii] = Rho;
    
    // note that d_v_single->v[] already includes the 1/2 f term, 
    // accounting for the pre- and post-collisional average

    j[0] = Rho * d_v_single->v[0];
    j[1] = Rho * d_v_single->v[1];
    j[2] = Rho * d_v_single->v[2];

    j_out[3*ii + 0] = j[0];
    j_out[3*ii + 1] = j[1];
    j_out[3*ii + 2] = j[2];    

    // equilibrium part of the stress modes, which comes from 
    // the equality between modes and stress tensor components

    modes_from_pi_eq[0] = ( j[0]*j[0] + j[1]*j[1] + j[2]*j[2] ) / Rho;
    modes_from_pi_eq[1] = ( j[0]*j[0] - j[1]*j[1] ) / Rho;
    modes_from_pi_eq[2] = ( j[0]*j[0] + j[1]*j[1] + j[2]*j[2] - 3.0*j[2]*j[2] ) / Rho;
    modes_from_pi_eq[3] = j[0]*j[1] / Rho;
    modes_from_pi_eq[4] = j[0]*j[2] / Rho;
    modes_from_pi_eq[5] = j[1]*j[2] / Rho;
   
    // Now we must predict the outcome of the next collision
    // We immediately average pre- and post-collision.

    mode_single[4 + ii * LBQ ] = modes_from_pi_eq[0] + (0.5 + 0.5* para.gamma_bulk[ii]) * (mode_single[4 + ii * LBQ] - modes_from_pi_eq[0]);
    mode_single[5 + ii * LBQ ] = modes_from_pi_eq[1] + (0.5 + 0.5*para.gamma_shear[ii]) * (mode_single[5 + ii * LBQ] - modes_from_pi_eq[1]);
    mode_single[6 + ii * LBQ ] = modes_from_pi_eq[2] + (0.5 + 0.5*para.gamma_shear[ii]) * (mode_single[6 + ii * LBQ] - modes_from_pi_eq[2]);
    mode_single[7 + ii * LBQ ] = modes_from_pi_eq[3] + (0.5 + 0.5*para.gamma_shear[ii]) * (mode_single[7 + ii * LBQ] - modes_from_pi_eq[3]);
    mode_single[8 + ii * LBQ ] = modes_from_pi_eq[4] + (0.5 + 0.5*para.gamma_shear[ii]) * (mode_single[8 + ii * LBQ] - modes_from_pi_eq[4]);
    mode_single[9 + ii * LBQ ] = modes_from_pi_eq[5] + (0.5 + 0.5*para.gamma_shear[ii]) * (mode_single[9 + ii * LBQ] - modes_from_pi_eq[5]);

    // Transform the stress tensor components according to the mode_singles.

    pi_out[6*ii + 0] = (   2.0f*(mode_single[0 + ii * LBQ] + mode_single[4 + ii * LBQ])
                         + mode_single[6 + ii * LBQ] + 3.0f*mode_single[5 + ii * LBQ] )/6.0f;   // xx
    pi_out[6*ii + 1] = mode_single[7 + ii * LBQ];                                               // xy
    pi_out[6*ii + 2] = (   2.0f*(mode_single[0 + ii * LBQ] + mode_single[4 + ii * LBQ])
                         + mode_single[6 + ii * LBQ] - 3.0f*mode_single[5 + ii * LBQ] )/6.0f;   // yy
    pi_out[6*ii + 3] = mode_single[8 + ii * LBQ];                                               // xz
    pi_out[6*ii + 4] = mode_single[9 + ii * LBQ];                                               // yz
    pi_out[6*ii + 5] = (   mode_single[0 + ii * LBQ] + mode_single[4 + ii * LBQ]
                         - mode_single[6 + ii * LBQ] )/3.0f;                                    // zz
  }
}

/**function used to calc physical values of every node
 * @param n_a     Pointer to local node residing in array a for boundary flag(Input)
 * @param mode    Pointer to the local register values mode (Input)
 * @param d_v     Pointer to local device values (Input/Output)
 * @param node_f  Pointer to local node force (Input)
 * @param index   node index / thread index (Input)
*/

/* FIXME this function is basically un-used, think about removing/replacing it */
__device__ void calc_values(LB_nodes_gpu n_a, float *mode, LB_rho_v_gpu *d_v, LB_node_force_gpu node_f, unsigned int index){ 

  float Rho_tot=0.0f;
  float u_tot[3]={0.0f,0.0f,0.0f};

  if(n_a.boundary[index] != 1){
      #pragma unroll
      for(int ii=0;ii<LB_COMPONENTS;++ii) { 
          /** re-construct the real density
          * remember that the populations are stored as differences to their
          * equilibrium value */
          d_v[index].rho[ii]= mode[0 + ii * 4]+ para.rho[ii]*para.agrid*para.agrid*para.agrid;
          Rho_tot  += mode[0 + ii * 4]+ para.rho[ii]*para.agrid*para.agrid*para.agrid;
          u_tot[0] += mode[1 + ii * 4];
          u_tot[1] += mode[2 + ii * 4];
          u_tot[2] += mode[3 + ii * 4];
    
          /** if forces are present, the momentum density is redefined to
          * inlcude one half-step of the force action.  See the
          * Chapman-Enskog expansion in [Ladd & Verberg]. */
    
          u_tot[0] += 0.5f*node_f.force[(0+ii*3)*para.number_of_nodes + index];
          u_tot[1] += 0.5f*node_f.force[(1+ii*3)*para.number_of_nodes + index];
          u_tot[2] += 0.5f*node_f.force[(2+ii*3)*para.number_of_nodes + index];
      }
      u_tot[0]/=Rho_tot;
      u_tot[1]/=Rho_tot;
      u_tot[2]/=Rho_tot;
    
      d_v[index].v[0]=u_tot[0]; 
      d_v[index].v[1]=u_tot[1]; 
      d_v[index].v[2]=u_tot[2]; 
  } else { 
    #pragma unroll
    for(int ii=0;ii<LB_COMPONENTS;++ii) { 
       d_v[index].rho[ii]   = 1.;
    }
    d_v[index].v[0] = 0.0f;
    d_v[index].v[1] = 0.0f; 
    d_v[index].v[2] = 0.0f; 
  }   
}


/** 
 * @param node_index  node index around (8) particle (Input)
 * @param *mode       Pointer to the local register values mode (Output)
 * @param n_a         Pointer to local node residing in array a(Input)
 * @param component_index   Shanchen component index        (Input)
*/
__device__ void calc_mode(float *mode, LB_nodes_gpu n_a, unsigned int node_index, int component_index){

  /** mass mode */
  mode[0] =   n_a.vd[( 0 + component_index*LBQ ) * para.number_of_nodes + node_index]
            + n_a.vd[( 1 + component_index*LBQ ) * para.number_of_nodes + node_index] + n_a.vd[( 2 + component_index*LBQ ) * para.number_of_nodes + node_index] 
            + n_a.vd[( 3 + component_index*LBQ ) * para.number_of_nodes + node_index] + n_a.vd[( 4 + component_index*LBQ ) * para.number_of_nodes + node_index]
            + n_a.vd[( 5 + component_index*LBQ ) * para.number_of_nodes + node_index] + n_a.vd[( 6 + component_index*LBQ ) * para.number_of_nodes + node_index]
            + n_a.vd[( 7 + component_index*LBQ ) * para.number_of_nodes + node_index] + n_a.vd[( 8 + component_index*LBQ ) * para.number_of_nodes + node_index]
            + n_a.vd[( 9 + component_index*LBQ ) * para.number_of_nodes + node_index] + n_a.vd[(10 + component_index*LBQ ) * para.number_of_nodes + node_index]
            + n_a.vd[(11 + component_index*LBQ ) * para.number_of_nodes + node_index] + n_a.vd[(12 + component_index*LBQ ) * para.number_of_nodes + node_index]
            + n_a.vd[(13 + component_index*LBQ ) * para.number_of_nodes + node_index] + n_a.vd[(14 + component_index*LBQ ) * para.number_of_nodes + node_index]
            + n_a.vd[(15 + component_index*LBQ ) * para.number_of_nodes + node_index] + n_a.vd[(16 + component_index*LBQ ) * para.number_of_nodes + node_index]
            + n_a.vd[(17 + component_index*LBQ ) * para.number_of_nodes + node_index] + n_a.vd[(18 + component_index*LBQ ) * para.number_of_nodes + node_index];

  /** momentum modes */
  mode[1] =   (n_a.vd[( 1 + component_index*LBQ ) * para.number_of_nodes + node_index] - n_a.vd[( 2 + component_index*LBQ ) * para.number_of_nodes + node_index])
            + (n_a.vd[( 7 + component_index*LBQ ) * para.number_of_nodes + node_index] - n_a.vd[( 8 + component_index*LBQ ) * para.number_of_nodes + node_index])
            + (n_a.vd[( 9 + component_index*LBQ ) * para.number_of_nodes + node_index] - n_a.vd[(10 + component_index*LBQ ) * para.number_of_nodes + node_index])
            + (n_a.vd[(11 + component_index*LBQ ) * para.number_of_nodes + node_index] - n_a.vd[(12 + component_index*LBQ ) * para.number_of_nodes + node_index])
            + (n_a.vd[(13 + component_index*LBQ ) * para.number_of_nodes + node_index] - n_a.vd[(14 + component_index*LBQ ) * para.number_of_nodes + node_index]);

  mode[2] =   (n_a.vd[( 3 + component_index*LBQ ) * para.number_of_nodes + node_index] - n_a.vd[( 4 + component_index*LBQ ) * para.number_of_nodes + node_index])
            + (n_a.vd[( 7 + component_index*LBQ ) * para.number_of_nodes + node_index] - n_a.vd[( 8 + component_index*LBQ ) * para.number_of_nodes + node_index])
            - (n_a.vd[( 9 + component_index*LBQ ) * para.number_of_nodes + node_index] - n_a.vd[(10 + component_index*LBQ ) * para.number_of_nodes + node_index])
            + (n_a.vd[(15 + component_index*LBQ ) * para.number_of_nodes + node_index] - n_a.vd[(16 + component_index*LBQ ) * para.number_of_nodes + node_index])
            + (n_a.vd[(17 + component_index*LBQ ) * para.number_of_nodes + node_index] - n_a.vd[(18 + component_index*LBQ ) * para.number_of_nodes + node_index]);

  mode[3] =   (n_a.vd[( 5 + component_index*LBQ ) * para.number_of_nodes + node_index] - n_a.vd[( 6 + component_index*LBQ ) * para.number_of_nodes + node_index])
            + (n_a.vd[(11 + component_index*LBQ ) * para.number_of_nodes + node_index] - n_a.vd[(12 + component_index*LBQ ) * para.number_of_nodes + node_index])
            - (n_a.vd[(13 + component_index*LBQ ) * para.number_of_nodes + node_index] - n_a.vd[(14 + component_index*LBQ ) * para.number_of_nodes + node_index])
            + (n_a.vd[(15 + component_index*LBQ ) * para.number_of_nodes + node_index] - n_a.vd[(16 + component_index*LBQ ) * para.number_of_nodes + node_index])
            - (n_a.vd[(17 + component_index*LBQ ) * para.number_of_nodes + node_index] - n_a.vd[(18 + component_index*LBQ ) * para.number_of_nodes + node_index]);
}

/*********************************************************/
/** \name interpolation_three_point_coupling */
/*********************************************************/
/**(Eq. (12) Ahlrichs and Duenweg, JCP 111(17):8225 (1999))
 * @param n_a             Pointer to local node residing in array a (Input)
 * @param *delta          Pointer for the weighting of particle position (Output)
 * @param *particle_data  Pointer to the particle position and velocity (Input)
 * @param *particle_force Pointer to the particle force (Input)
 * @param part_index      particle id / thread id (Input)
 * @param node_index      node index around (8) particle (Output)
 * @param *d_v            Pointer to local device values
 * @param *interpolated_u Pointer to the interpolated velocity
*/
__device__ __inline__ void interpolation_three_point_coupling( LB_nodes_gpu n_a, float* particle_position, unsigned int *node_index, LB_rho_v_gpu *d_v, float *delta, float *interpolated_u ) {

  int my_center[3];
  float temp_delta[27];
  float mode[19*LB_COMPONENTS];

  /** see Duenweg and Ladd http://arxiv.org/abs/0803.2826 eqn. 301 */
  /** the i index is left node, nearest node, right node */
  for(int i=0; i<3; ++i){
    /** note the -0.5f is to account for the shift of the LB grid relative to the MD */
    float scaledpos = particle_position[i]/para.agrid-0.5f;
    /** the +0.5 is to turn the floorf into a round function */
    my_center[i] = (int)(floorf(scaledpos+0.5f));
    scaledpos = scaledpos-1.0f*my_center[i];
    temp_delta[0+3*i] = ( 5.0f - 3.0f*abs(scaledpos+1.0f) - sqrt( -2.0f + 6.0f*abs(scaledpos+1.0f) - 3.0f*pow(scaledpos+1.0f,2) ) )/6.0f;
    temp_delta[1+3*i] = ( 1.0f + sqrt( 1.0f - 3.0f*pow(scaledpos,2) ) )/3.0f;
    temp_delta[2+3*i] = ( 5.0f - 3.0f*abs(scaledpos-1.0f) - sqrt( -2.0f + 6.0f*abs(scaledpos-1.0f) - 3.0f*pow(scaledpos-1.0f,2) ) )/6.0f;

    /**TODO: add special case for boundaries? */
  }

  for (int i=-1; i<=1; i++) {
    for (int j=-1; j<=1; j++) {
      for (int k=-1; k<=1; k++) {
        delta[i+3*j+9*k+13] = temp_delta[i+1] * temp_delta[3+j+1] * temp_delta[6+k+1];
      }
    }
  }

  // modulo for negative numbers is strange at best, shift to make sure we are positive
  int x = my_center[0] + para.dim_x;
  int y = my_center[1] + para.dim_y;
  int z = my_center[2] + para.dim_z;
  /** Here we collect the nodes for the three point coupling scheme (27 nodes in 3d) with the analogous numbering scheme of the two point coupling scheme */
  for (int i=-1; i<=1; i++) {
    for (int j=-1; j<=1; j++) {
      for (int k=-1; k<=1; k++) {
        node_index[i+3*j+9*k+13] = (x+i+para.dim_x)%para.dim_x + para.dim_x*((y+j+para.dim_y)%para.dim_y) + para.dim_x*para.dim_y*((z+k+para.dim_z)%para.dim_z);
      }
    }
  }

  interpolated_u[0] = 0.0f;
  interpolated_u[1] = 0.0f;
  interpolated_u[2] = 0.0f;
#pragma unroll
  for(int i=0; i<27; ++i){
    float totmass=0.0f;
    calc_m_from_n(n_a,node_index[i],mode);
#pragma unroll
    for(int ii=0;ii<LB_COMPONENTS;ii++){
      totmass+=mode[0]+para.rho[ii]*para.agrid*para.agrid*para.agrid;
    } 
    interpolated_u[0] += (mode[1]/totmass)*delta[i];
    interpolated_u[1] += (mode[2]/totmass)*delta[i];
    interpolated_u[2] += (mode[3]/totmass)*delta[i];
  }
}


/*********************************************************/
/** \name calc_viscous_force_three_point_couple */
/*********************************************************/
/**(Eq. (12) Ahlrichs and Duenweg, JCP 111(17):8225 (1999))
 * @param n_a                Pointer to local node residing in array a (Input)
 * @param *delta             Pointer for the weighting of particle position (Output)
 * @param *delta_j           Pointer for the weighting of particle momentum (Output)
 * @param *particle_position Pointer to the particle position (Input)
 * @param *rn_part           Pointer to randomnumber array of the particle
 * @param node_index         node index around (8) particle (Output)
 * @param *d_v               Pointer to local device values
 * @param flag_cs            Determine if we are at the centre (0, typical) or at the source (1, swimmer only)
*/
__device__ void calc_viscous_force_three_point_couple(LB_nodes_gpu n_a, float *delta, CUDA_particle_data *particle_data, CUDA_particle_force *particle_force, unsigned int part_index, LB_randomnr_gpu *rn_part, float *delta_j, unsigned int *node_index, LB_rho_v_gpu *d_v, int flag_cs){

  float interpolated_u[3];
  float interpolated_rho[LB_COMPONENTS];
  float viscforce[3*LB_COMPONENTS];

  // Zero out workspace
#pragma unroll
  for(int ii=0; ii<LB_COMPONENTS; ++ii){ 
#pragma unroll
    for(int jj=0; jj<3; ++jj){ 
      viscforce[jj+ii*3]=0.0f;
      delta_j[jj+ii*3]  =0.0f;
    }
  }
  // Zero out only if we are at the centre of the particle <=> flag_cs = 0
  particle_force[part_index].f[0] = flag_cs * particle_force[part_index].f[0];
  particle_force[part_index].f[1] = flag_cs * particle_force[part_index].f[1];
  particle_force[part_index].f[2] = flag_cs * particle_force[part_index].f[2];

  float position[3];
  position[0] = particle_data[part_index].p[0];
  position[1] = particle_data[part_index].p[1];
  position[2] = particle_data[part_index].p[2];

  float velocity[3];
  velocity[0] = particle_data[part_index].v[0];
  velocity[1] = particle_data[part_index].v[1];
  velocity[2] = particle_data[part_index].v[2];

#ifdef ENGINE
  // First calculate interpolated velocity for dipole source,
  // such that we don't overwrite mode, d_v, etc. for the rest of the function
  float direction = float(particle_data[part_index].swim.push_pull) * particle_data[part_index].swim.dipole_length;
  // Extrapolate position by dipole length if we are at the centre of the particle
  position[0] += flag_cs * direction * particle_data[part_index].swim.quatu[0];
  position[1] += flag_cs * direction * particle_data[part_index].swim.quatu[1];
  position[2] += flag_cs * direction * particle_data[part_index].swim.quatu[2];
#endif

  // Do the velocity interpolation
  interpolation_three_point_coupling(n_a, position, node_index, d_v, delta, interpolated_u);

#ifdef ENGINE
  velocity[0] -= particle_data[part_index].swim.v_swim*particle_data[part_index].swim.quatu[0];
  velocity[1] -= particle_data[part_index].swim.v_swim*particle_data[part_index].swim.quatu[1];
  velocity[2] -= particle_data[part_index].swim.v_swim*particle_data[part_index].swim.quatu[2];

  // The first three components are v_center, the last three v_source
  // Do not use within LB, because these have already been converted back to MD units
  particle_data[part_index].swim.v_cs[0+3*flag_cs] = interpolated_u[0] * para.agrid / para.tau;
  particle_data[part_index].swim.v_cs[1+3*flag_cs] = interpolated_u[1] * para.agrid / para.tau;
  particle_data[part_index].swim.v_cs[2+3*flag_cs] = interpolated_u[2] * para.agrid / para.tau;
#endif

  /* for LB we do not reweight the friction force */
  for(int ii=0; ii<LB_COMPONENTS; ++ii){ 
    interpolated_rho[ii]=1.0;
  }

  /** calculate viscous force
   * take care to rescale velocities with time_step and transform to MD units
   * (Eq. (9) Ahlrichs and Duenweg, JCP 111(17):8225 (1999)) */
  float rhotot=0;

#pragma unroll
  for(int ii=0; ii<LB_COMPONENTS; ++ii){ 
    rhotot+=interpolated_rho[ii];
  }


  /* Viscous force */
  for(int ii=0; ii<LB_COMPONENTS; ++ii){ 
    viscforce[0+ii*3] -= interpolated_rho[ii]*para.friction[ii]*(velocity[0]/para.time_step - interpolated_u[0]*para.agrid/para.tau)/rhotot;
    viscforce[1+ii*3] -= interpolated_rho[ii]*para.friction[ii]*(velocity[1]/para.time_step - interpolated_u[1]*para.agrid/para.tau)/rhotot;
    viscforce[2+ii*3] -= interpolated_rho[ii]*para.friction[ii]*(velocity[2]/para.time_step - interpolated_u[2]*para.agrid/para.tau)/rhotot;

#ifdef LB_ELECTROHYDRODYNAMICS
    viscforce[0+ii*3] += interpolated_rho[ii]*para.friction[ii] * particle_data[part_index].mu_E[0]/rhotot;
    viscforce[1+ii*3] += interpolated_rho[ii]*para.friction[ii] * particle_data[part_index].mu_E[1]/rhotot;
    viscforce[2+ii*3] += interpolated_rho[ii]*para.friction[ii] * particle_data[part_index].mu_E[2]/rhotot;
#endif

    /** add stochastic force of zero mean (Ahlrichs, Duenweg equ. 15)*/
#ifdef FLATNOISE
    random_01(rn_part);
    viscforce[0+ii*3] += para.lb_coupl_pref[ii]*(rn_part->randomnr[0]-0.5f);
    viscforce[1+ii*3] += para.lb_coupl_pref[ii]*(rn_part->randomnr[1]-0.5f);
    random_01(rn_part);
    viscforce[2+ii*3] += para.lb_coupl_pref[ii]*(rn_part->randomnr[0]-0.5f);
#elif defined(GAUSSRANDOMCUT)
    gaussian_random_cut(rn_part);
    viscforce[0+ii*3] += para.lb_coupl_pref2[ii]*rn_part->randomnr[0];
    viscforce[1+ii*3] += para.lb_coupl_pref2[ii]*rn_part->randomnr[1];
    gaussian_random_cut(rn_part);
    viscforce[2+ii*3] += para.lb_coupl_pref2[ii]*rn_part->randomnr[0];
#elif defined(GAUSSRANDOM)
    gaussian_random(rn_part);
    viscforce[0+ii*3] += para.lb_coupl_pref2[ii]*rn_part->randomnr[0];
    viscforce[1+ii*3] += para.lb_coupl_pref2[ii]*rn_part->randomnr[1];
    gaussian_random(rn_part);
    viscforce[2+ii*3] += para.lb_coupl_pref2[ii]*rn_part->randomnr[0];
#else
#error No noise type defined for the GPU LB
#endif    
    /** delta_j for transform momentum transfer to lattice units which is done in calc_node_force
      (Eq. (12) Ahlrichs and Duenweg, JCP 111(17):8225 (1999)) */
    // only add to particle_force for particle centre <=> (1-flag_cs) = 1
    particle_force[part_index].f[0] += (1-flag_cs) * viscforce[0+ii*3];
    particle_force[part_index].f[1] += (1-flag_cs) * viscforce[1+ii*3];
    particle_force[part_index].f[2] += (1-flag_cs) * viscforce[2+ii*3];

    // only add to particle_force for particle centre <=> (1-flag_cs) = 1
    delta_j[0+3*ii] -= (1-flag_cs)*viscforce[0+ii*3]*para.time_step*para.tau/para.agrid;
    delta_j[1+3*ii] -= (1-flag_cs)*viscforce[1+ii*3]*para.time_step*para.tau/para.agrid;
    delta_j[2+3*ii] -= (1-flag_cs)*viscforce[2+ii*3]*para.time_step*para.tau/para.agrid;
#ifdef ENGINE
    // add swimming force to source position
    delta_j[0+3*ii] -= flag_cs*particle_data[part_index].swim.f_swim*particle_data[part_index].swim.quatu[0]*para.time_step*para.tau/para.agrid;
    delta_j[1+3*ii] -= flag_cs*particle_data[part_index].swim.f_swim*particle_data[part_index].swim.quatu[1]*para.time_step*para.tau/para.agrid;
    delta_j[2+3*ii] -= flag_cs*particle_data[part_index].swim.f_swim*particle_data[part_index].swim.quatu[2]*para.time_step*para.tau/para.agrid;
#endif
  }
}

/**calcutlation of the node force caused by the particles, with atomicadd due to avoiding race conditions 
  (Eq. (14) Ahlrichs and Duenweg, JCP 111(17):8225 (1999))
 * @param *delta    Pointer for the weighting of particle position (Input)
 * @param *delta_j    Pointer for the weighting of particle momentum (Input)
 * @param node_index    node index around (8) particle (Input)
 * @param node_f        Pointer to the node force (Output).
*/
__device__ void calc_node_force_three_point_couple(float *delta, float *delta_j, unsigned int *node_index, LB_node_force_gpu node_f){
/* TODO: should the drag depend on the density?? */

  for (int i=-1; i<=1; i++) {
    for (int j=-1; j<=1; j++) {
      for (int k=-1; k<=1; k++) {
        atomicadd(&(node_f.force[0*para.number_of_nodes + node_index[i+3*j+9*k+13]]), (delta[i+3*j+9*k+13]*delta_j[0]));
        atomicadd(&(node_f.force[1*para.number_of_nodes + node_index[i+3*j+9*k+13]]), (delta[i+3*j+9*k+13]*delta_j[1]));
        atomicadd(&(node_f.force[2*para.number_of_nodes + node_index[i+3*j+9*k+13]]), (delta[i+3*j+9*k+13]*delta_j[2]));
      }
    }
  }
}


/**calculate temperature of the fluid kernel
 * @param *cpu_jsquared   Pointer to result storage value (Output)
 * @param n_a             Pointer to local node residing in array a (Input)
*/
__global__ void temperature(LB_nodes_gpu n_a, float *cpu_jsquared, int *number_of_non_boundary_nodes ) {
  float mode[4];
  float jsquared = 0.0f;
  unsigned int index = blockIdx.y * gridDim.x * blockDim.x + blockDim.x * blockIdx.x + threadIdx.x;

  if(index<para.number_of_nodes)
  {
    if(!n_a.boundary[index])
    {
      for(int ii=0;ii<LB_COMPONENTS;++ii)
      {  
         calc_mode(mode, n_a, index,ii);
         jsquared = mode[1]*mode[1]+mode[2]*mode[2]+mode[3]*mode[3];
         atomicadd(cpu_jsquared, jsquared);
         atomicAdd(number_of_non_boundary_nodes, 1);
      }
    }
  }
}

/*********************************************************/
/** \name interpolation_two_point_coupling */
/*********************************************************/
/**(Eq. (12) Ahlrichs and Duenweg, JCP 111(17):8225 (1999))
 * @param n_a                   Pointer to local node residing in array a (Input)
 * @param node_index            node index around (8) particle (Output)
 * @param *particle_position    Pointer to the particle position (Input)
 * @param *mode                 Pointer to the 19 modes for current lattice point
 * @param *d_v                  Pointer to local device values
 * @param *interpolated_u       Pointer to the interpolated velocity
 * @param *delta                Pointer for the weighting of particle position (Output)
*/
__device__ __inline__ void interpolation_two_point_coupling( LB_nodes_gpu n_a, float *particle_position, unsigned int* node_index, float* mode, LB_rho_v_gpu *d_v, float* delta, float *interpolated_u ) {
  int   left_node_index[3];
  float temp_delta[6];
  float temp_delta_half[6];

  // see ahlrichs + duenweg page 8227 equ (10) and (11)
#pragma unroll
  for(int i=0; i<3; ++i)
  {
    float scaledpos = particle_position[i]/para.agrid - 0.5f;
    left_node_index[i] = (int)(floorf(scaledpos));
    temp_delta[3+i] = scaledpos - left_node_index[i];
    temp_delta[i] = 1.0f - temp_delta[3+i];
    // further value used for interpolation of fluid velocity at part pos near boundaries
    temp_delta_half[3+i] = (scaledpos - left_node_index[i])*2.0f;
    temp_delta_half[i] = 2.0f - temp_delta_half[3+i];
  }

  delta[0] = temp_delta[0] * temp_delta[1] * temp_delta[2];
  delta[1] = temp_delta[3] * temp_delta[1] * temp_delta[2];
  delta[2] = temp_delta[0] * temp_delta[4] * temp_delta[2];
  delta[3] = temp_delta[3] * temp_delta[4] * temp_delta[2];
  delta[4] = temp_delta[0] * temp_delta[1] * temp_delta[5];
  delta[5] = temp_delta[3] * temp_delta[1] * temp_delta[5];
  delta[6] = temp_delta[0] * temp_delta[4] * temp_delta[5];
  delta[7] = temp_delta[3] * temp_delta[4] * temp_delta[5];

  // modulo for negative numbers is strange at best, shift to make sure we are positive
  int x = left_node_index[0] + para.dim_x;
  int y = left_node_index[1] + para.dim_y;
  int z = left_node_index[2] + para.dim_z;

  node_index[0] = x%para.dim_x     + para.dim_x*(y%para.dim_y)     + para.dim_x*para.dim_y*(z%para.dim_z);
  node_index[1] = (x+1)%para.dim_x + para.dim_x*(y%para.dim_y)     + para.dim_x*para.dim_y*(z%para.dim_z);
  node_index[2] = x%para.dim_x     + para.dim_x*((y+1)%para.dim_y) + para.dim_x*para.dim_y*(z%para.dim_z);
  node_index[3] = (x+1)%para.dim_x + para.dim_x*((y+1)%para.dim_y) + para.dim_x*para.dim_y*(z%para.dim_z);
  node_index[4] = x%para.dim_x     + para.dim_x*(y%para.dim_y)     + para.dim_x*para.dim_y*((z+1)%para.dim_z);
  node_index[5] = (x+1)%para.dim_x + para.dim_x*(y%para.dim_y)     + para.dim_x*para.dim_y*((z+1)%para.dim_z);
  node_index[6] = x%para.dim_x     + para.dim_x*((y+1)%para.dim_y) + para.dim_x*para.dim_y*((z+1)%para.dim_z);
  node_index[7] = (x+1)%para.dim_x + para.dim_x*((y+1)%para.dim_y) + para.dim_x*para.dim_y*((z+1)%para.dim_z);


  interpolated_u[0] = 0.0f;
  interpolated_u[1] = 0.0f;
  interpolated_u[2] = 0.0f;
#pragma unroll
  for(int i=0; i<8; ++i)
  {
    float totmass=0.0f;

    calc_m_from_n(n_a,node_index[i],mode);

#pragma unroll
    for(int ii=0;ii<LB_COMPONENTS;ii++)
    {
      totmass+=mode[0]+para.rho[ii]*para.agrid*para.agrid*para.agrid;
    } 

#ifdef SHANCHEN
    interpolated_u[0] += d_v[node_index[i]].v[0]/8.0f;  
    interpolated_u[1] += d_v[node_index[i]].v[1]/8.0f;
    interpolated_u[2] += d_v[node_index[i]].v[2]/8.0f;
#else
    interpolated_u[0] += (mode[1]/totmass)*delta[i];
    interpolated_u[1] += (mode[2]/totmass)*delta[i];
    interpolated_u[2] += (mode[3]/totmass)*delta[i];
#endif
  }
}

/*********************************************************/
/** \name calc_viscous_force */
/*********************************************************/
/**(Eq. (12) Ahlrichs and Duenweg, JCP 111(17):8225 (1999))
 * @param n_a                   Pointer to local node residing in array a (Input)
 * @param partgrad1             particle gradient for the Shan-Chen
 * @param partgrad2             particle gradient for the Shan-Chen
 * @param partgrad3             particle gradient for the Shan-Chen
 * @param *delta                Pointer for the weighting of particle position (Output)
 * @param *delta_j              Pointer for the weighting of particle momentum (Output)
 * @param *particle_data        Pointer to the particle position and velocity (Input)
 * @param *particle_force       Pointer to the particle force (Input)
 * @param *fluid_composition    Pointer to the fluid composition (Input)
 * @param part_index            particle id / thread id (Input)
 * @param *rn_part              Pointer to randomnumber array of the particle
 * @param node_index            node index around (8) particle (Output)
 * @param *d_v                  Pointer to local device values
 * @param flag_cs               Determine if we are at the centre (0, typical) or at the source (1, swimmer only)
*/
__device__ void calc_viscous_force(LB_nodes_gpu n_a, float *delta, float * partgrad1, float * partgrad2, float * partgrad3, CUDA_particle_data *particle_data, CUDA_particle_force *particle_force, CUDA_fluid_composition * fluid_composition, unsigned int part_index, LB_randomnr_gpu *rn_part, float *delta_j, unsigned int *node_index, LB_rho_v_gpu *d_v, int flag_cs){

  float interpolated_u[3];
  float interpolated_rho[LB_COMPONENTS];
  float viscforce[3*LB_COMPONENTS];
  float scforce[3*LB_COMPONENTS];
  float mode[19*LB_COMPONENTS];
#ifdef SHANCHEN
  float gradrho1, gradrho2, gradrho3;
  float Rho;
#endif
  // Zero out workspace
  #pragma unroll
  for(int ii=0; ii<LB_COMPONENTS; ++ii)
  { 
    #pragma unroll
    for(int jj=0; jj<3; ++jj)
    { 
      scforce[jj+ii*3]  =0.0f;
      viscforce[jj+ii*3]=0.0f;
      delta_j[jj+ii*3]  =0.0f;
    }
    
    #pragma unroll
    for(int jj=0; jj<8; ++jj)
    { 
      partgrad1[jj+ii*8]=0.0f;
      partgrad2[jj+ii*8]=0.0f;
      partgrad3[jj+ii*8]=0.0f;
    }
  }
  // Zero out only if we are at the centre of the particle <=> flag_cs = 0
  particle_force[part_index].f[0] = flag_cs * particle_force[part_index].f[0];
  particle_force[part_index].f[1] = flag_cs * particle_force[part_index].f[1];
  particle_force[part_index].f[2] = flag_cs * particle_force[part_index].f[2];

  float position[3];
  position[0] = particle_data[part_index].p[0];
  position[1] = particle_data[part_index].p[1];
  position[2] = particle_data[part_index].p[2];

  float velocity[3];
  velocity[0] = particle_data[part_index].v[0];
  velocity[1] = particle_data[part_index].v[1];
  velocity[2] = particle_data[part_index].v[2];

#ifdef ENGINE
  // First calculate interpolated velocity for dipole source,
  // such that we don't overwrite mode, d_v, etc. for the rest of the function
  float direction = float(particle_data[part_index].swim.push_pull) * particle_data[part_index].swim.dipole_length;
  // Extrapolate position by dipole length if we are at the centre of the particle
  position[0] += flag_cs * direction * particle_data[part_index].swim.quatu[0];
  position[1] += flag_cs * direction * particle_data[part_index].swim.quatu[1];
  position[2] += flag_cs * direction * particle_data[part_index].swim.quatu[2];
#endif

  // Do the velocity interpolation
  interpolation_two_point_coupling(n_a, position, node_index, mode, d_v, delta, interpolated_u);

#ifdef ENGINE
  velocity[0] -= particle_data[part_index].swim.v_swim*particle_data[part_index].swim.quatu[0];
  velocity[1] -= particle_data[part_index].swim.v_swim*particle_data[part_index].swim.quatu[1];
  velocity[2] -= particle_data[part_index].swim.v_swim*particle_data[part_index].swim.quatu[2];

  // The first three components are v_center, the last three v_source
  // Do not use within LB, because these have already been converted back to MD units
  particle_data[part_index].swim.v_cs[0+3*flag_cs] = interpolated_u[0] * para.agrid / para.tau;
  particle_data[part_index].swim.v_cs[1+3*flag_cs] = interpolated_u[1] * para.agrid / para.tau;
  particle_data[part_index].swim.v_cs[2+3*flag_cs] = interpolated_u[2] * para.agrid / para.tau;
#endif

#ifdef SHANCHEN

 #pragma unroll
  for(int ii=0; ii<LB_COMPONENTS; ++ii)
  { 
    float solvation2 = particle_data[part_index].solvation[2*ii + 1];
   
    interpolated_rho[ii]  = 0.0f;
    gradrho1 = gradrho2 = gradrho3 = 0.0f;
  
    // TODO: should one introduce a density-dependent friction ?
    calc_mode(mode, n_a, node_index[0],ii);
    Rho = mode[0] + para.rho[ii]*para.agrid*para.agrid*para.agrid;
    interpolated_rho[ii] += delta[0] * Rho; 
    partgrad1[ii*8 + 0] += Rho * solvation2;
    partgrad2[ii*8 + 0] += Rho * solvation2;
    partgrad3[ii*8 + 0] += Rho * solvation2;
    gradrho1 -=(delta[0] + delta[1]) * Rho; 
    gradrho2 -=(delta[0] + delta[2]) * Rho; 
    gradrho3 -=(delta[0] + delta[4]) * Rho; 

    calc_mode(mode, n_a, node_index[1],ii); 
    Rho = mode[0] +  para.rho[ii]*para.agrid*para.agrid*para.agrid; 
    interpolated_rho[ii] += delta[1] * Rho; 
    partgrad1[ii*8 + 1] -= Rho * solvation2;
    partgrad2[ii*8 + 1] += Rho * solvation2;
    partgrad3[ii*8 + 1] += Rho * solvation2;
    gradrho1 +=(delta[1] + delta[0]) * Rho; 
    gradrho2 -=(delta[1] + delta[3]) * Rho; 
    gradrho3 -=(delta[1] + delta[5]) * Rho; 

    calc_mode(mode, n_a, node_index[2],ii);
    Rho = mode[0] + para.rho[ii]*para.agrid*para.agrid*para.agrid;
    interpolated_rho[ii] += delta[2] * Rho; 
    partgrad1[ii*8 + 2] += Rho * solvation2;
    partgrad2[ii*8 + 2] -= Rho * solvation2;
    partgrad3[ii*8 + 2] += Rho * solvation2;
    gradrho1 -=(delta[2] + delta[3]) * Rho; 
    gradrho2 +=(delta[2] + delta[0]) * Rho; 
    gradrho3 -=(delta[2] + delta[6]) * Rho; 

    calc_mode(mode, n_a, node_index[3],ii);
    Rho = mode[0] + para.rho[ii]*para.agrid*para.agrid*para.agrid;
    interpolated_rho[ii] += delta[3] * Rho; 
    partgrad1[ii*8 + 3] -= Rho * solvation2;
    partgrad2[ii*8 + 3] -= Rho * solvation2;
    partgrad3[ii*8 + 3] += Rho * solvation2;
    gradrho1 +=(delta[3] + delta[2]) * Rho; 
    gradrho2 +=(delta[3] + delta[1]) * Rho; 
    gradrho3 -=(delta[3] + delta[7]) * Rho; 

    calc_mode(mode, n_a, node_index[4],ii);
    Rho = mode[0] + para.rho[ii]*para.agrid*para.agrid*para.agrid;
    interpolated_rho[ii] += delta[4] * Rho; 
    partgrad1[ii*8 + 4] += Rho * solvation2;
    partgrad2[ii*8 + 4] += Rho * solvation2;
    partgrad3[ii*8 + 4] -= Rho * solvation2;
    gradrho1 -=(delta[4] + delta[5]) * Rho; 
    gradrho2 -=(delta[4] + delta[6]) * Rho; 
    gradrho3 +=(delta[4] + delta[0]) * Rho; 

    calc_mode(mode, n_a, node_index[5],ii);
    Rho = mode[0] + para.rho[ii]*para.agrid*para.agrid*para.agrid;
    interpolated_rho[ii] += delta[5] * Rho; 
    partgrad1[ii*8 + 5] -= Rho * solvation2;
    partgrad2[ii*8 + 5] += Rho * solvation2;
    partgrad3[ii*8 + 5] -= Rho * solvation2;
    gradrho1 +=(delta[5] + delta[4]) * Rho; 
    gradrho2 -=(delta[5] + delta[7]) * Rho; 
    gradrho3 +=(delta[5] + delta[1]) * Rho; 

    calc_mode(mode, n_a, node_index[6],ii);
    Rho = mode[0] + para.rho[ii]*para.agrid*para.agrid*para.agrid;
    interpolated_rho[ii] += delta[6] * Rho; 
    partgrad1[ii*8 + 6] += Rho * solvation2;
    partgrad2[ii*8 + 6] -= Rho * solvation2;
    partgrad3[ii*8 + 6] -= Rho * solvation2;
    gradrho1 -=(delta[6] + delta[7]) * Rho; 
    gradrho2 +=(delta[6] + delta[4]) * Rho; 
    gradrho3 +=(delta[6] + delta[2]) * Rho; 

    calc_mode(mode, n_a, node_index[7],ii);
    Rho = mode[0] + para.rho[ii]*para.agrid*para.agrid*para.agrid;
    interpolated_rho[ii] += delta[7] * Rho; 
    partgrad1[ii*8 + 7] -= Rho * solvation2;
    partgrad2[ii*8 + 7] -= Rho * solvation2;
    partgrad3[ii*8 + 7] -= Rho * solvation2;
    gradrho1 +=(delta[7] + delta[6]) * Rho; 
    gradrho2 +=(delta[7] + delta[5]) * Rho; 
    gradrho3 +=(delta[7] + delta[3]) * Rho; 

    /* normalize the gradient to md units TODO: is that correct?*/
    gradrho1 *= para.agrid; 
    gradrho2 *= para.agrid; 
    gradrho3 *= para.agrid; 

    // scforce is 0 at the interpolated point where the swimming force gets put back on the fluid
    // only add sc_force up for particle centre <=> (1-flag_cs) = 1
    scforce[0+ii*3] += (1-flag_cs) * particle_data[part_index].solvation[2*ii] * gradrho1 ; 
    scforce[1+ii*3] += (1-flag_cs) * particle_data[part_index].solvation[2*ii] * gradrho2 ;
    scforce[2+ii*3] += (1-flag_cs) * particle_data[part_index].solvation[2*ii] * gradrho3 ;

    /* scforce is used also later...*/
    particle_force[part_index].f[0] += scforce[0+ii*3];
    particle_force[part_index].f[1] += scforce[1+ii*3];
    particle_force[part_index].f[2] += scforce[2+ii*3];
    // only set fluid_composition for particle centre <=> (1-flag_cs) = 1
    fluid_composition[part_index].weight[ii] = (1-flag_cs) * interpolated_rho[ii];
 }

#else // SHANCHEN is not defined

  /* for LB we do not reweight the friction force */
  for(int ii=0; ii<LB_COMPONENTS; ++ii){
    interpolated_rho[ii]=1.0;
  }

#endif // SHANCHEN

  /** calculate viscous force
   * take care to rescale velocities with time_step and transform to MD units
   * (Eq. (9) Ahlrichs and Duenweg, JCP 111(17):8225 (1999)) */
  float rhotot=0;

  #pragma unroll
  for(int ii=0; ii<LB_COMPONENTS; ++ii){
    rhotot+=interpolated_rho[ii];
  }

  /* Viscous force */
  for(int ii=0; ii<LB_COMPONENTS; ++ii)
  { 
    viscforce[0+ii*3] -= interpolated_rho[ii]*para.friction[ii]*(velocity[0]/para.time_step - interpolated_u[0]*para.agrid/para.tau)/rhotot;
    viscforce[1+ii*3] -= interpolated_rho[ii]*para.friction[ii]*(velocity[1]/para.time_step - interpolated_u[1]*para.agrid/para.tau)/rhotot;
    viscforce[2+ii*3] -= interpolated_rho[ii]*para.friction[ii]*(velocity[2]/para.time_step - interpolated_u[2]*para.agrid/para.tau)/rhotot;

#ifdef LB_ELECTROHYDRODYNAMICS
    viscforce[0+ii*3] += interpolated_rho[ii]*para.friction[ii] * particle_data[part_index].mu_E[0]/rhotot;
    viscforce[1+ii*3] += interpolated_rho[ii]*para.friction[ii] * particle_data[part_index].mu_E[1]/rhotot;
    viscforce[2+ii*3] += interpolated_rho[ii]*para.friction[ii] * particle_data[part_index].mu_E[2]/rhotot;
#endif

    /** add stochastic force of zero mean (Ahlrichs, Duenweg equ. 15)*/
#ifdef FLATNOISE
    random_01(rn_part);
    viscforce[0+ii*3] += para.lb_coupl_pref[ii]*(rn_part->randomnr[0]-0.5f);
    viscforce[1+ii*3] += para.lb_coupl_pref[ii]*(rn_part->randomnr[1]-0.5f);
    random_01(rn_part);
    viscforce[2+ii*3] += para.lb_coupl_pref[ii]*(rn_part->randomnr[0]-0.5f);
#elif defined(GAUSSRANDOMCUT)
    gaussian_random_cut(rn_part);
    viscforce[0+ii*3] += para.lb_coupl_pref2[ii]*rn_part->randomnr[0];
    viscforce[1+ii*3] += para.lb_coupl_pref2[ii]*rn_part->randomnr[1];
    gaussian_random_cut(rn_part);
    viscforce[2+ii*3] += para.lb_coupl_pref2[ii]*rn_part->randomnr[0];
#elif defined(GAUSSRANDOM)
    gaussian_random(rn_part);
    viscforce[0+ii*3] += para.lb_coupl_pref2[ii]*rn_part->randomnr[0];
    viscforce[1+ii*3] += para.lb_coupl_pref2[ii]*rn_part->randomnr[1];
    gaussian_random(rn_part);
    viscforce[2+ii*3] += para.lb_coupl_pref2[ii]*rn_part->randomnr[0];
#else
#error No noise type defined for the GPU LB
#endif 

    /** delta_j for transform momentum transfer to lattice units which is done in calc_node_force
      (Eq. (12) Ahlrichs and Duenweg, JCP 111(17):8225 (1999)) */

    // only add to particle_force for particle centre <=> (1-flag_cs) = 1
    particle_force[part_index].f[0] += (1-flag_cs) * viscforce[0+ii*3];
    particle_force[part_index].f[1] += (1-flag_cs) * viscforce[1+ii*3];
    particle_force[part_index].f[2] += (1-flag_cs) * viscforce[2+ii*3];

    /* the average force from the particle to surrounding nodes is transmitted back to preserve momentum */
    for(int node=0 ; node < 8 ; node++ ) { 
      particle_force[part_index].f[0] -= (1-flag_cs) * partgrad1[node+ii*8]/8.0f;
      particle_force[part_index].f[1] -= (1-flag_cs) * partgrad2[node+ii*8]/8.0f;
      particle_force[part_index].f[2] -= (1-flag_cs) * partgrad3[node+ii*8]/8.0f;
    }

    /* note that scforce is zero if SHANCHEN is not #defined */
    // only add to particle_force for particle centre <=> (1-flag_cs) = 1
    delta_j[0+3*ii] -= (scforce[0+ii*3]+(1-flag_cs)*viscforce[0+ii*3])*para.time_step*para.tau/para.agrid;
    delta_j[1+3*ii] -= (scforce[1+ii*3]+(1-flag_cs)*viscforce[1+ii*3])*para.time_step*para.tau/para.agrid;
    delta_j[2+3*ii] -= (scforce[2+ii*3]+(1-flag_cs)*viscforce[2+ii*3])*para.time_step*para.tau/para.agrid;

#ifdef ENGINE
    // add swimming force to source position
    delta_j[0+3*ii] -= flag_cs*particle_data[part_index].swim.f_swim*particle_data[part_index].swim.quatu[0]*para.time_step*para.tau/para.agrid;
    delta_j[1+3*ii] -= flag_cs*particle_data[part_index].swim.f_swim*particle_data[part_index].swim.quatu[1]*para.time_step*para.tau/para.agrid;
    delta_j[2+3*ii] -= flag_cs*particle_data[part_index].swim.f_swim*particle_data[part_index].swim.quatu[2]*para.time_step*para.tau/para.agrid;
#endif

  }

#ifdef SHANCHEN
  for(int node=0 ; node < 8 ; node++ ) { 
    for(int ii=0 ; ii < LB_COMPONENTS ; ii++ ) { 
      partgrad1[node+ii*8]*=(para.time_step*para.tau/para.agrid);
      partgrad2[node+ii*8]*=(para.time_step*para.tau/para.agrid);
      partgrad3[node+ii*8]*=(para.time_step*para.tau/para.agrid);
    }
  }
#endif

}

/**calculation of the node force caused by the particles, with atomicadd due to avoiding race conditions 
  (Eq. (14) Ahlrichs and Duenweg, JCP 111(17):8225 (1999))
 * @param *delta        Pointer for the weighting of particle position (Input)
 * @param partgrad1             particle gradient for the Shan-Chen
 * @param partgrad2             particle gradient for the Shan-Chen
 * @param partgrad3             particle gradient for the Shan-Chen
 * @param *delta_j      Pointer for the weighting of particle momentum (Input)
 * @param node_index    node index around (8) particle (Input)
 * @param node_f        Pointer to the node force (Output).
*/
__device__ void calc_node_force(float *delta, float *delta_j, float * partgrad1, float * partgrad2, float * partgrad3,  unsigned int *node_index, LB_node_force_gpu node_f){
/* TODO: should the drag depend on the density?? */
/* NOTE: partgrad is not zero only if SHANCHEN is defined. It is initialized in calc_node_force. Alternatively one could 
         specialize this function to the single component LB */ 
  for(int ii=0; ii < LB_COMPONENTS; ++ii)
  { 
    atomicadd(&(node_f.force[(0+ii*3)*para.number_of_nodes + node_index[0]]), (delta[0]*delta_j[0+ii*3] + partgrad1[ii*8+0]));
    atomicadd(&(node_f.force[(1+ii*3)*para.number_of_nodes + node_index[0]]), (delta[0]*delta_j[1+ii*3] + partgrad2[ii*8+0]));
    atomicadd(&(node_f.force[(2+ii*3)*para.number_of_nodes + node_index[0]]), (delta[0]*delta_j[2+ii*3] + partgrad3[ii*8+0]));
                                                                                                      
    atomicadd(&(node_f.force[(0+ii*3)*para.number_of_nodes + node_index[1]]), (delta[1]*delta_j[0+ii*3] + partgrad1[ii*8+1]));
    atomicadd(&(node_f.force[(1+ii*3)*para.number_of_nodes + node_index[1]]), (delta[1]*delta_j[1+ii*3] + partgrad2[ii*8+1]));
    atomicadd(&(node_f.force[(2+ii*3)*para.number_of_nodes + node_index[1]]), (delta[1]*delta_j[2+ii*3] + partgrad3[ii*8+1]));
                                                                                                      
    atomicadd(&(node_f.force[(0+ii*3)*para.number_of_nodes + node_index[2]]), (delta[2]*delta_j[0+ii*3] + partgrad1[ii*8+2]));
    atomicadd(&(node_f.force[(1+ii*3)*para.number_of_nodes + node_index[2]]), (delta[2]*delta_j[1+ii*3] + partgrad2[ii*8+2]));
    atomicadd(&(node_f.force[(2+ii*3)*para.number_of_nodes + node_index[2]]), (delta[2]*delta_j[2+ii*3] + partgrad3[ii*8+2]));
                                                                                                      
    atomicadd(&(node_f.force[(0+ii*3)*para.number_of_nodes + node_index[3]]), (delta[3]*delta_j[0+ii*3] + partgrad1[ii*8+3]));
    atomicadd(&(node_f.force[(1+ii*3)*para.number_of_nodes + node_index[3]]), (delta[3]*delta_j[1+ii*3] + partgrad2[ii*8+3]));
    atomicadd(&(node_f.force[(2+ii*3)*para.number_of_nodes + node_index[3]]), (delta[3]*delta_j[2+ii*3] + partgrad3[ii*8+3]));
                                                                                                      
    atomicadd(&(node_f.force[(0+ii*3)*para.number_of_nodes + node_index[4]]), (delta[4]*delta_j[0+ii*3] + partgrad1[ii*8+4]));
    atomicadd(&(node_f.force[(1+ii*3)*para.number_of_nodes + node_index[4]]), (delta[4]*delta_j[1+ii*3] + partgrad2[ii*8+4]));
    atomicadd(&(node_f.force[(2+ii*3)*para.number_of_nodes + node_index[4]]), (delta[4]*delta_j[2+ii*3] + partgrad3[ii*8+4]));
                                                                                                      
    atomicadd(&(node_f.force[(0+ii*3)*para.number_of_nodes + node_index[5]]), (delta[5]*delta_j[0+ii*3] + partgrad1[ii*8+5]));
    atomicadd(&(node_f.force[(1+ii*3)*para.number_of_nodes + node_index[5]]), (delta[5]*delta_j[1+ii*3] + partgrad2[ii*8+5]));
    atomicadd(&(node_f.force[(2+ii*3)*para.number_of_nodes + node_index[5]]), (delta[5]*delta_j[2+ii*3] + partgrad3[ii*8+5]));
                                                                                                      
    atomicadd(&(node_f.force[(0+ii*3)*para.number_of_nodes + node_index[6]]), (delta[6]*delta_j[0+ii*3] + partgrad1[ii*8+6]));
    atomicadd(&(node_f.force[(1+ii*3)*para.number_of_nodes + node_index[6]]), (delta[6]*delta_j[1+ii*3] + partgrad2[ii*8+6]));
    atomicadd(&(node_f.force[(2+ii*3)*para.number_of_nodes + node_index[6]]), (delta[6]*delta_j[2+ii*3] + partgrad3[ii*8+6]));
                                                                                                      
    atomicadd(&(node_f.force[(0+ii*3)*para.number_of_nodes + node_index[7]]), (delta[7]*delta_j[0+ii*3] + partgrad1[ii*8+7]));
    atomicadd(&(node_f.force[(1+ii*3)*para.number_of_nodes + node_index[7]]), (delta[7]*delta_j[1+ii*3] + partgrad2[ii*8+7]));
    atomicadd(&(node_f.force[(2+ii*3)*para.number_of_nodes + node_index[7]]), (delta[7]*delta_j[2+ii*3] + partgrad3[ii*8+7]));
  }
}

/*********************************************************/
/** \name System setup and Kernel functions */
/*********************************************************/

/**kernel to calculate local populations from hydrodynamic fields given by the tcl values.
 * The mapping is given in terms of the equilibrium distribution.
 *
 * Eq. (2.15) Ladd, J. Fluid Mech. 271, 295-309 (1994)
 * Eq. (4) in Berk Usta, Ladd and Butler, JCP 122, 094902 (2005)
 *
 * @param n_a   Pointer to the lattice site (Input).
 * @param *gpu_check additional check if gpu kernel are executed(Input).
 * @param *d_v    Pointer to local device values
 * @param *node_f          Pointer to node forces
*/
__global__ void calc_n_from_rho_j_pi(LB_nodes_gpu n_a, LB_rho_v_gpu *d_v, LB_node_force_gpu node_f, int *gpu_check) {
   /* TODO: this can handle only a uniform density, something similar, but local, 
            has to be called every time the fields are set by the user ! */ 
  unsigned int index = blockIdx.y * gridDim.x * blockDim.x + blockDim.x * blockIdx.x + threadIdx.x;
  if(index<para.number_of_nodes)
  {
    float mode[19*LB_COMPONENTS];

    #pragma unroll
    for(int ii=0;ii<LB_COMPONENTS;++ii)
    { 
      /** default values for fields in lattice units */
      gpu_check[0] = 1;
     
      float Rho = para.rho[ii]*para.agrid*para.agrid*para.agrid;
      float v[3] = { 0.0f, 0.0f, 0.0f };
      float pi[6] = { Rho*c_sound_sq, 0.0f, Rho*c_sound_sq, 0.0f, 0.0f, Rho*c_sound_sq };
     
      float rhoc_sq = Rho*c_sound_sq;
      float avg_rho = para.rho[ii]*para.agrid*para.agrid*para.agrid;
      float local_rho, local_j[3], *local_pi, trace;
     
      local_rho  = Rho;
     
      local_j[0] = Rho * v[0];
      local_j[1] = Rho * v[1];
      local_j[2] = Rho * v[2];
     
      local_pi = pi;
     
      /** reduce the pressure tensor to the part needed here. 
          NOTE: this not true anymore for SHANCHEN 
          if the densities are not uniform. FIXME*/

      local_pi[0] -= rhoc_sq;
      local_pi[2] -= rhoc_sq;
      local_pi[5] -= rhoc_sq;
     
      trace = local_pi[0] + local_pi[2] + local_pi[5];
     
      float rho_times_coeff;
      float tmp1,tmp2;
     
      /** update the q=0 sublattice */
      n_a.vd[(0 + ii*LBQ ) * para.number_of_nodes + index] = 1.0f/3.0f * (local_rho-avg_rho) - 1.0f/2.0f*trace;
     
      /** update the q=1 sublattice */
      rho_times_coeff = 1.0f/18.0f * (local_rho-avg_rho);
     
      n_a.vd[(1 + ii*LBQ ) * para.number_of_nodes + index] = rho_times_coeff + 1.0f/6.0f*local_j[0] + 1.0f/4.0f*local_pi[0] - 1.0f/12.0f*trace;
      n_a.vd[(2 + ii*LBQ ) * para.number_of_nodes + index] = rho_times_coeff - 1.0f/6.0f*local_j[0] + 1.0f/4.0f*local_pi[0] - 1.0f/12.0f*trace;
      n_a.vd[(3 + ii*LBQ ) * para.number_of_nodes + index] = rho_times_coeff + 1.0f/6.0f*local_j[1] + 1.0f/4.0f*local_pi[2] - 1.0f/12.0f*trace;
      n_a.vd[(4 + ii*LBQ ) * para.number_of_nodes + index] = rho_times_coeff - 1.0f/6.0f*local_j[1] + 1.0f/4.0f*local_pi[2] - 1.0f/12.0f*trace;
      n_a.vd[(5 + ii*LBQ ) * para.number_of_nodes + index] = rho_times_coeff + 1.0f/6.0f*local_j[2] + 1.0f/4.0f*local_pi[5] - 1.0f/12.0f*trace;
      n_a.vd[(6 + ii*LBQ ) * para.number_of_nodes + index] = rho_times_coeff - 1.0f/6.0f*local_j[2] + 1.0f/4.0f*local_pi[5] - 1.0f/12.0f*trace;
     
      /** update the q=2 sublattice */
      rho_times_coeff = 1.0f/36.0f * (local_rho-avg_rho);
     
      tmp1 = local_pi[0] + local_pi[2];
      tmp2 = 2.0f*local_pi[1];
      n_a.vd[( 7 + ii*LBQ ) * para.number_of_nodes + index] = rho_times_coeff + 1.0f/12.0f*(local_j[0]+local_j[1]) + 1.0f/8.0f*(tmp1+tmp2) - 1.0f/24.0f*trace;
      n_a.vd[( 8 + ii*LBQ ) * para.number_of_nodes + index] = rho_times_coeff - 1.0f/12.0f*(local_j[0]+local_j[1]) + 1.0f/8.0f*(tmp1+tmp2) - 1.0f/24.0f*trace;
      n_a.vd[( 9 + ii*LBQ ) * para.number_of_nodes + index] = rho_times_coeff + 1.0f/12.0f*(local_j[0]-local_j[1]) + 1.0f/8.0f*(tmp1-tmp2) - 1.0f/24.0f*trace;
      n_a.vd[(10 + ii*LBQ ) * para.number_of_nodes + index] = rho_times_coeff - 1.0f/12.0f*(local_j[0]-local_j[1]) + 1.0f/8.0f*(tmp1-tmp2) - 1.0f/24.0f*trace;
     
      tmp1 = local_pi[0] + local_pi[5];
      tmp2 = 2.0f*local_pi[3];
     
      n_a.vd[(11 + ii*LBQ ) * para.number_of_nodes + index] = rho_times_coeff + 1.0f/12.0f*(local_j[0]+local_j[2]) + 1.0f/8.0f*(tmp1+tmp2) - 1.0f/24.0f*trace;
      n_a.vd[(12 + ii*LBQ ) * para.number_of_nodes + index] = rho_times_coeff - 1.0f/12.0f*(local_j[0]+local_j[2]) + 1.0f/8.0f*(tmp1+tmp2) - 1.0f/24.0f*trace;
      n_a.vd[(13 + ii*LBQ ) * para.number_of_nodes + index] = rho_times_coeff + 1.0f/12.0f*(local_j[0]-local_j[2]) + 1.0f/8.0f*(tmp1-tmp2) - 1.0f/24.0f*trace;
      n_a.vd[(14 + ii*LBQ ) * para.number_of_nodes + index] = rho_times_coeff - 1.0f/12.0f*(local_j[0]-local_j[2]) + 1.0f/8.0f*(tmp1-tmp2) - 1.0f/24.0f*trace;
     
      tmp1 = local_pi[2] + local_pi[5];
      tmp2 = 2.0f*local_pi[4];
     
      n_a.vd[(15 + ii*LBQ ) * para.number_of_nodes + index] = rho_times_coeff + 1.0f/12.0f*(local_j[1]+local_j[2]) + 1.0f/8.0f*(tmp1+tmp2) - 1.0f/24.0f*trace;
      n_a.vd[(16 + ii*LBQ ) * para.number_of_nodes + index] = rho_times_coeff - 1.0f/12.0f*(local_j[1]+local_j[2]) + 1.0f/8.0f*(tmp1+tmp2) - 1.0f/24.0f*trace;
      n_a.vd[(17 + ii*LBQ ) * para.number_of_nodes + index] = rho_times_coeff + 1.0f/12.0f*(local_j[1]-local_j[2]) + 1.0f/8.0f*(tmp1-tmp2) - 1.0f/24.0f*trace;
      n_a.vd[(18 + ii*LBQ ) * para.number_of_nodes + index] = rho_times_coeff - 1.0f/12.0f*(local_j[1]-local_j[2]) + 1.0f/8.0f*(tmp1-tmp2) - 1.0f/24.0f*trace;
     
      /**set different seed for randomgen on every node */
      n_a.seed[index] = para.your_seed + index;
    }

    calc_m_from_n(n_a,index,mode);
    update_rho_v(mode,index,node_f,d_v);
  }
}

/** kernel to calculate local populations from hydrodynamic fields
 * from given flow field velocities. The mapping is given in terms of
 * the equilibrium distribution.
 *
 * Eq. (2.15) Ladd, J. Fluid Mech. 271, 295-309 (1994)
 * Eq. (4) in Berk Usta, Ladd and Butler, JCP 122, 094902 (2005)
 *
 * @param n_a              the current nodes array (double buffering!)
 * @param single_nodeindex the node to set the velocity for
 * @param velocity         the velocity to set
 * @param *d_v             Pointer to local device values (Input)
 * @param *node_f          Pointer to node forces (Input)
 */ 
__global__ void set_u_from_rho_v_pi( LB_nodes_gpu n_a, int single_nodeindex, float *velocity, LB_rho_v_gpu *d_v, LB_node_force_gpu node_f ) {

  unsigned int index = blockIdx.y * gridDim.x * blockDim.x + blockDim.x * blockIdx.x + threadIdx.x;

  if(index == 0)
  {
    float local_rho;
    float local_j[3];
    float local_pi[6];
    float trace, avg_rho;
    float rho_times_coeff;
    float tmp1, tmp2; 

    float mode_for_pi[19*LB_COMPONENTS];
    float rho_from_m[1*LB_COMPONENTS];
    float j_from_m[3*LB_COMPONENTS];
    float pi_from_m[6*LB_COMPONENTS];

    // Calculate the modes for this node

    calc_m_from_n(n_a, single_nodeindex, mode_for_pi);

    // Reset the d_v

    update_rho_v(mode_for_pi, single_nodeindex, node_f, d_v);

    // Calculate the density, velocity, and pressure tensor
    // in LB unit for this node

    calc_values_from_m_in_LB_units( mode_for_pi, &d_v[single_nodeindex], rho_from_m, j_from_m, pi_from_m);

    #pragma unroll
    for(int ii=0;ii<LB_COMPONENTS;++ii)
    { 
      // Take LB component density and calculate the equilibrium part

      local_rho = rho_from_m[ii];
      avg_rho = para.rho[ii]*para.agrid*para.agrid*para.agrid;

      // Take LB component velocity and make it a momentum

      local_j[0] = local_rho * velocity[0];
      local_j[1] = local_rho * velocity[1];
      local_j[2] = local_rho * velocity[2];

      // Take LB component pressure tensor and put in equilibrium

      local_pi[0] = pi_from_m[6*ii + 0];
      local_pi[1] = pi_from_m[6*ii + 1];
      local_pi[2] = pi_from_m[6*ii + 2];
      local_pi[3] = pi_from_m[6*ii + 3];
      local_pi[4] = pi_from_m[6*ii + 4];
      local_pi[5] = pi_from_m[6*ii + 5];

      trace = local_pi[0] + local_pi[2] + local_pi[5];

      // update the q=0 sublattice

      n_a.vd[(0 + ii*LBQ ) * para.number_of_nodes + single_nodeindex] = 1.0f/3.0f * (local_rho - avg_rho) - 1.0f/2.0f*trace;

      // update the q=1 sublattice

      rho_times_coeff = 1.0f/18.0f * (local_rho - avg_rho);

      n_a.vd[(1 + ii*LBQ ) * para.number_of_nodes + single_nodeindex] =   rho_times_coeff + 1.0f/6.0f*local_j[0]
                                                                        + 1.0f/4.0f*local_pi[0] - 1.0f/12.0f*trace;
      n_a.vd[(2 + ii*LBQ ) * para.number_of_nodes + single_nodeindex] =   rho_times_coeff - 1.0f/6.0f*local_j[0]
                                                                        + 1.0f/4.0f*local_pi[0] - 1.0f/12.0f*trace;
      n_a.vd[(3 + ii*LBQ ) * para.number_of_nodes + single_nodeindex] =   rho_times_coeff + 1.0f/6.0f*local_j[1]
                                                                        + 1.0f/4.0f*local_pi[2] - 1.0f/12.0f*trace;
      n_a.vd[(4 + ii*LBQ ) * para.number_of_nodes + single_nodeindex] =   rho_times_coeff - 1.0f/6.0f*local_j[1]
                                                                        + 1.0f/4.0f*local_pi[2] - 1.0f/12.0f*trace;
      n_a.vd[(5 + ii*LBQ ) * para.number_of_nodes + single_nodeindex] =   rho_times_coeff + 1.0f/6.0f*local_j[2]
                                                                        + 1.0f/4.0f*local_pi[5] - 1.0f/12.0f*trace;
      n_a.vd[(6 + ii*LBQ ) * para.number_of_nodes + single_nodeindex] =   rho_times_coeff - 1.0f/6.0f*local_j[2]
                                                                        + 1.0f/4.0f*local_pi[5] - 1.0f/12.0f*trace;

      // update the q=2 sublattice

      rho_times_coeff = 1.0f/36.0f * (local_rho - avg_rho);

      tmp1 = local_pi[0] + local_pi[2];
      tmp2 = 2.0f*local_pi[1];

      n_a.vd[( 7 + ii*LBQ ) * para.number_of_nodes + single_nodeindex] =   rho_times_coeff + 1.0f/12.0f*(local_j[0]+local_j[1])
                                                                         + 1.0f/8.0f*(tmp1+tmp2) - 1.0f/24.0f*trace;
      n_a.vd[( 8 + ii*LBQ ) * para.number_of_nodes + single_nodeindex] =   rho_times_coeff - 1.0f/12.0f*(local_j[0]+local_j[1])
                                                                         + 1.0f/8.0f*(tmp1+tmp2) - 1.0f/24.0f*trace;
      n_a.vd[( 9 + ii*LBQ ) * para.number_of_nodes + single_nodeindex] =   rho_times_coeff + 1.0f/12.0f*(local_j[0]-local_j[1])
                                                                         + 1.0f/8.0f*(tmp1-tmp2) - 1.0f/24.0f*trace;
      n_a.vd[(10 + ii*LBQ ) * para.number_of_nodes + single_nodeindex] =   rho_times_coeff - 1.0f/12.0f*(local_j[0]-local_j[1])
                                                                         + 1.0f/8.0f*(tmp1-tmp2) - 1.0f/24.0f*trace;

      tmp1 = local_pi[0] + local_pi[5];
      tmp2 = 2.0f*local_pi[3];

      n_a.vd[(11 + ii*LBQ ) * para.number_of_nodes + single_nodeindex] =   rho_times_coeff + 1.0f/12.0f*(local_j[0]+local_j[2])
                                                                         + 1.0f/8.0f*(tmp1+tmp2) - 1.0f/24.0f*trace;
      n_a.vd[(12 + ii*LBQ ) * para.number_of_nodes + single_nodeindex] =  rho_times_coeff - 1.0f/12.0f*(local_j[0]+local_j[2])
                                                                         + 1.0f/8.0f*(tmp1+tmp2) - 1.0f/24.0f*trace;
      n_a.vd[(13 + ii*LBQ ) * para.number_of_nodes + single_nodeindex] =  rho_times_coeff + 1.0f/12.0f*(local_j[0]-local_j[2])
                                                                         + 1.0f/8.0f*(tmp1-tmp2) - 1.0f/24.0f*trace;
      n_a.vd[(14 + ii*LBQ ) * para.number_of_nodes + single_nodeindex] =  rho_times_coeff - 1.0f/12.0f*(local_j[0]-local_j[2])
                                                                         + 1.0f/8.0f*(tmp1-tmp2) - 1.0f/24.0f*trace;

      tmp1 = local_pi[2] + local_pi[5];
      tmp2 = 2.0f*local_pi[4];

      n_a.vd[(15 + ii*LBQ ) * para.number_of_nodes + single_nodeindex] =   rho_times_coeff + 1.0f/12.0f*(local_j[1]+local_j[2])
                                                                         + 1.0f/8.0f*(tmp1+tmp2) - 1.0f/24.0f*trace;
      n_a.vd[(16 + ii*LBQ ) * para.number_of_nodes + single_nodeindex] =   rho_times_coeff - 1.0f/12.0f*(local_j[1]+local_j[2])
                                                                         + 1.0f/8.0f*(tmp1+tmp2) - 1.0f/24.0f*trace;
      n_a.vd[(17 + ii*LBQ ) * para.number_of_nodes + single_nodeindex] =   rho_times_coeff + 1.0f/12.0f*(local_j[1]-local_j[2])
                                                                         + 1.0f/8.0f*(tmp1-tmp2) - 1.0f/24.0f*trace;
      n_a.vd[(18 + ii*LBQ ) * para.number_of_nodes + single_nodeindex] =   rho_times_coeff - 1.0f/12.0f*(local_j[1]-local_j[2])
                                                                         + 1.0f/8.0f*(tmp1-tmp2) - 1.0f/24.0f*trace;
    }

    // Calculate the modes for this node

    calc_m_from_n(n_a, single_nodeindex, mode_for_pi);

    // Update the density and velocity field for this mode

    update_rho_v(mode_for_pi, single_nodeindex, node_f, d_v);
  }
}



/**calculate mass of the whole fluid kernel
 * @param *sum    Pointer to result storage value (Output)
 * @param n_a     Pointer to local node residing in array a (Input)
*/
__global__ void calc_mass(LB_nodes_gpu n_a, float *sum) {
  float mode[4];

  unsigned int index = blockIdx.y * gridDim.x * blockDim.x + blockDim.x * blockIdx.x + threadIdx.x;

  if(index<para.number_of_nodes)
  {
    for(int ii=0;ii<LB_COMPONENTS;++ii)
    { 
      calc_mode(mode, n_a, index,ii);
      float Rho = mode[0] + para.rho[ii]*para.agrid*para.agrid*para.agrid;
      atomicadd(&(sum[0]), Rho);
    }
  }
}

/** (re-)initialization of the node force / set up of external force in lb units
 * @param node_f  Pointer to local node force (Input)
*/
__global__ void reinit_node_force(LB_node_force_gpu node_f){

  unsigned int index = blockIdx.y * gridDim.x * blockDim.x + blockDim.x * blockIdx.x + threadIdx.x;

  if(index<para.number_of_nodes)
  {
    #pragma unroll
    for(int ii=0;ii<LB_COMPONENTS;++ii)
    {
#ifdef EXTERNAL_FORCES
      if(para.external_force)
      {
        node_f.force[(0+ii*3)*para.number_of_nodes + index] = para.ext_force[0+ii*3]*para.agrid*para.agrid*para.agrid*para.agrid*para.tau*para.tau;
        node_f.force[(1+ii*3)*para.number_of_nodes + index] = para.ext_force[1+ii*3]*para.agrid*para.agrid*para.agrid*para.agrid*para.tau*para.tau;
        node_f.force[(2+ii*3)*para.number_of_nodes + index] = para.ext_force[2+ii*3]*para.agrid*para.agrid*para.agrid*para.agrid*para.tau*para.tau;
      }
      else
      {
        node_f.force[(0+ii*3)*para.number_of_nodes + index] = 0.0f;
        node_f.force[(1+ii*3)*para.number_of_nodes + index] = 0.0f;
        node_f.force[(2+ii*3)*para.number_of_nodes + index] = 0.0f;
      }
#else
      node_f.force[(0+ii*3)*para.number_of_nodes + index] = 0.0f;
      node_f.force[(1+ii*3)*para.number_of_nodes + index] = 0.0f;
      node_f.force[(2+ii*3)*para.number_of_nodes + index] = 0.0f;
#endif
    }
  }
}


/**set extern force on single nodes kernel
 * @param n_extern_nodeforces   number of nodes (Input)
 * @param *extern_nodeforces    Pointer to extern node force array (Input)
 * @param node_f                node force struct (Output)
*/
__global__ void init_extern_nodeforces(int n_extern_nodeforces, LB_extern_nodeforce_gpu *extern_nodeforces, LB_node_force_gpu node_f){

  unsigned int index = blockIdx.y * gridDim.x * blockDim.x + blockDim.x * blockIdx.x + threadIdx.x;
  float factor=powf(para.agrid,4)*para.tau*para.tau;
  if(index<n_extern_nodeforces)
  {
    #pragma unroll
    for(int ii=0;ii<LB_COMPONENTS;++ii)
    {
      node_f.force[(0+ii*3)*para.number_of_nodes + extern_nodeforces[index].index] = extern_nodeforces[index].force[0] * factor;
      node_f.force[(1+ii*3)*para.number_of_nodes + extern_nodeforces[index].index] = extern_nodeforces[index].force[1] * factor;
      node_f.force[(2+ii*3)*para.number_of_nodes + extern_nodeforces[index].index] = extern_nodeforces[index].force[2] * factor;
    }
  }
}

#ifdef SHANCHEN

/** 
 * @param single_nodeindex  Single node index        (Input)
 * @param component_index   Shanchen component index        (Input)
 * @param n_a               Pointer to local node residing in array a(Input)
*/
__device__ __inline__ float calc_massmode(LB_nodes_gpu n_a, int single_nodeindex, int component_index){

  /** mass mode */
  float mode;
  mode =   n_a.vd[( 0 + component_index*LBQ ) * para.number_of_nodes + single_nodeindex]
         + n_a.vd[( 1 + component_index*LBQ ) * para.number_of_nodes + single_nodeindex] + n_a.vd[( 2 + component_index*LBQ ) * para.number_of_nodes + single_nodeindex] 
         + n_a.vd[( 3 + component_index*LBQ ) * para.number_of_nodes + single_nodeindex] + n_a.vd[( 4 + component_index*LBQ ) * para.number_of_nodes + single_nodeindex]
         + n_a.vd[( 5 + component_index*LBQ ) * para.number_of_nodes + single_nodeindex] + n_a.vd[( 6 + component_index*LBQ ) * para.number_of_nodes + single_nodeindex]
         + n_a.vd[( 7 + component_index*LBQ ) * para.number_of_nodes + single_nodeindex] + n_a.vd[( 8 + component_index*LBQ ) * para.number_of_nodes + single_nodeindex]
         + n_a.vd[( 9 + component_index*LBQ ) * para.number_of_nodes + single_nodeindex] + n_a.vd[(10 + component_index*LBQ ) * para.number_of_nodes + single_nodeindex]
         + n_a.vd[(11 + component_index*LBQ ) * para.number_of_nodes + single_nodeindex] + n_a.vd[(12 + component_index*LBQ ) * para.number_of_nodes + single_nodeindex]
         + n_a.vd[(13 + component_index*LBQ ) * para.number_of_nodes + single_nodeindex] + n_a.vd[(14 + component_index*LBQ ) * para.number_of_nodes + single_nodeindex]
         + n_a.vd[(15 + component_index*LBQ ) * para.number_of_nodes + single_nodeindex] + n_a.vd[(16 + component_index*LBQ ) * para.number_of_nodes + single_nodeindex]
         + n_a.vd[(17 + component_index*LBQ ) * para.number_of_nodes + single_nodeindex] + n_a.vd[(18 + component_index*LBQ ) * para.number_of_nodes + single_nodeindex];

 mode += para.rho[component_index]*para.agrid*para.agrid*para.agrid;

 return mode;
}

__device__ __inline__ void calc_shanchen_contribution(LB_nodes_gpu n_a,int component_index, int x, int y, int z, float *p){ 

  float tmp_p[3]={0.0f,0.0f,0.0f};
  float pseudo;
  int index;

  index  = (x+1)%para.dim_x + para.dim_x*y + para.dim_x*para.dim_y*z;
  pseudo =  calc_massmode(n_a,index,component_index);
  tmp_p[0]+=pseudo/18.0f;

  index  = (para.dim_x+x-1)%para.dim_x + para.dim_x*y + para.dim_x*para.dim_y*z;
  pseudo =  calc_massmode(n_a,index,component_index);
  tmp_p[0]-=pseudo/18.0f;

  index  = x + para.dim_x*((y+1)%para.dim_y) + para.dim_x*para.dim_y*z;
  pseudo =  calc_massmode(n_a,index,component_index);
  tmp_p[1]+=pseudo/18.0f;

  index  = x + para.dim_x*((para.dim_y+y-1)%para.dim_y) + para.dim_x*para.dim_y*z;
  pseudo =  calc_massmode(n_a,index,component_index);
  tmp_p[1]-=pseudo/18.0f;

  index  = x + para.dim_x*y + para.dim_x*para.dim_y*((z+1)%para.dim_z);
  pseudo =  calc_massmode(n_a,index,component_index);
  tmp_p[2]+=pseudo/18.0f;

  index  = x + para.dim_x*y + para.dim_x*para.dim_y*((para.dim_z+z-1)%para.dim_z);
  pseudo =  calc_massmode(n_a,index,component_index);
  tmp_p[2]-=pseudo/18.0f;

  index  = (x+1)%para.dim_x + para.dim_x*((y+1)%para.dim_y) + para.dim_x*para.dim_y*z;
  pseudo =  calc_massmode(n_a,index,component_index);
  tmp_p[0]+=pseudo/36.0f;
  tmp_p[1]+=pseudo/36.0f;

  index  = (para.dim_x+x-1)%para.dim_x + para.dim_x*((para.dim_y+y-1)%para.dim_y) + para.dim_x*para.dim_y*z;
  pseudo =  calc_massmode(n_a,index,component_index);
  tmp_p[0]-=pseudo/36.0f;
  tmp_p[1]-=pseudo/36.0f;

  index  = (x+1)%para.dim_x + para.dim_x*((para.dim_y+y-1)%para.dim_y) + para.dim_x*para.dim_y*z;
  pseudo =  calc_massmode(n_a,index,component_index);
  tmp_p[0]+=pseudo/36.0f;
  tmp_p[1]-=pseudo/36.0f;

  index  = (para.dim_x+x-1)%para.dim_x + para.dim_x*((y+1)%para.dim_y) + para.dim_x*para.dim_y*z;
  pseudo =  calc_massmode(n_a,index,component_index);
  tmp_p[0]-=pseudo/36.0f;
  tmp_p[1]+=pseudo/36.0f;

  index  = (x+1)%para.dim_x + para.dim_x*y + para.dim_x*para.dim_y*((z+1)%para.dim_z);
  pseudo =  calc_massmode(n_a,index,component_index);
  tmp_p[0]+=pseudo/36.0f;
  tmp_p[2]+=pseudo/36.0f;

  index  = (para.dim_x+x-1)%para.dim_x + para.dim_x*y + para.dim_x*para.dim_y*((para.dim_z+z-1)%para.dim_z);
  pseudo =  calc_massmode(n_a,index,component_index);
  tmp_p[0]-=pseudo/36.0f;
  tmp_p[2]-=pseudo/36.0f;

  index  = (x+1)%para.dim_x + para.dim_x*y + para.dim_x*para.dim_y*((para.dim_z+z-1)%para.dim_z);
  pseudo =  calc_massmode(n_a,index,component_index);
  tmp_p[0]+=pseudo/36.0f;
  tmp_p[2]-=pseudo/36.0f;

  index  = (para.dim_x+x-1)%para.dim_x + para.dim_x*y + para.dim_x*para.dim_y*((z+1)%para.dim_z);
  pseudo =  calc_massmode(n_a,index,component_index);
  tmp_p[0]-=pseudo/36.0f;
  tmp_p[2]+=pseudo/36.0f;

  index  = x + para.dim_x*((y+1)%para.dim_y) + para.dim_x*para.dim_y*((z+1)%para.dim_z);
  pseudo =  calc_massmode(n_a,index,component_index);
  tmp_p[1]+=pseudo/36.0f;
  tmp_p[2]+=pseudo/36.0f;

  index  = x + para.dim_x*((para.dim_y+y-1)%para.dim_y) + para.dim_x*para.dim_y*((para.dim_z+z-1)%para.dim_z);
  pseudo =  calc_massmode(n_a,index,component_index);
  tmp_p[1]-=pseudo/36.0f;
  tmp_p[2]-=pseudo/36.0f;

  index  = x + para.dim_x*((y+1)%para.dim_y) + para.dim_x*para.dim_y*((para.dim_z+z-1)%para.dim_z);
  pseudo =  calc_massmode(n_a,index,component_index);
  tmp_p[1]+=pseudo/36.0f;
  tmp_p[2]-=pseudo/36.0f;
  
  index  = x + para.dim_x*((para.dim_y+y-1)%para.dim_y) + para.dim_x*para.dim_y*((z+1)%para.dim_z);
  pseudo =  calc_massmode(n_a,index,component_index);
  tmp_p[1]-=pseudo/36.0f;
  tmp_p[2]+=pseudo/36.0f;
 
  p[0]=tmp_p[0];
  p[1]=tmp_p[1];
  p[2]=tmp_p[2];
}

/** function to calc shanchen forces 
 * @param n_a     Pointer to local node residing in array a(Input)
 * @param node_f  Pointer to local node force (Input)
*/
__global__ void lb_shanchen_GPU(LB_nodes_gpu n_a,LB_node_force_gpu node_f){
#ifndef D3Q19
#error Lattices other than D3Q19 not supported
#endif
#if ( LB_COMPONENTS == 1  ) 
  #warning shanchen forces not implemented 
#else  

  unsigned int index = blockIdx.y * gridDim.x * blockDim.x + blockDim.x * blockIdx.x + threadIdx.x;
  unsigned int xyz[3];
  float pseudo;

  if(index<para.number_of_nodes)
  if( n_a.boundary[index] == 0 )
  {

    /* ShanChen forces are not reset at the end of the integration cycle, 
       in order to compute properly the hydrodynamic fields, so we have
       to reset them here. For the standard LB this is not needed */
     reset_LB_forces(index, node_f) ;
     /*Let's first identify the neighboring nodes */
     index_to_xyz(index, xyz);
     int x = xyz[0];
     int y = xyz[1];
     int z = xyz[2];
     
     #pragma unroll
     for(int ii=0;ii<LB_COMPONENTS;ii++)
     { 
       float p[3]={0.0f,0.0f,0.0f};
       pseudo =  calc_massmode(n_a,index,ii);

       #pragma unroll
       for(int jj=0;jj<LB_COMPONENTS;jj++)
       { 
             float tmpp[3]={0.0f,0.0f,0.0f};
             calc_shanchen_contribution(n_a, jj, x,y,z, tmpp);

             // FIXME  coupling HAS to be rescaled with agrid....
             p[0] += - para.coupling[(LB_COMPONENTS)*ii+jj]  * pseudo  * tmpp[0];
             p[1] += - para.coupling[(LB_COMPONENTS)*ii+jj]  * pseudo  * tmpp[1];
             p[2] += - para.coupling[(LB_COMPONENTS)*ii+jj]  * pseudo  * tmpp[2];
       }

       node_f.force[(0+ii*3)*para.number_of_nodes + index]+=p[0];
       node_f.force[(1+ii*3)*para.number_of_nodes + index]+=p[1];
       node_f.force[(2+ii*3)*para.number_of_nodes + index]+=p[2];
/* copy to be used when resetting forces */
       node_f.scforce[(0+ii*3)*para.number_of_nodes + index]=p[0];
       node_f.scforce[(1+ii*3)*para.number_of_nodes + index]=p[1];
       node_f.scforce[(2+ii*3)*para.number_of_nodes + index]=p[2];
    }
  }
#endif 
  return; 
}

#endif //SHANCHEN

/** kernel to set the local density
 *
 * @param n_a               the current nodes array (double buffering!)
 * @param single_nodeindex  the node to set the velocity for
 * @param rho               the density to set
 * @param d_v                Pointer to the local modes
*/
__global__ void set_rho(LB_nodes_gpu n_a,  LB_rho_v_gpu *d_v, int single_nodeindex,float *rho) {

  unsigned int index = blockIdx.y * gridDim.x * blockDim.x + blockDim.x * blockIdx.x + threadIdx.x;
  /*Note: this sets the velocities to zero */
  if(index == 0)
  {
    float local_rho;

    #pragma unroll
    for(int ii=0;ii<LB_COMPONENTS;++ii)
    { 
       /** default values for fields in lattice units */
       local_rho = (rho[ii]-para.rho[ii])*para.agrid*para.agrid*para.agrid;
       d_v[single_nodeindex].rho[ii]=rho[ii];

       n_a.vd[(0  + ii*LBQ ) * para.number_of_nodes + single_nodeindex] = 1.0f/ 3.0f * local_rho ;
       n_a.vd[(1  + ii*LBQ ) * para.number_of_nodes + single_nodeindex] = 1.0f/18.0f * local_rho ;
       n_a.vd[(2  + ii*LBQ ) * para.number_of_nodes + single_nodeindex] = 1.0f/18.0f * local_rho ;
       n_a.vd[(3  + ii*LBQ ) * para.number_of_nodes + single_nodeindex] = 1.0f/18.0f * local_rho ;
       n_a.vd[(4  + ii*LBQ ) * para.number_of_nodes + single_nodeindex] = 1.0f/18.0f * local_rho ;
       n_a.vd[(5  + ii*LBQ ) * para.number_of_nodes + single_nodeindex] = 1.0f/18.0f * local_rho ;
       n_a.vd[(6  + ii*LBQ ) * para.number_of_nodes + single_nodeindex] = 1.0f/18.0f * local_rho ;
       n_a.vd[(7  + ii*LBQ ) * para.number_of_nodes + single_nodeindex] = 1.0f/36.0f * local_rho ;
       n_a.vd[(8  + ii*LBQ ) * para.number_of_nodes + single_nodeindex] = 1.0f/36.0f * local_rho ;
       n_a.vd[(9  + ii*LBQ ) * para.number_of_nodes + single_nodeindex] = 1.0f/36.0f * local_rho ;
       n_a.vd[(10 + ii*LBQ ) * para.number_of_nodes + single_nodeindex] = 1.0f/36.0f * local_rho ;
       n_a.vd[(11 + ii*LBQ ) * para.number_of_nodes + single_nodeindex] = 1.0f/36.0f * local_rho ;
       n_a.vd[(12 + ii*LBQ ) * para.number_of_nodes + single_nodeindex] = 1.0f/36.0f * local_rho ;
       n_a.vd[(13 + ii*LBQ ) * para.number_of_nodes + single_nodeindex] = 1.0f/36.0f * local_rho ;
       n_a.vd[(14 + ii*LBQ ) * para.number_of_nodes + single_nodeindex] = 1.0f/36.0f * local_rho ;
       n_a.vd[(15 + ii*LBQ ) * para.number_of_nodes + single_nodeindex] = 1.0f/36.0f * local_rho ;
       n_a.vd[(16 + ii*LBQ ) * para.number_of_nodes + single_nodeindex] = 1.0f/36.0f * local_rho ;
       n_a.vd[(17 + ii*LBQ ) * para.number_of_nodes + single_nodeindex] = 1.0f/36.0f * local_rho ;
       n_a.vd[(18 + ii*LBQ ) * para.number_of_nodes + single_nodeindex] = 1.0f/36.0f * local_rho ;
    }
  }
}

/**set the boundary flag for all boundary nodes
 * @param boundary_node_list    The indices of the boundary nodes
 * @param boundary_index_list   The flag representing the corresponding boundary
 * @param number_of_boundnodes  The number of boundary nodes
 * @param n_a                   Pointer to local node residing in array a (Input)
 * @param n_b                   Pointer to local node residing in array b (Input)
*/
__global__ void init_boundaries(int *boundary_node_list, int *boundary_index_list, int number_of_boundnodes, LB_nodes_gpu n_a, LB_nodes_gpu n_b){

  unsigned int index = blockIdx.y * gridDim.x * blockDim.x + blockDim.x * blockIdx.x + threadIdx.x;

  if(index<number_of_boundnodes)
  {
    n_a.boundary[boundary_node_list[index]] = boundary_index_list[index];
    n_b.boundary[boundary_node_list[index]] = boundary_index_list[index];
  }
}

/**reset the boundary flag of every node
 * @param n_a   Pointer to local node residing in array a (Input)
 * @param n_b   Pointer to local node residing in array b (Input)
*/
__global__ void reset_boundaries(LB_nodes_gpu n_a, LB_nodes_gpu n_b){

  size_t index = blockIdx.y * gridDim.x * blockDim.x + blockDim.x * blockIdx.x + threadIdx.x;

  if(index<para.number_of_nodes)
    n_a.boundary[index] = n_b.boundary[index] = 0;
}

/** integrationstep of the lb-fluid-solver
 * @param n_a     Pointer to local node residing in array a (Input)
 * @param n_b     Pointer to local node residing in array b (Input)
 * @param *d_v    Pointer to local device values (Input)
 * @param node_f  Pointer to local node force (Input)
 * @param ek_parameters_gpu  Pointer to the parameters for the electrokinetics (Input)
*/


__global__ void integrate(LB_nodes_gpu n_a, LB_nodes_gpu n_b, LB_rho_v_gpu *d_v, LB_node_force_gpu node_f, EK_parameters* ek_parameters_gpu) {
  /**every node is connected to a thread via the index*/
  unsigned int index = blockIdx.y * gridDim.x * blockDim.x + blockDim.x * blockIdx.x + threadIdx.x;
  /**the 19 moments (modes) are only temporary register values */
  float mode[19*LB_COMPONENTS];
  LB_randomnr_gpu rng;

  if( index < para.number_of_nodes )
  {
    /** storing the seed into a register value*/
    rng.seed = n_a.seed[index];
    /**calc_m_from_n*/
    calc_m_from_n(n_a, index, mode);
    /**lb_relax_modes*/
    relax_modes(mode, index, node_f,d_v);
    /**lb_thermalize_modes */
    if (para.fluct)
    {
      thermalize_modes(mode, index, &rng);
    }
#if  defined(EXTERNAL_FORCES)  ||   defined (SHANCHEN)  
    /**if external force is used apply node force */
    apply_forces(index, mode, node_f,d_v);
#else
    /**if particles are used apply node forces*/
    if (para.number_of_particles) apply_forces(index, mode, node_f,d_v); 
#endif
    /**lb_calc_n_from_modes_push*/
    normalize_modes(mode);
    /**calc of velocity densities and streaming with pbc*/
    calc_n_from_modes_push(n_b, mode, index);
    /** rewriting the seed back to the global memory*/
    n_b.seed[index] = rng.seed;
  }  
}

/** part interaction kernel
 * @param n_a                Pointer to local node residing in array a (Input)
 * @param *particle_data     Pointer to the particle position and velocity (Input)
 * @param *particle_force    Pointer to the particle force (Input)
 * @param *part              Pointer to the rn array of the particles (Input)
 * @param node_f             Pointer to local node force (Input)
 * @param *fluid_composition Pointer to the local fluid composition for the Shanchen
 * @param *d_v               Pointer to local device values
*/
__global__ void calc_fluid_particle_ia(LB_nodes_gpu n_a, CUDA_particle_data *particle_data, CUDA_particle_force *particle_force, CUDA_fluid_composition * fluid_composition, LB_node_force_gpu node_f, CUDA_particle_seed *part, LB_rho_v_gpu *d_v){

  unsigned int part_index = blockIdx.y * gridDim.x * blockDim.x + blockDim.x * blockIdx.x + threadIdx.x;
  unsigned int node_index[8];
  float delta[8];
  float delta_j[3*LB_COMPONENTS]; 
  float partgrad1[8*LB_COMPONENTS]; 
  float partgrad2[8*LB_COMPONENTS]; 
  float partgrad3[8*LB_COMPONENTS]; 
  LB_randomnr_gpu rng_part;
  if(part_index<para.number_of_particles)
  {
#if defined(IMMERSED_BOUNDARY) || defined(VIRTUAL_SITES_COM)
    if ( !particle_data[part_index].isVirtual )
#endif
    {
      rng_part.seed = part[part_index].seed;

<<<<<<< HEAD
    /**force acting on the particle. delta_j will be used later to compute the force that acts back onto the fluid. */
    calc_viscous_force(n_a, delta, partgrad1, partgrad2, partgrad3, particle_data, particle_force, fluid_composition,part_index, &rng_part, delta_j, node_index, d_v, 0);
    calc_node_force(delta, delta_j, partgrad1, partgrad2, partgrad3, node_index, node_f); 

#ifdef ENGINE
    if ( particle_data[part_index].swim.swimming ) {
      calc_viscous_force(n_a, delta, partgrad1, partgrad2, partgrad3, particle_data, particle_force, fluid_composition,part_index, &rng_part, delta_j, node_index, d_v, 1);
      calc_node_force(delta, delta_j, partgrad1, partgrad2, partgrad3, node_index, node_f);
    }
#endif

    /**force which acts back to the fluid node */
    part[part_index].seed = rng_part.seed;
=======
      /**force acting on the particle. delta_j will be used later to compute the force that acts back onto the fluid. */
      calc_viscous_force(n_a, delta, partgrad1, partgrad2, partgrad3, particle_data, particle_force, fluid_composition,part_index, &rng_part, delta_j, node_index,d_v);
      calc_node_force(delta, delta_j, partgrad1, partgrad2, partgrad3, node_index, node_f);

      /**force which acts back to the fluid node */
      part[part_index].seed = rng_part.seed;
    }
>>>>>>> 652d9e75
  }
}

/** part interaction kernel
 * @param n_a       Pointer to local node residing in array a (Input)
 * @param *particle_data    Pointer to the particle position and velocity (Input)
 * @param *particle_force   Pointer to the particle force (Input)
 * @param *part       Pointer to the rn array of the particles (Input)
 * @param node_f      Pointer to local node force (Input)
 * @param *d_v    Pointer to local device values
*/
__global__ void calc_fluid_particle_ia_three_point_couple(LB_nodes_gpu n_a, CUDA_particle_data *particle_data, CUDA_particle_force *particle_force,                                             LB_node_force_gpu node_f, CUDA_particle_seed *part, LB_rho_v_gpu *d_v){
  
  unsigned int part_index = blockIdx.y * gridDim.x * blockDim.x + blockDim.x * blockIdx.x + threadIdx.x;
  unsigned int node_index[27];
  float delta[27];
  float delta_j[3*LB_COMPONENTS]; 
  LB_randomnr_gpu rng_part;
  if(part_index<para.number_of_particles){

    rng_part.seed = part[part_index].seed;
    /**force acting on the particle. delta_j will be used later to compute the force that acts back onto the fluid. */
    calc_viscous_force_three_point_couple(n_a, delta, particle_data, particle_force, part_index, &rng_part, delta_j, node_index,d_v,0);
    calc_node_force_three_point_couple(delta, delta_j, node_index, node_f);

#ifdef ENGINE
    if ( particle_data[part_index].swim.swimming ) {
      calc_viscous_force_three_point_couple(n_a, delta, particle_data, particle_force, part_index, &rng_part, delta_j, node_index,d_v,1);
      calc_node_force_three_point_couple(delta, delta_j, node_index, node_f);
    }
#endif

    /**force which acts back to the fluid node */
    part[part_index].seed = rng_part.seed;    
  }
}


#ifdef LB_BOUNDARIES_GPU
/**Bounce back boundary kernel
 * @param n_a         Pointer to local node residing in array a (Input)
 * @param n_b         Pointer to local node residing in array b (Input)
 * @param lb_boundary_velocity    The constant velocity at the boundary, set by the user (Input)
 * @param lb_boundary_force       The force on the boundary nodes (Output)
*/
__global__ void apply_boundaries(LB_nodes_gpu n_curr, float* lb_boundary_velocity, float* lb_boundary_force){

  unsigned int index = blockIdx.y * gridDim.x * blockDim.x + blockDim.x * blockIdx.x + threadIdx.x;

  if(index<para.number_of_nodes)
    bounce_back_boundaries(n_curr, index, lb_boundary_velocity, lb_boundary_force);
}
#ifdef SHANCHEN
__global__ void lb_shanchen_set_boundaries(LB_nodes_gpu n_curr){
/* This implements neutral boundary conditions for the shanchen fluid (i.e., 90 deg contact angle) */

  unsigned int index = blockIdx.y * gridDim.x * blockDim.x + blockDim.x * blockIdx.x + threadIdx.x;
  unsigned int xyz[3];
  if(index<para.number_of_nodes){
   if(n_curr.boundary[index] != 0 ) { 
    index_to_xyz(index, xyz);
    unsigned int x = xyz[0];
    unsigned int y = xyz[1];
    unsigned int z = xyz[2];
    unsigned int to_index_x,to_index_y,to_index_z,to_index;
    int c[3],count=0;

    for(int ii=0;ii<LB_COMPONENTS;ii++)
       for(int comp=0;comp<19;comp++)
          n_curr.vd[(comp + ii*LBQ ) * para.number_of_nodes + index]  =  0.0 ; 
    for(c[0]=-1;c[0]<=1;c[0]++){
       for(c[1]=-1;c[1]<=1;c[1]++){
          for(c[2]=-1;c[2]<=1;c[2]++){
             to_index_x = (x+c[0]+para.dim_x)%para.dim_x; 
             to_index_y = (y+c[1]+para.dim_y)%para.dim_y; 
             to_index_z = (z+c[2]+para.dim_z)%para.dim_z; 
             to_index = to_index_x + para.dim_x*to_index_y + para.dim_x*para.dim_y*to_index_z;  
	     if(n_curr.boundary[to_index] == 0 ) { 
                  for(int ii=0;ii<LB_COMPONENTS;ii++){
                     for(int comp=0;comp<19;comp++){ /* We copy all velocities: at the end we will need 
                                                        only the density mode, but this introduces no overhead anyway */
	                 n_curr.vd[(comp + ii*LBQ ) * para.number_of_nodes + index] += 
	                    n_curr.vd[(comp + ii*LBQ ) * para.number_of_nodes + to_index] ;
                         count++;
                     }
                  }
             }	      	
          }
       }
    }
    if(count>0)
      for(int ii=0;ii<LB_COMPONENTS;ii++)
        for(int comp=0;comp<19;comp++)
           n_curr.vd[(comp + ii*LBQ ) * para.number_of_nodes + index]  /= count ; 
  }
 }
}
#endif /* SHANCHEN */


#endif

/** get physical values of the nodes (density, velocity, ...)
 * @param n_a     Pointer to local node residing in array a (Input)
 * @param *p_v    Pointer to local print values (Output)
 * @param *d_v    Pointer to local device values (Input)
 * @param node_f  The forces on the LB nodes
*/
__global__ void get_mesoscopic_values_in_MD_units(LB_nodes_gpu n_a, LB_rho_v_pi_gpu *p_v,LB_rho_v_gpu *d_v, LB_node_force_gpu node_f) {
  unsigned int index = blockIdx.y * gridDim.x * blockDim.x + blockDim.x * blockIdx.x + threadIdx.x;

  if(index < para.number_of_nodes)
  {
    float mode[19*LB_COMPONENTS];
    calc_m_from_n(n_a, index, mode);
    calc_values_in_MD_units(n_a, mode, p_v, d_v, node_f, index, index);
  }
}

/** get boundary flags
 *  @param n_a                Pointer to local node residing in array a (Input)
 *  @param device_bound_array Pointer to local device values (Input)
 */
__global__ void lb_get_boundaries(LB_nodes_gpu n_a, unsigned int *device_bound_array){

  unsigned int index = blockIdx.y * gridDim.x * blockDim.x + blockDim.x * blockIdx.x + threadIdx.x;

  if(index<para.number_of_nodes)
   device_bound_array[index] = n_a.boundary[index];
}



/**print single node values kernel
 * @param single_nodeindex  index of the node (Input)
 * @param *d_p_v            Pointer to result storage array (Input)
 * @param n_a               Pointer to local node residing in array a (Input)
 * @param *d_v    Pointer to local device values
 * @param node_f  Pointer to local node force
*/
__global__ void lb_print_node(int single_nodeindex, LB_rho_v_pi_gpu *d_p_v, LB_nodes_gpu n_a, LB_rho_v_gpu * d_v, LB_node_force_gpu node_f){

  float mode[19*LB_COMPONENTS];
  unsigned int index = blockIdx.y * gridDim.x * blockDim.x + blockDim.x * blockIdx.x + threadIdx.x;

  if(index == 0)
  {
    calc_m_from_n(n_a, single_nodeindex, mode);
     
    /* the following actually copies rho and v from d_v, and calculates pi */
    calc_values_in_MD_units(n_a, mode, d_p_v, d_v, node_f, single_nodeindex, 0);
  }
}
__global__ void momentum(LB_nodes_gpu n_a, LB_rho_v_gpu * d_v, LB_node_force_gpu node_f, float *sum) {

  unsigned int index = blockIdx.y * gridDim.x * blockDim.x + blockDim.x * blockIdx.x + threadIdx.x;

  if(index<para.number_of_nodes)
  {
    float j[3]={0.0f,0.0f,0.0f};
    float mode[4];

    for(int ii=0 ; ii < LB_COMPONENTS ; ii++ )
    { 
      calc_mode(mode, n_a, index,ii);

      j[0] += mode[1]+node_f.force[(0+ii*3)*para.number_of_nodes + index];
      j[1] += mode[2]+node_f.force[(1+ii*3)*para.number_of_nodes + index];
      j[2] += mode[3]+node_f.force[(2+ii*3)*para.number_of_nodes + index];
    }

#ifdef LB_BOUNDARIES_GPU
    if(n_a.boundary[index])
      j[0]=j[1]=j[2]=0.0f;
#endif

    atomicadd(&(sum[0]), j[0]); 
    atomicadd(&(sum[1]), j[1]); 
    atomicadd(&(sum[2]), j[2]); 
  }
}
__global__ void remove_momentum(LB_nodes_gpu n_a, LB_rho_v_gpu * d_v, LB_node_force_gpu node_f, float *sum) {

  unsigned int index = blockIdx.y * gridDim.x * blockDim.x + blockDim.x * blockIdx.x + threadIdx.x;
  if(index<para.number_of_nodes){
    for(int ii=0 ; ii < LB_COMPONENTS ; ii++ ) { 
        node_f.force[(0+ii*3)*para.number_of_nodes + index]-=sum[0]/para.number_of_nodes;
        node_f.force[(1+ii*3)*para.number_of_nodes + index]-=sum[1]/para.number_of_nodes;
        node_f.force[(2+ii*3)*para.number_of_nodes + index]-=sum[2]/para.number_of_nodes;
    }
  }
}

/**print single node boundary flag
 * @param single_nodeindex  index of the node (Input)
 * @param *device_flag      Pointer to result storage array (Input)
 * @param n_a               Pointer to local node residing in array a (Input)
*/
__global__ void lb_get_boundary_flag(int single_nodeindex, unsigned int *device_flag, LB_nodes_gpu n_a){

  unsigned int index = blockIdx.y * gridDim.x * blockDim.x + blockDim.x * blockIdx.x + threadIdx.x;

  if(index == 0)
    device_flag[0] = n_a.boundary[single_nodeindex];
}

/**********************************************************************/
/* Host functions to setup and call kernels*/
/**********************************************************************/

void lb_get_para_pointer(LB_parameters_gpu** pointeradress) {
  if(cudaGetSymbolAddress((void**) pointeradress, para) != cudaSuccess)
  {
    fprintf(stderr, "Trouble getting address of LB parameters.\n"); //TODO give proper error message
    errexit();
  }
}

void lb_get_lbpar_pointer(LB_parameters_gpu** pointeradress) {
  *pointeradress = &lbpar_gpu;
}


void lb_get_boundary_force_pointer(float** pointeradress) {
#ifdef LB_BOUNDARIES_GPU
  *pointeradress = lb_boundary_force;
#endif
}

void lb_get_device_values_pointer(LB_rho_v_gpu** pointeradress) {
  *pointeradress = device_rho_v;
}

/**initialization for the lb gpu fluid called from host
 * @param *lbpar_gpu  Pointer to parameters to setup the lb field
*/
void lb_init_GPU(LB_parameters_gpu *lbpar_gpu){
#define free_and_realloc(var,size)\
  { if( (var) != NULL ) cudaFree((var)); cuda_safe_mem(cudaMalloc((void**)&var, size)); } 

  size_of_rho_v     = lbpar_gpu->number_of_nodes * sizeof(LB_rho_v_gpu);
  size_of_rho_v_pi  = lbpar_gpu->number_of_nodes * sizeof(LB_rho_v_pi_gpu);


  /** Allocate structs in device memory*/
  /* see the notes to the stucture device_rho_v_pi above...*/
  if(extended_values_flag==0) 
  {
    free_and_realloc(device_rho_v, size_of_rho_v);
  }
  else 
  {
    free_and_realloc(device_rho_v_pi, size_of_rho_v_pi);
  }

  /* TODO: this is a almost a copy copy of  device_rho_v think about eliminating it, and maybe pi can be added to device_rho_v in this case*/
  free_and_realloc(print_rho_v_pi  , size_of_rho_v_pi);
  free_and_realloc(nodes_a.vd      , lbpar_gpu->number_of_nodes * 19 * LB_COMPONENTS * sizeof(float));
  free_and_realloc(nodes_b.vd      , lbpar_gpu->number_of_nodes * 19 * LB_COMPONENTS * sizeof(float));   
  free_and_realloc(node_f.force    , lbpar_gpu->number_of_nodes *  3 * LB_COMPONENTS * sizeof(float));
#ifdef IMMERSED_BOUNDARY
  free_and_realloc(node_f.force_buf    , lbpar_gpu->number_of_nodes *  3 * LB_COMPONENTS * sizeof(float));
#endif
#ifdef SHANCHEN
  free_and_realloc(node_f.scforce  , lbpar_gpu->number_of_nodes *  3 * LB_COMPONENTS * sizeof(float));
#endif

  free_and_realloc(nodes_a.seed    , lbpar_gpu->number_of_nodes * sizeof( unsigned int));
  free_and_realloc(nodes_a.boundary, lbpar_gpu->number_of_nodes * sizeof( unsigned int));
  free_and_realloc(nodes_b.seed    , lbpar_gpu->number_of_nodes * sizeof( unsigned int));
  free_and_realloc(nodes_b.boundary, lbpar_gpu->number_of_nodes * sizeof( unsigned int));

  /**write parameters in const memory*/
  cuda_safe_mem(cudaMemcpyToSymbol(para, lbpar_gpu, sizeof(LB_parameters_gpu)));

  /**check flag if lb gpu init works*/
  free_and_realloc(gpu_check, sizeof(int));

  if(h_gpu_check!=NULL)
    free(h_gpu_check);  

  h_gpu_check = (int*)malloc(sizeof(int));

  /** values for the kernel call */
  int threads_per_block = 64;
  int blocks_per_grid_y = 4;
  int blocks_per_grid_x = (lbpar_gpu->number_of_nodes + threads_per_block * blocks_per_grid_y - 1) /(threads_per_block * blocks_per_grid_y);
  dim3 dim_grid = make_uint3(blocks_per_grid_x, blocks_per_grid_y, 1);

  KERNELCALL(reset_boundaries, dim_grid, threads_per_block, (nodes_a, nodes_b));

  #ifdef SHANCHEN
  // TODO FIXME: 
  /* We must add shan-chen forces, which are zero only if the densities are uniform*/
  #endif

#if defined(ELECTROKINETICS)
  // We need to know if the electrokinetics is being used or not
  cuda_safe_mem(cudaMemcpyToSymbol(ek_initialized_gpu, &ek_initialized, sizeof(int)));
#endif


  /** calc of velocitydensities from given parameters and initialize the Node_Force array with zero */
  KERNELCALL(reinit_node_force, dim_grid, threads_per_block, (node_f));
  KERNELCALL(calc_n_from_rho_j_pi, dim_grid, threads_per_block, (nodes_a, device_rho_v, node_f, gpu_check));
 
  intflag = 1;
  current_nodes = &nodes_a;
  h_gpu_check[0] = 0;
  cuda_safe_mem(cudaMemcpy(h_gpu_check, gpu_check, sizeof(int), cudaMemcpyDeviceToHost));
//fprintf(stderr, "initialization of lb gpu code %i\n", lbpar_gpu->number_of_nodes);
  cudaThreadSynchronize();

#if __CUDA_ARCH__ >= 200
  if(!h_gpu_check[0])
  {
    fprintf(stderr, "initialization of lb gpu code failed! \n");
    errexit();
  }
#endif
}

/** reinitialization for the lb gpu fluid called from host
 * @param *lbpar_gpu  Pointer to parameters to setup the lb field
*/
void lb_reinit_GPU(LB_parameters_gpu *lbpar_gpu){

  /**write parameters in const memory*/
  cuda_safe_mem(cudaMemcpyToSymbol(para, lbpar_gpu, sizeof(LB_parameters_gpu)));
  
  /** values for the kernel call */
  int threads_per_block = 64;
  int blocks_per_grid_y = 4;
  int blocks_per_grid_x = (lbpar_gpu->number_of_nodes + threads_per_block * blocks_per_grid_y - 1) /(threads_per_block * blocks_per_grid_y);
  dim3 dim_grid = make_uint3(blocks_per_grid_x, blocks_per_grid_y, 1);

  /** calc of velocity densities from given parameters and initialize the Node_Force array with zero */
  KERNELCALL(calc_n_from_rho_j_pi, dim_grid, threads_per_block, (nodes_a, device_rho_v, node_f, gpu_check));
}

void lb_realloc_particles_GPU_leftovers(LB_parameters_gpu *lbpar_gpu){

  //copy parameters, especially number of parts to gpu mem
  cuda_safe_mem(cudaMemcpyToSymbol(para, lbpar_gpu, sizeof(LB_parameters_gpu)));
}

#ifdef LB_BOUNDARIES_GPU
/** setup and call boundaries from the host
 * @param host_n_lb_boundaries  number of LB boundaries
 * @param number_of_boundnodes  number of boundnodes
 * @param host_boundary_node_list     The indices of the boundary nodes
 * @param host_boundary_index_list    The flag representing the corresponding boundary
 * @param host_lb_boundary_velocity   The constant velocity at the boundary, set by the user (Input)
*/
void lb_init_boundaries_GPU(int host_n_lb_boundaries, int number_of_boundnodes, int *host_boundary_node_list, int* host_boundary_index_list, float* host_lb_boundary_velocity){
  int temp = host_n_lb_boundaries;

  size_of_boundindex = number_of_boundnodes*sizeof(int);
  cuda_safe_mem(cudaMalloc((void**)&boundary_node_list, size_of_boundindex));
  cuda_safe_mem(cudaMalloc((void**)&boundary_index_list, size_of_boundindex));
  cuda_safe_mem(cudaMemcpy(boundary_index_list, host_boundary_index_list, size_of_boundindex, cudaMemcpyHostToDevice));
  cuda_safe_mem(cudaMemcpy(boundary_node_list, host_boundary_node_list, size_of_boundindex, cudaMemcpyHostToDevice));
  cuda_safe_mem(cudaMalloc((void**)&lb_boundary_force   , 3*host_n_lb_boundaries*sizeof(float)));
  cuda_safe_mem(cudaMalloc((void**)&lb_boundary_velocity, 3*host_n_lb_boundaries*sizeof(float)));
  cuda_safe_mem(cudaMemcpy(lb_boundary_velocity, host_lb_boundary_velocity, 3*n_lb_boundaries*sizeof(float), cudaMemcpyHostToDevice));
  cuda_safe_mem(cudaMemcpyToSymbol(n_lb_boundaries_gpu, &temp, sizeof(int)));

  /** values for the kernel call */
  int threads_per_block = 64;
  int blocks_per_grid_y = 4;
  int blocks_per_grid_x = (lbpar_gpu.number_of_nodes + threads_per_block * blocks_per_grid_y - 1) /(threads_per_block * blocks_per_grid_y);
  dim3 dim_grid = make_uint3(blocks_per_grid_x, blocks_per_grid_y, 1);

  KERNELCALL(reset_boundaries, dim_grid, threads_per_block, (nodes_a, nodes_b));

  if (n_lb_boundaries == 0 && !pdb_boundary_lattice)
  {
    cudaThreadSynchronize();
    return;
  }

  if(number_of_boundnodes == 0)
  {
    fprintf(stderr, "WARNING: boundary cmd executed but no boundary node found!\n");
  }
  else
  {
    int threads_per_block_bound = 64;
    int blocks_per_grid_bound_y = 4;
    int blocks_per_grid_bound_x = (number_of_boundnodes + threads_per_block_bound * blocks_per_grid_bound_y - 1) /(threads_per_block_bound * blocks_per_grid_bound_y);
    dim3 dim_grid_bound = make_uint3(blocks_per_grid_bound_x, blocks_per_grid_bound_y, 1);

    KERNELCALL(init_boundaries, dim_grid_bound, threads_per_block_bound, (boundary_node_list, boundary_index_list, number_of_boundnodes, nodes_a, nodes_b));
  }

  cudaThreadSynchronize();
}
#endif
/**setup and call extern single node force initialization from the host
 * @param *lbpar_gpu    Pointer to host parameter struct
*/
void lb_reinit_extern_nodeforce_GPU(LB_parameters_gpu *lbpar_gpu){

  cuda_safe_mem(cudaMemcpyToSymbol(para, lbpar_gpu, sizeof(LB_parameters_gpu))); 

  /** values for the kernel call */
  int threads_per_block = 64;
  int blocks_per_grid_y = 4;
  int blocks_per_grid_x = (lbpar_gpu->number_of_nodes + threads_per_block * blocks_per_grid_y - 1) /(threads_per_block * blocks_per_grid_y);
  dim3 dim_grid = make_uint3(blocks_per_grid_x, blocks_per_grid_y, 1);

  KERNELCALL(reinit_node_force, dim_grid, threads_per_block, (node_f));

}
/**setup and call extern single node force initialization from the host
 * @param n_extern_nodeforces       number of nodes on which the external force has to be applied
 * @param *host_extern_nodeforces   Pointer to the host extern node forces
 * @param *lbpar_gpu                Pointer to host parameter struct
*/
void lb_init_extern_nodeforces_GPU(int n_extern_nodeforces, LB_extern_nodeforce_gpu *host_extern_nodeforces, LB_parameters_gpu *lbpar_gpu){

  size_of_extern_nodeforces = n_extern_nodeforces*sizeof(LB_extern_nodeforce_gpu);
  cuda_safe_mem(cudaMalloc((void**)&extern_nodeforces, size_of_extern_nodeforces));
  cuda_safe_mem(cudaMemcpy(extern_nodeforces, host_extern_nodeforces, size_of_extern_nodeforces, cudaMemcpyHostToDevice));

  if(lbpar_gpu->external_force == 0)
    cuda_safe_mem(cudaMemcpyToSymbol(para, lbpar_gpu, sizeof(LB_parameters_gpu))); 

  int threads_per_block_exf = 64;
  int blocks_per_grid_exf_y = 4;
  int blocks_per_grid_exf_x = (n_extern_nodeforces + threads_per_block_exf * blocks_per_grid_exf_y - 1) / 
                              (threads_per_block_exf * blocks_per_grid_exf_y);
  dim3 dim_grid_exf = make_uint3(blocks_per_grid_exf_x, blocks_per_grid_exf_y, 1);

  KERNELCALL(init_extern_nodeforces, dim_grid_exf, threads_per_block_exf, (n_extern_nodeforces, extern_nodeforces, node_f));
  cudaFree(extern_nodeforces);
}

/**setup and call particle kernel from the host
*/
void lb_calc_particle_lattice_ia_gpu(){
  if (lbpar_gpu.number_of_particles) 
  {
    /** call of the particle kernel */
    /** values for the particle kernel */
    int threads_per_block_particles = 64;
    int blocks_per_grid_particles_y = 4;
    int blocks_per_grid_particles_x = (lbpar_gpu.number_of_particles + threads_per_block_particles * blocks_per_grid_particles_y - 1) / 
                                      (threads_per_block_particles * blocks_per_grid_particles_y);
    dim3 dim_grid_particles = make_uint3(blocks_per_grid_particles_x, blocks_per_grid_particles_y, 1);

    if ( lbpar_gpu.lb_couple_switch & LB_COUPLE_TWO_POINT )
    {
      KERNELCALL( calc_fluid_particle_ia, dim_grid_particles, threads_per_block_particles, 
                  ( *current_nodes, gpu_get_particle_pointer(), 
                    gpu_get_particle_force_pointer(), gpu_get_fluid_composition_pointer(),
                    node_f, gpu_get_particle_seed_pointer(), device_rho_v )
                );
    }
    else { /** only other option is the three point coupling scheme */
#ifdef SHANCHEN
#if __CUDA_ARCH__ >= 200
      fprintf (stderr, "The three point particle coupling is not currently compatible with the Shan-Chen implementation of the LB\n");
      errexit(); 
#endif
#endif
      KERNELCALL( calc_fluid_particle_ia_three_point_couple, dim_grid_particles, threads_per_block_particles,
                   ( *current_nodes, gpu_get_particle_pointer(),
                     gpu_get_particle_force_pointer(), node_f,
                     gpu_get_particle_seed_pointer(), device_rho_v )
                );
    }
  }
}

/** setup and call kernel for getting macroscopic fluid values of all nodes
 * @param *host_values struct to save the gpu values
*/
void lb_get_values_GPU(LB_rho_v_pi_gpu *host_values){

  /** values for the kernel call */
  int threads_per_block = 64;
  int blocks_per_grid_y = 4;
  int blocks_per_grid_x = (lbpar_gpu.number_of_nodes + threads_per_block * blocks_per_grid_y - 1) / 
                          (threads_per_block * blocks_per_grid_y);
  dim3 dim_grid = make_uint3(blocks_per_grid_x, blocks_per_grid_y, 1);

  KERNELCALL( get_mesoscopic_values_in_MD_units, dim_grid, threads_per_block,
              ( *current_nodes, print_rho_v_pi, device_rho_v, node_f ) );
  cuda_safe_mem( cudaMemcpy( host_values, print_rho_v_pi, size_of_rho_v_pi, cudaMemcpyDeviceToHost ) );

}

/** get all the boundary flags for all nodes
 *  @param host_bound_array here go the values of the boundary flag
 */
void lb_get_boundary_flags_GPU(unsigned int* host_bound_array){
   
  unsigned int* device_bound_array;
  cuda_safe_mem(cudaMalloc((void**)&device_bound_array, lbpar_gpu.number_of_nodes*sizeof(unsigned int)));
  /** values for the kernel call */
  int threads_per_block = 64;
  int blocks_per_grid_y = 4;
  int blocks_per_grid_x = (lbpar_gpu.number_of_nodes + threads_per_block * blocks_per_grid_y - 1) / (threads_per_block * blocks_per_grid_y);
  dim3 dim_grid = make_uint3(blocks_per_grid_x, blocks_per_grid_y, 1);

  KERNELCALL(lb_get_boundaries, dim_grid, threads_per_block, (*current_nodes, device_bound_array));

  cuda_safe_mem(cudaMemcpy(host_bound_array, device_bound_array, lbpar_gpu.number_of_nodes*sizeof(unsigned int), cudaMemcpyDeviceToHost));

  cudaFree(device_bound_array);

}

/** setup and call kernel for getting macroscopic fluid values of a single node*/
void lb_print_node_GPU(int single_nodeindex, LB_rho_v_pi_gpu *host_print_values){ 
      
  LB_rho_v_pi_gpu *device_print_values;
  cuda_safe_mem(cudaMalloc((void**)&device_print_values, sizeof(LB_rho_v_pi_gpu)));
  int threads_per_block_print = 1;
  int blocks_per_grid_print_y = 1;
  int blocks_per_grid_print_x = 1;
  dim3 dim_grid_print = make_uint3(blocks_per_grid_print_x, blocks_per_grid_print_y, 1);

  KERNELCALL(lb_print_node, dim_grid_print, threads_per_block_print, (single_nodeindex, device_print_values, *current_nodes, device_rho_v, node_f));

  cuda_safe_mem(cudaMemcpy(host_print_values, device_print_values, sizeof(LB_rho_v_pi_gpu), cudaMemcpyDeviceToHost));
  cudaFree(device_print_values);

}

/** setup and call kernel to calculate the total momentum of the hole fluid
 * @param *mass value of the mass calcutated on the GPU
*/
void lb_calc_fluid_mass_GPU(double* mass){

  float* tot_mass;
  float cpu_mass =  0.0f ;
  cuda_safe_mem(cudaMalloc((void**)&tot_mass, sizeof(float)));
  cuda_safe_mem(cudaMemcpy(tot_mass, &cpu_mass, sizeof(float), cudaMemcpyHostToDevice));

  /** values for the kernel call */
  int threads_per_block = 64;
  int blocks_per_grid_y = 4;
  int blocks_per_grid_x = (lbpar_gpu.number_of_nodes + threads_per_block * blocks_per_grid_y - 1) /(threads_per_block * blocks_per_grid_y);
  dim3 dim_grid = make_uint3(blocks_per_grid_x, blocks_per_grid_y, 1);

  KERNELCALL(calc_mass, dim_grid, threads_per_block,(*current_nodes, tot_mass));

  cuda_safe_mem(cudaMemcpy(&cpu_mass, tot_mass, sizeof(float), cudaMemcpyDeviceToHost));
  
  cudaFree(tot_mass);
  mass[0] = (double)(cpu_mass);
}

/** setup and call kernel to calculate the total momentum of the whole fluid
 *  @param host_mom value of the momentum calcutated on the GPU
 */
void lb_calc_fluid_momentum_GPU(double* host_mom){

  float* tot_momentum;
  float host_momentum[3] = { 0.0f, 0.0f, 0.0f};
  cuda_safe_mem(cudaMalloc((void**)&tot_momentum, 3*sizeof(float)));
  cuda_safe_mem(cudaMemcpy(tot_momentum, host_momentum, 3*sizeof(float), cudaMemcpyHostToDevice));

  /** values for the kernel call */
  int threads_per_block = 64;
  int blocks_per_grid_y = 4;
  int blocks_per_grid_x = (lbpar_gpu.number_of_nodes + threads_per_block * blocks_per_grid_y - 1) /(threads_per_block * blocks_per_grid_y);
  dim3 dim_grid = make_uint3(blocks_per_grid_x, blocks_per_grid_y, 1);

  KERNELCALL(momentum, dim_grid, threads_per_block,(*current_nodes, device_rho_v, node_f, tot_momentum));
  
  cuda_safe_mem(cudaMemcpy(host_momentum, tot_momentum, 3*sizeof(float), cudaMemcpyDeviceToHost));
  
  cudaFree(tot_momentum);
  host_mom[0] = (double)(host_momentum[0]* lbpar_gpu.agrid/lbpar_gpu.tau);
  host_mom[1] = (double)(host_momentum[1]* lbpar_gpu.agrid/lbpar_gpu.tau);
  host_mom[2] = (double)(host_momentum[2]* lbpar_gpu.agrid/lbpar_gpu.tau);
}

/** setup and call kernel to remove the net momentum of the whole fluid
 */
void lb_remove_fluid_momentum_GPU(void){
  float* tot_momentum;
  float host_momentum[3] = { 0.0f, 0.0f, 0.0f};
  cuda_safe_mem(cudaMalloc((void**)&tot_momentum, 3*sizeof(float)));
  cuda_safe_mem(cudaMemcpy(tot_momentum, host_momentum, 3*sizeof(float), cudaMemcpyHostToDevice));

  /** values for the kernel call */
  int threads_per_block = 64;
  int blocks_per_grid_y = 4;
  int blocks_per_grid_x = (lbpar_gpu.number_of_nodes + threads_per_block * blocks_per_grid_y - 1) /(threads_per_block * blocks_per_grid_y);
  dim3 dim_grid = make_uint3(blocks_per_grid_x, blocks_per_grid_y, 1);

  KERNELCALL(momentum, dim_grid, threads_per_block,(*current_nodes, device_rho_v, node_f, tot_momentum));
  
  cuda_safe_mem(cudaMemcpy(host_momentum, tot_momentum, 3*sizeof(float), cudaMemcpyDeviceToHost));

  KERNELCALL(remove_momentum, dim_grid, threads_per_block,(*current_nodes, device_rho_v, node_f, tot_momentum));
  
  cudaFree(tot_momentum);
}


/** setup and call kernel to calculate the temperature of the hole fluid
 *  @param host_temp value of the temperatur calcutated on the GPU
*/
void lb_calc_fluid_temperature_GPU(double* host_temp){

  int host_number_of_non_boundary_nodes = 0;
  int *device_number_of_non_boundary_nodes;
  cuda_safe_mem(cudaMalloc((void**)&device_number_of_non_boundary_nodes, sizeof(int)));
  cuda_safe_mem(cudaMemcpy(device_number_of_non_boundary_nodes, &host_number_of_non_boundary_nodes, sizeof(int), cudaMemcpyHostToDevice));

  float host_jsquared = 0.0f;
  float* device_jsquared;
  cuda_safe_mem(cudaMalloc((void**)&device_jsquared, sizeof(float)));
  cuda_safe_mem(cudaMemcpy(device_jsquared, &host_jsquared, sizeof(float), cudaMemcpyHostToDevice));

  /** values for the kernel call */
  int threads_per_block = 64;
  int blocks_per_grid_y = 4;
  int blocks_per_grid_x = (lbpar_gpu.number_of_nodes + threads_per_block * blocks_per_grid_y - 1) /(threads_per_block * blocks_per_grid_y);
  dim3 dim_grid = make_uint3(blocks_per_grid_x, blocks_per_grid_y, 1);

  KERNELCALL(temperature, dim_grid, threads_per_block,(*current_nodes, device_jsquared, device_number_of_non_boundary_nodes));

  cuda_safe_mem(cudaMemcpy(&host_number_of_non_boundary_nodes, device_number_of_non_boundary_nodes, sizeof(int), cudaMemcpyDeviceToHost));
  cuda_safe_mem(cudaMemcpy(&host_jsquared, device_jsquared, sizeof(float), cudaMemcpyDeviceToHost));

  // TODO: check that temperature calculation is properly implemented for shanchen
  *host_temp=0;

  #pragma unroll
  for(int ii=0;ii<LB_COMPONENTS;++ii)
  { 
      *host_temp += (double)(host_jsquared*1./(3.0f*lbpar_gpu.rho[ii]*host_number_of_non_boundary_nodes*lbpar_gpu.tau*lbpar_gpu.tau*lbpar_gpu.agrid));
  }
}


#ifdef SHANCHEN
void lb_calc_shanchen_GPU(){
  /** values for the kernel call */
  int threads_per_block = 64;
  int blocks_per_grid_y = 4;
  int blocks_per_grid_x = (lbpar_gpu.number_of_nodes + threads_per_block * blocks_per_grid_y - 1) /(threads_per_block * blocks_per_grid_y);
  dim3 dim_grid = make_uint3(blocks_per_grid_x, blocks_per_grid_y, 1);

#ifdef LB_BOUNDARIES_GPU
  if (n_lb_boundaries != 0)
  {
    KERNELCALL(lb_shanchen_set_boundaries, dim_grid, threads_per_block,(*current_nodes));
    cudaThreadSynchronize();
  }
#endif
  KERNELCALL(lb_shanchen_GPU, dim_grid, threads_per_block,(*current_nodes, node_f));
}

#endif // SHANCHEN

/** setup and call kernel for getting macroscopic fluid values of all nodes
 * @param *host_checkpoint_vd struct to save the gpu populations
 * @param *host_checkpoint_seed struct to save the nodes' seeds for the lb on the gpu
 * @param *host_checkpoint_boundary struct to save the boundary nodes
 * @param *host_checkpoint_force struct to save the forces on the nodes
 */
void lb_save_checkpoint_GPU(float *host_checkpoint_vd, unsigned int *host_checkpoint_seed, unsigned int *host_checkpoint_boundary, float *host_checkpoint_force){

  cuda_safe_mem(cudaMemcpy(host_checkpoint_vd, current_nodes->vd, lbpar_gpu.number_of_nodes * 19 * sizeof(float), cudaMemcpyDeviceToHost));
  cuda_safe_mem(cudaMemcpy(host_checkpoint_seed, current_nodes->seed, lbpar_gpu.number_of_nodes * sizeof(unsigned int), cudaMemcpyDeviceToHost));
  cuda_safe_mem(cudaMemcpy(host_checkpoint_boundary, current_nodes->boundary, lbpar_gpu.number_of_nodes * sizeof(unsigned int), cudaMemcpyDeviceToHost));
  cuda_safe_mem(cudaMemcpy(host_checkpoint_force, node_f.force, lbpar_gpu.number_of_nodes * 3 * sizeof(float), cudaMemcpyDeviceToHost));

}

/** setup and call kernel for setting macroscopic fluid values of all nodes
 * @param *host_checkpoint_vd struct to save the gpu populations
 * @param *host_checkpoint_seed struct to save the nodes' seeds for the lb on the gpu
 * @param *host_checkpoint_boundary struct to save the boundary nodes
 * @param *host_checkpoint_force struct to save the forces on the nodes
*/
void lb_load_checkpoint_GPU(float *host_checkpoint_vd, unsigned int *host_checkpoint_seed, unsigned int *host_checkpoint_boundary, float *host_checkpoint_force){

  current_nodes = &nodes_a;
  intflag = 1;

  cuda_safe_mem(cudaMemcpy(current_nodes->vd, host_checkpoint_vd, lbpar_gpu.number_of_nodes * 19 * sizeof(float), cudaMemcpyHostToDevice));

  cuda_safe_mem(cudaMemcpy(current_nodes->seed, host_checkpoint_seed, lbpar_gpu.number_of_nodes * sizeof(unsigned int), cudaMemcpyHostToDevice));
  cuda_safe_mem(cudaMemcpy(current_nodes->boundary, host_checkpoint_boundary, lbpar_gpu.number_of_nodes * sizeof(unsigned int), cudaMemcpyHostToDevice));
  cuda_safe_mem(cudaMemcpy(node_f.force, host_checkpoint_force, lbpar_gpu.number_of_nodes * 3 * sizeof(float), cudaMemcpyHostToDevice));
}

/** setup and call kernel to get the boundary flag of a single node
 *  @param single_nodeindex number of the node to get the flag for
 *  @param host_flag her goes the value of the boundary flag
 */
void lb_get_boundary_flag_GPU(int single_nodeindex, unsigned int* host_flag){
   
  unsigned int* device_flag;
  cuda_safe_mem(cudaMalloc((void**)&device_flag, sizeof(unsigned int)));
  int threads_per_block_flag = 1;
  int blocks_per_grid_flag_y = 1;
  int blocks_per_grid_flag_x = 1;
  dim3 dim_grid_flag = make_uint3(blocks_per_grid_flag_x, blocks_per_grid_flag_y, 1);

  KERNELCALL(lb_get_boundary_flag, dim_grid_flag, threads_per_block_flag, (single_nodeindex, device_flag, *current_nodes));

  cuda_safe_mem(cudaMemcpy(host_flag, device_flag, sizeof(unsigned int), cudaMemcpyDeviceToHost));

  cudaFree(device_flag);
}

/** set the density at a single node
 *  @param single_nodeindex the node to set the velocity for 
 *  @param *host_rho the density to set
 */
void lb_set_node_rho_GPU(int single_nodeindex, float* host_rho){
   
  float* device_rho;
  cuda_safe_mem(cudaMalloc((void**)&device_rho, LB_COMPONENTS*sizeof(float)));
  cuda_safe_mem(cudaMemcpy(device_rho, host_rho, LB_COMPONENTS*sizeof(float), cudaMemcpyHostToDevice));
  int threads_per_block_flag = 1;
  int blocks_per_grid_flag_y = 1;
  int blocks_per_grid_flag_x = 1;
  dim3 dim_grid_flag = make_uint3(blocks_per_grid_flag_x, blocks_per_grid_flag_y, 1);
  KERNELCALL(set_rho, dim_grid_flag, threads_per_block_flag, (*current_nodes, device_rho_v, single_nodeindex, device_rho)); 
  cudaFree(device_rho);
}

/** set the net velocity at a single node
 *  @param single_nodeindex the node to set the velocity for 
 *  @param host_velocity the velocity to set
 */
void lb_set_node_velocity_GPU(int single_nodeindex, float* host_velocity){
   
  float* device_velocity;
  cuda_safe_mem(cudaMalloc((void**)&device_velocity, 3*sizeof(float)));
  cuda_safe_mem(cudaMemcpy(device_velocity, host_velocity, 3*sizeof(float), cudaMemcpyHostToDevice));
  int threads_per_block_flag = 1;
  int blocks_per_grid_flag_y = 1;
  int blocks_per_grid_flag_x = 1;
  dim3 dim_grid_flag = make_uint3(blocks_per_grid_flag_x, blocks_per_grid_flag_y, 1);

  KERNELCALL(set_u_from_rho_v_pi, dim_grid_flag, threads_per_block_flag, (*current_nodes, single_nodeindex, device_velocity, device_rho_v, node_f));

  cudaFree(device_velocity);
}

/** reinit of params 
 * @param *lbpar_gpu struct containing the paramters of the fluid
*/
void reinit_parameters_GPU(LB_parameters_gpu *lbpar_gpu){
  /**write parameters in const memory*/
  cuda_safe_mem(cudaMemcpyToSymbol(para, lbpar_gpu, sizeof(LB_parameters_gpu)));
}

/**integration kernel for the lb gpu fluid update called from host */
void lb_integrate_GPU() {

  /** values for the kernel call */
  int threads_per_block = 64;
  int blocks_per_grid_y = 4;
  int blocks_per_grid_x = (lbpar_gpu.number_of_nodes + threads_per_block * blocks_per_grid_y - 1) /(threads_per_block * blocks_per_grid_y);
  dim3 dim_grid = make_uint3(blocks_per_grid_x, blocks_per_grid_y, 1);

#ifdef LB_BOUNDARIES_GPU
  if (n_lb_boundaries > 0)
  {
    cuda_safe_mem(cudaMemset( lb_boundary_force, 0, 3*n_lb_boundaries*sizeof(float)));
  }
#endif

  /**call of fluid step*/
  /* NOTE: if pi is needed at every integration step, one should call an extended version 
           of the integrate kernel, or pass also device_rho_v_pi and make sure that either 
           it or device_rho_v are NULL depending on extended_values_flag */ 
  if (intflag == 1)
  {
    KERNELCALL(integrate, dim_grid, threads_per_block, (nodes_a, nodes_b, device_rho_v, node_f, lb_ek_parameters_gpu));
    current_nodes = &nodes_b;
    intflag = 0;
  }
  else
  {
    KERNELCALL(integrate, dim_grid, threads_per_block, (nodes_b, nodes_a, device_rho_v, node_f, lb_ek_parameters_gpu));
    current_nodes = &nodes_a;
    intflag = 1;
  }

#ifdef LB_BOUNDARIES_GPU
    if (n_lb_boundaries > 0)
    {
      KERNELCALL(apply_boundaries, dim_grid, threads_per_block, (*current_nodes, lb_boundary_velocity, lb_boundary_force));
    }
#endif
}

void lb_gpu_get_boundary_forces(double* forces) {
#ifdef LB_BOUNDARIES_GPU
  float* temp = (float*) malloc(3*n_lb_boundaries*sizeof(float));
  cuda_safe_mem(cudaMemcpy(temp, lb_boundary_force, 3*n_lb_boundaries*sizeof(float), cudaMemcpyDeviceToHost));

  for (int i =0; i<3*n_lb_boundaries; i++)
  {
    forces[i]=(double)temp[i];
  }
  free(temp);
#endif
}

__device__ void get_interpolated_velocity(LB_nodes_gpu n_a, float* r, float* u, LB_node_force_gpu node_f, int asdf) {

  /** see ahlrichs + duenweg page 8227 equ (10) and (11) */
  float temp_delta[6];
  float delta[8];
  int my_left[3];
  int node_index[8];
  float mode[4];
  u[0]=u[1]=u[2]=0;
  #pragma unroll
  for(int i=0; i<3; ++i){
    float scaledpos = r[i]/para.agrid - 0.5f;
    my_left[i] = (int)(floorf(scaledpos));
    temp_delta[3+i] = scaledpos - my_left[i];
    temp_delta[i] = 1.f - temp_delta[3+i];
  }

  delta[0] = temp_delta[0] * temp_delta[1] * temp_delta[2];
  delta[1] = temp_delta[3] * temp_delta[1] * temp_delta[2];
  delta[2] = temp_delta[0] * temp_delta[4] * temp_delta[2];
  delta[3] = temp_delta[3] * temp_delta[4] * temp_delta[2];
  delta[4] = temp_delta[0] * temp_delta[1] * temp_delta[5];
  delta[5] = temp_delta[3] * temp_delta[1] * temp_delta[5];
  delta[6] = temp_delta[0] * temp_delta[4] * temp_delta[5];
  delta[7] = temp_delta[3] * temp_delta[4] * temp_delta[5];

  // modulo for negative numbers is strange at best, shift to make sure we are positive
  int x = my_left[0] + para.dim_x;
  int y = my_left[1] + para.dim_y;
  int z = my_left[2] + para.dim_z;

  node_index[0] = x%para.dim_x     + para.dim_x*(y%para.dim_y)     + para.dim_x*para.dim_y*(z%para.dim_z);
  node_index[1] = (x+1)%para.dim_x + para.dim_x*(y%para.dim_y)     + para.dim_x*para.dim_y*(z%para.dim_z);
  node_index[2] = x%para.dim_x     + para.dim_x*((y+1)%para.dim_y) + para.dim_x*para.dim_y*(z%para.dim_z);
  node_index[3] = (x+1)%para.dim_x + para.dim_x*((y+1)%para.dim_y) + para.dim_x*para.dim_y*(z%para.dim_z);
  node_index[4] = x%para.dim_x     + para.dim_x*(y%para.dim_y)     + para.dim_x*para.dim_y*((z+1)%para.dim_z);
  node_index[5] = (x+1)%para.dim_x + para.dim_x*(y%para.dim_y)     + para.dim_x*para.dim_y*((z+1)%para.dim_z);
  node_index[6] = x%para.dim_x     + para.dim_x*((y+1)%para.dim_y) + para.dim_x*para.dim_y*((z+1)%para.dim_z);
  node_index[7] = (x+1)%para.dim_x + para.dim_x*((y+1)%para.dim_y) + para.dim_x*para.dim_y*((z+1)%para.dim_z);

  for(int i=0; i<8; ++i)
  {
      float totmass=0.0f;

      if(n_a.boundary[node_index[i]])
        continue;


      calc_m_from_n(n_a,node_index[i],mode);

      #pragma unroll
      for(int ii=0;ii<LB_COMPONENTS;ii++)
      {
        totmass+=mode[0]+para.rho[ii]*para.agrid*para.agrid*para.agrid;
      } 

#ifndef SHANCHEN
      u[0] += (mode[1]/totmass)*delta[i];
      u[1] += (mode[2]/totmass)*delta[i];
      u[2] += (mode[3]/totmass)*delta[i];
#else //SHANCHEN
//      u[0] += d_v[node_index[i]].v[0]/8.0f;  
//      u[1] += d_v[node_index[i]].v[1]/8.0f;
//      u[2] += d_v[node_index[i]].v[2]/8.0f;
#warning "lb_radial_velocity_profile does not work with SHANCHEN yet/"
        u[0] = 0;
        u[1] = 0;
        u[2] = 0;
#endif

//      mode[1]+=0.5f*node_f.force[0*para.number_of_nodes + node_index[i]];
//      mode[2]+=0.5f*node_f.force[1*para.number_of_nodes + node_index[i]];
//      mode[3]+=0.5f*node_f.force[2*para.number_of_nodes + node_index[i]];
//
    }

  #pragma unroll
  for(int i=0; i<3; ++i){
    u[i]*=para.agrid/para.tau;
  }
}
__global__ void fill_lb_radial_velocity_profile(LB_nodes_gpu n_a, radial_profile_data* pdata, float* data, LB_node_force_gpu node_f){

  unsigned int rbin=threadIdx.x;
  unsigned int phibin=blockIdx.x;
  unsigned int zbin=blockIdx.y;

  float roffset=pdata->minr;
  float r_incr=(pdata->maxr-pdata->minr)/(pdata->rbins-1);

  float r = roffset + rbin*r_incr;

  unsigned int maxj;
  float phioffset, phi_incr;
  if ( pdata->phibins == 1 ) {
    maxj = (int)floor( 2*3.1415*pdata->maxr/para.agrid ) ; 
    phioffset=0;
    phi_incr=2*3.1415/maxj;
  } else {
    maxj = pdata->phibins;
    phioffset=pdata->minphi;
    phi_incr=(pdata->maxphi-pdata->minphi)/(pdata->phibins);
  }
  float phi = phioffset + phibin*phi_incr;

  unsigned int maxk;
  float zoffset, z_incr;
  if ( pdata->zbins == 1 ) {
    maxk = (int) para.dim_z;
    zoffset=-pdata->center[2];
    z_incr=para.agrid;
  } else {
    maxk = (int) pdata->zbins;
    zoffset=pdata->minz;
    z_incr=(pdata->maxz-pdata->minz)/(pdata->zbins-1);
  }

  float z = zoffset + zbin*z_incr;

  float p[3];
  p[0]=r*cos(phi)+pdata->center[0];
  p[1]=r*sin(phi)+pdata->center[1];
  p[2]=z+pdata->center[2];

  float v[3];
  get_interpolated_velocity(n_a, p, v, node_f, 0);
  unsigned int linear_index = rbin*maxj*maxk + phibin*maxk + zbin;

 float v_r,v_phi;

  if (r==0) {
    v_r=0;
    v_phi=0;
  } else {
    v_r = 1/r*((p[0]-pdata->center[0])*v[0] + (p[1]-pdata->center[1])*v[1]); 
    v_phi = 1/r/r*((p[0]-pdata->center[0])*v[1]-(p[1]-pdata->center[1])*v[0]);
  }
  data[3*linear_index+0]=v_r;
  data[3*linear_index+1]=v_phi;
  data[3*linear_index+2]=v[2];

}


int statistics_observable_lbgpu_radial_velocity_profile(radial_profile_data* pdata, double* A, unsigned int n_A){

  unsigned int maxj, maxk;
  float normalization_factor=1;
  
  if ( pdata->rbins == 1 ) {
    return 1;
  }

  unsigned int maxi=pdata->rbins;
  
  if ( pdata->phibins == 1 ) {
    maxj = (int)floor( 2*3.1415*pdata->maxr/lbpar_gpu.agrid ) ; 
    normalization_factor/=maxj;
  } else {
    maxj = pdata->phibins;
  }
  if ( pdata->zbins == 1 ) {
    maxk = (int) lbpar_gpu.dim_z;
    normalization_factor/=maxk;
  } else {
    maxk = pdata->zbins;
  }

  for (int i = 0; i<n_A; i++) {
    A[i]=0;
  }

  
  // copy radial profile to device
  radial_profile_data* pdata_device;
  cuda_safe_mem(cudaMalloc((void**)&pdata_device, sizeof(radial_profile_data)));
  cuda_safe_mem(cudaMemcpy(pdata_device, pdata,  sizeof(radial_profile_data), cudaMemcpyHostToDevice));

  // allocate data on device
  float* data_device;
  cuda_safe_mem(cudaMalloc((void**)&data_device, sizeof(float)*3*maxi*maxj*maxk));
  // kernellcall
  int threads_per_block = maxi;
  int blocks_per_grid_x = maxj;
  int blocks_per_grid_y = maxk;
  dim3 dim_grid = make_uint3(blocks_per_grid_x, blocks_per_grid_y, 1);
  KERNELCALL(fill_lb_radial_velocity_profile, dim_grid, threads_per_block, (nodes_a, pdata_device, data_device, node_f ));

  // allocate data on host
  float* host_data;
  host_data = (float*) malloc(sizeof(float)*3*maxi*maxj*maxk);

  // copy data back
  cuda_safe_mem(cudaMemcpy(host_data, data_device,  sizeof(float)*3*maxi*maxj*maxk, cudaMemcpyDeviceToHost));

  // average (or store)
  unsigned int linear_index;
  for (int i =0; i<maxi; i++)
    for (int j =0; j<maxj; j++)
      for (int k =0; k<maxk; k++) {
        linear_index = 0;
        if (pdata->rbins > 1)
          linear_index += i*pdata->phibins*pdata->zbins;
        if (pdata->phibins > 1)
          linear_index += j*pdata->zbins;
        if (pdata->zbins > 1)
          linear_index +=k;
        A[3*linear_index+0]+=host_data[3*(i*maxj*maxk + j*maxk + k)+0]*normalization_factor;
        A[3*linear_index+1]+=host_data[3*(i*maxj*maxk + j*maxk + k)+1]*normalization_factor;
        A[3*linear_index+2]+=host_data[3*(i*maxj*maxk + j*maxk + k)+2]*normalization_factor;
      }

  // free device data
  cudaFree(pdata_device);
  cudaFree(data_device);

  // free host data
  free(host_data);

  return 0;
}

#endif /* LB_GPU */<|MERGE_RESOLUTION|>--- conflicted
+++ resolved
@@ -2833,29 +2833,20 @@
     {
       rng_part.seed = part[part_index].seed;
 
-<<<<<<< HEAD
-    /**force acting on the particle. delta_j will be used later to compute the force that acts back onto the fluid. */
-    calc_viscous_force(n_a, delta, partgrad1, partgrad2, partgrad3, particle_data, particle_force, fluid_composition,part_index, &rng_part, delta_j, node_index, d_v, 0);
-    calc_node_force(delta, delta_j, partgrad1, partgrad2, partgrad3, node_index, node_f); 
+      /**force acting on the particle. delta_j will be used later to compute the force that acts back onto the fluid. */
+      calc_viscous_force(n_a, delta, partgrad1, partgrad2, partgrad3, particle_data, particle_force, fluid_composition,part_index, &rng_part, delta_j, node_index, d_v, 0);
+      calc_node_force(delta, delta_j, partgrad1, partgrad2, partgrad3, node_index, node_f); 
 
 #ifdef ENGINE
-    if ( particle_data[part_index].swim.swimming ) {
-      calc_viscous_force(n_a, delta, partgrad1, partgrad2, partgrad3, particle_data, particle_force, fluid_composition,part_index, &rng_part, delta_j, node_index, d_v, 1);
-      calc_node_force(delta, delta_j, partgrad1, partgrad2, partgrad3, node_index, node_f);
-    }
-#endif
-
-    /**force which acts back to the fluid node */
-    part[part_index].seed = rng_part.seed;
-=======
-      /**force acting on the particle. delta_j will be used later to compute the force that acts back onto the fluid. */
-      calc_viscous_force(n_a, delta, partgrad1, partgrad2, partgrad3, particle_data, particle_force, fluid_composition,part_index, &rng_part, delta_j, node_index,d_v);
-      calc_node_force(delta, delta_j, partgrad1, partgrad2, partgrad3, node_index, node_f);
+      if ( particle_data[part_index].swim.swimming ) {
+        calc_viscous_force(n_a, delta, partgrad1, partgrad2, partgrad3, particle_data, particle_force, fluid_composition,part_index, &rng_part, delta_j, node_index, d_v, 1);
+        calc_node_force(delta, delta_j, partgrad1, partgrad2, partgrad3, node_index, node_f);
+      }
+#endif
 
       /**force which acts back to the fluid node */
       part[part_index].seed = rng_part.seed;
     }
->>>>>>> 652d9e75
   }
 }
 
@@ -2868,7 +2859,7 @@
  * @param *d_v    Pointer to local device values
 */
 __global__ void calc_fluid_particle_ia_three_point_couple(LB_nodes_gpu n_a, CUDA_particle_data *particle_data, CUDA_particle_force *particle_force,                                             LB_node_force_gpu node_f, CUDA_particle_seed *part, LB_rho_v_gpu *d_v){
-  
+
   unsigned int part_index = blockIdx.y * gridDim.x * blockDim.x + blockDim.x * blockIdx.x + threadIdx.x;
   unsigned int node_index[27];
   float delta[27];
