--- conflicted
+++ resolved
@@ -4275,14 +4275,10 @@
  * @param *particle_data        Pointer to the particle position and velocity (Input)
  * @param *u_gpu                Pointer to float array (Output)
  * @param node_f                Struct for node force (Input)
-<<<<<<< HEAD
  * @param *d_v                  Pointer to local device values
- * @param coupling              int denoting wether to use two- (0) or three-point (1) coupling for the velocity (1) interpolation (Input)
-=======
  * @param coupling              int denoting wether to use two- (0) or three-point (1) coupling for the velocity interpolation (Input)
->>>>>>> a61bdc1d
-*/
-__global__ void lb_lbfluid_get_fluid_velocity_at_particle_positions_kernel(LB_nodes_gpu n_a, CUDA_particle_data *particle_data, float* u_gpu, LB_node_force_gpu node_f, LB_rho_v_gpu *d_v, int coupling){
+*/
+__global__ void lb_lbfluid_get_fluid_velocity_at_particle_positions_kernel(LB_nodes_gpu n_a, CUDA_particle_data *particle_data, float* u_gpu, LB_node_force_gpu node_f, int coupling){
   unsigned int index = blockIdx.y * gridDim.x * blockDim.x + blockDim.x * blockIdx.x + threadIdx.x;
   if (index < para.number_of_particles) {
     float position[3];
@@ -4293,11 +4289,13 @@
     position[1] = particle_data[index].p[1];
     position[2] = particle_data[index].p[2];
     // Do the velocity interpolation
+#ifndef SHANCHEN //because SHANCHEN uses dv in the two point coupling and we only give NULL pointer.
     if (coupling == 0) {
         interpolation_two_point_coupling(n_a, position, node_index, mode, nullptr, delta, &u_gpu[3*index]);
     } else if (coupling == 1) {
         interpolation_three_point_coupling(n_a, position, node_index, nullptr, delta, &u_gpu[3*index]);
     }
+#endif
   }
 }
 
