/* 
   Copyright (C) 2010,2011,2012,2013,2014 The ESPResSo project

   This file is part of ESPResSo.
  
   ESPResSo is free software: you can redistribute it and/or modify
   it under the terms of the GNU General Public License as published by
   the Free Software Foundation, either version 3 of the License, or
   (at your option) any later version.
   
   ESPResSo is distributed in the hope that it will be useful,
   but WITHOUT ANY WARRANTY; without even the implied warranty of
   MERCHANTABILITY or FITNESS FOR A PARTICULAR PURPOSE.  See the
   GNU General Public License for more details.
   
   You should have received a copy of the GNU General Public License
   along with this program.  If not, see <http://www.gnu.org/licenses/>.
*/

/** \file lbgpu_cuda.cu
 *
 * Cuda (.cu) file for the Lattice Boltzmann implementation on GPUs.
 * Header file for \ref lbgpu.hpp.
 */

#include "config.hpp"

#ifdef LB_GPU
#include <stdio.h>
#include <cuda.h>
#include <stdlib.h>

#include "electrokinetics.hpp"
#include "electrokinetics_pdb_parse.hpp"
#include "lbgpu.hpp"
#include "cuda_interface.hpp"
#include "cuda_utils.hpp"

#if (!defined(FLATNOISE) && !defined(GAUSSRANDOMCUT) && !defined(GAUSSRANDOM))
#define FLATNOISE
#endif

int extended_values_flag=0; /* TODO: this has to be set to one by
                               appropriate functions if there is 
                               the need to compute pi at every 
                               step (e.g. moving boundaries)*/

/**defining structures residing in global memory */

/** device_rho_v: struct for hydrodynamic fields: this is for internal use 
    (i.e. stores values in LB units) and should not used for 
    printing values  */
static LB_rho_v_gpu *device_rho_v= NULL;

/** device_rho_v_pi: extended struct for hydrodynamic fields: this is the interface
    to tcl, and stores values in MD units. It should not be used
    as an input for any LB calculations. TODO: This structure is not yet 
    used, and it is here to allow access to the stress tensor at any
    timestep, e.g. for future implementations of moving boundary codes */
static LB_rho_v_pi_gpu *device_rho_v_pi= NULL;

/** print_rho_v_pi: struct for hydrodynamic fields: this is the interface
    to tcl, and stores values in MD units. It should not used
    as an input for any LB calculations. TODO: in the future,
    one might want to have several structures for printing 
    separately rho, v, pi without having to compute/store 
    the complete set. */
static LB_rho_v_pi_gpu *print_rho_v_pi= NULL;

/** structs for velocity densities */
static LB_nodes_gpu nodes_a = {.vd=NULL,.seed=NULL,.boundary=NULL};
static LB_nodes_gpu nodes_b = {.vd=NULL,.seed=NULL,.boundary=NULL};;
/** struct for node force */

LB_node_force_gpu node_f = {.force=NULL,.scforce=NULL} ;

static LB_extern_nodeforce_gpu *extern_nodeforces = NULL;

#ifdef LB_BOUNDARIES_GPU
static float* lb_boundary_force = NULL;

static float* lb_boundary_velocity = NULL;

/** pointer for bound index array*/
static int *boundary_node_list;
static int *boundary_index_list;
static __device__ __constant__ int n_lb_boundaries_gpu = 0;
static size_t size_of_boundindex;
#endif

#if defined(ELECTROKINETICS)
static __device__ __constant__ int ek_initialized_gpu = 0;
#endif

EK_parameters* lb_ek_parameters_gpu;

/** pointers for additional cuda check flag*/
static int *gpu_check = NULL;
static int *h_gpu_check = NULL;

static unsigned int intflag = 1;
LB_nodes_gpu *current_nodes = NULL;
/**defining size values for allocating global memory */
static size_t size_of_rho_v;
static size_t size_of_rho_v_pi;
static size_t size_of_extern_nodeforces;

/**parameters residing in constant memory */
static __device__ __constant__ LB_parameters_gpu para;
static const float c_sound_sq = 1.0f/3.0f;

/*-------------------------------------------------------*/
/*********************************************************/
/** \name device functions called by kernel functions */
/*********************************************************/
/*-------------------------------------------------------*/

/*-------------------------------------------------------*/

/** atomic add function for sveral cuda architectures 
*/
__device__ inline void atomicadd(float* address, float value){
#if !defined __CUDA_ARCH__ || __CUDA_ARCH__ >= 200 // for Fermi, atomicAdd supports floats
  atomicAdd(address, value);
#elif __CUDA_ARCH__ >= 110
#warning Using slower atomicAdd emulation
// float-atomic-add from 
// [url="http://forums.nvidia.com/index.php?showtopic=158039&view=findpost&p=991561"]
  float old = value;
  while ((old = atomicExch(address, atomicExch(address, 0.0f)+old))!=0.0f);
#else
#error I need at least compute capability 1.1
#endif
}

__device__ inline void atomicadd (double* address, double value) {
  unsigned long long oldval, newval, readback;
  oldval = __double_as_longlong(*address);
  newval = __double_as_longlong(__longlong_as_double(oldval) + value);
  while ((readback=atomicCAS((unsigned long long *)address, oldval, newval)) != oldval)
  {
    oldval = readback;
    newval = __double_as_longlong(__longlong_as_double(oldval) + value);
  }
}

/**randomgenerator which generates numbers [0,1]
 * @param *rn Pointer to randomnumber array of the local node or particle 
*/
__device__ void random_01(LB_randomnr_gpu *rn){

  const float mxi = 1.0f/(float)(1ul<<31);
  unsigned int curr = rn->seed;

  curr = 1103515245 * curr + 12345;
  rn->randomnr[0] = (float)(curr & ((1ul<<31)-1))*mxi;
  curr = 1103515245 * curr + 12345;
  rn->randomnr[1] = (float)(curr & ((1ul<<31)-1))*mxi;
  rn->seed = curr;

}

/**randomgenerator which generates numbers between -2 sigma and 2 sigma in the form of a Gaussian with standard deviation sigma=1.118591404 resulting in 
 * an actual standard deviation of 1.
 * @param *rn Pointer to randomnumber array of the local node or particle 
*/
__device__ void gaussian_random_cut(LB_randomnr_gpu *rn){

  float x1, x2;
  float r2, fac;
  /** On every second call two gaussian random numbers are calculated
   via the Box-Muller transformation.*/
  /** draw two uniform random numbers in the unit circle */
  do {
    random_01(rn);
    x1 = 2.0f*rn->randomnr[0] - 1.0f;
    x2 = 2.0f*rn->randomnr[1] - 1.0f;
    r2 = x1*x1 + x2*x2;
  } while (r2 >= 1.0f || r2 == 0.0f);

  /** perform Box-Muller transformation and cutoff the ends and replace with flat noise */
  /*
  fac = sqrtf(-2.0f*__logf(r2)/r2)*1.118591404f;
  rn->randomnr[0] = x2*fac;
  rn->randomnr[1] = x1*fac;
  random_01(rn);
  if ( fabs(rn->randomnr[0]) > 2.0f*1.118591404f) {
    rn->randomnr[0] = (2.0f*rn->randomnr[0]-1.0f)*2.0f*1.118591404f;
  }
  if ( fabs(rn->randomnr[1]) > 2.0f*1.118591404f ) {
    rn->randomnr[0] = (2.0f*rn->randomnr[1]-1.0f)*2.0f*1.118591404f;
  }
  */
  
  fac = sqrtf(-2.0f*__logf(r2)/r2)*1.042267973f;
  rn->randomnr[0] = x2*fac;
  rn->randomnr[1] = x1*fac;
  if ( fabs(rn->randomnr[0]) > 2.0f*1.042267973f) {
    if ( rn->randomnr[0] > 0 ) rn->randomnr[0] = 2.0f*1.042267973f;
    else rn->randomnr[0] = -2.0f*1.042267973f;
  }
  if ( fabs(rn->randomnr[1]) > 2.0f*1.042267973f ) {
    if ( rn->randomnr[1] > 0 ) rn->randomnr[1] = 2.0f*1.042267973f;
    else rn->randomnr[1] = -2.0f*1.042267973f;
  }
}

/** gaussian random nummber generator for thermalisation
 * @param *rn Pointer to randomnumber array of the local node node or particle 
*/
__device__ void gaussian_random(LB_randomnr_gpu *rn){

  float x1, x2;
  float r2, fac;
  /** On every second call two gaussian random numbers are calculated
   via the Box-Muller transformation.*/
  /** draw two uniform random numbers in the unit circle */
  do {
    random_01(rn);
    x1 = 2.0f*rn->randomnr[0]-1.0f;
    x2 = 2.0f*rn->randomnr[1]-1.0f;
    r2 = x1*x1 + x2*x2;
  } while (r2 >= 1.0f || r2 == 0.0f);

  /** perform Box-Muller transformation */
  fac = sqrtf(-2.0f*__logf(r2)/r2);
  rn->randomnr[0] = x2*fac;
  rn->randomnr[1] = x1*fac;
  
}
/* wrapper */
__device__ void random_wrapper(LB_randomnr_gpu *rn) { 

#if defined(FLATNOISE)
#define sqrt12 3.46410161514f 
  random_01(rn);
  rn->randomnr[0]-=0.5f;
  rn->randomnr[0]*=sqrt12;
  rn->randomnr[1]-=0.5f;
  rn->randomnr[1]*=sqrt12;
#elif defined(GAUSSRANDOMCUT)
  gaussian_random_cut(rn);
#elif defined(GAUSSRANDOM)
  gaussian_random(rn);
#else
#error No noise type defined for the GPU LB
#endif  
  
}


/**tranformation from 1d array-index to xyz
 * @param index   node index / thread index (Input)
 * @param xyz     Pointer to calculated xyz array (Output)
 */
__device__ void index_to_xyz(unsigned int index, unsigned int *xyz){

  xyz[0] = index%para.dim_x;
  index /= para.dim_x;
  xyz[1] = index%para.dim_y;
  index /= para.dim_y;
  xyz[2] = index;
}

/**calculation of the modes from the velocity densities (space-transform.)
 * @param n_a     Pointer to local node residing in array a (Input)
 * @param index   Node index / thread index (Input)
 * @param mode    Pointer to the local register values mode (Output)
*/
__device__ void calc_m_from_n(LB_nodes_gpu n_a, unsigned int index, float *mode){

  #pragma unroll
  for(int ii=0;ii<LB_COMPONENTS;++ii)
  {
    // The following convention is used:
    // The $\hat{c}_i$ form B. Duenweg's paper are given by:

    /* c_0  = { 0, 0, 0}
       c_1  = { 1, 0, 0}
       c_2  = {-1, 0, 0}
       c_3  = { 0, 1, 0}
       c_4  = { 0,-1, 0}
       c_5  = { 0, 0, 1}
       c_6  = { 0, 0,-1}
       c_7  = { 1, 1, 0}
       c_8  = {-1,-1, 0}
       c_9  = { 1,-1, 0}
       c_10 = {-1, 1, 0}
       c_11 = { 1, 0, 1}
       c_12 = {-1, 0,-1}
       c_13 = { 1, 0,-1}
       c_14 = {-1, 0, 1}
       c_15 = { 0, 1, 1}
       c_16 = { 0,-1,-1}
       c_17 = { 0, 1,-1}
       c_18 = { 0,-1, 1} */

    // The basis vectors (modes) are constructed as follows
    // $m_k = \sum_{i} e_{ki} n_{i}$, where the $e_{ki}$ form a 
    // linear transformation (matrix) that is given by

    /* $e{ 0,i} = 1$
       $e{ 1,i} = c_{i,x}$
       $e{ 2,i} = c_{i,y}$
       $e{ 3,i} = c_{i,z}$
       $e{ 4,i} = c_{i}^2 - 1$
       $e{ 5,i} = c_{i,x}^2 - c_{i,y}^2$
       $e{ 6,i} = c_{i}^2 - 3*c_{i,z}^2$
       $e{ 7,i} = c_{i,x}*c_{i,y}$
       $e{ 8,i} = c_{i,x}*c_{i,z}$
       $e{ 9,i} = c_{i,y}*c_{i,z}$
       $e{10,i} = (3*c_{i}^2 - 5)*c_{i,x}$
       $e{11,i} = (3*c_{i}^2 - 5)*c_{i,y}$
       $e{12,i} = (3*c_{i}^2 - 5)*c_{i,z}$
       $e{13,i} = (c_{i,y}^2 - c_{i,z}^2)*c_{i,x}$
       $e{14,i} = (c_{i,x}^2 - c_{i,z}^2)*c_{i,y}$
       $e{15,i} = (c_{i,x}^2 - c_{i,y}^2)*c_{i,z}$
       $e{16,i} = 3*c_{i}^2^2 - 6*c_{i}^2 + 1$
       $e{17,i} = (2*c_{i}^2 - 3)*(c_{i,x}^2 - c_{i,y}^2)$
       $e{18,i} = (2*c_{i}^2 - 3)*(c_{i}^2 - 3*c_{i,z}^2)$ */

    // Such that the transformation matrix is given by

    /* {{ 1, 1, 1, 1, 1, 1, 1, 1, 1, 1, 1, 1, 1, 1, 1, 1, 1, 1, 1}, 
        { 0, 1,-1, 0, 0, 0, 0, 1,-1, 1,-1, 1,-1, 1,-1, 0, 0, 0, 0}, 
        { 0, 0, 0, 1,-1, 0, 0, 1,-1,-1, 1, 0, 0, 0, 0, 1,-1, 1,-1}, 
        { 0, 0, 0, 0, 0, 1,-1, 0, 0, 0, 0, 1,-1,-1, 1, 1,-1,-1, 1}, 
        {-1, 0, 0, 0, 0, 0, 0, 1, 1, 1, 1, 1, 1, 1, 1, 1, 1, 1, 1}, 
        { 0, 1, 1,-1,-1, 0, 0, 0, 0, 0, 0, 1, 1, 1, 1,-1,-1,-1,-1}, 
        { 0, 1, 1, 1, 1,-2,-2, 2, 2, 2, 2,-1,-1,-1,-1,-1,-1,-1,-1}, 
        { 0, 0, 0, 0, 0, 0, 0, 1, 1,-1,-1, 0, 0, 0, 0, 0, 0, 0, 0}, 
        { 0, 0, 0, 0, 0, 0, 0, 0, 0, 0, 0, 1, 1,-1,-1, 0, 0, 0, 0}, 
        { 0, 0, 0, 0, 0, 0, 0, 0, 0, 0, 0, 0, 0, 0, 0, 1, 1,-1,-1}, 
        { 0,-2, 2, 0, 0, 0, 0, 1,-1, 1,-1, 1,-1, 1,-1, 0, 0, 0, 0}, 
        { 0, 0, 0,-2, 2, 0, 0, 1,-1,-1, 1, 0, 0, 0, 0, 1,-1, 1,-1}, 
        { 0, 0, 0, 0, 0,-2, 2, 0, 0, 0, 0, 1,-1,-1, 1, 1,-1,-1, 1}, 
        { 0, 0, 0, 0, 0, 0, 0, 1,-1, 1,-1,-1, 1,-1, 1, 0, 0, 0, 0}, 
        { 0, 0, 0, 0, 0, 0, 0, 1,-1,-1, 1, 0, 0, 0, 0,-1, 1,-1, 1}, 
        { 0, 0, 0, 0, 0, 0, 0, 0, 0, 0, 0, 1,-1,-1, 1,-1, 1, 1,-1}, 
        { 1,-2,-2,-2,-2,-2,-2, 1, 1, 1, 1, 1, 1, 1, 1, 1, 1, 1, 1}, 
        { 0,-1,-1, 1, 1, 0, 0, 0, 0, 0, 0, 1, 1, 1, 1,-1,-1,-1,-1}, 
        { 0,-1,-1,-1,-1, 2, 2, 2, 2, 2, 2,-1,-1,-1,-1,-1,-1,-1,-1}} */

    // With weights 

    /* q^{c_{i}} = { 1/3, 1/18, 1/18, 1/18,
                    1/18, 1/18, 1/18, 1/36,
                    1/36, 1/36, 1/36, 1/36, 
                    1/36, 1/36, 1/36, 1/36, 
                    1/36, 1/36, 1/36 } */

    // Which makes the transformation satisfy the following
    // orthogonality condition:
    // \sum_{i} q^{c_{i}} e_{ki} e_{li} = w_{k} \delta_{kl},
    // where the weights are:

    /* w_{i} = {  1, 1/3, 1/3, 1/3,
                2/3, 4/9, 4/3, 1/9,
                1/9, 1/9, 2/3, 2/3,
                2/3, 2/9, 2/9, 2/9, 
                  2, 4/9, 4/3 } */

    // mass mode

    mode[0 + ii * LBQ] =   n_a.vd[( 0 + ii*LBQ ) * para.number_of_nodes + index]
                         + n_a.vd[( 1 + ii*LBQ ) * para.number_of_nodes + index] + n_a.vd[( 2 + ii*LBQ ) * para.number_of_nodes + index]
                         + n_a.vd[( 3 + ii*LBQ ) * para.number_of_nodes + index] + n_a.vd[( 4 + ii*LBQ ) * para.number_of_nodes + index]
                         + n_a.vd[( 5 + ii*LBQ ) * para.number_of_nodes + index] + n_a.vd[( 6 + ii*LBQ ) * para.number_of_nodes + index]
                         + n_a.vd[( 7 + ii*LBQ ) * para.number_of_nodes + index] + n_a.vd[( 8 + ii*LBQ ) * para.number_of_nodes + index]
                         + n_a.vd[( 9 + ii*LBQ ) * para.number_of_nodes + index] + n_a.vd[(10 + ii*LBQ ) * para.number_of_nodes + index]
                         + n_a.vd[(11 + ii*LBQ ) * para.number_of_nodes + index] + n_a.vd[(12 + ii*LBQ ) * para.number_of_nodes + index]
                         + n_a.vd[(13 + ii*LBQ ) * para.number_of_nodes + index] + n_a.vd[(14 + ii*LBQ ) * para.number_of_nodes + index]
                         + n_a.vd[(15 + ii*LBQ ) * para.number_of_nodes + index] + n_a.vd[(16 + ii*LBQ ) * para.number_of_nodes + index]
                         + n_a.vd[(17 + ii*LBQ ) * para.number_of_nodes + index] + n_a.vd[(18 + ii*LBQ ) * para.number_of_nodes + index];

    // momentum modes

    mode[1 + ii * LBQ] =   (n_a.vd[( 1 + ii*LBQ ) * para.number_of_nodes + index] - n_a.vd[( 2 + ii*LBQ ) * para.number_of_nodes + index])
                         + (n_a.vd[( 7 + ii*LBQ ) * para.number_of_nodes + index] - n_a.vd[( 8 + ii*LBQ ) * para.number_of_nodes + index])
                         + (n_a.vd[( 9 + ii*LBQ ) * para.number_of_nodes + index] - n_a.vd[(10 + ii*LBQ ) * para.number_of_nodes + index])
                         + (n_a.vd[(11 + ii*LBQ ) * para.number_of_nodes + index] - n_a.vd[(12 + ii*LBQ ) * para.number_of_nodes + index])
                         + (n_a.vd[(13 + ii*LBQ ) * para.number_of_nodes + index] - n_a.vd[(14 + ii*LBQ ) * para.number_of_nodes + index]);

    mode[2 + ii * LBQ] =   (n_a.vd[( 3 + ii*LBQ ) * para.number_of_nodes + index] - n_a.vd[( 4 + ii*LBQ ) * para.number_of_nodes + index])
                         + (n_a.vd[( 7 + ii*LBQ ) * para.number_of_nodes + index] - n_a.vd[( 8 + ii*LBQ ) * para.number_of_nodes + index])
                         - (n_a.vd[( 9 + ii*LBQ ) * para.number_of_nodes + index] - n_a.vd[(10 + ii*LBQ ) * para.number_of_nodes + index])
                         + (n_a.vd[(15 + ii*LBQ ) * para.number_of_nodes + index] - n_a.vd[(16 + ii*LBQ ) * para.number_of_nodes + index])
                         + (n_a.vd[(17 + ii*LBQ ) * para.number_of_nodes + index] - n_a.vd[(18 + ii*LBQ ) * para.number_of_nodes + index]);

    mode[3 + ii * LBQ] =   (n_a.vd[( 5 + ii*LBQ ) * para.number_of_nodes + index] - n_a.vd[( 6 + ii*LBQ ) * para.number_of_nodes + index])
                         + (n_a.vd[(11 + ii*LBQ ) * para.number_of_nodes + index] - n_a.vd[(12 + ii*LBQ ) * para.number_of_nodes + index])
                         - (n_a.vd[(13 + ii*LBQ ) * para.number_of_nodes + index] - n_a.vd[(14 + ii*LBQ ) * para.number_of_nodes + index])
                         + (n_a.vd[(15 + ii*LBQ ) * para.number_of_nodes + index] - n_a.vd[(16 + ii*LBQ ) * para.number_of_nodes + index])
                         - (n_a.vd[(17 + ii*LBQ ) * para.number_of_nodes + index] - n_a.vd[(18 + ii*LBQ ) * para.number_of_nodes + index]);

    // stress modes
    mode[4 + ii * LBQ] = - n_a.vd[( 0 + ii*LBQ ) * para.number_of_nodes + index]
                         + n_a.vd[( 7 + ii*LBQ ) * para.number_of_nodes + index] + n_a.vd[( 8 + ii*LBQ ) * para.number_of_nodes + index]
                         + n_a.vd[( 9 + ii*LBQ ) * para.number_of_nodes + index] + n_a.vd[(10 + ii*LBQ ) * para.number_of_nodes + index]
                         + n_a.vd[(11 + ii*LBQ ) * para.number_of_nodes + index] + n_a.vd[(12 + ii*LBQ ) * para.number_of_nodes + index]
                         + n_a.vd[(13 + ii*LBQ ) * para.number_of_nodes + index] + n_a.vd[(14 + ii*LBQ ) * para.number_of_nodes + index]
                         + n_a.vd[(15 + ii*LBQ ) * para.number_of_nodes + index] + n_a.vd[(16 + ii*LBQ ) * para.number_of_nodes + index]
                         + n_a.vd[(17 + ii*LBQ ) * para.number_of_nodes + index] + n_a.vd[(18 + ii*LBQ ) * para.number_of_nodes + index];

    mode[5 + ii * LBQ] =   (n_a.vd[( 1 + ii*LBQ ) * para.number_of_nodes + index] + n_a.vd[( 2 + ii*LBQ ) * para.number_of_nodes + index])
                         - (n_a.vd[( 3 + ii*LBQ ) * para.number_of_nodes + index] + n_a.vd[( 4 + ii*LBQ ) * para.number_of_nodes + index])
                         + (n_a.vd[(11 + ii*LBQ ) * para.number_of_nodes + index] + n_a.vd[(12 + ii*LBQ ) * para.number_of_nodes + index])
                         + (n_a.vd[(13 + ii*LBQ ) * para.number_of_nodes + index] + n_a.vd[(14 + ii*LBQ ) * para.number_of_nodes + index])
                         - (n_a.vd[(15 + ii*LBQ ) * para.number_of_nodes + index] + n_a.vd[(16 + ii*LBQ ) * para.number_of_nodes + index])
                         - (n_a.vd[(17 + ii*LBQ ) * para.number_of_nodes + index] + n_a.vd[(18 + ii*LBQ ) * para.number_of_nodes + index]);

    mode[6 + ii * LBQ] =   (n_a.vd[( 1 + ii*LBQ ) * para.number_of_nodes + index] + n_a.vd[( 2 + ii*LBQ ) * para.number_of_nodes + index])
                         + (n_a.vd[( 3 + ii*LBQ ) * para.number_of_nodes + index] + n_a.vd[( 4 + ii*LBQ ) * para.number_of_nodes + index])
                         - (n_a.vd[(11 + ii*LBQ ) * para.number_of_nodes + index] + n_a.vd[(12 + ii*LBQ ) * para.number_of_nodes + index])
                         - (n_a.vd[(13 + ii*LBQ ) * para.number_of_nodes + index] + n_a.vd[(14 + ii*LBQ ) * para.number_of_nodes + index])
                         - (n_a.vd[(15 + ii*LBQ ) * para.number_of_nodes + index] + n_a.vd[(16 + ii*LBQ ) * para.number_of_nodes + index])
                         - (n_a.vd[(17 + ii*LBQ ) * para.number_of_nodes + index] + n_a.vd[(18 + ii*LBQ ) * para.number_of_nodes + index])
                         - 2.0f*( 
                                    (n_a.vd[( 5 + ii*LBQ ) * para.number_of_nodes + index] + n_a.vd[( 6 + ii*LBQ ) * para.number_of_nodes + index])
                                  - (n_a.vd[( 7 + ii*LBQ ) * para.number_of_nodes + index] + n_a.vd[( 8 + ii*LBQ ) * para.number_of_nodes + index])
                                  - (n_a.vd[( 9 + ii*LBQ ) * para.number_of_nodes + index] + n_a.vd[(10 + ii*LBQ ) * para.number_of_nodes + index])
                                );

    mode[7 + ii * LBQ] =   (n_a.vd[( 7 + ii*LBQ ) * para.number_of_nodes + index] + n_a.vd[( 8 + ii*LBQ ) * para.number_of_nodes + index])
                         - (n_a.vd[( 9 + ii*LBQ ) * para.number_of_nodes + index] + n_a.vd[(10 + ii*LBQ ) * para.number_of_nodes + index]);

    mode[8 + ii * LBQ] =   (n_a.vd[(11 + ii*LBQ ) * para.number_of_nodes + index] + n_a.vd[(12 + ii*LBQ ) * para.number_of_nodes + index])
                         - (n_a.vd[(13 + ii*LBQ ) * para.number_of_nodes + index] + n_a.vd[(14 + ii*LBQ ) * para.number_of_nodes + index]);

    mode[9 + ii * LBQ] =   (n_a.vd[(15 + ii*LBQ ) * para.number_of_nodes + index] + n_a.vd[(16 + ii*LBQ ) * para.number_of_nodes + index])
                         - (n_a.vd[(17 + ii*LBQ ) * para.number_of_nodes + index] + n_a.vd[(18 + ii*LBQ ) * para.number_of_nodes + index]);

    // kinetic modes

    mode[10 + ii * LBQ] = - 2.0f*(n_a.vd[( 1 + ii*LBQ ) * para.number_of_nodes + index] - n_a.vd[( 2 + ii*LBQ ) * para.number_of_nodes + index])
                               + (n_a.vd[( 7 + ii*LBQ ) * para.number_of_nodes + index] - n_a.vd[( 8 + ii*LBQ ) * para.number_of_nodes + index])
                               + (n_a.vd[( 9 + ii*LBQ ) * para.number_of_nodes + index] - n_a.vd[(10 + ii*LBQ ) * para.number_of_nodes + index])
                               + (n_a.vd[(11 + ii*LBQ ) * para.number_of_nodes + index] - n_a.vd[(12 + ii*LBQ ) * para.number_of_nodes + index])
                               + (n_a.vd[(13 + ii*LBQ ) * para.number_of_nodes + index] - n_a.vd[(14 + ii*LBQ ) * para.number_of_nodes + index]);

    mode[11 + ii * LBQ] = - 2.0f*(n_a.vd[( 3 + ii*LBQ ) * para.number_of_nodes + index] - n_a.vd[( 4 + ii*LBQ ) * para.number_of_nodes + index])
                               + (n_a.vd[( 7 + ii*LBQ ) * para.number_of_nodes + index] - n_a.vd[( 8 + ii*LBQ ) * para.number_of_nodes + index])
                               - (n_a.vd[( 9 + ii*LBQ ) * para.number_of_nodes + index] - n_a.vd[(10 + ii*LBQ ) * para.number_of_nodes + index])
                               + (n_a.vd[(15 + ii*LBQ ) * para.number_of_nodes + index] - n_a.vd[(16 + ii*LBQ ) * para.number_of_nodes + index])
                               + (n_a.vd[(17 + ii*LBQ ) * para.number_of_nodes + index] - n_a.vd[(18 + ii*LBQ ) * para.number_of_nodes + index]);

    mode[12 + ii * LBQ] = - 2.0f*(n_a.vd[( 5 + ii*LBQ ) * para.number_of_nodes + index] - n_a.vd[( 6 + ii*LBQ ) * para.number_of_nodes + index])
                               + (n_a.vd[(11 + ii*LBQ ) * para.number_of_nodes + index] - n_a.vd[(12 + ii*LBQ ) * para.number_of_nodes + index])
                               - (n_a.vd[(13 + ii*LBQ ) * para.number_of_nodes + index] - n_a.vd[(14 + ii*LBQ ) * para.number_of_nodes + index])
                               + (n_a.vd[(15 + ii*LBQ ) * para.number_of_nodes + index] - n_a.vd[(16 + ii*LBQ ) * para.number_of_nodes + index])
                               - (n_a.vd[(17 + ii*LBQ ) * para.number_of_nodes + index] - n_a.vd[(18 + ii*LBQ ) * para.number_of_nodes + index]);

    mode[13 + ii * LBQ] =   (n_a.vd[( 7 + ii*LBQ ) * para.number_of_nodes + index] - n_a.vd[( 8 + ii*LBQ ) * para.number_of_nodes + index])
                          + (n_a.vd[( 9 + ii*LBQ ) * para.number_of_nodes + index] - n_a.vd[(10 + ii*LBQ ) * para.number_of_nodes + index])
                          - (n_a.vd[(11 + ii*LBQ ) * para.number_of_nodes + index] - n_a.vd[(12 + ii*LBQ ) * para.number_of_nodes + index])
                          - (n_a.vd[(13 + ii*LBQ ) * para.number_of_nodes + index] - n_a.vd[(14 + ii*LBQ ) * para.number_of_nodes + index]);

    mode[14 + ii * LBQ] =   (n_a.vd[( 7 + ii*LBQ ) * para.number_of_nodes + index] - n_a.vd[( 8 + ii*LBQ ) * para.number_of_nodes + index])
                          - (n_a.vd[( 9 + ii*LBQ ) * para.number_of_nodes + index] - n_a.vd[(10 + ii*LBQ ) * para.number_of_nodes + index])
                          - (n_a.vd[(15 + ii*LBQ ) * para.number_of_nodes + index] - n_a.vd[(16 + ii*LBQ ) * para.number_of_nodes + index])
                          - (n_a.vd[(17 + ii*LBQ ) * para.number_of_nodes + index] - n_a.vd[(18 + ii*LBQ ) * para.number_of_nodes + index]);

    mode[15 + ii * LBQ] =   (n_a.vd[(11 + ii*LBQ ) * para.number_of_nodes + index] - n_a.vd[(12 + ii*LBQ ) * para.number_of_nodes + index])
                          - (n_a.vd[(13 + ii*LBQ ) * para.number_of_nodes + index] - n_a.vd[(14 + ii*LBQ ) * para.number_of_nodes + index])
                          - (n_a.vd[(15 + ii*LBQ ) * para.number_of_nodes + index] - n_a.vd[(16 + ii*LBQ ) * para.number_of_nodes + index])
                          + (n_a.vd[(17 + ii*LBQ ) * para.number_of_nodes + index] - n_a.vd[(18 + ii*LBQ ) * para.number_of_nodes + index]);

    mode[16 + ii * LBQ] =   n_a.vd[( 0 + ii*LBQ ) * para.number_of_nodes + index]
                          + n_a.vd[( 7 + ii*LBQ ) * para.number_of_nodes + index] + n_a.vd[( 8 + ii*LBQ ) * para.number_of_nodes + index]
                          + n_a.vd[( 9 + ii*LBQ ) * para.number_of_nodes + index] + n_a.vd[(10 + ii*LBQ ) * para.number_of_nodes + index]
                          + n_a.vd[(11 + ii*LBQ ) * para.number_of_nodes + index] + n_a.vd[(12 + ii*LBQ ) * para.number_of_nodes + index]
                          + n_a.vd[(13 + ii*LBQ ) * para.number_of_nodes + index] + n_a.vd[(14 + ii*LBQ ) * para.number_of_nodes + index]
                          + n_a.vd[(15 + ii*LBQ ) * para.number_of_nodes + index] + n_a.vd[(16 + ii*LBQ ) * para.number_of_nodes + index]
                          + n_a.vd[(17 + ii*LBQ ) * para.number_of_nodes + index] + n_a.vd[(18 + ii*LBQ ) * para.number_of_nodes + index]
                          - 2.0f*(
                                     (n_a.vd[( 1 + ii*LBQ ) * para.number_of_nodes + index] + n_a.vd[( 2 + ii*LBQ ) * para.number_of_nodes + index])
                                   + (n_a.vd[( 3 + ii*LBQ ) * para.number_of_nodes + index] + n_a.vd[( 4 + ii*LBQ ) * para.number_of_nodes + index])
                                   + (n_a.vd[( 5 + ii*LBQ ) * para.number_of_nodes + index] + n_a.vd[( 6 + ii*LBQ ) * para.number_of_nodes + index])
                                 );

    mode[17 + ii * LBQ] = - (n_a.vd[( 1 + ii*LBQ ) * para.number_of_nodes + index] + n_a.vd[( 2 + ii*LBQ ) * para.number_of_nodes + index])
                          + (n_a.vd[( 3 + ii*LBQ ) * para.number_of_nodes + index] + n_a.vd[( 4 + ii*LBQ ) * para.number_of_nodes + index])
                          + (n_a.vd[(11 + ii*LBQ ) * para.number_of_nodes + index] + n_a.vd[(12 + ii*LBQ ) * para.number_of_nodes + index])
                          + (n_a.vd[(13 + ii*LBQ ) * para.number_of_nodes + index] + n_a.vd[(14 + ii*LBQ ) * para.number_of_nodes + index])
                          - (n_a.vd[(15 + ii*LBQ ) * para.number_of_nodes + index] + n_a.vd[(16 + ii*LBQ ) * para.number_of_nodes + index])
                          - (n_a.vd[(17 + ii*LBQ ) * para.number_of_nodes + index] + n_a.vd[(18 + ii*LBQ ) * para.number_of_nodes + index]);

    mode[18 + ii * LBQ] = - (n_a.vd[( 1 + ii*LBQ ) * para.number_of_nodes + index] + n_a.vd[( 2 + ii*LBQ ) * para.number_of_nodes + index])
                          - (n_a.vd[( 3 + ii*LBQ ) * para.number_of_nodes + index] + n_a.vd[( 4 + ii*LBQ ) * para.number_of_nodes + index])
                          - (n_a.vd[(11 + ii*LBQ ) * para.number_of_nodes + index] + n_a.vd[(12 + ii*LBQ ) * para.number_of_nodes + index])
                          - (n_a.vd[(13 + ii*LBQ ) * para.number_of_nodes + index] + n_a.vd[(14 + ii*LBQ ) * para.number_of_nodes + index])
                          - (n_a.vd[(15 + ii*LBQ ) * para.number_of_nodes + index] + n_a.vd[(16 + ii*LBQ ) * para.number_of_nodes + index])
                          - (n_a.vd[(17 + ii*LBQ ) * para.number_of_nodes + index] + n_a.vd[(18 + ii*LBQ ) * para.number_of_nodes + index])
                          + 2.0f*(
                                     (n_a.vd[( 5 + ii*LBQ ) * para.number_of_nodes + index] + n_a.vd[( 6 + ii*LBQ ) * para.number_of_nodes + index])
                                   + (n_a.vd[( 7 + ii*LBQ ) * para.number_of_nodes + index] + n_a.vd[( 8 + ii*LBQ ) * para.number_of_nodes + index])
                                   + (n_a.vd[( 9 + ii*LBQ ) * para.number_of_nodes + index] + n_a.vd[(10 + ii*LBQ ) * para.number_of_nodes + index])
                                 );
  }
}

<<<<<<< HEAD
__device__ void reset_LB_forces_gpu(unsigned int index, LB_node_force_gpu node_f) {
=======
__device__ void reset_LB_forces(unsigned int index, LB_node_force_gpu node_f, bool buffer = true) {
>>>>>>> 174a6fb8

  float force_factor=powf(para.agrid,2)*para.tau*para.tau;
  for(int ii=0;ii<LB_COMPONENTS;++ii)
  {

#if defined(IMMERSED_BOUNDARY) || defined(EK_DEBUG)
// Store backup of the node forces
    if (buffer)
    {
      node_f.force_buf[(0 + ii*3 ) * para.number_of_nodes + index] = node_f.force[(0 + ii*3 ) * para.number_of_nodes + index];
      node_f.force_buf[(1 + ii*3 ) * para.number_of_nodes + index] = node_f.force[(1 + ii*3 ) * para.number_of_nodes + index];
      node_f.force_buf[(2 + ii*3 ) * para.number_of_nodes + index] = node_f.force[(2 + ii*3 ) * para.number_of_nodes + index];
    }
#endif

      node_f.force[(0 + ii*3 ) * para.number_of_nodes + index] = 0.0f;
      node_f.force[(1 + ii*3 ) * para.number_of_nodes + index] = 0.0f;
      node_f.force[(2 + ii*3 ) * para.number_of_nodes + index] = 0.0f;
#ifdef EXTERNAL_FORCES
      if(para.external_force)
      {
        node_f.force[(0 + ii*3 ) * para.number_of_nodes + index] = para.ext_force[0 + ii*3 ]*force_factor;
        node_f.force[(1 + ii*3 ) * para.number_of_nodes + index] = para.ext_force[1 + ii*3 ]*force_factor;
        node_f.force[(2 + ii*3 ) * para.number_of_nodes + index] = para.ext_force[2 + ii*3 ]*force_factor;
      }
#endif //  EXTERNAL_FORCES
  }
}

__global__ void reset_LB_forces_kernel(LB_node_force_gpu node_f, bool buffer = true) {
  unsigned int index = blockIdx.y * gridDim.x * blockDim.x + blockDim.x * blockIdx.x + threadIdx.x;

  if( index < para.number_of_nodes )
    reset_LB_forces(index, node_f, buffer);
}

void reset_LB_forces_GPU(bool buffer) {
  int threads_per_block = 64;
  int blocks_per_grid_y = 4;
  int blocks_per_grid_x = (lbpar_gpu.number_of_nodes + threads_per_block * blocks_per_grid_y - 1) /(threads_per_block * blocks_per_grid_y);
  dim3 dim_grid = make_uint3(blocks_per_grid_x, blocks_per_grid_y, 1);

  KERNELCALL(reset_LB_forces_kernel, dim_grid, threads_per_block, (node_f, buffer));
}


__device__ void update_rho_v(float *mode, unsigned int index, LB_node_force_gpu node_f, LB_rho_v_gpu *d_v){

  float Rho_tot=0.0f;
  float u_tot[3]={0.0f,0.0f,0.0f};
  
  #pragma unroll
  for(int ii=0;ii<LB_COMPONENTS;++ii)
  { 
      /** re-construct the real density
      * remember that the populations are stored as differences to their
      * equilibrium value */

      d_v[index].rho[ii] = mode[0 + ii * LBQ] + para.rho[ii]*para.agrid*para.agrid*para.agrid;
      Rho_tot  += mode[0 + ii * LBQ] + para.rho[ii]*para.agrid*para.agrid*para.agrid;
      u_tot[0] += mode[1 + ii * LBQ];
      u_tot[1] += mode[2 + ii * LBQ];
      u_tot[2] += mode[3 + ii * LBQ];

      /** if forces are present, the momentum density is redefined to
      * inlcude one half-step of the force action.  See the
      * Chapman-Enskog expansion in [Ladd & Verberg]. */

      u_tot[0] += 0.5f*node_f.force[(0+ii*3)*para.number_of_nodes + index];
      u_tot[1] += 0.5f*node_f.force[(1+ii*3)*para.number_of_nodes + index];
      u_tot[2] += 0.5f*node_f.force[(2+ii*3)*para.number_of_nodes + index];
  }

  u_tot[0]/=Rho_tot;
  u_tot[1]/=Rho_tot;
  u_tot[2]/=Rho_tot;

  d_v[index].v[0]=u_tot[0]; 
  d_v[index].v[1]=u_tot[1]; 
  d_v[index].v[2]=u_tot[2]; 
}

/**lb_relax_modes, means collision update of the modes
 * @param index   node index / thread index (Input)
 * @param mode    Pointer to the local register values mode (Input/Output)
 * @param node_f  Pointer to local node force (Input)
 * @param *d_v    Pointer to local device values
*/
__device__ void relax_modes(float *mode, unsigned int index, LB_node_force_gpu node_f, LB_rho_v_gpu *d_v){
  float u_tot[3]={0.0f,0.0f,0.0f};

  update_rho_v(mode, index, node_f, d_v);

  u_tot[0]=d_v[index].v[0];  
  u_tot[1]=d_v[index].v[1];  
  u_tot[2]=d_v[index].v[2];  
 
  #pragma unroll
  for(int ii=0;ii<LB_COMPONENTS;++ii)
  { 
      float Rho; float j[3]; float modes_from_pi_eq[6];

      Rho = mode[0 + ii * LBQ] + para.rho[ii]*para.agrid*para.agrid*para.agrid ;
      j[0] = Rho * u_tot[0];
      j[1] = Rho * u_tot[1];
      j[2] = Rho * u_tot[2];

      /** equilibrium part of the stress modes (eq13 schiller)*/

      modes_from_pi_eq[0] = ((j[0]*j[0])+(j[1]*j[1])+(j[2]*j[2]))/Rho;
      modes_from_pi_eq[1] = ((j[0]*j[0])-(j[1]*j[1]))/Rho;
      modes_from_pi_eq[2] = (((j[0]*j[0])+(j[1]*j[1])+(j[2]*j[2])) - 3.0f*(j[2]*j[2]))/Rho;
      modes_from_pi_eq[3] = j[0]*j[1]/Rho;
      modes_from_pi_eq[4] = j[0]*j[2]/Rho;
      modes_from_pi_eq[5] = j[1]*j[2]/Rho;
 
      /** in Shan-Chen we have to relax the momentum modes as well using the mobility, but
          the total momentum is conserved */  

#ifdef SHANCHEN
      mode[1 + ii * LBQ] = j[0] + para.gamma_mobility[0]*(mode[1 + ii * LBQ] - j[0]);
      mode[2 + ii * LBQ] = j[1] + para.gamma_mobility[0]*(mode[2 + ii * LBQ] - j[1]);
      mode[3 + ii * LBQ] = j[2] + para.gamma_mobility[0]*(mode[3 + ii * LBQ] - j[2]);
#endif
 
      /** relax the stress modes (eq14 schiller)*/

      mode[4 + ii * LBQ] = modes_from_pi_eq[0] +  para.gamma_bulk[ii]*(mode[4 + ii * LBQ] - modes_from_pi_eq[0]);
      mode[5 + ii * LBQ] = modes_from_pi_eq[1] + para.gamma_shear[ii]*(mode[5 + ii * LBQ] - modes_from_pi_eq[1]);
      mode[6 + ii * LBQ] = modes_from_pi_eq[2] + para.gamma_shear[ii]*(mode[6 + ii * LBQ] - modes_from_pi_eq[2]);
      mode[7 + ii * LBQ] = modes_from_pi_eq[3] + para.gamma_shear[ii]*(mode[7 + ii * LBQ] - modes_from_pi_eq[3]);
      mode[8 + ii * LBQ] = modes_from_pi_eq[4] + para.gamma_shear[ii]*(mode[8 + ii * LBQ] - modes_from_pi_eq[4]);
      mode[9 + ii * LBQ] = modes_from_pi_eq[5] + para.gamma_shear[ii]*(mode[9 + ii * LBQ] - modes_from_pi_eq[5]);
    
      /** relax the ghost modes (project them out) */
      /** ghost modes have no equilibrium part due to orthogonality */

      mode[10 + ii * LBQ] =  para.gamma_odd[ii]*mode[10 + ii * LBQ];
      mode[11 + ii * LBQ] =  para.gamma_odd[ii]*mode[11 + ii * LBQ];
      mode[12 + ii * LBQ] =  para.gamma_odd[ii]*mode[12 + ii * LBQ];
      mode[13 + ii * LBQ] =  para.gamma_odd[ii]*mode[13 + ii * LBQ];
      mode[14 + ii * LBQ] =  para.gamma_odd[ii]*mode[14 + ii * LBQ];
      mode[15 + ii * LBQ] =  para.gamma_odd[ii]*mode[15 + ii * LBQ];
      mode[16 + ii * LBQ] = para.gamma_even[ii]*mode[16 + ii * LBQ];
      mode[17 + ii * LBQ] = para.gamma_even[ii]*mode[17 + ii * LBQ];
      mode[18 + ii * LBQ] = para.gamma_even[ii]*mode[18 + ii * LBQ];
  }
}


/**thermalization of the modes with gaussian random numbers
 * @param index   node index / thread index (Input)
 * @param mode    Pointer to the local register values mode (Input/Output)
 * @param *rn     Pointer to randomnumber array of the local node
*/
__device__ void thermalize_modes(float *mode, unsigned int index, LB_randomnr_gpu *rn){
  float Rho;
#ifdef SHANCHEN
  float Rho_tot=0.0,c;
  #pragma unroll
  for(int ii=0;ii<LB_COMPONENTS;++ii) { 
      Rho_tot  += mode[0 + ii * LBQ]+ para.rho[ii]*para.agrid*para.agrid*para.agrid;
  }
  c = (mode[0 + 0 * LBQ]+ para.rho[0]*para.agrid*para.agrid*para.agrid ) / Rho_tot;
  random_wrapper(rn);
  for(int ii=0;ii<LB_COMPONENTS;++ii) { 
      mode[1 + ii * LBQ] +=  sqrtf(c*(1-c)*Rho_tot*(para.mu[ii]*(2.0f/3.0f)*(1.0f-(para.gamma_mobility[0]*para.gamma_mobility[0])))) * (2*ii-1) * rn->randomnr[0];
      mode[2 + ii * LBQ] +=  sqrtf(c*(1-c)*Rho_tot*(para.mu[ii]*(2.0f/3.0f)*(1.0f-(para.gamma_mobility[0]*para.gamma_mobility[0])))) * (2*ii-1) * rn->randomnr[1];
  }                                      
  random_wrapper(rn);                    
  for(int ii=0;ii<LB_COMPONENTS;++ii)    
      mode[3 + ii * LBQ] +=  sqrtf(c*(1-c)*Rho_tot*(para.mu[ii]*(2.0f/3.0f)*(1.0f-( para.gamma_mobility[0]*para.gamma_mobility[0])))) * (2*ii-1) * rn->randomnr[0];
#endif
  
  
  for(int ii=0;ii<LB_COMPONENTS;++ii)
  {  

    /** mass mode */  
    Rho = mode[0 + ii * LBQ] + para.rho[ii]*para.agrid*para.agrid*para.agrid;

    /** momentum modes */

    /** stress modes */
    random_wrapper(rn);
    mode[4 + ii * LBQ] += sqrtf(Rho*(para.mu[ii]*(2.0f/3.0f)*(1.0f-( para.gamma_bulk[ii]* para.gamma_bulk[ii])))) * rn->randomnr[0];
    mode[5 + ii * LBQ] += sqrtf(Rho*(para.mu[ii]*(4.0f/9.0f)*(1.0f-(para.gamma_shear[ii]*para.gamma_shear[ii])))) * rn->randomnr[1];

    random_wrapper(rn);
    mode[6 + ii * LBQ] += sqrtf(Rho*(para.mu[ii]*(4.0f/3.0f)*(1.0f-(para.gamma_shear[ii]*para.gamma_shear[ii])))) * rn->randomnr[0];
    mode[7 + ii * LBQ] += sqrtf(Rho*(para.mu[ii]*(1.0f/9.0f)*(1.0f-(para.gamma_shear[ii]*para.gamma_shear[ii])))) * rn->randomnr[1];

    random_wrapper(rn);
    mode[8 + ii * LBQ] += sqrtf(Rho*(para.mu[ii]*(1.0f/9.0f)*(1.0f-(para.gamma_shear[ii]*para.gamma_shear[ii])))) * rn->randomnr[0];
    mode[9 + ii * LBQ] += sqrtf(Rho*(para.mu[ii]*(1.0f/9.0f)*(1.0f-(para.gamma_shear[ii]*para.gamma_shear[ii])))) * rn->randomnr[1];

    /** ghost modes */
    random_wrapper(rn);
    mode[10 + ii * LBQ] += sqrtf(Rho*(para.mu[ii]*(2.0f/3.0f))) * rn->randomnr[0];
    mode[11 + ii * LBQ] += sqrtf(Rho*(para.mu[ii]*(2.0f/3.0f))) * rn->randomnr[1];

    random_wrapper(rn);
    mode[12 + ii * LBQ] += sqrtf(Rho*(para.mu[ii]*(2.0f/3.0f))) * rn->randomnr[0];
    mode[13 + ii * LBQ] += sqrtf(Rho*(para.mu[ii]*(2.0f/9.0f))) * rn->randomnr[1];

    random_wrapper(rn);
    mode[14 + ii * LBQ] += sqrtf(Rho*(para.mu[ii]*(2.0f/9.0f))) * rn->randomnr[0];
    mode[15 + ii * LBQ] += sqrtf(Rho*(para.mu[ii]*(2.0f/9.0f))) * rn->randomnr[1];

    random_wrapper(rn);
    mode[16 + ii * LBQ] += sqrtf(Rho*(para.mu[ii]*(2.0f)))     * rn->randomnr[0];
    mode[17 + ii * LBQ] += sqrtf(Rho*(para.mu[ii]*(4.0f/9.0f))) * rn->randomnr[1];

    random_wrapper(rn);
    mode[18 + ii * LBQ] += sqrtf(Rho*(para.mu[ii]*(4.0f/3.0f))) * rn->randomnr[0];
  }
}


/*-------------------------------------------------------*/
/**normalization of the modes need befor backtransformation into velocity space
 * @param mode    Pointer to the local register values mode (Input/Output)
*/
__device__ void normalize_modes(float* mode){
  #pragma unroll
  for(int ii=0;ii<LB_COMPONENTS;++ii)
  { 
    /** normalization factors enter in the back transformation */
    mode[ 0 + ii * LBQ] *= 1.0f;
    mode[ 1 + ii * LBQ] *= 3.0f;
    mode[ 2 + ii * LBQ] *= 3.0f;
    mode[ 3 + ii * LBQ] *= 3.0f;
    mode[ 4 + ii * LBQ] *= 3.0f/2.0f;
    mode[ 5 + ii * LBQ] *= 9.0f/4.0f;
    mode[ 6 + ii * LBQ] *= 3.0f/4.0f;
    mode[ 7 + ii * LBQ] *= 9.0f;
    mode[ 8 + ii * LBQ] *= 9.0f;
    mode[ 9 + ii * LBQ] *= 9.0f;
    mode[10 + ii * LBQ] *= 3.0f/2.0f;
    mode[11 + ii * LBQ] *= 3.0f/2.0f;
    mode[12 + ii * LBQ] *= 3.0f/2.0f;
    mode[13 + ii * LBQ] *= 9.0f/2.0f;
    mode[14 + ii * LBQ] *= 9.0f/2.0f;
    mode[15 + ii * LBQ] *= 9.0f/2.0f;
    mode[16 + ii * LBQ] *= 1.0f/2.0f;
    mode[17 + ii * LBQ] *= 9.0f/4.0f;
    mode[18 + ii * LBQ] *= 3.0f/4.0f;
  }
}



/*-------------------------------------------------------*/
/**backtransformation from modespace to desityspace and streaming with the push method using pbc
 * @param index   node index / thread index (Input)
 * @param mode    Pointer to the local register values mode (Input)
 * @param *n_b    Pointer to local node residing in array b (Output)
*/
__device__ void calc_n_from_modes_push(LB_nodes_gpu n_b, float *mode, unsigned int index){

  unsigned int xyz[3];
  index_to_xyz(index, xyz);
  unsigned int x = xyz[0];
  unsigned int y = xyz[1];
  unsigned int z = xyz[2];

  #pragma unroll
  for(int ii=0;ii<LB_COMPONENTS;++ii)
  {
 
    n_b.vd[(0 + ii*LBQ ) * para.number_of_nodes + x 
                                                + para.dim_x*y
                                                + para.dim_x*para.dim_y*z] = 
      1.0f/3.0f * (mode[0 + ii * LBQ] - mode[4 + ii * LBQ] + mode[16 + ii * LBQ]);

    n_b.vd[(1 + ii*LBQ ) * para.number_of_nodes + (x+1)%para.dim_x
                                                + para.dim_x*y 
                                                + para.dim_x*para.dim_y*z] = 
      1.0f/18.0f * (
                       mode[ 0 + ii * LBQ] + mode[ 1 + ii * LBQ]
                     + mode[ 5 + ii * LBQ] + mode[ 6 + ii * LBQ]
                     - mode[17 + ii * LBQ] - mode[18 + ii * LBQ]
                     - 2.0f*(mode[10 + ii * LBQ] + mode[16 + ii * LBQ])
                   );

    n_b.vd[(2 + ii*LBQ ) * para.number_of_nodes + (para.dim_x+x-1)%para.dim_x
                                                + para.dim_x*y
                                                + para.dim_x*para.dim_y*z] =
      1.0f/18.0f * (
                       mode[ 0 + ii * LBQ] - mode[ 1 + ii * LBQ]
                     + mode[ 5 + ii * LBQ] + mode[ 6 + ii * LBQ]
                     - mode[17 + ii * LBQ] - mode[18 + ii * LBQ]
                     + 2.0f*(mode[10 + ii * LBQ] - mode[16 + ii * LBQ])
                   );

    n_b.vd[(3 + ii*LBQ ) * para.number_of_nodes + x
                                                + para.dim_x*((y+1)%para.dim_y)
                                                + para.dim_x*para.dim_y*z] =
      1.0f/18.0f * (
                       mode[ 0 + ii * LBQ] + mode[ 2 + ii * LBQ]
                     - mode[ 5 + ii * LBQ] + mode[ 6 + ii * LBQ]
                     + mode[17 + ii * LBQ] - mode[18 + ii * LBQ]
                     - 2.0f*(mode[11 + ii * LBQ] + mode[16 + ii * LBQ])
                   );

    n_b.vd[(4 + ii*LBQ ) * para.number_of_nodes + x
                                                + para.dim_x*((para.dim_y+y-1)%para.dim_y)
                                                + para.dim_x*para.dim_y*z] =
      1.0f/18.0f * (
                       mode[ 0 + ii * LBQ] - mode[ 2 + ii * LBQ]
                     - mode[ 5 + ii * LBQ] + mode[ 6 + ii * LBQ]
                     + mode[17 + ii * LBQ] - mode[18 + ii * LBQ]
                     + 2.0f*(mode[11 + ii * LBQ] - mode[16 + ii * LBQ])
                   );

    n_b.vd[(5 + ii*LBQ ) * para.number_of_nodes + x
                                                + para.dim_x*y
                                                + para.dim_x*para.dim_y*((z+1)%para.dim_z)] =
      1.0f/18.0f * (
                       mode[0 + ii * LBQ] + mode[3 + ii * LBQ]
                     - 2.0f*(   mode[ 6 + ii * LBQ] + mode[12 + ii * LBQ]
                              + mode[16 + ii * LBQ] - mode[18 + ii * LBQ])
                   );

    n_b.vd[(6 + ii*LBQ ) * para.number_of_nodes + x
                                                + para.dim_x*y
                                                + para.dim_x*para.dim_y*((para.dim_z+z-1)%para.dim_z)] =
      1.0f/18.0f * (
                       mode[0 + ii * LBQ] - mode[3 + ii * LBQ]
                     - 2.0f*(   mode[6 + ii * LBQ] - mode[12 + ii * LBQ]
                              + mode[16 + ii * LBQ] - mode[18 + ii * LBQ])
                   );

    n_b.vd[(7 + ii*LBQ ) * para.number_of_nodes + (x+1)%para.dim_x
                                                + para.dim_x*((y+1)%para.dim_y)
                                                + para.dim_x*para.dim_y*z] =
      1.0f/36.0f * (
                       mode[ 0 + ii * LBQ] + mode[ 1 + ii * LBQ]
                     + mode[ 2 + ii * LBQ] + mode[ 4 + ii * LBQ]
                     + 2.0f*mode[ 6 + ii * LBQ] + mode[ 7 + ii * LBQ]
                     + mode[10 + ii * LBQ] + mode[11 + ii * LBQ]
                     + mode[13 + ii * LBQ] + mode[14 + ii * LBQ]
                     + mode[16 + ii * LBQ] + 2.0f*mode[18 + ii * LBQ]
                   );

    n_b.vd[(8 + ii*LBQ ) * para.number_of_nodes + (para.dim_x+x-1)%para.dim_x
                                                + para.dim_x*((para.dim_y+y-1)%para.dim_y)
                                                + para.dim_x*para.dim_y*z] =
      1.0f/36.0f * (
                       mode[ 0 + ii * LBQ] - mode[ 1 + ii * LBQ]
                     - mode[ 2 + ii * LBQ] + mode[ 4 + ii * LBQ]
                     + 2.0f*mode[ 6 + ii * LBQ] + mode[ 7 + ii * LBQ]
                     - mode[10 + ii * LBQ] - mode[11 + ii * LBQ]
                     - mode[13 + ii * LBQ] - mode[14 + ii * LBQ]
                     + mode[16 + ii * LBQ] + 2.0f*mode[18 + ii * LBQ]
                   );

    n_b.vd[(9 + ii*LBQ ) * para.number_of_nodes + (x+1)%para.dim_x
                                                + para.dim_x*((para.dim_y+y-1)%para.dim_y)
                                                + para.dim_x*para.dim_y*z] =
      1.0f/36.0f * (
                       mode[ 0 + ii * LBQ] + mode[ 1 + ii * LBQ]
                     - mode[ 2 + ii * LBQ] + mode[ 4 + ii * LBQ]
                     + 2.0f*mode[ 6 + ii * LBQ] - mode[ 7 + ii * LBQ]
                     + mode[10 + ii * LBQ] - mode[11 + ii * LBQ]
                     + mode[13 + ii * LBQ] - mode[14 + ii * LBQ]
                     + mode[16 + ii * LBQ] + 2.0f*mode[18 + ii * LBQ]
                   );

    n_b.vd[(10 + ii*LBQ ) * para.number_of_nodes + (para.dim_x+x-1)%para.dim_x
                                                 + para.dim_x*((y+1)%para.dim_y)
                                                 + para.dim_x*para.dim_y*z] = 
      1.0f/36.0f * (
                       mode[ 0 + ii * LBQ] - mode[ 1 + ii * LBQ]
                     + mode[ 2 + ii * LBQ] + mode[ 4 + ii * LBQ]
                     + 2.0f*mode[ 6 + ii * LBQ] - mode[ 7 + ii * LBQ]
                     - mode[10 + ii * LBQ] + mode[11 + ii * LBQ]
                     - mode[13 + ii * LBQ] + mode[14 + ii * LBQ]
                     + mode[16 + ii * LBQ] + 2.0f*mode[18 + ii * LBQ]
                   );

    n_b.vd[(11 + ii*LBQ ) * para.number_of_nodes + (x+1)%para.dim_x
                                                 + para.dim_x*y
                                                 + para.dim_x*para.dim_y*((z+1)%para.dim_z)] =
      1.0f/36.0f * (
                       mode[ 0 + ii * LBQ] + mode[ 1 + ii * LBQ]
                     + mode[ 3 + ii * LBQ] + mode[ 4 + ii * LBQ]
                     + mode[ 5 + ii * LBQ] - mode[ 6 + ii * LBQ]
                     + mode[ 8 + ii * LBQ] + mode[10 + ii * LBQ]
                     + mode[12 + ii * LBQ] - mode[13 + ii * LBQ]
                     + mode[15 + ii * LBQ] + mode[16 + ii * LBQ]
                     + mode[17 + ii * LBQ] - mode[18 + ii * LBQ]
                   );

    n_b.vd[(12 + ii*LBQ ) * para.number_of_nodes + (para.dim_x+x-1)%para.dim_x
                                                 + para.dim_x*y
                                                 + para.dim_x*para.dim_y*((para.dim_z+z-1)%para.dim_z)] =
      1.0f/36.0f * (
                       mode[ 0 + ii * LBQ] - mode[ 1 + ii * LBQ]
                     - mode[ 3 + ii * LBQ] + mode[ 4 + ii * LBQ]
                     + mode[ 5 + ii * LBQ] - mode[ 6 + ii * LBQ]
                     + mode[ 8 + ii * LBQ] - mode[10 + ii * LBQ]
                     - mode[12 + ii * LBQ] + mode[13 + ii * LBQ]
                     - mode[15 + ii * LBQ] + mode[16 + ii * LBQ]
                     + mode[17 + ii * LBQ] - mode[18 + ii * LBQ]
                   );

    n_b.vd[(13 + ii*LBQ ) * para.number_of_nodes + (x+1)%para.dim_x
                                                 + para.dim_x*y
                                                 + para.dim_x*para.dim_y*((para.dim_z+z-1)%para.dim_z)] =
      1.0f/36.0f * (
                       mode[ 0 + ii * LBQ] + mode[ 1 + ii * LBQ]
                     - mode[ 3 + ii * LBQ] + mode[ 4 + ii * LBQ]
                     + mode[ 5 + ii * LBQ] - mode[ 6 + ii * LBQ]
                     - mode[ 8 + ii * LBQ] + mode[10 + ii * LBQ]
                     - mode[12 + ii * LBQ] - mode[13 + ii * LBQ]
                     - mode[15 + ii * LBQ] + mode[16 + ii * LBQ]
                     + mode[17 + ii * LBQ] - mode[18 + ii * LBQ]
                   );

    n_b.vd[(14 + ii*LBQ ) * para.number_of_nodes + (para.dim_x+x-1)%para.dim_x
                                                 + para.dim_x*y
                                                 + para.dim_x*para.dim_y*((z+1)%para.dim_z)] =
      1.0f/36.0f * (
                       mode[ 0 + ii * LBQ] - mode[ 1 + ii * LBQ]
                     + mode[ 3 + ii * LBQ] + mode[ 4 + ii * LBQ]
                     + mode[ 5 + ii * LBQ] - mode[ 6 + ii * LBQ]
                     - mode[ 8 + ii * LBQ] - mode[10 + ii * LBQ]
                     + mode[12 + ii * LBQ] + mode[13 + ii * LBQ]
                     + mode[15 + ii * LBQ] + mode[16 + ii * LBQ]
                     + mode[17 + ii * LBQ] - mode[18 + ii * LBQ]
                   );

    n_b.vd[(15 + ii*LBQ ) * para.number_of_nodes + x
                                                 + para.dim_x*((y+1)%para.dim_y)
                                                 + para.dim_x*para.dim_y*((z+1)%para.dim_z)] =
      1.0f/36.0f * (
                       mode[ 0 + ii * LBQ] + mode[ 2 + ii * LBQ]
                     + mode[ 3 + ii * LBQ] + mode[ 4 + ii * LBQ]
                     - mode[ 5 + ii * LBQ] - mode[ 6 + ii * LBQ]
                     + mode[ 9 + ii * LBQ] + mode[11 + ii * LBQ]
                     + mode[12 + ii * LBQ] - mode[14 + ii * LBQ]
                     - mode[15 + ii * LBQ] + mode[16 + ii * LBQ]
                     - mode[17 + ii * LBQ] - mode[18 + ii * LBQ]
                   );

    n_b.vd[(16 + ii*LBQ ) * para.number_of_nodes + x
                                                 + para.dim_x*((para.dim_y+y-1)%para.dim_y)
                                                 + para.dim_x*para.dim_y*((para.dim_z+z-1)%para.dim_z)] =
      1.0f/36.0f * (
                       mode[ 0 + ii * LBQ] - mode[ 2 + ii * LBQ]
                     - mode[ 3 + ii * LBQ] + mode[ 4 + ii * LBQ]
                     - mode[ 5 + ii * LBQ] - mode[ 6 + ii * LBQ]
                     + mode[ 9 + ii * LBQ] - mode[11 + ii * LBQ]
                     - mode[12 + ii * LBQ] + mode[14 + ii * LBQ]
                     + mode[15 + ii * LBQ] + mode[16 + ii * LBQ]
                     - mode[17 + ii * LBQ] - mode[18 + ii * LBQ]
                   );

    n_b.vd[(17 + ii*LBQ ) * para.number_of_nodes + x
                                                 + para.dim_x*((y+1)%para.dim_y)
                                                 + para.dim_x*para.dim_y*((para.dim_z+z-1)%para.dim_z)] =
      1.0f/36.0f * (
                       mode[ 0 + ii * LBQ] + mode[ 2 + ii * LBQ]
                     - mode[ 3 + ii * LBQ] + mode[ 4 + ii * LBQ]
                     - mode[ 5 + ii * LBQ] - mode[ 6 + ii * LBQ]
                     - mode[ 9 + ii * LBQ] + mode[11 + ii * LBQ]
                     - mode[12 + ii * LBQ] - mode[14 + ii * LBQ]
                     + mode[15 + ii * LBQ] + mode[16 + ii * LBQ]
                     - mode[17 + ii * LBQ] - mode[18 + ii * LBQ]
                   );

    n_b.vd[(18 + ii*LBQ ) * para.number_of_nodes + x
                                                 + para.dim_x*((para.dim_y+y-1)%para.dim_y)
                                                 + para.dim_x*para.dim_y*((z+1)%para.dim_z)] =
      1.0f/36.0f * (
                       mode[ 0 + ii * LBQ] - mode[ 2 + ii * LBQ]
                     + mode[ 3 + ii * LBQ] + mode[ 4 + ii * LBQ]
                     - mode[ 5 + ii * LBQ] - mode[ 6 + ii * LBQ]
                     - mode[ 9 + ii * LBQ] - mode[11 + ii * LBQ]
                     + mode[12 + ii * LBQ] + mode[14 + ii * LBQ]
                     - mode[15 + ii * LBQ] + mode[16 + ii * LBQ]
                     - mode[17 + ii * LBQ] - mode[18 + ii * LBQ]
                   );
  }
}



/** Bounce back boundary conditions.
 * The populations that have propagated into a boundary node
 * are bounced back to the node they came from. This results
 * in no slip boundary conditions.
 *
 * [cf. Ladd and Verberg, J. Stat. Phys. 104(5/6):1191-1251, 2001]
 * @param index   node index / thread index (Input)
 * @param n_curr  Pointer to local node which receives the current node field (Input)
 * @param lb_boundary_velocity    The constant velocity at the boundary, set by the user (Input)
 * @param lb_boundary_force       The force on the boundary nodes (Output)
*/
__device__ void bounce_back_boundaries(LB_nodes_gpu n_curr, unsigned int index, \
    float* lb_boundary_velocity, float* lb_boundary_force){
    
  unsigned int xyz[3];
  int c[3];
  float v[3];
  float shift, weight, pop_to_bounce_back;
  float boundary_force[3] = {0.0f,0.0f,0.0f};
  size_t to_index, to_index_x, to_index_y, to_index_z;
  int population, inverse;
  int boundary_index;

  boundary_index= n_curr.boundary[index];
  if(boundary_index != 0)
  {
    
    v[0]=lb_boundary_velocity[3*(boundary_index-1)+0];
    v[1]=lb_boundary_velocity[3*(boundary_index-1)+1];
    v[2]=lb_boundary_velocity[3*(boundary_index-1)+2];

    index_to_xyz(index, xyz);

    unsigned int x = xyz[0];
    unsigned int y = xyz[1];
    unsigned int z = xyz[2];

    /* CPU analog of shift:
       lbpar.agrid*lbpar.agrid*lbpar.agrid*lbpar.rho*2*lbmodel.c[i][l]*lb_boundaries[lbfields[k].boundary-1].velocity[l] */
  
    /** store vd temporary in second lattice to avoid race conditions */

// TODO : PUT IN EQUILIBRIUM CONTRIBUTION TO THE BOUNCE-BACK DENSITY FOR THE BOUNDARY FORCE
// TODO : INITIALIZE BOUNDARY FORCE PROPERLY, HAS NONZERO ELEMENTS IN FIRST STEP
// TODO : SET INTERNAL BOUNDARY NODE VALUES TO ZERO

#ifndef SHANCHEN

#define BOUNCEBACK()  \
  shift = 2.0f*para.agrid*para.agrid*para.rho[0]*3.0f*weight*para.tau*(v[0]*c[0] + v[1]*c[1] + v[2]*c[2]); \
  pop_to_bounce_back =  n_curr.vd[population*para.number_of_nodes + index ]; \
  to_index_x = (x+c[0]+para.dim_x)%para.dim_x; \
  to_index_y = (y+c[1]+para.dim_y)%para.dim_y; \
  to_index_z = (z+c[2]+para.dim_z)%para.dim_z; \
  to_index = to_index_x + para.dim_x*to_index_y + para.dim_x*para.dim_y*to_index_z; \
  if ( n_curr.boundary[to_index] == 0) \
  { \
    boundary_force[0] += (2.0f*pop_to_bounce_back+shift)*c[0]/para.tau/para.tau/para.agrid; \
    boundary_force[1] += (2.0f*pop_to_bounce_back+shift)*c[1]/para.tau/para.tau/para.agrid; \
    boundary_force[2] += (2.0f*pop_to_bounce_back+shift)*c[2]/para.tau/para.tau/para.agrid; \
     n_curr.vd[inverse*para.number_of_nodes + to_index ] = pop_to_bounce_back + shift; \
  }
#else 

#define BOUNCEBACK()  \
  for(int component=0; component<LB_COMPONENTS;component++){\
     shift = 2.0f*para.agrid*para.agrid*para.rho[component]*3.0f*weight*para.tau*(v[0]*c[0] + v[1]*c[1] + v[2]*c[2]); \
     pop_to_bounce_back =  n_curr.vd[(population+component*LBQ)*para.number_of_nodes + index ]; \
     to_index_x = (x+c[0]+para.dim_x)%para.dim_x; \
     to_index_y = (y+c[1]+para.dim_y)%para.dim_y; \
     to_index_z = (z+c[2]+para.dim_z)%para.dim_z; \
     to_index = to_index_x + para.dim_x*to_index_y + para.dim_x*para.dim_y*to_index_z; \
     if ( n_curr.boundary[to_index] == 0) \
     { \
       boundary_force[0] += (2.0f*pop_to_bounce_back+shift)*c[0]/para.tau/para.tau/para.agrid; \
       boundary_force[1] += (2.0f*pop_to_bounce_back+shift)*c[1]/para.tau/para.tau/para.agrid; \
       boundary_force[2] += (2.0f*pop_to_bounce_back+shift)*c[2]/para.tau/para.tau/para.agrid; \
       n_curr.vd[(inverse+component*LBQ)*para.number_of_nodes + to_index ] = pop_to_bounce_back + shift; \
     } \
  }
#endif

    // the resting population does nothing, i.e., population 0.
    c[0]= 1;c[1]= 0;c[2]= 0; weight=1./18.; population= 2; inverse= 1; 
    BOUNCEBACK();
    
    c[0]=-1;c[1]= 0;c[2]= 0; weight=1./18.; population= 1; inverse= 2; 
    BOUNCEBACK();
    
    c[0]= 0;c[1]= 1;c[2]= 0; weight=1./18.; population= 4; inverse= 3; 
    BOUNCEBACK();

    c[0]= 0;c[1]=-1;c[2]= 0; weight=1./18.; population= 3; inverse= 4; 
    BOUNCEBACK();
    
    c[0]= 0;c[1]= 0;c[2]= 1; weight=1./18.; population= 6; inverse= 5; 
    BOUNCEBACK();

    c[0]= 0;c[1]= 0;c[2]=-1; weight=1./18.; population= 5; inverse= 6; 
    BOUNCEBACK(); 
    
    c[0]= 1;c[1]= 1;c[2]= 0; weight=1./36.; population= 8; inverse= 7; 
    BOUNCEBACK();
    
    c[0]=-1;c[1]=-1;c[2]= 0; weight=1./36.; population= 7; inverse= 8; 
    BOUNCEBACK();
    
    c[0]= 1;c[1]=-1;c[2]= 0; weight=1./36.; population=10; inverse= 9; 
    BOUNCEBACK();

    c[0]=-1;c[1]= 1;c[2]= 0; weight=1./36.; population= 9; inverse=10; 
    BOUNCEBACK();
    
    c[0]= 1;c[1]= 0;c[2]= 1; weight=1./36.; population=12; inverse=11; 
    BOUNCEBACK();
    
    c[0]=-1;c[1]= 0;c[2]=-1; weight=1./36.; population=11; inverse=12; 
    BOUNCEBACK();

    c[0]= 1;c[1]= 0;c[2]=-1; weight=1./36.; population=14; inverse=13; 
    BOUNCEBACK();
    
    c[0]=-1;c[1]= 0;c[2]= 1; weight=1./36.; population=13; inverse=14; 
    BOUNCEBACK();

    c[0]= 0;c[1]= 1;c[2]= 1; weight=1./36.; population=16; inverse=15; 
    BOUNCEBACK();
    
    c[0]= 0;c[1]=-1;c[2]=-1; weight=1./36.; population=15; inverse=16; 
    BOUNCEBACK();
    
    c[0]= 0;c[1]= 1;c[2]=-1; weight=1./36.; population=18; inverse=17; 
    BOUNCEBACK();
    
    c[0]= 0;c[1]=-1;c[2]= 1; weight=1./36.; population=17; inverse=18; 
    BOUNCEBACK();  
    
    atomicadd(&lb_boundary_force[3*( n_curr.boundary[index]-1)+0], boundary_force[0]);
    atomicadd(&lb_boundary_force[3*( n_curr.boundary[index]-1)+1], boundary_force[1]);
    atomicadd(&lb_boundary_force[3*( n_curr.boundary[index]-1)+2], boundary_force[2]);
  }
}

/** add of (external) forces within the modespace, needed for particle-interaction
 * @param index   node index / thread index (Input)
 * @param mode    Pointer to the local register values mode (Input/Output)
 * @param node_f  Pointer to local node force (Input)
 * @param *d_v    Pointer to local device values
*/
__device__ void apply_forces(unsigned int index, float *mode, LB_node_force_gpu node_f, LB_rho_v_gpu *d_v) {
  
  float u[3]={0.0f,0.0f,0.0f},
        C[6]={0.0f,0.0f,0.0f,0.0f,0.0f,0.0f};
  /* Note: the values d_v were calculated in relax_modes() */

  u[0]=d_v[index].v[0]; 
  u[1]=d_v[index].v[1]; 
  u[2]=d_v[index].v[2]; 

  #pragma unroll
  for(int ii=0;ii<LB_COMPONENTS;++ii)
  {  
       C[0] += (1.0f + para.gamma_bulk[ii])*u[0]*node_f.force[(0 + ii*3 ) * para.number_of_nodes + index] + 
                1.0f/3.0f*(para.gamma_bulk[ii]-para.gamma_shear[ii])*(
                                                                         u[0]*node_f.force[(0 + ii*3 ) * para.number_of_nodes + index]
                                                                       + u[1]*node_f.force[(1 + ii*3 ) * para.number_of_nodes + index]
                                                                       + u[2]*node_f.force[(2 + ii*3 ) * para.number_of_nodes + index]
                                                                     );

       C[2] += (1.0f + para.gamma_bulk[ii])*u[1]*node_f.force[(1 + ii*3 ) * para.number_of_nodes + index] + 
                1.0f/3.0f*(para.gamma_bulk[ii]-para.gamma_shear[ii])*(
                                                                         u[0]*node_f.force[(0 + ii*3 ) * para.number_of_nodes + index]
                                                                       + u[1]*node_f.force[(1 + ii*3 ) * para.number_of_nodes + index]
                                                                       + u[2]*node_f.force[(2 + ii*3 ) * para.number_of_nodes + index]
                                                                     );

       C[5] += (1.0f + para.gamma_bulk[ii])*u[2]*node_f.force[(2 + ii*3 ) * para.number_of_nodes + index] + 
                1.0f/3.0f*(para.gamma_bulk[ii]-para.gamma_shear[ii])*(
                                                                         u[0]*node_f.force[(0 + ii*3 ) * para.number_of_nodes + index] 
                                                                       + u[1]*node_f.force[(1 + ii*3 ) * para.number_of_nodes + index]
                                                                       + u[2]*node_f.force[(2 + ii*3 ) * para.number_of_nodes + index]
                                                                     );

       C[1] += 1.0f/2.0f*(1.0f+para.gamma_shear[ii])*(
                                                         u[0]*node_f.force[(1 + ii*3 ) * para.number_of_nodes + index]
                                                       + u[1]*node_f.force[(0 + ii*3 ) * para.number_of_nodes + index]
                                                     );

       C[3] += 1.0f/2.0f*(1.0f+para.gamma_shear[ii])*(
                                                         u[0]*node_f.force[(2 + ii*3 ) * para.number_of_nodes + index]
                                                       + u[2]*node_f.force[(0 + ii*3 ) * para.number_of_nodes + index]
                                                     );

       C[4] += 1.0f/2.0f*(1.0f+para.gamma_shear[ii])*(
                                                         u[1]*node_f.force[(2 + ii*3 ) * para.number_of_nodes + index]
                                                       + u[2]*node_f.force[(1 + ii*3 ) * para.number_of_nodes + index]
                                                     );
  }

  #pragma unroll
  for(int ii=0;ii<LB_COMPONENTS;++ii)
  {  
      /** update momentum modes */
#ifdef SHANCHEN
      float mobility_factor=1.0f/2.0f*(1.0f+para.gamma_mobility[0]);
#else
      float mobility_factor=1.0f;
#endif 
 /** update momentum modes */
      mode[1 + ii * LBQ] += mobility_factor * node_f.force[(0 + ii*3 ) * para.number_of_nodes + index];
      mode[2 + ii * LBQ] += mobility_factor * node_f.force[(1 + ii*3 ) * para.number_of_nodes + index];
      mode[3 + ii * LBQ] += mobility_factor * node_f.force[(2 + ii*3 ) * para.number_of_nodes + index];

      /** update stress modes */
      mode[4 + ii * LBQ] += C[0] + C[2] + C[5];
      mode[5 + ii * LBQ] += C[0] - C[2];
      mode[6 + ii * LBQ] += C[0] + C[2] - 2.0f*C[5];
      mode[7 + ii * LBQ] += C[1];
      mode[8 + ii * LBQ] += C[3];
      mode[9 + ii * LBQ] += C[4];
    
  }

//#if !defined(IMMERSED_BOUNDARY)
  // This must not be done here since we need the forces after LB update for the velocity interpolation
  // It is done by calling IBM_ResetLBForces_GPU from integrate_vv
  reset_LB_forces_gpu(index, node_f);
//#endif

#ifdef SHANCHEN
  for(int ii=0;ii<LB_COMPONENTS;++ii)
  {  
     node_f.force[(0 + ii*3 ) * para.number_of_nodes + index] +=node_f.scforce[(0+ii*3)*para.number_of_nodes + index];
     node_f.force[(1 + ii*3 ) * para.number_of_nodes + index] +=node_f.scforce[(1+ii*3)*para.number_of_nodes + index];
     node_f.force[(2 + ii*3 ) * para.number_of_nodes + index] +=node_f.scforce[(2+ii*3)*para.number_of_nodes + index];
  }
#endif
}

/**function used to calculate hydrodynamic fields in MD units.
 * @param n_a     Pointer to local node residing in array a for boundary flag(Input)
 * @param mode    Pointer to the local register values mode (Input)
 * @param d_p_v   Pointer to local print values (Output)
 * @param d_v     Pointer to local device values (Input)
 * @param node_f  Pointer to local node force (Input)
 * @param index   node index / thread index (Input)
 * @param print_index   node index / thread index (Output)
*/
__device__ void calc_values_in_MD_units(LB_nodes_gpu n_a, float *mode, LB_rho_v_pi_gpu *d_p_v, LB_rho_v_gpu *d_v, LB_node_force_gpu node_f, unsigned int index, unsigned int print_index) {
  
  float j[3]; 
  float modes_from_pi_eq[6]; 
  float pi[6]={0.0f,0.0f,0.0f,0.0f,0.0f,0.0f};

  if(n_a.boundary[index] == 0)
  {
    /* Ensure we are working with the current values of d_v */

    update_rho_v(mode, index, node_f, d_v);

    for(int ii= 0; ii < LB_COMPONENTS; ii++)
    {
      d_p_v[print_index].rho[ii] = d_v[index].rho[ii] / para.agrid / para.agrid / para.agrid;
    }
      
    d_p_v[print_index].v[0] = d_v[index].v[0] * para.agrid / para.tau;
    d_p_v[print_index].v[1] = d_v[index].v[1] * para.agrid / para.tau;
    d_p_v[print_index].v[2] = d_v[index].v[2] * para.agrid / para.tau;

    /* stress calculation */ 
    for(int ii = 0; ii < LB_COMPONENTS; ii++)
    {
      float Rho = d_v[index].rho[ii];
      
      /* note that d_v[index].v[] already includes the 1/2 f term, accounting for the pre- and post-collisional average */

      j[0] = Rho * d_v[index].v[0];
      j[1] = Rho * d_v[index].v[1];
      j[2] = Rho * d_v[index].v[2];

      // equilibrium part of the stress modes, which comes from 
      // the equality between modes and stress tensor components

      /* m4 = trace(pi) - rho
         m5 = pi_xx - pi_yy
         m6 = trace(pi) - 3 pi_zz
         m7 = pi_xy
         m8 = pi_xz
         m9 = pi_yz */

      // and pluggin in the Euler stress for the equilibrium:
      // pi_eq = rho_0*c_s^2*I3 + (j \otimes j)/rho
      // with I3 the 3D identity matrix and
      // rho = \trace(rho_0*c_s^2*I3), which yields

      /* m4_from_pi_eq = j.j
         m5_from_pi_eq = j_x*j_x - j_y*j_y
         m6_from_pi_eq = j.j - 3*j_z*j_z
         m7_from_pi_eq = j_x*j_y
         m8_from_pi_eq = j_x*j_z
         m9_from_pi_eq = j_y*j_z */

      // where the / Rho term has been dropped. We thus obtain: 

      modes_from_pi_eq[0] = ( j[0]*j[0] + j[1]*j[1] + j[2]*j[2] ) / Rho;
      modes_from_pi_eq[1] = ( j[0]*j[0] - j[1]*j[1] ) / Rho;
      modes_from_pi_eq[2] = ( j[0]*j[0] + j[1]*j[1] + j[2]*j[2] - 3.0f*j[2]*j[2] ) / Rho;
      modes_from_pi_eq[3] = j[0]*j[1] / Rho;
      modes_from_pi_eq[4] = j[0]*j[2] / Rho;
      modes_from_pi_eq[5] = j[1]*j[2] / Rho;
     
      /* Now we must predict the outcome of the next collision */
      /* We immediately average pre- and post-collision.  */
      /* TODO: need a reference for this.   */

      mode[4 + ii * LBQ ] = modes_from_pi_eq[0] + (0.5f + 0.5f*para.gamma_bulk[ii]) * (mode[4 + ii * LBQ] - modes_from_pi_eq[0]);
      mode[5 + ii * LBQ ] = modes_from_pi_eq[1] + (0.5f + 0.5f*para.gamma_shear[ii]) * (mode[5 + ii * LBQ] - modes_from_pi_eq[1]);
      mode[6 + ii * LBQ ] = modes_from_pi_eq[2] + (0.5f + 0.5f*para.gamma_shear[ii]) * (mode[6 + ii * LBQ] - modes_from_pi_eq[2]);
      mode[7 + ii * LBQ ] = modes_from_pi_eq[3] + (0.5f + 0.5f*para.gamma_shear[ii]) * (mode[7 + ii * LBQ] - modes_from_pi_eq[3]);
      mode[8 + ii * LBQ ] = modes_from_pi_eq[4] + (0.5f + 0.5f*para.gamma_shear[ii]) * (mode[8 + ii * LBQ] - modes_from_pi_eq[4]);
      mode[9 + ii * LBQ ] = modes_from_pi_eq[5] + (0.5f + 0.5f*para.gamma_shear[ii]) * (mode[9 + ii * LBQ] - modes_from_pi_eq[5]);

      // Transform the stress tensor components according to the modes that
      // correspond to those used by U. Schiller. In terms of populations this
      // expression then corresponds exactly to those in Eqs. 116 - 121 in the
      // Duenweg and Ladd paper, when these are written out in populations.
      // But to ensure this, the expression in Schiller's modes has to be different!

      pi[0] += (   2.0f*(mode[0 + ii * LBQ] + mode[4 + ii * LBQ])
                + mode[6 + ii * LBQ] + 3.0f*mode[5 + ii * LBQ] )/6.0f;  // xx
      pi[1] += mode[7 + ii * LBQ];                                      // xy
      pi[2] += (   2.0f*(mode[0 + ii * LBQ] + mode[4 + ii * LBQ])
                + mode[6 + ii * LBQ] - 3.0f*mode[5 + ii * LBQ] )/6.0f;  // yy
      pi[3] += mode[8 + ii * LBQ];                                      // xz
      pi[4] += mode[9 + ii * LBQ];                                      // yz
      pi[5] += (   mode[0 + ii * LBQ] + mode[4 + ii * LBQ]
                - mode[6 + ii * LBQ] )/3.0f;                            // zz

    }
     
    for(int i = 0; i < 6; i++)
    {
      d_p_v[print_index].pi[i] = pi[i] / para.tau
                                       / para.tau
                                       / para.agrid;
    }
  }
  else
  {
    for(int ii = 0; ii < LB_COMPONENTS; ii++)
      d_p_v[print_index].rho[ii] = 0.0f;
     
    for(int i = 0; i < 3; i++)
      d_p_v[print_index].v[i] = 0.0f;

    for(int i = 0; i < 6; i++)
      d_p_v[print_index].pi[i] = 0.0f;
  }
}

/**function used to calculate hydrodynamic fields in MD units.
 * @param mode_single   Pointer to the local register values mode (Input)
 * @param d_v_single    Pointer to local device values (Input)
 * @param rho_out       Pointer to density (Output)
 * @param j_out         Pointer to momentum (Output)
 * @param pi_out        Pointer to pressure tensor (Output)
*/
__device__ void calc_values_from_m_in_LB_units(float *mode_single, LB_rho_v_gpu *d_v_single, float* rho_out, float* j_out, float* pi_out) {

  float modes_from_pi_eq[6];
  float j[6];
  float Rho; 

  // stress calculation

  for(int ii = 0; ii < LB_COMPONENTS; ii++)
  {
    // Set the rho ouput value

    Rho = d_v_single->rho[ii];
    rho_out[ii] = Rho;
    
    // note that d_v_single->v[] already includes the 1/2 f term, 
    // accounting for the pre- and post-collisional average

    j[0] = Rho * d_v_single->v[0];
    j[1] = Rho * d_v_single->v[1];
    j[2] = Rho * d_v_single->v[2];

    j_out[3*ii + 0] = j[0];
    j_out[3*ii + 1] = j[1];
    j_out[3*ii + 2] = j[2];    

    // equilibrium part of the stress modes, which comes from 
    // the equality between modes and stress tensor components

    modes_from_pi_eq[0] = ( j[0]*j[0] + j[1]*j[1] + j[2]*j[2] ) / Rho;
    modes_from_pi_eq[1] = ( j[0]*j[0] - j[1]*j[1] ) / Rho;
    modes_from_pi_eq[2] = ( j[0]*j[0] + j[1]*j[1] + j[2]*j[2] - 3.0f*j[2]*j[2] ) / Rho;
    modes_from_pi_eq[3] = j[0]*j[1] / Rho;
    modes_from_pi_eq[4] = j[0]*j[2] / Rho;
    modes_from_pi_eq[5] = j[1]*j[2] / Rho;
   
    // Now we must predict the outcome of the next collision
    // We immediately average pre- and post-collision.

    mode_single[4 + ii * LBQ ] = modes_from_pi_eq[0] + (0.5f + 0.5f* para.gamma_bulk[ii]) * (mode_single[4 + ii * LBQ] - modes_from_pi_eq[0]);
    mode_single[5 + ii * LBQ ] = modes_from_pi_eq[1] + (0.5f + 0.5f*para.gamma_shear[ii]) * (mode_single[5 + ii * LBQ] - modes_from_pi_eq[1]);
    mode_single[6 + ii * LBQ ] = modes_from_pi_eq[2] + (0.5f + 0.5f*para.gamma_shear[ii]) * (mode_single[6 + ii * LBQ] - modes_from_pi_eq[2]);
    mode_single[7 + ii * LBQ ] = modes_from_pi_eq[3] + (0.5f + 0.5f*para.gamma_shear[ii]) * (mode_single[7 + ii * LBQ] - modes_from_pi_eq[3]);
    mode_single[8 + ii * LBQ ] = modes_from_pi_eq[4] + (0.5f + 0.5f*para.gamma_shear[ii]) * (mode_single[8 + ii * LBQ] - modes_from_pi_eq[4]);
    mode_single[9 + ii * LBQ ] = modes_from_pi_eq[5] + (0.5f + 0.5f*para.gamma_shear[ii]) * (mode_single[9 + ii * LBQ] - modes_from_pi_eq[5]);

    // Transform the stress tensor components according to the mode_singles.

    pi_out[6*ii + 0] = (   2.0f*(mode_single[0 + ii * LBQ] + mode_single[4 + ii * LBQ])
                         + mode_single[6 + ii * LBQ] + 3.0f*mode_single[5 + ii * LBQ] )/6.0f;   // xx
    pi_out[6*ii + 1] = mode_single[7 + ii * LBQ];                                               // xy
    pi_out[6*ii + 2] = (   2.0f*(mode_single[0 + ii * LBQ] + mode_single[4 + ii * LBQ])
                         + mode_single[6 + ii * LBQ] - 3.0f*mode_single[5 + ii * LBQ] )/6.0f;   // yy
    pi_out[6*ii + 3] = mode_single[8 + ii * LBQ];                                               // xz
    pi_out[6*ii + 4] = mode_single[9 + ii * LBQ];                                               // yz
    pi_out[6*ii + 5] = (   mode_single[0 + ii * LBQ] + mode_single[4 + ii * LBQ]
                         - mode_single[6 + ii * LBQ] )/3.0f;                                    // zz
  }
}

/**function used to calc physical values of every node
 * @param n_a     Pointer to local node residing in array a for boundary flag(Input)
 * @param mode    Pointer to the local register values mode (Input)
 * @param d_v     Pointer to local device values (Input/Output)
 * @param node_f  Pointer to local node force (Input)
 * @param index   node index / thread index (Input)
*/

/* FIXME this function is basically un-used, think about removing/replacing it */
__device__ void calc_values(LB_nodes_gpu n_a, float *mode, LB_rho_v_gpu *d_v, LB_node_force_gpu node_f, unsigned int index){ 

  float Rho_tot=0.0f;
  float u_tot[3]={0.0f,0.0f,0.0f};

  if(n_a.boundary[index] != 1){
      #pragma unroll
      for(int ii=0;ii<LB_COMPONENTS;++ii) { 
          /** re-construct the real density
          * remember that the populations are stored as differences to their
          * equilibrium value */
          d_v[index].rho[ii]= mode[0 + ii * 4]+ para.rho[ii]*para.agrid*para.agrid*para.agrid;
          Rho_tot  += mode[0 + ii * 4]+ para.rho[ii]*para.agrid*para.agrid*para.agrid;
          u_tot[0] += mode[1 + ii * 4];
          u_tot[1] += mode[2 + ii * 4];
          u_tot[2] += mode[3 + ii * 4];
    
          /** if forces are present, the momentum density is redefined to
          * inlcude one half-step of the force action.  See the
          * Chapman-Enskog expansion in [Ladd & Verberg]. */
    
          u_tot[0] += 0.5f*node_f.force[(0+ii*3)*para.number_of_nodes + index];
          u_tot[1] += 0.5f*node_f.force[(1+ii*3)*para.number_of_nodes + index];
          u_tot[2] += 0.5f*node_f.force[(2+ii*3)*para.number_of_nodes + index];
      }
      u_tot[0]/=Rho_tot;
      u_tot[1]/=Rho_tot;
      u_tot[2]/=Rho_tot;
    
      d_v[index].v[0]=u_tot[0]; 
      d_v[index].v[1]=u_tot[1]; 
      d_v[index].v[2]=u_tot[2]; 
  } else { 
    #pragma unroll
    for(int ii=0;ii<LB_COMPONENTS;++ii) { 
       d_v[index].rho[ii]   = 1.;
    }
    d_v[index].v[0] = 0.0f;
    d_v[index].v[1] = 0.0f; 
    d_v[index].v[2] = 0.0f; 
  }   
}


/** 
 * @param node_index  node index around (8) particle (Input)
 * @param *mode       Pointer to the local register values mode (Output)
 * @param n_a         Pointer to local node residing in array a(Input)
 * @param component_index   Shanchen component index        (Input)
*/
__device__ void calc_mode(float *mode, LB_nodes_gpu n_a, unsigned int node_index, int component_index){

  /** mass mode */
  mode[0] =   n_a.vd[( 0 + component_index*LBQ ) * para.number_of_nodes + node_index]
            + n_a.vd[( 1 + component_index*LBQ ) * para.number_of_nodes + node_index] + n_a.vd[( 2 + component_index*LBQ ) * para.number_of_nodes + node_index] 
            + n_a.vd[( 3 + component_index*LBQ ) * para.number_of_nodes + node_index] + n_a.vd[( 4 + component_index*LBQ ) * para.number_of_nodes + node_index]
            + n_a.vd[( 5 + component_index*LBQ ) * para.number_of_nodes + node_index] + n_a.vd[( 6 + component_index*LBQ ) * para.number_of_nodes + node_index]
            + n_a.vd[( 7 + component_index*LBQ ) * para.number_of_nodes + node_index] + n_a.vd[( 8 + component_index*LBQ ) * para.number_of_nodes + node_index]
            + n_a.vd[( 9 + component_index*LBQ ) * para.number_of_nodes + node_index] + n_a.vd[(10 + component_index*LBQ ) * para.number_of_nodes + node_index]
            + n_a.vd[(11 + component_index*LBQ ) * para.number_of_nodes + node_index] + n_a.vd[(12 + component_index*LBQ ) * para.number_of_nodes + node_index]
            + n_a.vd[(13 + component_index*LBQ ) * para.number_of_nodes + node_index] + n_a.vd[(14 + component_index*LBQ ) * para.number_of_nodes + node_index]
            + n_a.vd[(15 + component_index*LBQ ) * para.number_of_nodes + node_index] + n_a.vd[(16 + component_index*LBQ ) * para.number_of_nodes + node_index]
            + n_a.vd[(17 + component_index*LBQ ) * para.number_of_nodes + node_index] + n_a.vd[(18 + component_index*LBQ ) * para.number_of_nodes + node_index];

  /** momentum modes */
  mode[1] =   (n_a.vd[( 1 + component_index*LBQ ) * para.number_of_nodes + node_index] - n_a.vd[( 2 + component_index*LBQ ) * para.number_of_nodes + node_index])
            + (n_a.vd[( 7 + component_index*LBQ ) * para.number_of_nodes + node_index] - n_a.vd[( 8 + component_index*LBQ ) * para.number_of_nodes + node_index])
            + (n_a.vd[( 9 + component_index*LBQ ) * para.number_of_nodes + node_index] - n_a.vd[(10 + component_index*LBQ ) * para.number_of_nodes + node_index])
            + (n_a.vd[(11 + component_index*LBQ ) * para.number_of_nodes + node_index] - n_a.vd[(12 + component_index*LBQ ) * para.number_of_nodes + node_index])
            + (n_a.vd[(13 + component_index*LBQ ) * para.number_of_nodes + node_index] - n_a.vd[(14 + component_index*LBQ ) * para.number_of_nodes + node_index]);

  mode[2] =   (n_a.vd[( 3 + component_index*LBQ ) * para.number_of_nodes + node_index] - n_a.vd[( 4 + component_index*LBQ ) * para.number_of_nodes + node_index])
            + (n_a.vd[( 7 + component_index*LBQ ) * para.number_of_nodes + node_index] - n_a.vd[( 8 + component_index*LBQ ) * para.number_of_nodes + node_index])
            - (n_a.vd[( 9 + component_index*LBQ ) * para.number_of_nodes + node_index] - n_a.vd[(10 + component_index*LBQ ) * para.number_of_nodes + node_index])
            + (n_a.vd[(15 + component_index*LBQ ) * para.number_of_nodes + node_index] - n_a.vd[(16 + component_index*LBQ ) * para.number_of_nodes + node_index])
            + (n_a.vd[(17 + component_index*LBQ ) * para.number_of_nodes + node_index] - n_a.vd[(18 + component_index*LBQ ) * para.number_of_nodes + node_index]);

  mode[3] =   (n_a.vd[( 5 + component_index*LBQ ) * para.number_of_nodes + node_index] - n_a.vd[( 6 + component_index*LBQ ) * para.number_of_nodes + node_index])
            + (n_a.vd[(11 + component_index*LBQ ) * para.number_of_nodes + node_index] - n_a.vd[(12 + component_index*LBQ ) * para.number_of_nodes + node_index])
            - (n_a.vd[(13 + component_index*LBQ ) * para.number_of_nodes + node_index] - n_a.vd[(14 + component_index*LBQ ) * para.number_of_nodes + node_index])
            + (n_a.vd[(15 + component_index*LBQ ) * para.number_of_nodes + node_index] - n_a.vd[(16 + component_index*LBQ ) * para.number_of_nodes + node_index])
            - (n_a.vd[(17 + component_index*LBQ ) * para.number_of_nodes + node_index] - n_a.vd[(18 + component_index*LBQ ) * para.number_of_nodes + node_index]);
}

/*********************************************************/
/** \name interpolation_three_point_coupling */
/*********************************************************/
/**(Eq. (12) Ahlrichs and Duenweg, JCP 111(17):8225 (1999))
 * @param n_a             Pointer to local node residing in array a (Input)
 * @param *delta          Pointer for the weighting of particle position (Output)
 * @param *particle_data  Pointer to the particle position and velocity (Input)
 * @param *particle_force Pointer to the particle force (Input)
 * @param part_index      particle id / thread id (Input)
 * @param node_index      node index around (8) particle (Output)
 * @param *d_v            Pointer to local device values
 * @param *interpolated_u Pointer to the interpolated velocity
*/
__device__ __inline__ void interpolation_three_point_coupling( LB_nodes_gpu n_a, float* particle_position, unsigned int *node_index, LB_rho_v_gpu *d_v, float *delta, float *interpolated_u ) {

  int my_center[3];
  float temp_delta[27];
  float mode[19*LB_COMPONENTS];

  /** see Duenweg and Ladd http://arxiv.org/abs/0803.2826 eqn. 301 */
  /** the i index is left node, nearest node, right node */
  for(int i=0; i<3; ++i){
    /** note the -0.5f is to account for the shift of the LB grid relative to the MD */
    float scaledpos = particle_position[i]/para.agrid-0.5f;
    /** the +0.5 is to turn the floorf into a round function */
    my_center[i] = (int)(floorf(scaledpos+0.5f));
    scaledpos = scaledpos-1.0f*my_center[i];
    temp_delta[0+3*i] = ( 5.0f - 3.0f*abs(scaledpos+1.0f) - sqrtf( -2.0f + 6.0f*abs(scaledpos+1.0f) - 3.0f*pow(scaledpos+1.0f,2) ) )/6.0f;
    temp_delta[1+3*i] = ( 1.0f + sqrtf( 1.0f - 3.0f*powf(scaledpos,2) ) )/3.0f;
    temp_delta[2+3*i] = ( 5.0f - 3.0f*abs(scaledpos-1.0f) - sqrtf( -2.0f + 6.0f*abs(scaledpos-1.0f) - 3.0f*pow(scaledpos-1.0f,2) ) )/6.0f;
  }

  for (int i=-1; i<=1; i++) {
    for (int j=-1; j<=1; j++) {
      for (int k=-1; k<=1; k++) {
        delta[i+3*j+9*k+13] = temp_delta[i+1] * temp_delta[3+j+1] * temp_delta[6+k+1];
      }
    }
  }

  // modulo for negative numbers is strange at best, shift to make sure we are positive
  int x = my_center[0] + para.dim_x;
  int y = my_center[1] + para.dim_y;
  int z = my_center[2] + para.dim_z;
  /** Here we collect the nodes for the three point coupling scheme (27 nodes in 3d) with the analogous numbering scheme of the two point coupling scheme */
  for (int i=-1; i<=1; i++) {
    for (int j=-1; j<=1; j++) {
      for (int k=-1; k<=1; k++) {
        node_index[i+3*j+9*k+13] = (x+i+para.dim_x)%para.dim_x + para.dim_x*((y+j+para.dim_y)%para.dim_y) + para.dim_x*para.dim_y*((z+k+para.dim_z)%para.dim_z);
      }
    }
  }

  interpolated_u[0] = 0.0f;
  interpolated_u[1] = 0.0f;
  interpolated_u[2] = 0.0f;
#pragma unroll
  for(int i=0; i<27; ++i){
    float totmass=0.0f;
    calc_m_from_n(n_a,node_index[i],mode);
#pragma unroll
    for(int ii=0;ii<LB_COMPONENTS;ii++){
      totmass+=mode[0]+para.rho[ii]*para.agrid*para.agrid*para.agrid;
    } 
    /* The boolean expression (n_a.boundary[node_index[i]] == 0) causes boundary nodes
       to couple with velocity 0 to particles. This is necessary, since boundary nodes
       undergo the same LB dynamics as fluid nodes do. The flow within the boundaries
       does not interact with the physical fluid, since these populations are overwritten
       by the bounce back kernel. Particles close to walls can couple to this unphysical
       flow, though.
    */
    interpolated_u[0] += (mode[1]/totmass)*delta[i] * (n_a.boundary[node_index[i]] == 0);
    interpolated_u[1] += (mode[2]/totmass)*delta[i] * (n_a.boundary[node_index[i]] == 0);
    interpolated_u[2] += (mode[3]/totmass)*delta[i] * (n_a.boundary[node_index[i]] == 0);
  }
}


/*********************************************************/
/** \name calc_viscous_force_three_point_couple */
/*********************************************************/
/**(Eq. (12) Ahlrichs and Duenweg, JCP 111(17):8225 (1999))
 * @param n_a                Pointer to local node residing in array a (Input)
 * @param *delta             Pointer for the weighting of particle position (Output)
 * @param *delta_j           Pointer for the weighting of particle momentum (Output)
 * @param *particle_position Pointer to the particle position (Input)
 * @param *rn_part           Pointer to randomnumber array of the particle
 * @param node_index         node index around (8) particle (Output)
 * @param *d_v               Pointer to local device values
 * @param flag_cs            Determine if we are at the centre (0, typical) or at the source (1, swimmer only)
*/
__device__ void calc_viscous_force_three_point_couple(LB_nodes_gpu n_a, float *delta, CUDA_particle_data *particle_data, float *particle_force, unsigned int part_index, LB_randomnr_gpu *rn_part, float *delta_j, unsigned int *node_index, LB_rho_v_gpu *d_v, int flag_cs){

  float interpolated_u[3];
  float interpolated_rho[LB_COMPONENTS];
  float viscforce[3*LB_COMPONENTS];

  // Zero out workspace
#pragma unroll
  for(int ii=0; ii<LB_COMPONENTS; ++ii){ 
#pragma unroll
    for(int jj=0; jj<3; ++jj){ 
      viscforce[jj+ii*3]=0.0f;
      delta_j[jj+ii*3]  =0.0f;
    }
  }
  // Zero out only if we are at the centre of the particle <=> flag_cs = 0
  particle_force[3*part_index+0] = flag_cs * particle_force[3*part_index+0];
  particle_force[3*part_index+1] = flag_cs * particle_force[3*part_index+1];
  particle_force[3*part_index+2] = flag_cs * particle_force[3*part_index+2];

  float position[3];
  position[0] = particle_data[part_index].p[0];
  position[1] = particle_data[part_index].p[1];
  position[2] = particle_data[part_index].p[2];

  float velocity[3];
  velocity[0] = particle_data[part_index].v[0];
  velocity[1] = particle_data[part_index].v[1];
  velocity[2] = particle_data[part_index].v[2];

#ifdef ENGINE
  // First calculate interpolated velocity for dipole source,
  // such that we don't overwrite mode, d_v, etc. for the rest of the function
  float direction = float(particle_data[part_index].swim.push_pull) * particle_data[part_index].swim.dipole_length;
  // Extrapolate position by dipole length if we are at the centre of the particle
  position[0] += flag_cs * direction * particle_data[part_index].swim.quatu[0];
  position[1] += flag_cs * direction * particle_data[part_index].swim.quatu[1];
  position[2] += flag_cs * direction * particle_data[part_index].swim.quatu[2];
#endif

  // Do the velocity interpolation
  interpolation_three_point_coupling(n_a, position, node_index, d_v, delta, interpolated_u);

#ifdef ENGINE
  velocity[0] -= (particle_data[part_index].swim.v_swim*para.time_step)*particle_data[part_index].swim.quatu[0];
  velocity[1] -= (particle_data[part_index].swim.v_swim*para.time_step)*particle_data[part_index].swim.quatu[1];
  velocity[2] -= (particle_data[part_index].swim.v_swim*para.time_step)*particle_data[part_index].swim.quatu[2];

  // The first three components are v_center, the last three v_source
  // Do not use within LB, because these have already been converted back to MD units
  particle_data[part_index].swim.v_cs[0+3*flag_cs] = interpolated_u[0] * para.agrid / para.tau;
  particle_data[part_index].swim.v_cs[1+3*flag_cs] = interpolated_u[1] * para.agrid / para.tau;
  particle_data[part_index].swim.v_cs[2+3*flag_cs] = interpolated_u[2] * para.agrid / para.tau;
#endif

  /* for LB we do not reweight the friction force */
  for(int ii=0; ii<LB_COMPONENTS; ++ii){ 
    interpolated_rho[ii]=1.0;
  }

  /** calculate viscous force
   * take care to rescale velocities with time_step and transform to MD units
   * (Eq. (9) Ahlrichs and Duenweg, JCP 111(17):8225 (1999)) */
  float rhotot=0;

#pragma unroll
  for(int ii=0; ii<LB_COMPONENTS; ++ii){ 
    rhotot+=interpolated_rho[ii];
  }


  /* Viscous force */
  for(int ii=0; ii<LB_COMPONENTS; ++ii){ 
    viscforce[0+ii*3] -= interpolated_rho[ii]*para.friction[ii]*(velocity[0]/para.time_step - interpolated_u[0]*para.agrid/para.tau)/rhotot;
    viscforce[1+ii*3] -= interpolated_rho[ii]*para.friction[ii]*(velocity[1]/para.time_step - interpolated_u[1]*para.agrid/para.tau)/rhotot;
    viscforce[2+ii*3] -= interpolated_rho[ii]*para.friction[ii]*(velocity[2]/para.time_step - interpolated_u[2]*para.agrid/para.tau)/rhotot;

#ifdef LB_ELECTROHYDRODYNAMICS
    viscforce[0+ii*3] += interpolated_rho[ii]*para.friction[ii] * particle_data[part_index].mu_E[0]/rhotot;
    viscforce[1+ii*3] += interpolated_rho[ii]*para.friction[ii] * particle_data[part_index].mu_E[1]/rhotot;
    viscforce[2+ii*3] += interpolated_rho[ii]*para.friction[ii] * particle_data[part_index].mu_E[2]/rhotot;
#endif

    /** add stochastic force of zero mean (Ahlrichs, Duenweg equ. 15)*/
#ifdef FLATNOISE
    random_01(rn_part);
    viscforce[0+ii*3] += para.lb_coupl_pref[ii]*(rn_part->randomnr[0]-0.5f);
    viscforce[1+ii*3] += para.lb_coupl_pref[ii]*(rn_part->randomnr[1]-0.5f);
    random_01(rn_part);
    viscforce[2+ii*3] += para.lb_coupl_pref[ii]*(rn_part->randomnr[0]-0.5f);
#elif defined(GAUSSRANDOMCUT)
    gaussian_random_cut(rn_part);
    viscforce[0+ii*3] += para.lb_coupl_pref2[ii]*rn_part->randomnr[0];
    viscforce[1+ii*3] += para.lb_coupl_pref2[ii]*rn_part->randomnr[1];
    gaussian_random_cut(rn_part);
    viscforce[2+ii*3] += para.lb_coupl_pref2[ii]*rn_part->randomnr[0];
#elif defined(GAUSSRANDOM)
    gaussian_random(rn_part);
    viscforce[0+ii*3] += para.lb_coupl_pref2[ii]*rn_part->randomnr[0];
    viscforce[1+ii*3] += para.lb_coupl_pref2[ii]*rn_part->randomnr[1];
    gaussian_random(rn_part);
    viscforce[2+ii*3] += para.lb_coupl_pref2[ii]*rn_part->randomnr[0];
#else
#error No noise type defined for the GPU LB
#endif    
    /** delta_j for transform momentum transfer to lattice units which is done in calc_node_force
      (Eq. (12) Ahlrichs and Duenweg, JCP 111(17):8225 (1999)) */
    // only add to particle_force for particle centre <=> (1-flag_cs) = 1
    particle_force[3*part_index+0] += (1-flag_cs) * viscforce[0+ii*3];
    particle_force[3*part_index+1] += (1-flag_cs) * viscforce[1+ii*3];
    particle_force[3*part_index+2] += (1-flag_cs) * viscforce[2+ii*3];

    // only add to particle_force for particle centre <=> (1-flag_cs) = 1
    delta_j[0+3*ii] -= (1-flag_cs)*viscforce[0+ii*3]*para.time_step*para.tau/para.agrid;
    delta_j[1+3*ii] -= (1-flag_cs)*viscforce[1+ii*3]*para.time_step*para.tau/para.agrid;
    delta_j[2+3*ii] -= (1-flag_cs)*viscforce[2+ii*3]*para.time_step*para.tau/para.agrid;
#ifdef ENGINE
    // add swimming force to source position
    delta_j[0+3*ii] -= flag_cs*particle_data[part_index].swim.f_swim*particle_data[part_index].swim.quatu[0]*para.time_step*para.tau/para.agrid;
    delta_j[1+3*ii] -= flag_cs*particle_data[part_index].swim.f_swim*particle_data[part_index].swim.quatu[1]*para.time_step*para.tau/para.agrid;
    delta_j[2+3*ii] -= flag_cs*particle_data[part_index].swim.f_swim*particle_data[part_index].swim.quatu[2]*para.time_step*para.tau/para.agrid;
#endif
  }
}

/**calcutlation of the node force caused by the particles, with atomicadd due to avoiding race conditions 
  (Eq. (14) Ahlrichs and Duenweg, JCP 111(17):8225 (1999))
 * @param *delta    Pointer for the weighting of particle position (Input)
 * @param *delta_j    Pointer for the weighting of particle momentum (Input)
 * @param node_index    node index around (8) particle (Input)
 * @param node_f        Pointer to the node force (Output).
*/
__device__ void calc_node_force_three_point_couple(float *delta, float *delta_j, unsigned int *node_index, LB_node_force_gpu node_f){
/* TODO: should the drag depend on the density?? */

  for (int i=-1; i<=1; i++) {
    for (int j=-1; j<=1; j++) {
      for (int k=-1; k<=1; k++) {
        atomicadd(&(node_f.force[0*para.number_of_nodes + node_index[i+3*j+9*k+13]]), (delta[i+3*j+9*k+13]*delta_j[0]));
        atomicadd(&(node_f.force[1*para.number_of_nodes + node_index[i+3*j+9*k+13]]), (delta[i+3*j+9*k+13]*delta_j[1]));
        atomicadd(&(node_f.force[2*para.number_of_nodes + node_index[i+3*j+9*k+13]]), (delta[i+3*j+9*k+13]*delta_j[2]));
      }
    }
  }
}


/**calculate temperature of the fluid kernel
 * @param *cpu_jsquared   Pointer to result storage value (Output)
 * @param n_a             Pointer to local node residing in array a (Input)
*/
__global__ void temperature(LB_nodes_gpu n_a, float *cpu_jsquared, int *number_of_non_boundary_nodes ) {
  float mode[4];
  float jsquared = 0.0f;
  float rho_tot = 0.0f;
  unsigned int index = blockIdx.y * gridDim.x * blockDim.x + blockDim.x * blockIdx.x + threadIdx.x;

  if(index<para.number_of_nodes)
  {
    if(!n_a.boundary[index])
    {
      for(int ii=0;ii<LB_COMPONENTS;++ii)
      {  
         calc_mode(mode, n_a, index,ii);
         jsquared += mode[1]*mode[1]+mode[2]*mode[2]+mode[3]*mode[3];
         rho_tot  += mode[0] + para.rho[ii]*para.agrid*para.agrid*para.agrid;
      }
      atomicadd(cpu_jsquared, jsquared/rho_tot);
      atomicAdd(number_of_non_boundary_nodes, 1);
    }
  }
}

/*********************************************************/
/** \name interpolation_two_point_coupling */
/*********************************************************/
/**(Eq. (12) Ahlrichs and Duenweg, JCP 111(17):8225 (1999))
 * @param n_a                   Pointer to local node residing in array a (Input)
 * @param node_index            node index around (8) particle (Output)
 * @param *particle_position    Pointer to the particle position (Input)
 * @param *mode                 Pointer to the 19 modes for current lattice point
 * @param *d_v                  Pointer to local device values
 * @param *interpolated_u       Pointer to the interpolated velocity
 * @param *delta                Pointer for the weighting of particle position (Output)
*/
__device__ __inline__ void interpolation_two_point_coupling( LB_nodes_gpu n_a, float *particle_position, unsigned int* node_index, float* mode, LB_rho_v_gpu *d_v, float* delta, float *interpolated_u ) {
  int   left_node_index[3];
  float temp_delta[6];
  float temp_delta_half[6];

  // see ahlrichs + duenweg page 8227 equ (10) and (11)
#pragma unroll
  for(int i=0; i<3; ++i)
  {
    float scaledpos = particle_position[i]/para.agrid - 0.5f;
    left_node_index[i] = (int)(floorf(scaledpos));
    temp_delta[3+i] = scaledpos - left_node_index[i];
    temp_delta[i] = 1.0f - temp_delta[3+i];
    // further value used for interpolation of fluid velocity at part pos near boundaries
    temp_delta_half[3+i] = (scaledpos - left_node_index[i])*2.0f;
    temp_delta_half[i] = 2.0f - temp_delta_half[3+i];
  }

  delta[0] = temp_delta[0] * temp_delta[1] * temp_delta[2];
  delta[1] = temp_delta[3] * temp_delta[1] * temp_delta[2];
  delta[2] = temp_delta[0] * temp_delta[4] * temp_delta[2];
  delta[3] = temp_delta[3] * temp_delta[4] * temp_delta[2];
  delta[4] = temp_delta[0] * temp_delta[1] * temp_delta[5];
  delta[5] = temp_delta[3] * temp_delta[1] * temp_delta[5];
  delta[6] = temp_delta[0] * temp_delta[4] * temp_delta[5];
  delta[7] = temp_delta[3] * temp_delta[4] * temp_delta[5];

  // modulo for negative numbers is strange at best, shift to make sure we are positive
  int x = left_node_index[0] + para.dim_x;
  int y = left_node_index[1] + para.dim_y;
  int z = left_node_index[2] + para.dim_z;

  node_index[0] = x%para.dim_x     + para.dim_x*(y%para.dim_y)     + para.dim_x*para.dim_y*(z%para.dim_z);
  node_index[1] = (x+1)%para.dim_x + para.dim_x*(y%para.dim_y)     + para.dim_x*para.dim_y*(z%para.dim_z);
  node_index[2] = x%para.dim_x     + para.dim_x*((y+1)%para.dim_y) + para.dim_x*para.dim_y*(z%para.dim_z);
  node_index[3] = (x+1)%para.dim_x + para.dim_x*((y+1)%para.dim_y) + para.dim_x*para.dim_y*(z%para.dim_z);
  node_index[4] = x%para.dim_x     + para.dim_x*(y%para.dim_y)     + para.dim_x*para.dim_y*((z+1)%para.dim_z);
  node_index[5] = (x+1)%para.dim_x + para.dim_x*(y%para.dim_y)     + para.dim_x*para.dim_y*((z+1)%para.dim_z);
  node_index[6] = x%para.dim_x     + para.dim_x*((y+1)%para.dim_y) + para.dim_x*para.dim_y*((z+1)%para.dim_z);
  node_index[7] = (x+1)%para.dim_x + para.dim_x*((y+1)%para.dim_y) + para.dim_x*para.dim_y*((z+1)%para.dim_z);


  interpolated_u[0] = 0.0f;
  interpolated_u[1] = 0.0f;
  interpolated_u[2] = 0.0f;
#pragma unroll
  for(int i=0; i<8; ++i)
  {
    float totmass=0.0f;

    calc_m_from_n(n_a,node_index[i],mode);

#pragma unroll
    for(int ii=0;ii<LB_COMPONENTS;ii++)
    {
      totmass+=mode[0]+para.rho[ii]*para.agrid*para.agrid*para.agrid;
    } 

#ifdef SHANCHEN
    interpolated_u[0] += d_v[node_index[i]].v[0]/8.0f * (n_a.boundary[node_index[i]] == 0);  
    interpolated_u[1] += d_v[node_index[i]].v[1]/8.0f * (n_a.boundary[node_index[i]] == 0);
    interpolated_u[2] += d_v[node_index[i]].v[2]/8.0f * (n_a.boundary[node_index[i]] == 0);
#else
    /* The boolean expression (n_a.boundary[node_index[i]] == 0) causes boundary nodes
       to couple with velocity 0 to particles. This is necessary, since boundary nodes
       undergo the same LB dynamics as fluid nodes do. The flow within the boundaries
       does not interact with the physical fluid, since these populations are overwritten
       by the bounce back kernel. Particles close to walls can couple to this unphysical
       flow, though.
    */
    interpolated_u[0] += (mode[1]/totmass)*delta[i] * (n_a.boundary[node_index[i]] == 0);
    interpolated_u[1] += (mode[2]/totmass)*delta[i] * (n_a.boundary[node_index[i]] == 0);
    interpolated_u[2] += (mode[3]/totmass)*delta[i] * (n_a.boundary[node_index[i]] == 0);
#endif
  }
}

/*********************************************************/
/** \name calc_viscous_force */
/*********************************************************/
/**(Eq. (12) Ahlrichs and Duenweg, JCP 111(17):8225 (1999))
 * @param n_a                   Pointer to local node residing in array a (Input)
 * @param partgrad1             particle gradient for the Shan-Chen
 * @param partgrad2             particle gradient for the Shan-Chen
 * @param partgrad3             particle gradient for the Shan-Chen
 * @param *delta                Pointer for the weighting of particle position (Output)
 * @param *delta_j              Pointer for the weighting of particle momentum (Output)
 * @param *particle_data        Pointer to the particle position and velocity (Input)
 * @param *particle_force       Pointer to the particle force (Input)
 * @param *fluid_composition    Pointer to the fluid composition (Input)
 * @param part_index            particle id / thread id (Input)
 * @param *rn_part              Pointer to randomnumber array of the particle
 * @param node_index            node index around (8) particle (Output)
 * @param *d_v                  Pointer to local device values
 * @param flag_cs               Determine if we are at the centre (0, typical) or at the source (1, swimmer only)
*/
__device__ void calc_viscous_force(LB_nodes_gpu n_a, float *delta, float * partgrad1, float * partgrad2, float * partgrad3, CUDA_particle_data *particle_data, float *particle_force, CUDA_fluid_composition * fluid_composition, unsigned int part_index, LB_randomnr_gpu *rn_part, float *delta_j, unsigned int *node_index, LB_rho_v_gpu *d_v, int flag_cs){

  float interpolated_u[3];
  float interpolated_rho[LB_COMPONENTS];
  float viscforce[3*LB_COMPONENTS];
  float scforce[3*LB_COMPONENTS];
  float mode[19*LB_COMPONENTS];
#ifdef SHANCHEN
  float gradrho1, gradrho2, gradrho3;
  float Rho;
#endif
  // Zero out workspace
  #pragma unroll
  for(int ii=0; ii<LB_COMPONENTS; ++ii)
  { 
    #pragma unroll
    for(int jj=0; jj<3; ++jj)
    { 
      scforce[jj+ii*3]  =0.0f;
      viscforce[jj+ii*3]=0.0f;
      delta_j[jj+ii*3]  =0.0f;
    }
    
    #pragma unroll
    for(int jj=0; jj<8; ++jj)
    { 
      partgrad1[jj+ii*8]=0.0f;
      partgrad2[jj+ii*8]=0.0f;
      partgrad3[jj+ii*8]=0.0f;
    }
  }
  // Zero out only if we are at the centre of the particle <=> flag_cs = 0
  particle_force[3*part_index+0] = flag_cs * particle_force[3*part_index+0];
  particle_force[3*part_index+1] = flag_cs * particle_force[3*part_index+1];
  particle_force[3*part_index+2] = flag_cs * particle_force[3*part_index+2];

  float position[3];
  position[0] = particle_data[part_index].p[0];
  position[1] = particle_data[part_index].p[1];
  position[2] = particle_data[part_index].p[2];

  float velocity[3];
  velocity[0] = particle_data[part_index].v[0];
  velocity[1] = particle_data[part_index].v[1];
  velocity[2] = particle_data[part_index].v[2];

#ifdef ENGINE
  // First calculate interpolated velocity for dipole source,
  // such that we don't overwrite mode, d_v, etc. for the rest of the function
  float direction = float(particle_data[part_index].swim.push_pull) * particle_data[part_index].swim.dipole_length;
  // Extrapolate position by dipole length if we are at the centre of the particle
  position[0] += flag_cs * direction * particle_data[part_index].swim.quatu[0];
  position[1] += flag_cs * direction * particle_data[part_index].swim.quatu[1];
  position[2] += flag_cs * direction * particle_data[part_index].swim.quatu[2];
#endif

  // Do the velocity interpolation
  interpolation_two_point_coupling(n_a, position, node_index, mode, d_v, delta, interpolated_u);

#ifdef ENGINE
  velocity[0] -= (particle_data[part_index].swim.v_swim*para.time_step)*particle_data[part_index].swim.quatu[0];
  velocity[1] -= (particle_data[part_index].swim.v_swim*para.time_step)*particle_data[part_index].swim.quatu[1];
  velocity[2] -= (particle_data[part_index].swim.v_swim*para.time_step)*particle_data[part_index].swim.quatu[2];

  // The first three components are v_center, the last three v_source
  // Do not use within LB, because these have already been converted back to MD units
  particle_data[part_index].swim.v_cs[0+3*flag_cs] = interpolated_u[0] * para.agrid / para.tau;
  particle_data[part_index].swim.v_cs[1+3*flag_cs] = interpolated_u[1] * para.agrid / para.tau;
  particle_data[part_index].swim.v_cs[2+3*flag_cs] = interpolated_u[2] * para.agrid / para.tau;
#endif

#ifdef SHANCHEN

 #pragma unroll
  for(int ii=0; ii<LB_COMPONENTS; ++ii)
  { 
    float solvation2 = particle_data[part_index].solvation[2*ii + 1];
   
    interpolated_rho[ii]  = 0.0f;
    gradrho1 = gradrho2 = gradrho3 = 0.0f;
  
    // TODO: should one introduce a density-dependent friction ?
    calc_mode(mode, n_a, node_index[0],ii);
    Rho = mode[0] + para.rho[ii]*para.agrid*para.agrid*para.agrid;
    interpolated_rho[ii] += delta[0] * Rho; 
    partgrad1[ii*8 + 0] += Rho * solvation2;
    partgrad2[ii*8 + 0] += Rho * solvation2;
    partgrad3[ii*8 + 0] += Rho * solvation2;
    gradrho1 -=(delta[0] + delta[1]) * Rho; 
    gradrho2 -=(delta[0] + delta[2]) * Rho; 
    gradrho3 -=(delta[0] + delta[4]) * Rho; 

    calc_mode(mode, n_a, node_index[1],ii); 
    Rho = mode[0] +  para.rho[ii]*para.agrid*para.agrid*para.agrid; 
    interpolated_rho[ii] += delta[1] * Rho; 
    partgrad1[ii*8 + 1] -= Rho * solvation2;
    partgrad2[ii*8 + 1] += Rho * solvation2;
    partgrad3[ii*8 + 1] += Rho * solvation2;
    gradrho1 +=(delta[1] + delta[0]) * Rho; 
    gradrho2 -=(delta[1] + delta[3]) * Rho; 
    gradrho3 -=(delta[1] + delta[5]) * Rho; 

    calc_mode(mode, n_a, node_index[2],ii);
    Rho = mode[0] + para.rho[ii]*para.agrid*para.agrid*para.agrid;
    interpolated_rho[ii] += delta[2] * Rho; 
    partgrad1[ii*8 + 2] += Rho * solvation2;
    partgrad2[ii*8 + 2] -= Rho * solvation2;
    partgrad3[ii*8 + 2] += Rho * solvation2;
    gradrho1 -=(delta[2] + delta[3]) * Rho; 
    gradrho2 +=(delta[2] + delta[0]) * Rho; 
    gradrho3 -=(delta[2] + delta[6]) * Rho; 

    calc_mode(mode, n_a, node_index[3],ii);
    Rho = mode[0] + para.rho[ii]*para.agrid*para.agrid*para.agrid;
    interpolated_rho[ii] += delta[3] * Rho; 
    partgrad1[ii*8 + 3] -= Rho * solvation2;
    partgrad2[ii*8 + 3] -= Rho * solvation2;
    partgrad3[ii*8 + 3] += Rho * solvation2;
    gradrho1 +=(delta[3] + delta[2]) * Rho; 
    gradrho2 +=(delta[3] + delta[1]) * Rho; 
    gradrho3 -=(delta[3] + delta[7]) * Rho; 

    calc_mode(mode, n_a, node_index[4],ii);
    Rho = mode[0] + para.rho[ii]*para.agrid*para.agrid*para.agrid;
    interpolated_rho[ii] += delta[4] * Rho; 
    partgrad1[ii*8 + 4] += Rho * solvation2;
    partgrad2[ii*8 + 4] += Rho * solvation2;
    partgrad3[ii*8 + 4] -= Rho * solvation2;
    gradrho1 -=(delta[4] + delta[5]) * Rho; 
    gradrho2 -=(delta[4] + delta[6]) * Rho; 
    gradrho3 +=(delta[4] + delta[0]) * Rho; 

    calc_mode(mode, n_a, node_index[5],ii);
    Rho = mode[0] + para.rho[ii]*para.agrid*para.agrid*para.agrid;
    interpolated_rho[ii] += delta[5] * Rho; 
    partgrad1[ii*8 + 5] -= Rho * solvation2;
    partgrad2[ii*8 + 5] += Rho * solvation2;
    partgrad3[ii*8 + 5] -= Rho * solvation2;
    gradrho1 +=(delta[5] + delta[4]) * Rho; 
    gradrho2 -=(delta[5] + delta[7]) * Rho; 
    gradrho3 +=(delta[5] + delta[1]) * Rho; 

    calc_mode(mode, n_a, node_index[6],ii);
    Rho = mode[0] + para.rho[ii]*para.agrid*para.agrid*para.agrid;
    interpolated_rho[ii] += delta[6] * Rho; 
    partgrad1[ii*8 + 6] += Rho * solvation2;
    partgrad2[ii*8 + 6] -= Rho * solvation2;
    partgrad3[ii*8 + 6] -= Rho * solvation2;
    gradrho1 -=(delta[6] + delta[7]) * Rho; 
    gradrho2 +=(delta[6] + delta[4]) * Rho; 
    gradrho3 +=(delta[6] + delta[2]) * Rho; 

    calc_mode(mode, n_a, node_index[7],ii);
    Rho = mode[0] + para.rho[ii]*para.agrid*para.agrid*para.agrid;
    interpolated_rho[ii] += delta[7] * Rho; 
    partgrad1[ii*8 + 7] -= Rho * solvation2;
    partgrad2[ii*8 + 7] -= Rho * solvation2;
    partgrad3[ii*8 + 7] -= Rho * solvation2;
    gradrho1 +=(delta[7] + delta[6]) * Rho; 
    gradrho2 +=(delta[7] + delta[5]) * Rho; 
    gradrho3 +=(delta[7] + delta[3]) * Rho; 

    /* normalize the gradient to md units TODO: is that correct?*/
    gradrho1 *= para.agrid; 
    gradrho2 *= para.agrid; 
    gradrho3 *= para.agrid; 

    // scforce is 0 at the interpolated point where the swimming force gets put back on the fluid
    // only add sc_force up for particle centre <=> (1-flag_cs) = 1
    scforce[0+ii*3] += (1-flag_cs) * particle_data[part_index].solvation[2*ii] * gradrho1 ; 
    scforce[1+ii*3] += (1-flag_cs) * particle_data[part_index].solvation[2*ii] * gradrho2 ;
    scforce[2+ii*3] += (1-flag_cs) * particle_data[part_index].solvation[2*ii] * gradrho3 ;

    /* scforce is used also later...*/
    particle_force[3*part_index+0] += scforce[0+ii*3];
    particle_force[3*part_index+1] += scforce[1+ii*3];
    particle_force[3*part_index+2] += scforce[2+ii*3];
    // only set fluid_composition for particle centre <=> (1-flag_cs) = 1
    fluid_composition[part_index].weight[ii] = (1-flag_cs) * interpolated_rho[ii];
 }

#else // SHANCHEN is not defined

  /* for LB we do not reweight the friction force */
  for(int ii=0; ii<LB_COMPONENTS; ++ii){
    interpolated_rho[ii]=1.0;
  }

#endif // SHANCHEN

  /** calculate viscous force
   * take care to rescale velocities with time_step and transform to MD units
   * (Eq. (9) Ahlrichs and Duenweg, JCP 111(17):8225 (1999)) */
  float rhotot=0;

  #pragma unroll
  for(int ii=0; ii<LB_COMPONENTS; ++ii){
    rhotot+=interpolated_rho[ii];
  }

  /* Viscous force */
  for(int ii=0; ii<LB_COMPONENTS; ++ii)
  { 
    viscforce[0+ii*3] -= interpolated_rho[ii]*para.friction[ii]*(velocity[0]/para.time_step - interpolated_u[0]*para.agrid/para.tau)/rhotot;
    viscforce[1+ii*3] -= interpolated_rho[ii]*para.friction[ii]*(velocity[1]/para.time_step - interpolated_u[1]*para.agrid/para.tau)/rhotot;
    viscforce[2+ii*3] -= interpolated_rho[ii]*para.friction[ii]*(velocity[2]/para.time_step - interpolated_u[2]*para.agrid/para.tau)/rhotot;

#ifdef LB_ELECTROHYDRODYNAMICS
    viscforce[0+ii*3] += interpolated_rho[ii]*para.friction[ii] * particle_data[part_index].mu_E[0]/rhotot;
    viscforce[1+ii*3] += interpolated_rho[ii]*para.friction[ii] * particle_data[part_index].mu_E[1]/rhotot;
    viscforce[2+ii*3] += interpolated_rho[ii]*para.friction[ii] * particle_data[part_index].mu_E[2]/rhotot;
#endif

    /** add stochastic force of zero mean (Ahlrichs, Duenweg equ. 15)*/
#ifdef FLATNOISE
    random_01(rn_part);
    viscforce[0+ii*3] += para.lb_coupl_pref[ii]*(rn_part->randomnr[0]-0.5f)*sqrtf(interpolated_rho[ii]/rhotot);
    viscforce[1+ii*3] += para.lb_coupl_pref[ii]*(rn_part->randomnr[1]-0.5f)*sqrtf(interpolated_rho[ii]/rhotot);
    random_01(rn_part);
    viscforce[2+ii*3] += para.lb_coupl_pref[ii]*(rn_part->randomnr[0]-0.5f)*sqrtf(interpolated_rho[ii]/rhotot);
#elif defined(GAUSSRANDOMCUT)
    gaussian_random_cut(rn_part);
    viscforce[0+ii*3] += para.lb_coupl_pref2[ii]*rn_part->randomnr[0]*sqrtf(interpolated_rho[ii]/rhotot);
    viscforce[1+ii*3] += para.lb_coupl_pref2[ii]*rn_part->randomnr[1]*sqrtf(interpolated_rho[ii]/rhotot);
    gaussian_random_cut(rn_part);
    viscforce[2+ii*3] += para.lb_coupl_pref2[ii]*rn_part->randomnr[0]*sqrtf(interpolated_rho[ii]/rhotot);
#elif defined(GAUSSRANDOM)
    gaussian_random(rn_part);
    viscforce[0+ii*3] += para.lb_coupl_pref2[ii]*rn_part->randomnr[0]*sqrtf(interpolated_rho[ii]/rhotot);
    viscforce[1+ii*3] += para.lb_coupl_pref2[ii]*rn_part->randomnr[1]*sqrtf(interpolated_rho[ii]/rhotot);
    gaussian_random(rn_part);
    viscforce[2+ii*3] += para.lb_coupl_pref2[ii]*rn_part->randomnr[0]*sqrtf(interpolated_rho[ii]/rhotot);
#else
#error No noise type defined for the GPU LB
#endif 

    /** delta_j for transform momentum transfer to lattice units which is done in calc_node_force
      (Eq. (12) Ahlrichs and Duenweg, JCP 111(17):8225 (1999)) */

    // only add to particle_force for particle centre <=> (1-flag_cs) = 1
    particle_force[3*part_index+0] += (1-flag_cs) * viscforce[0+ii*3];
    particle_force[3*part_index+1] += (1-flag_cs) * viscforce[1+ii*3];
    particle_force[3*part_index+2] += (1-flag_cs) * viscforce[2+ii*3];

    /* the average force from the particle to surrounding nodes is transmitted back to preserve momentum */
    for(int node=0 ; node < 8 ; node++ ) { 
      particle_force[3*part_index+0] -= (1-flag_cs) * partgrad1[node+ii*8]/8.0f;
      particle_force[3*part_index+1] -= (1-flag_cs) * partgrad2[node+ii*8]/8.0f;
      particle_force[3*part_index+2] -= (1-flag_cs) * partgrad3[node+ii*8]/8.0f;
    }

    /* note that scforce is zero if SHANCHEN is not #defined */
    // only add to particle_force for particle centre <=> (1-flag_cs) = 1
    delta_j[0+3*ii] -= (scforce[0+ii*3]+(1-flag_cs)*viscforce[0+ii*3])*para.time_step*para.tau/para.agrid;
    delta_j[1+3*ii] -= (scforce[1+ii*3]+(1-flag_cs)*viscforce[1+ii*3])*para.time_step*para.tau/para.agrid;
    delta_j[2+3*ii] -= (scforce[2+ii*3]+(1-flag_cs)*viscforce[2+ii*3])*para.time_step*para.tau/para.agrid;

#ifdef ENGINE
    // add swimming force to source position
    delta_j[0+3*ii] -= flag_cs*particle_data[part_index].swim.f_swim*particle_data[part_index].swim.quatu[0]*para.time_step*para.tau/para.agrid;
    delta_j[1+3*ii] -= flag_cs*particle_data[part_index].swim.f_swim*particle_data[part_index].swim.quatu[1]*para.time_step*para.tau/para.agrid;
    delta_j[2+3*ii] -= flag_cs*particle_data[part_index].swim.f_swim*particle_data[part_index].swim.quatu[2]*para.time_step*para.tau/para.agrid;
#endif

  }

#ifdef SHANCHEN
  for(int node=0 ; node < 8 ; node++ ) { 
    for(int ii=0 ; ii < LB_COMPONENTS ; ii++ ) { 
      partgrad1[node+ii*8]*=(para.time_step*para.tau/para.agrid);
      partgrad2[node+ii*8]*=(para.time_step*para.tau/para.agrid);
      partgrad3[node+ii*8]*=(para.time_step*para.tau/para.agrid);
    }
  }
#endif

}

/**calculation of the node force caused by the particles, with atomicadd due to avoiding race conditions 
  (Eq. (14) Ahlrichs and Duenweg, JCP 111(17):8225 (1999))
 * @param *delta        Pointer for the weighting of particle position (Input)
 * @param partgrad1             particle gradient for the Shan-Chen
 * @param partgrad2             particle gradient for the Shan-Chen
 * @param partgrad3             particle gradient for the Shan-Chen
 * @param *delta_j      Pointer for the weighting of particle momentum (Input)
 * @param node_index    node index around (8) particle (Input)
 * @param node_f        Pointer to the node force (Output).
*/
__device__ void calc_node_force(float *delta, float *delta_j, float * partgrad1, float * partgrad2, float * partgrad3,  unsigned int *node_index, LB_node_force_gpu node_f){
/* TODO: should the drag depend on the density?? */
/* NOTE: partgrad is not zero only if SHANCHEN is defined. It is initialized in calc_node_force. Alternatively one could 
         specialize this function to the single component LB */ 
  for(int ii=0; ii < LB_COMPONENTS; ++ii)
  { 
    atomicadd(&(node_f.force[(0+ii*3)*para.number_of_nodes + node_index[0]]), (delta[0]*delta_j[0+ii*3] + partgrad1[ii*8+0]));
    atomicadd(&(node_f.force[(1+ii*3)*para.number_of_nodes + node_index[0]]), (delta[0]*delta_j[1+ii*3] + partgrad2[ii*8+0]));
    atomicadd(&(node_f.force[(2+ii*3)*para.number_of_nodes + node_index[0]]), (delta[0]*delta_j[2+ii*3] + partgrad3[ii*8+0]));
                                                                                                      
    atomicadd(&(node_f.force[(0+ii*3)*para.number_of_nodes + node_index[1]]), (delta[1]*delta_j[0+ii*3] + partgrad1[ii*8+1]));
    atomicadd(&(node_f.force[(1+ii*3)*para.number_of_nodes + node_index[1]]), (delta[1]*delta_j[1+ii*3] + partgrad2[ii*8+1]));
    atomicadd(&(node_f.force[(2+ii*3)*para.number_of_nodes + node_index[1]]), (delta[1]*delta_j[2+ii*3] + partgrad3[ii*8+1]));
                                                                                                      
    atomicadd(&(node_f.force[(0+ii*3)*para.number_of_nodes + node_index[2]]), (delta[2]*delta_j[0+ii*3] + partgrad1[ii*8+2]));
    atomicadd(&(node_f.force[(1+ii*3)*para.number_of_nodes + node_index[2]]), (delta[2]*delta_j[1+ii*3] + partgrad2[ii*8+2]));
    atomicadd(&(node_f.force[(2+ii*3)*para.number_of_nodes + node_index[2]]), (delta[2]*delta_j[2+ii*3] + partgrad3[ii*8+2]));
                                                                                                      
    atomicadd(&(node_f.force[(0+ii*3)*para.number_of_nodes + node_index[3]]), (delta[3]*delta_j[0+ii*3] + partgrad1[ii*8+3]));
    atomicadd(&(node_f.force[(1+ii*3)*para.number_of_nodes + node_index[3]]), (delta[3]*delta_j[1+ii*3] + partgrad2[ii*8+3]));
    atomicadd(&(node_f.force[(2+ii*3)*para.number_of_nodes + node_index[3]]), (delta[3]*delta_j[2+ii*3] + partgrad3[ii*8+3]));
                                                                                                      
    atomicadd(&(node_f.force[(0+ii*3)*para.number_of_nodes + node_index[4]]), (delta[4]*delta_j[0+ii*3] + partgrad1[ii*8+4]));
    atomicadd(&(node_f.force[(1+ii*3)*para.number_of_nodes + node_index[4]]), (delta[4]*delta_j[1+ii*3] + partgrad2[ii*8+4]));
    atomicadd(&(node_f.force[(2+ii*3)*para.number_of_nodes + node_index[4]]), (delta[4]*delta_j[2+ii*3] + partgrad3[ii*8+4]));
                                                                                                      
    atomicadd(&(node_f.force[(0+ii*3)*para.number_of_nodes + node_index[5]]), (delta[5]*delta_j[0+ii*3] + partgrad1[ii*8+5]));
    atomicadd(&(node_f.force[(1+ii*3)*para.number_of_nodes + node_index[5]]), (delta[5]*delta_j[1+ii*3] + partgrad2[ii*8+5]));
    atomicadd(&(node_f.force[(2+ii*3)*para.number_of_nodes + node_index[5]]), (delta[5]*delta_j[2+ii*3] + partgrad3[ii*8+5]));
                                                                                                      
    atomicadd(&(node_f.force[(0+ii*3)*para.number_of_nodes + node_index[6]]), (delta[6]*delta_j[0+ii*3] + partgrad1[ii*8+6]));
    atomicadd(&(node_f.force[(1+ii*3)*para.number_of_nodes + node_index[6]]), (delta[6]*delta_j[1+ii*3] + partgrad2[ii*8+6]));
    atomicadd(&(node_f.force[(2+ii*3)*para.number_of_nodes + node_index[6]]), (delta[6]*delta_j[2+ii*3] + partgrad3[ii*8+6]));
                                                                                                      
    atomicadd(&(node_f.force[(0+ii*3)*para.number_of_nodes + node_index[7]]), (delta[7]*delta_j[0+ii*3] + partgrad1[ii*8+7]));
    atomicadd(&(node_f.force[(1+ii*3)*para.number_of_nodes + node_index[7]]), (delta[7]*delta_j[1+ii*3] + partgrad2[ii*8+7]));
    atomicadd(&(node_f.force[(2+ii*3)*para.number_of_nodes + node_index[7]]), (delta[7]*delta_j[2+ii*3] + partgrad3[ii*8+7]));
  }
}

/*********************************************************/
/** \name System setup and Kernel functions */
/*********************************************************/

/**kernel to calculate local populations from hydrodynamic fields given by the tcl values.
 * The mapping is given in terms of the equilibrium distribution.
 *
 * Eq. (2.15) Ladd, J. Fluid Mech. 271, 295-309 (1994)
 * Eq. (4) in Berk Usta, Ladd and Butler, JCP 122, 094902 (2005)
 *
 * @param n_a   Pointer to the lattice site (Input).
 * @param *gpu_check additional check if gpu kernel are executed(Input).
 * @param *d_v    Pointer to local device values
 * @param *node_f          Pointer to node forces
*/
__global__ void calc_n_from_rho_j_pi(LB_nodes_gpu n_a, LB_rho_v_gpu *d_v, LB_node_force_gpu node_f, int *gpu_check) {
   /* TODO: this can handle only a uniform density, something similar, but local, 
            has to be called every time the fields are set by the user ! */ 
  unsigned int index = blockIdx.y * gridDim.x * blockDim.x + blockDim.x * blockIdx.x + threadIdx.x;
  if(index<para.number_of_nodes)
  {
    float mode[19*LB_COMPONENTS];

    #pragma unroll
    for(int ii=0;ii<LB_COMPONENTS;++ii)
    { 
      /** default values for fields in lattice units */
      gpu_check[0] = 1;
     
      float Rho = para.rho[ii]*para.agrid*para.agrid*para.agrid;
      float v[3] = { 0.0f, 0.0f, 0.0f };
      float pi[6] = { Rho*c_sound_sq, 0.0f, Rho*c_sound_sq, 0.0f, 0.0f, Rho*c_sound_sq };
     
      float rhoc_sq = Rho*c_sound_sq;
      float avg_rho = para.rho[ii]*para.agrid*para.agrid*para.agrid;
      float local_rho, local_j[3], *local_pi, trace;
     
      local_rho  = Rho;
     
      local_j[0] = Rho * v[0];
      local_j[1] = Rho * v[1];
      local_j[2] = Rho * v[2];
     
      local_pi = pi;
     
      /** reduce the pressure tensor to the part needed here. 
          NOTE: this not true anymore for SHANCHEN 
          if the densities are not uniform. FIXME*/

      local_pi[0] -= rhoc_sq;
      local_pi[2] -= rhoc_sq;
      local_pi[5] -= rhoc_sq;
     
      trace = local_pi[0] + local_pi[2] + local_pi[5];
     
      float rho_times_coeff;
      float tmp1,tmp2;
     
      /** update the q=0 sublattice */
      n_a.vd[(0 + ii*LBQ ) * para.number_of_nodes + index] = 1.0f/3.0f * (local_rho-avg_rho) - 1.0f/2.0f*trace;
     
      /** update the q=1 sublattice */
      rho_times_coeff = 1.0f/18.0f * (local_rho-avg_rho);
     
      n_a.vd[(1 + ii*LBQ ) * para.number_of_nodes + index] = rho_times_coeff + 1.0f/6.0f*local_j[0] + 1.0f/4.0f*local_pi[0] - 1.0f/12.0f*trace;
      n_a.vd[(2 + ii*LBQ ) * para.number_of_nodes + index] = rho_times_coeff - 1.0f/6.0f*local_j[0] + 1.0f/4.0f*local_pi[0] - 1.0f/12.0f*trace;
      n_a.vd[(3 + ii*LBQ ) * para.number_of_nodes + index] = rho_times_coeff + 1.0f/6.0f*local_j[1] + 1.0f/4.0f*local_pi[2] - 1.0f/12.0f*trace;
      n_a.vd[(4 + ii*LBQ ) * para.number_of_nodes + index] = rho_times_coeff - 1.0f/6.0f*local_j[1] + 1.0f/4.0f*local_pi[2] - 1.0f/12.0f*trace;
      n_a.vd[(5 + ii*LBQ ) * para.number_of_nodes + index] = rho_times_coeff + 1.0f/6.0f*local_j[2] + 1.0f/4.0f*local_pi[5] - 1.0f/12.0f*trace;
      n_a.vd[(6 + ii*LBQ ) * para.number_of_nodes + index] = rho_times_coeff - 1.0f/6.0f*local_j[2] + 1.0f/4.0f*local_pi[5] - 1.0f/12.0f*trace;
     
      /** update the q=2 sublattice */
      rho_times_coeff = 1.0f/36.0f * (local_rho-avg_rho);
     
      tmp1 = local_pi[0] + local_pi[2];
      tmp2 = 2.0f*local_pi[1];
      n_a.vd[( 7 + ii*LBQ ) * para.number_of_nodes + index] = rho_times_coeff + 1.0f/12.0f*(local_j[0]+local_j[1]) + 1.0f/8.0f*(tmp1+tmp2) - 1.0f/24.0f*trace;
      n_a.vd[( 8 + ii*LBQ ) * para.number_of_nodes + index] = rho_times_coeff - 1.0f/12.0f*(local_j[0]+local_j[1]) + 1.0f/8.0f*(tmp1+tmp2) - 1.0f/24.0f*trace;
      n_a.vd[( 9 + ii*LBQ ) * para.number_of_nodes + index] = rho_times_coeff + 1.0f/12.0f*(local_j[0]-local_j[1]) + 1.0f/8.0f*(tmp1-tmp2) - 1.0f/24.0f*trace;
      n_a.vd[(10 + ii*LBQ ) * para.number_of_nodes + index] = rho_times_coeff - 1.0f/12.0f*(local_j[0]-local_j[1]) + 1.0f/8.0f*(tmp1-tmp2) - 1.0f/24.0f*trace;
     
      tmp1 = local_pi[0] + local_pi[5];
      tmp2 = 2.0f*local_pi[3];
     
      n_a.vd[(11 + ii*LBQ ) * para.number_of_nodes + index] = rho_times_coeff + 1.0f/12.0f*(local_j[0]+local_j[2]) + 1.0f/8.0f*(tmp1+tmp2) - 1.0f/24.0f*trace;
      n_a.vd[(12 + ii*LBQ ) * para.number_of_nodes + index] = rho_times_coeff - 1.0f/12.0f*(local_j[0]+local_j[2]) + 1.0f/8.0f*(tmp1+tmp2) - 1.0f/24.0f*trace;
      n_a.vd[(13 + ii*LBQ ) * para.number_of_nodes + index] = rho_times_coeff + 1.0f/12.0f*(local_j[0]-local_j[2]) + 1.0f/8.0f*(tmp1-tmp2) - 1.0f/24.0f*trace;
      n_a.vd[(14 + ii*LBQ ) * para.number_of_nodes + index] = rho_times_coeff - 1.0f/12.0f*(local_j[0]-local_j[2]) + 1.0f/8.0f*(tmp1-tmp2) - 1.0f/24.0f*trace;
     
      tmp1 = local_pi[2] + local_pi[5];
      tmp2 = 2.0f*local_pi[4];
     
      n_a.vd[(15 + ii*LBQ ) * para.number_of_nodes + index] = rho_times_coeff + 1.0f/12.0f*(local_j[1]+local_j[2]) + 1.0f/8.0f*(tmp1+tmp2) - 1.0f/24.0f*trace;
      n_a.vd[(16 + ii*LBQ ) * para.number_of_nodes + index] = rho_times_coeff - 1.0f/12.0f*(local_j[1]+local_j[2]) + 1.0f/8.0f*(tmp1+tmp2) - 1.0f/24.0f*trace;
      n_a.vd[(17 + ii*LBQ ) * para.number_of_nodes + index] = rho_times_coeff + 1.0f/12.0f*(local_j[1]-local_j[2]) + 1.0f/8.0f*(tmp1-tmp2) - 1.0f/24.0f*trace;
      n_a.vd[(18 + ii*LBQ ) * para.number_of_nodes + index] = rho_times_coeff - 1.0f/12.0f*(local_j[1]-local_j[2]) + 1.0f/8.0f*(tmp1-tmp2) - 1.0f/24.0f*trace;
     
      /**set different seed for randomgen on every node */
      n_a.seed[index] = para.your_seed + index;
    }

    calc_m_from_n(n_a,index,mode);
    update_rho_v(mode,index,node_f,d_v);
  }
}

/** kernel to calculate local populations from hydrodynamic fields
 * from given flow field velocities. The mapping is given in terms of
 * the equilibrium distribution.
 *
 * Eq. (2.15) Ladd, J. Fluid Mech. 271, 295-309 (1994)
 * Eq. (4) in Berk Usta, Ladd and Butler, JCP 122, 094902 (2005)
 *
 * @param n_a              the current nodes array (double buffering!)
 * @param single_nodeindex the node to set the velocity for
 * @param velocity         the velocity to set
 * @param *d_v             Pointer to local device values (Input)
 * @param *node_f          Pointer to node forces (Input)
 */ 
__global__ void set_u_from_rho_v_pi( LB_nodes_gpu n_a, int single_nodeindex, float *velocity, LB_rho_v_gpu *d_v, LB_node_force_gpu node_f ) {

  unsigned int index = blockIdx.y * gridDim.x * blockDim.x + blockDim.x * blockIdx.x + threadIdx.x;

  if(index == 0)
  {
    float local_rho;
    float local_j[3];
    float local_pi[6];
    float trace, avg_rho;
    float rho_times_coeff;
    float tmp1, tmp2; 

    float mode_for_pi[19*LB_COMPONENTS];
    float rho_from_m[1*LB_COMPONENTS];
    float j_from_m[3*LB_COMPONENTS];
    float pi_from_m[6*LB_COMPONENTS];

    // Calculate the modes for this node

    calc_m_from_n(n_a, single_nodeindex, mode_for_pi);

    // Reset the d_v

    update_rho_v(mode_for_pi, single_nodeindex, node_f, d_v);

    // Calculate the density, velocity, and pressure tensor
    // in LB unit for this node

    calc_values_from_m_in_LB_units( mode_for_pi, &d_v[single_nodeindex], rho_from_m, j_from_m, pi_from_m);

    #pragma unroll
    for(int ii=0;ii<LB_COMPONENTS;++ii)
    { 
      // Take LB component density and calculate the equilibrium part

      local_rho = rho_from_m[ii];
      avg_rho = para.rho[ii]*para.agrid*para.agrid*para.agrid;

      // Take LB component velocity and make it a momentum

      local_j[0] = local_rho * velocity[0];
      local_j[1] = local_rho * velocity[1];
      local_j[2] = local_rho * velocity[2];

      // Take LB component pressure tensor and put in equilibrium

      local_pi[0] = pi_from_m[6*ii + 0];
      local_pi[1] = pi_from_m[6*ii + 1];
      local_pi[2] = pi_from_m[6*ii + 2];
      local_pi[3] = pi_from_m[6*ii + 3];
      local_pi[4] = pi_from_m[6*ii + 4];
      local_pi[5] = pi_from_m[6*ii + 5];

      trace = local_pi[0] + local_pi[2] + local_pi[5];

      // update the q=0 sublattice

      n_a.vd[(0 + ii*LBQ ) * para.number_of_nodes + single_nodeindex] = 1.0f/3.0f * (local_rho - avg_rho) - 1.0f/2.0f*trace;

      // update the q=1 sublattice

      rho_times_coeff = 1.0f/18.0f * (local_rho - avg_rho);

      n_a.vd[(1 + ii*LBQ ) * para.number_of_nodes + single_nodeindex] =   rho_times_coeff + 1.0f/6.0f*local_j[0]
                                                                        + 1.0f/4.0f*local_pi[0] - 1.0f/12.0f*trace;
      n_a.vd[(2 + ii*LBQ ) * para.number_of_nodes + single_nodeindex] =   rho_times_coeff - 1.0f/6.0f*local_j[0]
                                                                        + 1.0f/4.0f*local_pi[0] - 1.0f/12.0f*trace;
      n_a.vd[(3 + ii*LBQ ) * para.number_of_nodes + single_nodeindex] =   rho_times_coeff + 1.0f/6.0f*local_j[1]
                                                                        + 1.0f/4.0f*local_pi[2] - 1.0f/12.0f*trace;
      n_a.vd[(4 + ii*LBQ ) * para.number_of_nodes + single_nodeindex] =   rho_times_coeff - 1.0f/6.0f*local_j[1]
                                                                        + 1.0f/4.0f*local_pi[2] - 1.0f/12.0f*trace;
      n_a.vd[(5 + ii*LBQ ) * para.number_of_nodes + single_nodeindex] =   rho_times_coeff + 1.0f/6.0f*local_j[2]
                                                                        + 1.0f/4.0f*local_pi[5] - 1.0f/12.0f*trace;
      n_a.vd[(6 + ii*LBQ ) * para.number_of_nodes + single_nodeindex] =   rho_times_coeff - 1.0f/6.0f*local_j[2]
                                                                        + 1.0f/4.0f*local_pi[5] - 1.0f/12.0f*trace;

      // update the q=2 sublattice

      rho_times_coeff = 1.0f/36.0f * (local_rho - avg_rho);

      tmp1 = local_pi[0] + local_pi[2];
      tmp2 = 2.0f*local_pi[1];

      n_a.vd[( 7 + ii*LBQ ) * para.number_of_nodes + single_nodeindex] =   rho_times_coeff + 1.0f/12.0f*(local_j[0]+local_j[1])
                                                                         + 1.0f/8.0f*(tmp1+tmp2) - 1.0f/24.0f*trace;
      n_a.vd[( 8 + ii*LBQ ) * para.number_of_nodes + single_nodeindex] =   rho_times_coeff - 1.0f/12.0f*(local_j[0]+local_j[1])
                                                                         + 1.0f/8.0f*(tmp1+tmp2) - 1.0f/24.0f*trace;
      n_a.vd[( 9 + ii*LBQ ) * para.number_of_nodes + single_nodeindex] =   rho_times_coeff + 1.0f/12.0f*(local_j[0]-local_j[1])
                                                                         + 1.0f/8.0f*(tmp1-tmp2) - 1.0f/24.0f*trace;
      n_a.vd[(10 + ii*LBQ ) * para.number_of_nodes + single_nodeindex] =   rho_times_coeff - 1.0f/12.0f*(local_j[0]-local_j[1])
                                                                         + 1.0f/8.0f*(tmp1-tmp2) - 1.0f/24.0f*trace;

      tmp1 = local_pi[0] + local_pi[5];
      tmp2 = 2.0f*local_pi[3];

      n_a.vd[(11 + ii*LBQ ) * para.number_of_nodes + single_nodeindex] =   rho_times_coeff + 1.0f/12.0f*(local_j[0]+local_j[2])
                                                                         + 1.0f/8.0f*(tmp1+tmp2) - 1.0f/24.0f*trace;
      n_a.vd[(12 + ii*LBQ ) * para.number_of_nodes + single_nodeindex] =  rho_times_coeff - 1.0f/12.0f*(local_j[0]+local_j[2])
                                                                         + 1.0f/8.0f*(tmp1+tmp2) - 1.0f/24.0f*trace;
      n_a.vd[(13 + ii*LBQ ) * para.number_of_nodes + single_nodeindex] =  rho_times_coeff + 1.0f/12.0f*(local_j[0]-local_j[2])
                                                                         + 1.0f/8.0f*(tmp1-tmp2) - 1.0f/24.0f*trace;
      n_a.vd[(14 + ii*LBQ ) * para.number_of_nodes + single_nodeindex] =  rho_times_coeff - 1.0f/12.0f*(local_j[0]-local_j[2])
                                                                         + 1.0f/8.0f*(tmp1-tmp2) - 1.0f/24.0f*trace;

      tmp1 = local_pi[2] + local_pi[5];
      tmp2 = 2.0f*local_pi[4];

      n_a.vd[(15 + ii*LBQ ) * para.number_of_nodes + single_nodeindex] =   rho_times_coeff + 1.0f/12.0f*(local_j[1]+local_j[2])
                                                                         + 1.0f/8.0f*(tmp1+tmp2) - 1.0f/24.0f*trace;
      n_a.vd[(16 + ii*LBQ ) * para.number_of_nodes + single_nodeindex] =   rho_times_coeff - 1.0f/12.0f*(local_j[1]+local_j[2])
                                                                         + 1.0f/8.0f*(tmp1+tmp2) - 1.0f/24.0f*trace;
      n_a.vd[(17 + ii*LBQ ) * para.number_of_nodes + single_nodeindex] =   rho_times_coeff + 1.0f/12.0f*(local_j[1]-local_j[2])
                                                                         + 1.0f/8.0f*(tmp1-tmp2) - 1.0f/24.0f*trace;
      n_a.vd[(18 + ii*LBQ ) * para.number_of_nodes + single_nodeindex] =   rho_times_coeff - 1.0f/12.0f*(local_j[1]-local_j[2])
                                                                         + 1.0f/8.0f*(tmp1-tmp2) - 1.0f/24.0f*trace;
    }

    // Calculate the modes for this node

    calc_m_from_n(n_a, single_nodeindex, mode_for_pi);

    // Update the density and velocity field for this mode

    update_rho_v(mode_for_pi, single_nodeindex, node_f, d_v);
  }
}



/**calculate mass of the whole fluid kernel
 * @param *sum    Pointer to result storage value (Output)
 * @param n_a     Pointer to local node residing in array a (Input)
*/
__global__ void calc_mass(LB_nodes_gpu n_a, float *sum) {
  float mode[4];

  unsigned int index = blockIdx.y * gridDim.x * blockDim.x + blockDim.x * blockIdx.x + threadIdx.x;

  if(index<para.number_of_nodes)
  {
    for(int ii=0;ii<LB_COMPONENTS;++ii)
    { 
      calc_mode(mode, n_a, index,ii);
      float Rho = mode[0] + para.rho[ii]*para.agrid*para.agrid*para.agrid;
      atomicadd(&(sum[0]), Rho);
    }
  }
}

/** (re-)initialization of the node force / set up of external force in lb units
 * @param node_f  Pointer to local node force (Input)
*/
__global__ void reinit_node_force(LB_node_force_gpu node_f){

  unsigned int index = blockIdx.y * gridDim.x * blockDim.x + blockDim.x * blockIdx.x + threadIdx.x;

  if(index<para.number_of_nodes)
  {
    #pragma unroll
    for(int ii=0;ii<LB_COMPONENTS;++ii)
    {
      node_f.force[(0+ii*3)*para.number_of_nodes + index] = 0.0f;
      node_f.force[(1+ii*3)*para.number_of_nodes + index] = 0.0f;
      node_f.force[(2+ii*3)*para.number_of_nodes + index] = 0.0f;
#ifdef SHANCHEN
       node_f.scforce[(0+ii*3)*para.number_of_nodes + index] = 0.0f;
       node_f.scforce[(1+ii*3)*para.number_of_nodes + index] = 0.0f;
       node_f.scforce[(2+ii*3)*para.number_of_nodes + index] = 0.0f;
#endif // SHANCHEN
#ifdef EXTERNAL_FORCES
      if(para.external_force)
      {
        node_f.force[(0+ii*3)*para.number_of_nodes + index] = para.ext_force[0+ii*3]*para.agrid*para.agrid*para.tau*para.tau;
        node_f.force[(1+ii*3)*para.number_of_nodes + index] = para.ext_force[1+ii*3]*para.agrid*para.agrid*para.tau*para.tau;
        node_f.force[(2+ii*3)*para.number_of_nodes + index] = para.ext_force[2+ii*3]*para.agrid*para.agrid*para.tau*para.tau;
      }
#endif // EXTERNAL_FORCES
    }
  }
}


/**set extern force on single nodes kernel
 * @param n_extern_nodeforces   number of nodes (Input)
 * @param *extern_nodeforces    Pointer to extern node force array (Input)
 * @param node_f                node force struct (Output)
*/
__global__ void init_extern_nodeforces(int n_extern_nodeforces, LB_extern_nodeforce_gpu *extern_nodeforces, LB_node_force_gpu node_f){

  unsigned int index = blockIdx.y * gridDim.x * blockDim.x + blockDim.x * blockIdx.x + threadIdx.x;
  float factor=powf(para.agrid,2)*para.tau*para.tau;
  if(index<n_extern_nodeforces)
  {
    #pragma unroll
    for(int ii=0;ii<LB_COMPONENTS;++ii)
    {
      node_f.force[(0+ii*3)*para.number_of_nodes + extern_nodeforces[index].index] = extern_nodeforces[index].force[0] * factor;
      node_f.force[(1+ii*3)*para.number_of_nodes + extern_nodeforces[index].index] = extern_nodeforces[index].force[1] * factor;
      node_f.force[(2+ii*3)*para.number_of_nodes + extern_nodeforces[index].index] = extern_nodeforces[index].force[2] * factor;
    }
  }
}

#ifdef SHANCHEN

/** 
 * @param single_nodeindex  Single node index        (Input)
 * @param component_index   Shanchen component index        (Input)
 * @param n_a               Pointer to local node residing in array a(Input)
*/
__device__ __inline__ float calc_massmode(LB_nodes_gpu n_a, int single_nodeindex, int component_index){

  /** mass mode */
  float mode;
  mode =   n_a.vd[( 0 + component_index*LBQ ) * para.number_of_nodes + single_nodeindex]
         + n_a.vd[( 1 + component_index*LBQ ) * para.number_of_nodes + single_nodeindex] + n_a.vd[( 2 + component_index*LBQ ) * para.number_of_nodes + single_nodeindex] 
         + n_a.vd[( 3 + component_index*LBQ ) * para.number_of_nodes + single_nodeindex] + n_a.vd[( 4 + component_index*LBQ ) * para.number_of_nodes + single_nodeindex]
         + n_a.vd[( 5 + component_index*LBQ ) * para.number_of_nodes + single_nodeindex] + n_a.vd[( 6 + component_index*LBQ ) * para.number_of_nodes + single_nodeindex]
         + n_a.vd[( 7 + component_index*LBQ ) * para.number_of_nodes + single_nodeindex] + n_a.vd[( 8 + component_index*LBQ ) * para.number_of_nodes + single_nodeindex]
         + n_a.vd[( 9 + component_index*LBQ ) * para.number_of_nodes + single_nodeindex] + n_a.vd[(10 + component_index*LBQ ) * para.number_of_nodes + single_nodeindex]
         + n_a.vd[(11 + component_index*LBQ ) * para.number_of_nodes + single_nodeindex] + n_a.vd[(12 + component_index*LBQ ) * para.number_of_nodes + single_nodeindex]
         + n_a.vd[(13 + component_index*LBQ ) * para.number_of_nodes + single_nodeindex] + n_a.vd[(14 + component_index*LBQ ) * para.number_of_nodes + single_nodeindex]
         + n_a.vd[(15 + component_index*LBQ ) * para.number_of_nodes + single_nodeindex] + n_a.vd[(16 + component_index*LBQ ) * para.number_of_nodes + single_nodeindex]
         + n_a.vd[(17 + component_index*LBQ ) * para.number_of_nodes + single_nodeindex] + n_a.vd[(18 + component_index*LBQ ) * para.number_of_nodes + single_nodeindex];

 mode += para.rho[component_index]*para.agrid*para.agrid*para.agrid;

 return mode;
}

__device__ __inline__ void calc_shanchen_contribution(LB_nodes_gpu n_a,int component_index, int x, int y, int z, float *p){ 

  float tmp_p[3]={0.0f,0.0f,0.0f};
  float pseudo;
  int index;

  index  = (x+1)%para.dim_x + para.dim_x*y + para.dim_x*para.dim_y*z;
  pseudo =  calc_massmode(n_a,index,component_index);
  tmp_p[0]+=pseudo/18.0f;

  index  = (para.dim_x+x-1)%para.dim_x + para.dim_x*y + para.dim_x*para.dim_y*z;
  pseudo =  calc_massmode(n_a,index,component_index);
  tmp_p[0]-=pseudo/18.0f;

  index  = x + para.dim_x*((y+1)%para.dim_y) + para.dim_x*para.dim_y*z;
  pseudo =  calc_massmode(n_a,index,component_index);
  tmp_p[1]+=pseudo/18.0f;

  index  = x + para.dim_x*((para.dim_y+y-1)%para.dim_y) + para.dim_x*para.dim_y*z;
  pseudo =  calc_massmode(n_a,index,component_index);
  tmp_p[1]-=pseudo/18.0f;

  index  = x + para.dim_x*y + para.dim_x*para.dim_y*((z+1)%para.dim_z);
  pseudo =  calc_massmode(n_a,index,component_index);
  tmp_p[2]+=pseudo/18.0f;

  index  = x + para.dim_x*y + para.dim_x*para.dim_y*((para.dim_z+z-1)%para.dim_z);
  pseudo =  calc_massmode(n_a,index,component_index);
  tmp_p[2]-=pseudo/18.0f;

  index  = (x+1)%para.dim_x + para.dim_x*((y+1)%para.dim_y) + para.dim_x*para.dim_y*z;
  pseudo =  calc_massmode(n_a,index,component_index);
  tmp_p[0]+=pseudo/36.0f;
  tmp_p[1]+=pseudo/36.0f;

  index  = (para.dim_x+x-1)%para.dim_x + para.dim_x*((para.dim_y+y-1)%para.dim_y) + para.dim_x*para.dim_y*z;
  pseudo =  calc_massmode(n_a,index,component_index);
  tmp_p[0]-=pseudo/36.0f;
  tmp_p[1]-=pseudo/36.0f;

  index  = (x+1)%para.dim_x + para.dim_x*((para.dim_y+y-1)%para.dim_y) + para.dim_x*para.dim_y*z;
  pseudo =  calc_massmode(n_a,index,component_index);
  tmp_p[0]+=pseudo/36.0f;
  tmp_p[1]-=pseudo/36.0f;

  index  = (para.dim_x+x-1)%para.dim_x + para.dim_x*((y+1)%para.dim_y) + para.dim_x*para.dim_y*z;
  pseudo =  calc_massmode(n_a,index,component_index);
  tmp_p[0]-=pseudo/36.0f;
  tmp_p[1]+=pseudo/36.0f;

  index  = (x+1)%para.dim_x + para.dim_x*y + para.dim_x*para.dim_y*((z+1)%para.dim_z);
  pseudo =  calc_massmode(n_a,index,component_index);
  tmp_p[0]+=pseudo/36.0f;
  tmp_p[2]+=pseudo/36.0f;

  index  = (para.dim_x+x-1)%para.dim_x + para.dim_x*y + para.dim_x*para.dim_y*((para.dim_z+z-1)%para.dim_z);
  pseudo =  calc_massmode(n_a,index,component_index);
  tmp_p[0]-=pseudo/36.0f;
  tmp_p[2]-=pseudo/36.0f;

  index  = (x+1)%para.dim_x + para.dim_x*y + para.dim_x*para.dim_y*((para.dim_z+z-1)%para.dim_z);
  pseudo =  calc_massmode(n_a,index,component_index);
  tmp_p[0]+=pseudo/36.0f;
  tmp_p[2]-=pseudo/36.0f;

  index  = (para.dim_x+x-1)%para.dim_x + para.dim_x*y + para.dim_x*para.dim_y*((z+1)%para.dim_z);
  pseudo =  calc_massmode(n_a,index,component_index);
  tmp_p[0]-=pseudo/36.0f;
  tmp_p[2]+=pseudo/36.0f;

  index  = x + para.dim_x*((y+1)%para.dim_y) + para.dim_x*para.dim_y*((z+1)%para.dim_z);
  pseudo =  calc_massmode(n_a,index,component_index);
  tmp_p[1]+=pseudo/36.0f;
  tmp_p[2]+=pseudo/36.0f;

  index  = x + para.dim_x*((para.dim_y+y-1)%para.dim_y) + para.dim_x*para.dim_y*((para.dim_z+z-1)%para.dim_z);
  pseudo =  calc_massmode(n_a,index,component_index);
  tmp_p[1]-=pseudo/36.0f;
  tmp_p[2]-=pseudo/36.0f;

  index  = x + para.dim_x*((y+1)%para.dim_y) + para.dim_x*para.dim_y*((para.dim_z+z-1)%para.dim_z);
  pseudo =  calc_massmode(n_a,index,component_index);
  tmp_p[1]+=pseudo/36.0f;
  tmp_p[2]-=pseudo/36.0f;
  
  index  = x + para.dim_x*((para.dim_y+y-1)%para.dim_y) + para.dim_x*para.dim_y*((z+1)%para.dim_z);
  pseudo =  calc_massmode(n_a,index,component_index);
  tmp_p[1]-=pseudo/36.0f;
  tmp_p[2]+=pseudo/36.0f;
 
  p[0]=tmp_p[0];
  p[1]=tmp_p[1];
  p[2]=tmp_p[2];
}


__device__ void remove_SC_forces_gpu(unsigned int index, LB_node_force_gpu node_f) { 
#ifdef SHANCHEN
  for(int ii=0;ii<LB_COMPONENTS;++ii)
  {  
     node_f.force[(0 + ii*3 ) * para.number_of_nodes + index] -=node_f.scforce[(0+ii*3)*para.number_of_nodes + index];
     node_f.force[(1 + ii*3 ) * para.number_of_nodes + index] -=node_f.scforce[(1+ii*3)*para.number_of_nodes + index];
     node_f.force[(2 + ii*3 ) * para.number_of_nodes + index] -=node_f.scforce[(2+ii*3)*para.number_of_nodes + index];
  }
#endif
}

/** function to calc shanchen forces 
 * @param n_a     Pointer to local node residing in array a(Input)
 * @param node_f  Pointer to local node force (Input)
*/
__global__ void lb_shanchen_GPU(LB_nodes_gpu n_a,LB_node_force_gpu node_f){
#ifndef D3Q19
#error Lattices other than D3Q19 not supported
#endif
#if ( LB_COMPONENTS == 1  ) 
  #warning shanchen forces not implemented 
#else  

  unsigned int index = blockIdx.y * gridDim.x * blockDim.x + blockDim.x * blockIdx.x + threadIdx.x;
  unsigned int xyz[3];
  float pseudo;

  if(index<para.number_of_nodes)
  if( n_a.boundary[index] == 0 )
  {

    /* ShanChen forces are not reset at the end of the integration cycle, 
       in order to compute properly the hydrodynamic fields, so we have
       to reset them here. For the standard LB this is not needed */
     remove_SC_forces_gpu(index, node_f) ;
     /*Let's first identify the neighboring nodes */
     index_to_xyz(index, xyz);
     int x = xyz[0];
     int y = xyz[1];
     int z = xyz[2];
     
     #pragma unroll
     for(int ii=0;ii<LB_COMPONENTS;ii++)
     { 
       float p[3]={0.0f,0.0f,0.0f};
       pseudo =  calc_massmode(n_a,index,ii);

       #pragma unroll
       for(int jj=0;jj<LB_COMPONENTS;jj++)
       { 
             float tmpp[3]={0.0f,0.0f,0.0f};
             calc_shanchen_contribution(n_a, jj, x,y,z, tmpp);

             // FIXME  coupling HAS to be rescaled with agrid....
             p[0] += - para.coupling[(LB_COMPONENTS)*ii+jj]  * pseudo  * tmpp[0];
             p[1] += - para.coupling[(LB_COMPONENTS)*ii+jj]  * pseudo  * tmpp[1];
             p[2] += - para.coupling[(LB_COMPONENTS)*ii+jj]  * pseudo  * tmpp[2];
       }

       node_f.force[(0+ii*3)*para.number_of_nodes + index]+=p[0];
       node_f.force[(1+ii*3)*para.number_of_nodes + index]+=p[1];
       node_f.force[(2+ii*3)*para.number_of_nodes + index]+=p[2];
/* copy to be used when resetting forces */
       node_f.scforce[(0+ii*3)*para.number_of_nodes + index]=p[0];
       node_f.scforce[(1+ii*3)*para.number_of_nodes + index]=p[1];
       node_f.scforce[(2+ii*3)*para.number_of_nodes + index]=p[2];
    }
  }
#endif 
  return; 
}

#endif //SHANCHEN

/** kernel to set the local density
 *
 * @param n_a               the current nodes array (double buffering!)
 * @param single_nodeindex  the node to set the velocity for
 * @param rho               the density to set
 * @param d_v                Pointer to the local modes
*/
__global__ void set_rho(LB_nodes_gpu n_a,  LB_rho_v_gpu *d_v, int single_nodeindex,float *rho) {

  unsigned int index = blockIdx.y * gridDim.x * blockDim.x + blockDim.x * blockIdx.x + threadIdx.x;
  /*Note: this sets the velocities to zero */
  if(index == 0)
  {
    float local_rho;

    #pragma unroll
    for(int ii=0;ii<LB_COMPONENTS;++ii)
    { 
       /** default values for fields in lattice units */
       local_rho = (rho[ii]-para.rho[ii])*para.agrid*para.agrid*para.agrid;
       d_v[single_nodeindex].rho[ii]=rho[ii];

       n_a.vd[(0  + ii*LBQ ) * para.number_of_nodes + single_nodeindex] = 1.0f/ 3.0f * local_rho ;
       n_a.vd[(1  + ii*LBQ ) * para.number_of_nodes + single_nodeindex] = 1.0f/18.0f * local_rho ;
       n_a.vd[(2  + ii*LBQ ) * para.number_of_nodes + single_nodeindex] = 1.0f/18.0f * local_rho ;
       n_a.vd[(3  + ii*LBQ ) * para.number_of_nodes + single_nodeindex] = 1.0f/18.0f * local_rho ;
       n_a.vd[(4  + ii*LBQ ) * para.number_of_nodes + single_nodeindex] = 1.0f/18.0f * local_rho ;
       n_a.vd[(5  + ii*LBQ ) * para.number_of_nodes + single_nodeindex] = 1.0f/18.0f * local_rho ;
       n_a.vd[(6  + ii*LBQ ) * para.number_of_nodes + single_nodeindex] = 1.0f/18.0f * local_rho ;
       n_a.vd[(7  + ii*LBQ ) * para.number_of_nodes + single_nodeindex] = 1.0f/36.0f * local_rho ;
       n_a.vd[(8  + ii*LBQ ) * para.number_of_nodes + single_nodeindex] = 1.0f/36.0f * local_rho ;
       n_a.vd[(9  + ii*LBQ ) * para.number_of_nodes + single_nodeindex] = 1.0f/36.0f * local_rho ;
       n_a.vd[(10 + ii*LBQ ) * para.number_of_nodes + single_nodeindex] = 1.0f/36.0f * local_rho ;
       n_a.vd[(11 + ii*LBQ ) * para.number_of_nodes + single_nodeindex] = 1.0f/36.0f * local_rho ;
       n_a.vd[(12 + ii*LBQ ) * para.number_of_nodes + single_nodeindex] = 1.0f/36.0f * local_rho ;
       n_a.vd[(13 + ii*LBQ ) * para.number_of_nodes + single_nodeindex] = 1.0f/36.0f * local_rho ;
       n_a.vd[(14 + ii*LBQ ) * para.number_of_nodes + single_nodeindex] = 1.0f/36.0f * local_rho ;
       n_a.vd[(15 + ii*LBQ ) * para.number_of_nodes + single_nodeindex] = 1.0f/36.0f * local_rho ;
       n_a.vd[(16 + ii*LBQ ) * para.number_of_nodes + single_nodeindex] = 1.0f/36.0f * local_rho ;
       n_a.vd[(17 + ii*LBQ ) * para.number_of_nodes + single_nodeindex] = 1.0f/36.0f * local_rho ;
       n_a.vd[(18 + ii*LBQ ) * para.number_of_nodes + single_nodeindex] = 1.0f/36.0f * local_rho ;
    }
  }
}

/**set the boundary flag for all boundary nodes
 * @param boundary_node_list    The indices of the boundary nodes
 * @param boundary_index_list   The flag representing the corresponding boundary
 * @param number_of_boundnodes  The number of boundary nodes
 * @param n_a                   Pointer to local node residing in array a (Input)
 * @param n_b                   Pointer to local node residing in array b (Input)
*/
__global__ void init_boundaries(int *boundary_node_list, int *boundary_index_list, int number_of_boundnodes, LB_nodes_gpu n_a, LB_nodes_gpu n_b){

  unsigned int index = blockIdx.y * gridDim.x * blockDim.x + blockDim.x * blockIdx.x + threadIdx.x;

  if(index<number_of_boundnodes)
  {
    n_a.boundary[boundary_node_list[index]] = boundary_index_list[index];
    n_b.boundary[boundary_node_list[index]] = boundary_index_list[index];
  }
}

/**reset the boundary flag of every node
 * @param n_a   Pointer to local node residing in array a (Input)
 * @param n_b   Pointer to local node residing in array b (Input)
*/
__global__ void reset_boundaries(LB_nodes_gpu n_a, LB_nodes_gpu n_b){

  size_t index = blockIdx.y * gridDim.x * blockDim.x + blockDim.x * blockIdx.x + threadIdx.x;

  if(index<para.number_of_nodes)
    n_a.boundary[index] = n_b.boundary[index] = 0;
}

/** integrationstep of the lb-fluid-solver
 * @param n_a     Pointer to local node residing in array a (Input)
 * @param n_b     Pointer to local node residing in array b (Input)
 * @param *d_v    Pointer to local device values (Input)
 * @param node_f  Pointer to local node force (Input)
 * @param ek_parameters_gpu  Pointer to the parameters for the electrokinetics (Input)
*/


__global__ void integrate(LB_nodes_gpu n_a, LB_nodes_gpu n_b, LB_rho_v_gpu *d_v, LB_node_force_gpu node_f, EK_parameters* ek_parameters_gpu) {
  /**every node is connected to a thread via the index*/
  unsigned int index = blockIdx.y * gridDim.x * blockDim.x + blockDim.x * blockIdx.x + threadIdx.x;
  /**the 19 moments (modes) are only temporary register values */
  float mode[19*LB_COMPONENTS];
  LB_randomnr_gpu rng;

  if( index < para.number_of_nodes )
  {
    /** storing the seed into a register value*/
    rng.seed = n_a.seed[index];
    /**calc_m_from_n*/
    calc_m_from_n(n_a, index, mode);
    /**lb_relax_modes*/
    relax_modes(mode, index, node_f,d_v);
    /**lb_thermalize_modes */
    if (para.fluct)
    {
      thermalize_modes(mode, index, &rng);
    }
#if  defined(EXTERNAL_FORCES)  ||   defined (SHANCHEN)  
    /**if external force is used apply node force */
    apply_forces(index, mode, node_f,d_v);
#else
    /**if particles are used apply node forces*/
    if (para.number_of_particles) apply_forces(index, mode, node_f,d_v); 
#endif
    /**lb_calc_n_from_modes_push*/
    normalize_modes(mode);
    /**calc of velocity densities and streaming with pbc*/
    calc_n_from_modes_push(n_b, mode, index);
    /** rewriting the seed back to the global memory*/
    n_b.seed[index] = rng.seed;
  }  
}

/** part interaction kernel
 * @param n_a                Pointer to local node residing in array a (Input)
 * @param *particle_data     Pointer to the particle position and velocity (Input)
 * @param *particle_force    Pointer to the particle force (Input)
 * @param *part              Pointer to the rn array of the particles (Input)
 * @param node_f             Pointer to local node force (Input)
 * @param *fluid_composition Pointer to the local fluid composition for the Shanchen
 * @param *d_v               Pointer to local device values
*/
__global__ void calc_fluid_particle_ia(LB_nodes_gpu n_a, CUDA_particle_data *particle_data, float *particle_force, CUDA_fluid_composition * fluid_composition, LB_node_force_gpu node_f, CUDA_particle_seed *part, LB_rho_v_gpu *d_v){

  unsigned int part_index = blockIdx.y * gridDim.x * blockDim.x + blockDim.x * blockIdx.x + threadIdx.x;
  unsigned int node_index[8];
  float delta[8];
  float delta_j[3*LB_COMPONENTS]; 
  float partgrad1[8*LB_COMPONENTS]; 
  float partgrad2[8*LB_COMPONENTS]; 
  float partgrad3[8*LB_COMPONENTS]; 
  LB_randomnr_gpu rng_part;
  if(part_index<para.number_of_particles)
  {
#if defined(IMMERSED_BOUNDARY) || defined(VIRTUAL_SITES_COM)
    if ( !particle_data[part_index].isVirtual )
#endif
    {
      rng_part.seed = part[part_index].seed;

      /**force acting on the particle. delta_j will be used later to compute the force that acts back onto the fluid. */
      calc_viscous_force(n_a, delta, partgrad1, partgrad2, partgrad3, particle_data, particle_force, fluid_composition,part_index, &rng_part, delta_j, node_index, d_v, 0);
      calc_node_force(delta, delta_j, partgrad1, partgrad2, partgrad3, node_index, node_f); 

#ifdef ENGINE
      if ( particle_data[part_index].swim.swimming ) {
        calc_viscous_force(n_a, delta, partgrad1, partgrad2, partgrad3, particle_data, particle_force, fluid_composition,part_index, &rng_part, delta_j, node_index, d_v, 1);
        calc_node_force(delta, delta_j, partgrad1, partgrad2, partgrad3, node_index, node_f);
      }
#endif

      /**force which acts back to the fluid node */
      part[part_index].seed = rng_part.seed;
    }
  }
}

/** part interaction kernel
 * @param n_a       Pointer to local node residing in array a (Input)
 * @param *particle_data    Pointer to the particle position and velocity (Input)
 * @param *particle_force   Pointer to the particle force (Input)
 * @param *part       Pointer to the rn array of the particles (Input)
 * @param node_f      Pointer to local node force (Input)
 * @param *d_v    Pointer to local device values
*/
__global__ void calc_fluid_particle_ia_three_point_couple(LB_nodes_gpu n_a, CUDA_particle_data *particle_data, float *particle_force,                                             LB_node_force_gpu node_f, CUDA_particle_seed *part, LB_rho_v_gpu *d_v){

  unsigned int part_index = blockIdx.y * gridDim.x * blockDim.x + blockDim.x * blockIdx.x + threadIdx.x;
  unsigned int node_index[27];
  float delta[27];
  float delta_j[3*LB_COMPONENTS]; 
  LB_randomnr_gpu rng_part;
  if(part_index<para.number_of_particles){

    rng_part.seed = part[part_index].seed;
    /**force acting on the particle. delta_j will be used later to compute the force that acts back onto the fluid. */
    calc_viscous_force_three_point_couple(n_a, delta, particle_data, particle_force, part_index, &rng_part, delta_j, node_index,d_v,0);
    calc_node_force_three_point_couple(delta, delta_j, node_index, node_f);

#ifdef ENGINE
    if ( particle_data[part_index].swim.swimming ) {
      calc_viscous_force_three_point_couple(n_a, delta, particle_data, particle_force, part_index, &rng_part, delta_j, node_index,d_v,1);
      calc_node_force_three_point_couple(delta, delta_j, node_index, node_f);
    }
#endif

    /**force which acts back to the fluid node */
    part[part_index].seed = rng_part.seed;    
  }
}


#ifdef LB_BOUNDARIES_GPU
/**Bounce back boundary kernel
 * @param n_a         Pointer to local node residing in array a (Input)
 * @param n_b         Pointer to local node residing in array b (Input)
 * @param lb_boundary_velocity    The constant velocity at the boundary, set by the user (Input)
 * @param lb_boundary_force       The force on the boundary nodes (Output)
*/
__global__ void apply_boundaries(LB_nodes_gpu n_curr, float* lb_boundary_velocity, float* lb_boundary_force){

  unsigned int index = blockIdx.y * gridDim.x * blockDim.x + blockDim.x * blockIdx.x + threadIdx.x;

  if(index<para.number_of_nodes)
    bounce_back_boundaries(n_curr, index, lb_boundary_velocity, lb_boundary_force);
}
#ifdef SHANCHEN
__global__ void lb_shanchen_set_boundaries(LB_nodes_gpu n_curr){
/* This implements neutral boundary conditions for the shanchen fluid (i.e., 90 deg contact angle) */

  unsigned int index = blockIdx.y * gridDim.x * blockDim.x + blockDim.x * blockIdx.x + threadIdx.x;
  unsigned int xyz[3];
  if(index<para.number_of_nodes){
   if(n_curr.boundary[index] != 0 ) { 
    index_to_xyz(index, xyz);
    unsigned int x = xyz[0];
    unsigned int y = xyz[1];
    unsigned int z = xyz[2];
    unsigned int to_index_x,to_index_y,to_index_z,to_index;
    int c[3],count=0;

    for(int ii=0;ii<LB_COMPONENTS;ii++)
       for(int comp=0;comp<19;comp++)
          n_curr.vd[(comp + ii*LBQ ) * para.number_of_nodes + index]  =  0.0 ; 
    for(c[0]=-1;c[0]<=1;c[0]++){
       for(c[1]=-1;c[1]<=1;c[1]++){
          for(c[2]=-1;c[2]<=1;c[2]++){
             to_index_x = (x+c[0]+para.dim_x)%para.dim_x; 
             to_index_y = (y+c[1]+para.dim_y)%para.dim_y; 
             to_index_z = (z+c[2]+para.dim_z)%para.dim_z; 
             to_index = to_index_x + para.dim_x*to_index_y + para.dim_x*para.dim_y*to_index_z;  
	     if(n_curr.boundary[to_index] == 0 ) { 
                  for(int ii=0;ii<LB_COMPONENTS;ii++){
                     for(int comp=0;comp<19;comp++){ /* We copy all velocities: at the end we will need 
                                                        only the density mode, but this introduces no overhead anyway */
	                 n_curr.vd[(comp + ii*LBQ ) * para.number_of_nodes + index] += 
	                    n_curr.vd[(comp + ii*LBQ ) * para.number_of_nodes + to_index] ;
                         count++;
                     }
                  }
             }	      	
          }
       }
    }
    if(count>0)
      for(int ii=0;ii<LB_COMPONENTS;ii++)
        for(int comp=0;comp<19;comp++)
           n_curr.vd[(comp + ii*LBQ ) * para.number_of_nodes + index]  /= count ; 
  }
 }
}
#endif /* SHANCHEN */


#endif

/** get physical values of the nodes (density, velocity, ...)
 * @param n_a     Pointer to local node residing in array a (Input)
 * @param *p_v    Pointer to local print values (Output)
 * @param *d_v    Pointer to local device values (Input)
 * @param node_f  The forces on the LB nodes
*/
__global__ void get_mesoscopic_values_in_MD_units(LB_nodes_gpu n_a, LB_rho_v_pi_gpu *p_v,LB_rho_v_gpu *d_v, LB_node_force_gpu node_f) {
  unsigned int index = blockIdx.y * gridDim.x * blockDim.x + blockDim.x * blockIdx.x + threadIdx.x;

  if(index < para.number_of_nodes)
  {
    float mode[19*LB_COMPONENTS];
    calc_m_from_n(n_a, index, mode);
    calc_values_in_MD_units(n_a, mode, p_v, d_v, node_f, index, index);
  }
}

/** get boundary flags
 *  @param n_a                Pointer to local node residing in array a (Input)
 *  @param device_bound_array Pointer to local device values (Input)
 */
__global__ void lb_get_boundaries(LB_nodes_gpu n_a, unsigned int *device_bound_array){

  unsigned int index = blockIdx.y * gridDim.x * blockDim.x + blockDim.x * blockIdx.x + threadIdx.x;

  if(index<para.number_of_nodes)
   device_bound_array[index] = n_a.boundary[index];
}



/**print single node values kernel
 * @param single_nodeindex  index of the node (Input)
 * @param *d_p_v            Pointer to result storage array (Input)
 * @param n_a               Pointer to local node residing in array a (Input)
 * @param *d_v    Pointer to local device values
 * @param node_f  Pointer to local node force
*/
__global__ void lb_print_node(int single_nodeindex, LB_rho_v_pi_gpu *d_p_v, LB_nodes_gpu n_a, LB_rho_v_gpu * d_v, LB_node_force_gpu node_f){

  float mode[19*LB_COMPONENTS];
  unsigned int index = blockIdx.y * gridDim.x * blockDim.x + blockDim.x * blockIdx.x + threadIdx.x;

  if(index == 0)
  {
    calc_m_from_n(n_a, single_nodeindex, mode);
     
    /* the following actually copies rho and v from d_v, and calculates pi */
    calc_values_in_MD_units(n_a, mode, d_p_v, d_v, node_f, single_nodeindex, 0);
  }
}
__global__ void momentum(LB_nodes_gpu n_a, LB_rho_v_gpu * d_v, LB_node_force_gpu node_f, float *sum) {

  unsigned int index = blockIdx.y * gridDim.x * blockDim.x + blockDim.x * blockIdx.x + threadIdx.x;

  if(index<para.number_of_nodes)
  {
    float j[3]={0.0f,0.0f,0.0f};
    float mode[4];

    for(int ii=0 ; ii < LB_COMPONENTS ; ii++ )
    { 
      calc_mode(mode, n_a, index,ii);

      j[0] += mode[1]+node_f.force[(0+ii*3)*para.number_of_nodes + index];
      j[1] += mode[2]+node_f.force[(1+ii*3)*para.number_of_nodes + index];
      j[2] += mode[3]+node_f.force[(2+ii*3)*para.number_of_nodes + index];
    }

#ifdef LB_BOUNDARIES_GPU
    if(n_a.boundary[index])
      j[0]=j[1]=j[2]=0.0f;
#endif

    atomicadd(&(sum[0]), j[0]); 
    atomicadd(&(sum[1]), j[1]); 
    atomicadd(&(sum[2]), j[2]); 
  }
}
__global__ void remove_momentum(LB_nodes_gpu n_a, LB_rho_v_gpu * d_v, LB_node_force_gpu node_f, float *sum) {

  unsigned int index = blockIdx.y * gridDim.x * blockDim.x + blockDim.x * blockIdx.x + threadIdx.x;
  if(index<para.number_of_nodes){
    for(int ii=0 ; ii < LB_COMPONENTS ; ii++ ) { 
        node_f.force[(0+ii*3)*para.number_of_nodes + index]-=sum[0]/para.number_of_nodes;
        node_f.force[(1+ii*3)*para.number_of_nodes + index]-=sum[1]/para.number_of_nodes;
        node_f.force[(2+ii*3)*para.number_of_nodes + index]-=sum[2]/para.number_of_nodes;
    }
  }
}

/**print single node boundary flag
 * @param single_nodeindex  index of the node (Input)
 * @param *device_flag      Pointer to result storage array (Input)
 * @param n_a               Pointer to local node residing in array a (Input)
*/
__global__ void lb_get_boundary_flag(int single_nodeindex, unsigned int *device_flag, LB_nodes_gpu n_a){

  unsigned int index = blockIdx.y * gridDim.x * blockDim.x + blockDim.x * blockIdx.x + threadIdx.x;

  if(index == 0)
    device_flag[0] = n_a.boundary[single_nodeindex];
}

/**********************************************************************/
/* Host functions to setup and call kernels*/
/**********************************************************************/

void lb_get_para_pointer(LB_parameters_gpu** pointeradress) {
  if(cudaGetSymbolAddress((void**) pointeradress, para) != cudaSuccess)
  {
    fprintf(stderr, "Trouble getting address of LB parameters.\n"); //TODO give proper error message
    errexit();
  }
}

void lb_get_lbpar_pointer(LB_parameters_gpu** pointeradress) {
  *pointeradress = &lbpar_gpu;
}


void lb_get_boundary_force_pointer(float** pointeradress) {
#ifdef LB_BOUNDARIES_GPU
  *pointeradress = lb_boundary_force;
#endif
}

void lb_get_device_values_pointer(LB_rho_v_gpu** pointeradress) {
  *pointeradress = device_rho_v;
}

/**initialization for the lb gpu fluid called from host
 * @param *lbpar_gpu  Pointer to parameters to setup the lb field
*/
void lb_init_GPU(LB_parameters_gpu *lbpar_gpu){
#define free_and_realloc(var,size)\
  { if( (var) != NULL ) cudaFree((var)); cuda_safe_mem(cudaMalloc((void**)&var, size)); } 

  size_of_rho_v     = lbpar_gpu->number_of_nodes * sizeof(LB_rho_v_gpu);
  size_of_rho_v_pi  = lbpar_gpu->number_of_nodes * sizeof(LB_rho_v_pi_gpu);


  /** Allocate structs in device memory*/
  /* see the notes to the stucture device_rho_v_pi above...*/
  if(extended_values_flag==0) 
  {
    free_and_realloc(device_rho_v, size_of_rho_v);
  }
  else 
  {
    free_and_realloc(device_rho_v_pi, size_of_rho_v_pi);
  }

  /* TODO: this is a almost a copy copy of  device_rho_v think about eliminating it, and maybe pi can be added to device_rho_v in this case*/
  free_and_realloc(print_rho_v_pi  , size_of_rho_v_pi);
  free_and_realloc(nodes_a.vd      , lbpar_gpu->number_of_nodes * 19 * LB_COMPONENTS * sizeof(float));
  free_and_realloc(nodes_b.vd      , lbpar_gpu->number_of_nodes * 19 * LB_COMPONENTS * sizeof(float));   
  free_and_realloc(node_f.force    , lbpar_gpu->number_of_nodes *  3 * LB_COMPONENTS * sizeof(lbForceFloat));
#if defined(IMMERSED_BOUNDARY) || defined(EK_DEBUG)
  free_and_realloc(node_f.force_buf    , lbpar_gpu->number_of_nodes *  3 * LB_COMPONENTS * sizeof(lbForceFloat));
#endif
#ifdef SHANCHEN
  free_and_realloc(node_f.scforce  , lbpar_gpu->number_of_nodes *  3 * LB_COMPONENTS * sizeof(float));
#endif

  free_and_realloc(nodes_a.seed    , lbpar_gpu->number_of_nodes * sizeof( unsigned int));
  free_and_realloc(nodes_a.boundary, lbpar_gpu->number_of_nodes * sizeof( unsigned int));
  free_and_realloc(nodes_b.seed    , lbpar_gpu->number_of_nodes * sizeof( unsigned int));
  free_and_realloc(nodes_b.boundary, lbpar_gpu->number_of_nodes * sizeof( unsigned int));

  /**write parameters in const memory*/
  cuda_safe_mem(cudaMemcpyToSymbol(para, lbpar_gpu, sizeof(LB_parameters_gpu)));

  /**check flag if lb gpu init works*/
  free_and_realloc(gpu_check, sizeof(int));

  if(h_gpu_check!=NULL)
    free(h_gpu_check);  

  h_gpu_check = (int*)malloc(sizeof(int));

  /** values for the kernel call */
  int threads_per_block = 64;
  int blocks_per_grid_y = 4;
  int blocks_per_grid_x = (lbpar_gpu->number_of_nodes + threads_per_block * blocks_per_grid_y - 1) /(threads_per_block * blocks_per_grid_y);
  dim3 dim_grid = make_uint3(blocks_per_grid_x, blocks_per_grid_y, 1);

  KERNELCALL(reset_boundaries, dim_grid, threads_per_block, (nodes_a, nodes_b));

  #ifdef SHANCHEN
  // TODO FIXME: 
  /* We must add shan-chen forces, which are zero only if the densities are uniform*/
  #endif

#if defined(ELECTROKINETICS)
  // We need to know if the electrokinetics is being used or not
  cuda_safe_mem(cudaMemcpyToSymbol(ek_initialized_gpu, &ek_initialized, sizeof(int)));
#endif


  /** calc of velocitydensities from given parameters and initialize the Node_Force array with zero */
  KERNELCALL(reinit_node_force, dim_grid, threads_per_block, (node_f));
  KERNELCALL(calc_n_from_rho_j_pi, dim_grid, threads_per_block, (nodes_a, device_rho_v, node_f, gpu_check));
 
  intflag = 1;
  current_nodes = &nodes_a;
  h_gpu_check[0] = 0;
  cuda_safe_mem(cudaMemcpy(h_gpu_check, gpu_check, sizeof(int), cudaMemcpyDeviceToHost));
//fprintf(stderr, "initialization of lb gpu code %i\n", lbpar_gpu->number_of_nodes);
  cudaThreadSynchronize();

#if __CUDA_ARCH__ >= 200
  if(!h_gpu_check[0])
  {
    fprintf(stderr, "initialization of lb gpu code failed! \n");
    errexit();
  }
#endif
}

/** reinitialization for the lb gpu fluid called from host
 * @param *lbpar_gpu  Pointer to parameters to setup the lb field
*/
void lb_reinit_GPU(LB_parameters_gpu *lbpar_gpu){

  /**write parameters in const memory*/
  cuda_safe_mem(cudaMemcpyToSymbol(para, lbpar_gpu, sizeof(LB_parameters_gpu)));
  
  /** values for the kernel call */
  int threads_per_block = 64;
  int blocks_per_grid_y = 4;
  int blocks_per_grid_x = (lbpar_gpu->number_of_nodes + threads_per_block * blocks_per_grid_y - 1) /(threads_per_block * blocks_per_grid_y);
  dim3 dim_grid = make_uint3(blocks_per_grid_x, blocks_per_grid_y, 1);

  /** calc of velocity densities from given parameters and initialize the Node_Force array with zero */
  KERNELCALL(calc_n_from_rho_j_pi, dim_grid, threads_per_block, (nodes_a, device_rho_v, node_f, gpu_check));
}

void lb_realloc_particles_GPU_leftovers(LB_parameters_gpu *lbpar_gpu){

  //copy parameters, especially number of parts to gpu mem
  cuda_safe_mem(cudaMemcpyToSymbol(para, lbpar_gpu, sizeof(LB_parameters_gpu)));
}

#ifdef LB_BOUNDARIES_GPU
/** setup and call boundaries from the host
 * @param host_n_lb_boundaries  number of LB boundaries
 * @param number_of_boundnodes  number of boundnodes
 * @param host_boundary_node_list     The indices of the boundary nodes
 * @param host_boundary_index_list    The flag representing the corresponding boundary
 * @param host_lb_boundary_velocity   The constant velocity at the boundary, set by the user (Input)
*/
void lb_init_boundaries_GPU(int host_n_lb_boundaries, int number_of_boundnodes, int *host_boundary_node_list, int* host_boundary_index_list, float* host_lb_boundary_velocity){
  int temp = host_n_lb_boundaries;

  size_of_boundindex = number_of_boundnodes*sizeof(int);
  cuda_safe_mem(cudaMalloc((void**)&boundary_node_list, size_of_boundindex));
  cuda_safe_mem(cudaMalloc((void**)&boundary_index_list, size_of_boundindex));
  cuda_safe_mem(cudaMemcpy(boundary_index_list, host_boundary_index_list, size_of_boundindex, cudaMemcpyHostToDevice));
  cuda_safe_mem(cudaMemcpy(boundary_node_list, host_boundary_node_list, size_of_boundindex, cudaMemcpyHostToDevice));
  cuda_safe_mem(cudaMalloc((void**)&lb_boundary_force   , 3*host_n_lb_boundaries*sizeof(float)));
  cuda_safe_mem(cudaMalloc((void**)&lb_boundary_velocity, 3*host_n_lb_boundaries*sizeof(float)));
  cuda_safe_mem(cudaMemcpy(lb_boundary_velocity, host_lb_boundary_velocity, 3*n_lb_boundaries*sizeof(float), cudaMemcpyHostToDevice));
  cuda_safe_mem(cudaMemcpyToSymbol(n_lb_boundaries_gpu, &temp, sizeof(int)));

  /** values for the kernel call */
  int threads_per_block = 64;
  int blocks_per_grid_y = 4;
  int blocks_per_grid_x = (lbpar_gpu.number_of_nodes + threads_per_block * blocks_per_grid_y - 1) /(threads_per_block * blocks_per_grid_y);
  dim3 dim_grid = make_uint3(blocks_per_grid_x, blocks_per_grid_y, 1);

  KERNELCALL(reset_boundaries, dim_grid, threads_per_block, (nodes_a, nodes_b));

  if (n_lb_boundaries == 0 && !pdb_boundary_lattice)
  {
    cudaThreadSynchronize();
    return;
  }

  if(number_of_boundnodes == 0)
  {
    fprintf(stderr, "WARNING: boundary cmd executed but no boundary node found!\n");
  }
  else
  {
    int threads_per_block_bound = 64;
    int blocks_per_grid_bound_y = 4;
    int blocks_per_grid_bound_x = (number_of_boundnodes + threads_per_block_bound * blocks_per_grid_bound_y - 1) /(threads_per_block_bound * blocks_per_grid_bound_y);
    dim3 dim_grid_bound = make_uint3(blocks_per_grid_bound_x, blocks_per_grid_bound_y, 1);

    KERNELCALL(init_boundaries, dim_grid_bound, threads_per_block_bound, (boundary_node_list, boundary_index_list, number_of_boundnodes, nodes_a, nodes_b));
  }

  cudaThreadSynchronize();
}
#endif
/**setup and call extern single node force initialization from the host
 * @param *lbpar_gpu    Pointer to host parameter struct
*/
void lb_reinit_extern_nodeforce_GPU(LB_parameters_gpu *lbpar_gpu){

  cuda_safe_mem(cudaMemcpyToSymbol(para, lbpar_gpu, sizeof(LB_parameters_gpu))); 

  /** values for the kernel call */
  int threads_per_block = 64;
  int blocks_per_grid_y = 4;
  int blocks_per_grid_x = (lbpar_gpu->number_of_nodes + threads_per_block * blocks_per_grid_y - 1) /(threads_per_block * blocks_per_grid_y);
  dim3 dim_grid = make_uint3(blocks_per_grid_x, blocks_per_grid_y, 1);

  KERNELCALL(reinit_node_force, dim_grid, threads_per_block, (node_f));

}
/**setup and call extern single node force initialization from the host
 * @param n_extern_nodeforces       number of nodes on which the external force has to be applied
 * @param *host_extern_nodeforces   Pointer to the host extern node forces
 * @param *lbpar_gpu                Pointer to host parameter struct
*/
void lb_init_extern_nodeforces_GPU(int n_extern_nodeforces, LB_extern_nodeforce_gpu *host_extern_nodeforces, LB_parameters_gpu *lbpar_gpu){

  size_of_extern_nodeforces = n_extern_nodeforces*sizeof(LB_extern_nodeforce_gpu);
  cuda_safe_mem(cudaMalloc((void**)&extern_nodeforces, size_of_extern_nodeforces));
  cuda_safe_mem(cudaMemcpy(extern_nodeforces, host_extern_nodeforces, size_of_extern_nodeforces, cudaMemcpyHostToDevice));

  if(lbpar_gpu->external_force == 0)
    cuda_safe_mem(cudaMemcpyToSymbol(para, lbpar_gpu, sizeof(LB_parameters_gpu))); 

  int threads_per_block_exf = 64;
  int blocks_per_grid_exf_y = 4;
  int blocks_per_grid_exf_x = (n_extern_nodeforces + threads_per_block_exf * blocks_per_grid_exf_y - 1) / 
                              (threads_per_block_exf * blocks_per_grid_exf_y);
  dim3 dim_grid_exf = make_uint3(blocks_per_grid_exf_x, blocks_per_grid_exf_y, 1);

  KERNELCALL(init_extern_nodeforces, dim_grid_exf, threads_per_block_exf, (n_extern_nodeforces, extern_nodeforces, node_f));
  cudaFree(extern_nodeforces);
}

/**setup and call particle kernel from the host
*/
void lb_calc_particle_lattice_ia_gpu(){
  if (lbpar_gpu.number_of_particles) 
  {
    /** call of the particle kernel */
    /** values for the particle kernel */
    int threads_per_block_particles = 64;
    int blocks_per_grid_particles_y = 4;
    int blocks_per_grid_particles_x = (lbpar_gpu.number_of_particles + threads_per_block_particles * blocks_per_grid_particles_y - 1) / 
                                      (threads_per_block_particles * blocks_per_grid_particles_y);
    dim3 dim_grid_particles = make_uint3(blocks_per_grid_particles_x, blocks_per_grid_particles_y, 1);

    if ( lbpar_gpu.lb_couple_switch & LB_COUPLE_TWO_POINT )
    {
      KERNELCALL( calc_fluid_particle_ia, dim_grid_particles, threads_per_block_particles, 
                  ( *current_nodes, gpu_get_particle_pointer(), 
                    gpu_get_particle_force_pointer(), gpu_get_fluid_composition_pointer(),
                    node_f, gpu_get_particle_seed_pointer(), device_rho_v )
                );
    }
    else { /** only other option is the three point coupling scheme */
#ifdef SHANCHEN
#if __CUDA_ARCH__ >= 200
      fprintf (stderr, "The three point particle coupling is not currently compatible with the Shan-Chen implementation of the LB\n");
      errexit(); 
#endif
#endif
      KERNELCALL( calc_fluid_particle_ia_three_point_couple, dim_grid_particles, threads_per_block_particles,
                   ( *current_nodes, gpu_get_particle_pointer(),
                     gpu_get_particle_force_pointer(), node_f,
                     gpu_get_particle_seed_pointer(), device_rho_v )
                );
    }
  }
}

/** setup and call kernel for getting macroscopic fluid values of all nodes
 * @param *host_values struct to save the gpu values
*/
void lb_get_values_GPU(LB_rho_v_pi_gpu *host_values){

  /** values for the kernel call */
  int threads_per_block = 64;
  int blocks_per_grid_y = 4;
  int blocks_per_grid_x = (lbpar_gpu.number_of_nodes + threads_per_block * blocks_per_grid_y - 1) / 
                          (threads_per_block * blocks_per_grid_y);
  dim3 dim_grid = make_uint3(blocks_per_grid_x, blocks_per_grid_y, 1);

  KERNELCALL( get_mesoscopic_values_in_MD_units, dim_grid, threads_per_block,
              ( *current_nodes, print_rho_v_pi, device_rho_v, node_f ) );
  cuda_safe_mem( cudaMemcpy( host_values, print_rho_v_pi, size_of_rho_v_pi, cudaMemcpyDeviceToHost ) );

}

/** get all the boundary flags for all nodes
 *  @param host_bound_array here go the values of the boundary flag
 */
void lb_get_boundary_flags_GPU(unsigned int* host_bound_array){
   
  unsigned int* device_bound_array;
  cuda_safe_mem(cudaMalloc((void**)&device_bound_array, lbpar_gpu.number_of_nodes*sizeof(unsigned int)));
  /** values for the kernel call */
  int threads_per_block = 64;
  int blocks_per_grid_y = 4;
  int blocks_per_grid_x = (lbpar_gpu.number_of_nodes + threads_per_block * blocks_per_grid_y - 1) / (threads_per_block * blocks_per_grid_y);
  dim3 dim_grid = make_uint3(blocks_per_grid_x, blocks_per_grid_y, 1);

  KERNELCALL(lb_get_boundaries, dim_grid, threads_per_block, (*current_nodes, device_bound_array));

  cuda_safe_mem(cudaMemcpy(host_bound_array, device_bound_array, lbpar_gpu.number_of_nodes*sizeof(unsigned int), cudaMemcpyDeviceToHost));

  cudaFree(device_bound_array);

}

/** setup and call kernel for getting macroscopic fluid values of a single node*/
void lb_print_node_GPU(int single_nodeindex, LB_rho_v_pi_gpu *host_print_values){ 
      
  LB_rho_v_pi_gpu *device_print_values;
  cuda_safe_mem(cudaMalloc((void**)&device_print_values, sizeof(LB_rho_v_pi_gpu)));
  int threads_per_block_print = 1;
  int blocks_per_grid_print_y = 1;
  int blocks_per_grid_print_x = 1;
  dim3 dim_grid_print = make_uint3(blocks_per_grid_print_x, blocks_per_grid_print_y, 1);

  KERNELCALL(lb_print_node, dim_grid_print, threads_per_block_print, (single_nodeindex, device_print_values, *current_nodes, device_rho_v, node_f));

  cuda_safe_mem(cudaMemcpy(host_print_values, device_print_values, sizeof(LB_rho_v_pi_gpu), cudaMemcpyDeviceToHost));
  cudaFree(device_print_values);

}

/** setup and call kernel to calculate the total momentum of the hole fluid
 * @param *mass value of the mass calcutated on the GPU
*/
void lb_calc_fluid_mass_GPU(double* mass){

  float* tot_mass;
  float cpu_mass =  0.0f ;
  cuda_safe_mem(cudaMalloc((void**)&tot_mass, sizeof(float)));
  cuda_safe_mem(cudaMemcpy(tot_mass, &cpu_mass, sizeof(float), cudaMemcpyHostToDevice));

  /** values for the kernel call */
  int threads_per_block = 64;
  int blocks_per_grid_y = 4;
  int blocks_per_grid_x = (lbpar_gpu.number_of_nodes + threads_per_block * blocks_per_grid_y - 1) /(threads_per_block * blocks_per_grid_y);
  dim3 dim_grid = make_uint3(blocks_per_grid_x, blocks_per_grid_y, 1);

  KERNELCALL(calc_mass, dim_grid, threads_per_block,(*current_nodes, tot_mass));

  cuda_safe_mem(cudaMemcpy(&cpu_mass, tot_mass, sizeof(float), cudaMemcpyDeviceToHost));
  
  cudaFree(tot_mass);
  mass[0] = (double)(cpu_mass);
}

/** setup and call kernel to calculate the total momentum of the whole fluid
 *  @param host_mom value of the momentum calcutated on the GPU
 */
void lb_calc_fluid_momentum_GPU(double* host_mom){

  float* tot_momentum;
  float host_momentum[3] = { 0.0f, 0.0f, 0.0f};
  cuda_safe_mem(cudaMalloc((void**)&tot_momentum, 3*sizeof(float)));
  cuda_safe_mem(cudaMemcpy(tot_momentum, host_momentum, 3*sizeof(float), cudaMemcpyHostToDevice));

  /** values for the kernel call */
  int threads_per_block = 64;
  int blocks_per_grid_y = 4;
  int blocks_per_grid_x = (lbpar_gpu.number_of_nodes + threads_per_block * blocks_per_grid_y - 1) /(threads_per_block * blocks_per_grid_y);
  dim3 dim_grid = make_uint3(blocks_per_grid_x, blocks_per_grid_y, 1);

  KERNELCALL(momentum, dim_grid, threads_per_block,(*current_nodes, device_rho_v, node_f, tot_momentum));
  
  cuda_safe_mem(cudaMemcpy(host_momentum, tot_momentum, 3*sizeof(float), cudaMemcpyDeviceToHost));
  
  cudaFree(tot_momentum);
  host_mom[0] = (double)(host_momentum[0]* lbpar_gpu.agrid/lbpar_gpu.tau);
  host_mom[1] = (double)(host_momentum[1]* lbpar_gpu.agrid/lbpar_gpu.tau);
  host_mom[2] = (double)(host_momentum[2]* lbpar_gpu.agrid/lbpar_gpu.tau);
}

/** setup and call kernel to remove the net momentum of the whole fluid
 */
void lb_remove_fluid_momentum_GPU(void){
  float* tot_momentum;
  float host_momentum[3] = { 0.0f, 0.0f, 0.0f};
  cuda_safe_mem(cudaMalloc((void**)&tot_momentum, 3*sizeof(float)));
  cuda_safe_mem(cudaMemcpy(tot_momentum, host_momentum, 3*sizeof(float), cudaMemcpyHostToDevice));

  /** values for the kernel call */
  int threads_per_block = 64;
  int blocks_per_grid_y = 4;
  int blocks_per_grid_x = (lbpar_gpu.number_of_nodes + threads_per_block * blocks_per_grid_y - 1) /(threads_per_block * blocks_per_grid_y);
  dim3 dim_grid = make_uint3(blocks_per_grid_x, blocks_per_grid_y, 1);

  KERNELCALL(momentum, dim_grid, threads_per_block,(*current_nodes, device_rho_v, node_f, tot_momentum));
  
  cuda_safe_mem(cudaMemcpy(host_momentum, tot_momentum, 3*sizeof(float), cudaMemcpyDeviceToHost));

  KERNELCALL(remove_momentum, dim_grid, threads_per_block,(*current_nodes, device_rho_v, node_f, tot_momentum));
  
  cudaFree(tot_momentum);
}


/** setup and call kernel to calculate the temperature of the hole fluid
 *  @param host_temp value of the temperatur calcutated on the GPU
*/
void lb_calc_fluid_temperature_GPU(double* host_temp){

  int host_number_of_non_boundary_nodes = 0;
  int *device_number_of_non_boundary_nodes;
  cuda_safe_mem(cudaMalloc((void**)&device_number_of_non_boundary_nodes, sizeof(int)));
  cuda_safe_mem(cudaMemcpy(device_number_of_non_boundary_nodes, &host_number_of_non_boundary_nodes, sizeof(int), cudaMemcpyHostToDevice));

  float host_jsquared = 0.0f;
  float* device_jsquared;
  float rho_tot=0.0f;
  cuda_safe_mem(cudaMalloc((void**)&device_jsquared, sizeof(float)));
  cuda_safe_mem(cudaMemcpy(device_jsquared, &host_jsquared, sizeof(float), cudaMemcpyHostToDevice));

  /** values for the kernel call */
  int threads_per_block = 64;
  int blocks_per_grid_y = 4;
  int blocks_per_grid_x = (lbpar_gpu.number_of_nodes + threads_per_block * blocks_per_grid_y - 1) /(threads_per_block * blocks_per_grid_y);
  dim3 dim_grid = make_uint3(blocks_per_grid_x, blocks_per_grid_y, 1);

  KERNELCALL(temperature, dim_grid, threads_per_block,(*current_nodes, device_jsquared, device_number_of_non_boundary_nodes));

  cuda_safe_mem(cudaMemcpy(&host_number_of_non_boundary_nodes, device_number_of_non_boundary_nodes, sizeof(int), cudaMemcpyDeviceToHost));
  cuda_safe_mem(cudaMemcpy(&host_jsquared, device_jsquared, sizeof(float), cudaMemcpyDeviceToHost));

  *host_temp = (double)(host_jsquared*1./(3.0f*host_number_of_non_boundary_nodes*lbpar_gpu.tau*lbpar_gpu.tau*lbpar_gpu.agrid));
}


#ifdef SHANCHEN
void lb_calc_shanchen_GPU(){
  /** values for the kernel call */
  int threads_per_block = 64;
  int blocks_per_grid_y = 4;
  int blocks_per_grid_x = (lbpar_gpu.number_of_nodes + threads_per_block * blocks_per_grid_y - 1) /(threads_per_block * blocks_per_grid_y);
  dim3 dim_grid = make_uint3(blocks_per_grid_x, blocks_per_grid_y, 1);

#ifdef LB_BOUNDARIES_GPU
  if (n_lb_boundaries != 0)
  {
    KERNELCALL(lb_shanchen_set_boundaries, dim_grid, threads_per_block,(*current_nodes));
    cudaThreadSynchronize();
  }
#endif
  KERNELCALL(lb_shanchen_GPU, dim_grid, threads_per_block,(*current_nodes, node_f));
}

#endif // SHANCHEN

/** setup and call kernel for getting macroscopic fluid values of all nodes
 * @param *host_checkpoint_vd struct to save the gpu populations
 * @param *host_checkpoint_seed struct to save the nodes' seeds for the lb on the gpu
 * @param *host_checkpoint_boundary struct to save the boundary nodes
 * @param *host_checkpoint_force struct to save the forces on the nodes
 */
void lb_save_checkpoint_GPU(float *host_checkpoint_vd, unsigned int *host_checkpoint_seed, unsigned int *host_checkpoint_boundary, lbForceFloat *host_checkpoint_force){

  cuda_safe_mem(cudaMemcpy(host_checkpoint_vd, current_nodes->vd, lbpar_gpu.number_of_nodes * 19 * sizeof(float), cudaMemcpyDeviceToHost));
  cuda_safe_mem(cudaMemcpy(host_checkpoint_seed, current_nodes->seed, lbpar_gpu.number_of_nodes * sizeof(unsigned int), cudaMemcpyDeviceToHost));
  cuda_safe_mem(cudaMemcpy(host_checkpoint_boundary, current_nodes->boundary, lbpar_gpu.number_of_nodes * sizeof(unsigned int), cudaMemcpyDeviceToHost));
  cuda_safe_mem(cudaMemcpy(host_checkpoint_force, node_f.force, lbpar_gpu.number_of_nodes * 3 * sizeof(lbForceFloat), cudaMemcpyDeviceToHost));

}

/** setup and call kernel for setting macroscopic fluid values of all nodes
 * @param *host_checkpoint_vd struct to save the gpu populations
 * @param *host_checkpoint_seed struct to save the nodes' seeds for the lb on the gpu
 * @param *host_checkpoint_boundary struct to save the boundary nodes
 * @param *host_checkpoint_force struct to save the forces on the nodes
*/
void lb_load_checkpoint_GPU(float *host_checkpoint_vd, unsigned int *host_checkpoint_seed, unsigned int *host_checkpoint_boundary, lbForceFloat *host_checkpoint_force){

  current_nodes = &nodes_a;
  intflag = 1;

  cuda_safe_mem(cudaMemcpy(current_nodes->vd, host_checkpoint_vd, lbpar_gpu.number_of_nodes * 19 * sizeof(float), cudaMemcpyHostToDevice));

  cuda_safe_mem(cudaMemcpy(current_nodes->seed, host_checkpoint_seed, lbpar_gpu.number_of_nodes * sizeof(unsigned int), cudaMemcpyHostToDevice));
  cuda_safe_mem(cudaMemcpy(current_nodes->boundary, host_checkpoint_boundary, lbpar_gpu.number_of_nodes * sizeof(unsigned int), cudaMemcpyHostToDevice));
  cuda_safe_mem(cudaMemcpy(node_f.force, host_checkpoint_force, lbpar_gpu.number_of_nodes * 3 * sizeof(lbForceFloat), cudaMemcpyHostToDevice));
}

/** setup and call kernel to get the boundary flag of a single node
 *  @param single_nodeindex number of the node to get the flag for
 *  @param host_flag her goes the value of the boundary flag
 */
void lb_get_boundary_flag_GPU(int single_nodeindex, unsigned int* host_flag){
   
  unsigned int* device_flag;
  cuda_safe_mem(cudaMalloc((void**)&device_flag, sizeof(unsigned int)));
  int threads_per_block_flag = 1;
  int blocks_per_grid_flag_y = 1;
  int blocks_per_grid_flag_x = 1;
  dim3 dim_grid_flag = make_uint3(blocks_per_grid_flag_x, blocks_per_grid_flag_y, 1);

  KERNELCALL(lb_get_boundary_flag, dim_grid_flag, threads_per_block_flag, (single_nodeindex, device_flag, *current_nodes));

  cuda_safe_mem(cudaMemcpy(host_flag, device_flag, sizeof(unsigned int), cudaMemcpyDeviceToHost));

  cudaFree(device_flag);
}

/** set the density at a single node
 *  @param single_nodeindex the node to set the velocity for 
 *  @param *host_rho the density to set
 */
void lb_set_node_rho_GPU(int single_nodeindex, float* host_rho){
   
  float* device_rho;
  cuda_safe_mem(cudaMalloc((void**)&device_rho, LB_COMPONENTS*sizeof(float)));
  cuda_safe_mem(cudaMemcpy(device_rho, host_rho, LB_COMPONENTS*sizeof(float), cudaMemcpyHostToDevice));
  int threads_per_block_flag = 1;
  int blocks_per_grid_flag_y = 1;
  int blocks_per_grid_flag_x = 1;
  dim3 dim_grid_flag = make_uint3(blocks_per_grid_flag_x, blocks_per_grid_flag_y, 1);
  KERNELCALL(set_rho, dim_grid_flag, threads_per_block_flag, (*current_nodes, device_rho_v, single_nodeindex, device_rho)); 
  cudaFree(device_rho);
}

/** set the net velocity at a single node
 *  @param single_nodeindex the node to set the velocity for 
 *  @param host_velocity the velocity to set
 */
void lb_set_node_velocity_GPU(int single_nodeindex, float* host_velocity){
   
  float* device_velocity;
  cuda_safe_mem(cudaMalloc((void**)&device_velocity, 3*sizeof(float)));
  cuda_safe_mem(cudaMemcpy(device_velocity, host_velocity, 3*sizeof(float), cudaMemcpyHostToDevice));
  int threads_per_block_flag = 1;
  int blocks_per_grid_flag_y = 1;
  int blocks_per_grid_flag_x = 1;
  dim3 dim_grid_flag = make_uint3(blocks_per_grid_flag_x, blocks_per_grid_flag_y, 1);

  KERNELCALL(set_u_from_rho_v_pi, dim_grid_flag, threads_per_block_flag, (*current_nodes, single_nodeindex, device_velocity, device_rho_v, node_f));

  cudaFree(device_velocity);
}

/** reinit of params 
 * @param *lbpar_gpu struct containing the paramters of the fluid
*/
void reinit_parameters_GPU(LB_parameters_gpu *lbpar_gpu){
  /**write parameters in const memory*/
  cuda_safe_mem(cudaMemcpyToSymbol(para, lbpar_gpu, sizeof(LB_parameters_gpu)));
}

/**integration kernel for the lb gpu fluid update called from host */
void lb_integrate_GPU() {

  /** values for the kernel call */
  int threads_per_block = 64;
  int blocks_per_grid_y = 4;
  int blocks_per_grid_x = (lbpar_gpu.number_of_nodes + threads_per_block * blocks_per_grid_y - 1) /(threads_per_block * blocks_per_grid_y);
  dim3 dim_grid = make_uint3(blocks_per_grid_x, blocks_per_grid_y, 1);

#ifdef LB_BOUNDARIES_GPU
  if (n_lb_boundaries > 0)
  {
    cuda_safe_mem(cudaMemset( lb_boundary_force, 0, 3*n_lb_boundaries*sizeof(float)));
  }
#endif

  /**call of fluid step*/
  /* NOTE: if pi is needed at every integration step, one should call an extended version 
           of the integrate kernel, or pass also device_rho_v_pi and make sure that either 
           it or device_rho_v are NULL depending on extended_values_flag */ 
  if (intflag == 1)
  {
    KERNELCALL(integrate, dim_grid, threads_per_block, (nodes_a, nodes_b, device_rho_v, node_f, lb_ek_parameters_gpu));
    current_nodes = &nodes_b;
    intflag = 0;
  }
  else
  {
    KERNELCALL(integrate, dim_grid, threads_per_block, (nodes_b, nodes_a, device_rho_v, node_f, lb_ek_parameters_gpu));
    current_nodes = &nodes_a;
    intflag = 1;
  }

#ifdef LB_BOUNDARIES_GPU
    if (n_lb_boundaries > 0)
    {
      KERNELCALL(apply_boundaries, dim_grid, threads_per_block, (*current_nodes, lb_boundary_velocity, lb_boundary_force));
    }
#endif
}

void lb_gpu_get_boundary_forces(double* forces) {
#ifdef LB_BOUNDARIES_GPU
  float* temp = (float*) malloc(3*n_lb_boundaries*sizeof(float));
  cuda_safe_mem(cudaMemcpy(temp, lb_boundary_force, 3*n_lb_boundaries*sizeof(float), cudaMemcpyDeviceToHost));

  for (int i =0; i<3*n_lb_boundaries; i++)
  {
    forces[i]=(double)temp[i];
  }
  free(temp);
#endif
}

__device__ void get_interpolated_velocity(LB_nodes_gpu n_a, float* r, float* u, LB_node_force_gpu node_f, int asdf) {

  /** see ahlrichs + duenweg page 8227 equ (10) and (11) */
  float temp_delta[6];
  float delta[8];
  int my_left[3];
  int node_index[8];
  float mode[4];
  u[0]=u[1]=u[2]=0;
  #pragma unroll
  for(int i=0; i<3; ++i){
    float scaledpos = r[i]/para.agrid - 0.5f;
    my_left[i] = (int)(floorf(scaledpos));
    temp_delta[3+i] = scaledpos - my_left[i];
    temp_delta[i] = 1.f - temp_delta[3+i];
  }

  delta[0] = temp_delta[0] * temp_delta[1] * temp_delta[2];
  delta[1] = temp_delta[3] * temp_delta[1] * temp_delta[2];
  delta[2] = temp_delta[0] * temp_delta[4] * temp_delta[2];
  delta[3] = temp_delta[3] * temp_delta[4] * temp_delta[2];
  delta[4] = temp_delta[0] * temp_delta[1] * temp_delta[5];
  delta[5] = temp_delta[3] * temp_delta[1] * temp_delta[5];
  delta[6] = temp_delta[0] * temp_delta[4] * temp_delta[5];
  delta[7] = temp_delta[3] * temp_delta[4] * temp_delta[5];

  // modulo for negative numbers is strange at best, shift to make sure we are positive
  int x = my_left[0] + para.dim_x;
  int y = my_left[1] + para.dim_y;
  int z = my_left[2] + para.dim_z;

  node_index[0] = x%para.dim_x     + para.dim_x*(y%para.dim_y)     + para.dim_x*para.dim_y*(z%para.dim_z);
  node_index[1] = (x+1)%para.dim_x + para.dim_x*(y%para.dim_y)     + para.dim_x*para.dim_y*(z%para.dim_z);
  node_index[2] = x%para.dim_x     + para.dim_x*((y+1)%para.dim_y) + para.dim_x*para.dim_y*(z%para.dim_z);
  node_index[3] = (x+1)%para.dim_x + para.dim_x*((y+1)%para.dim_y) + para.dim_x*para.dim_y*(z%para.dim_z);
  node_index[4] = x%para.dim_x     + para.dim_x*(y%para.dim_y)     + para.dim_x*para.dim_y*((z+1)%para.dim_z);
  node_index[5] = (x+1)%para.dim_x + para.dim_x*(y%para.dim_y)     + para.dim_x*para.dim_y*((z+1)%para.dim_z);
  node_index[6] = x%para.dim_x     + para.dim_x*((y+1)%para.dim_y) + para.dim_x*para.dim_y*((z+1)%para.dim_z);
  node_index[7] = (x+1)%para.dim_x + para.dim_x*((y+1)%para.dim_y) + para.dim_x*para.dim_y*((z+1)%para.dim_z);

  for(int i=0; i<8; ++i)
  {
      float totmass=0.0f;

      if(n_a.boundary[node_index[i]])
        continue;


      calc_m_from_n(n_a,node_index[i],mode);

      #pragma unroll
      for(int ii=0;ii<LB_COMPONENTS;ii++)
      {
        totmass+=mode[0]+para.rho[ii]*para.agrid*para.agrid*para.agrid;
      } 

#ifndef SHANCHEN
      u[0] += (mode[1]/totmass)*delta[i];
      u[1] += (mode[2]/totmass)*delta[i];
      u[2] += (mode[3]/totmass)*delta[i];
#else //SHANCHEN
//      u[0] += d_v[node_index[i]].v[0]/8.0f;  
//      u[1] += d_v[node_index[i]].v[1]/8.0f;
//      u[2] += d_v[node_index[i]].v[2]/8.0f;
#warning "lb_radial_velocity_profile does not work with SHANCHEN yet/"
        u[0] = 0;
        u[1] = 0;
        u[2] = 0;
#endif

//      mode[1]+=0.5f*node_f.force[0*para.number_of_nodes + node_index[i]];
//      mode[2]+=0.5f*node_f.force[1*para.number_of_nodes + node_index[i]];
//      mode[3]+=0.5f*node_f.force[2*para.number_of_nodes + node_index[i]];
//
    }

  #pragma unroll
  for(int i=0; i<3; ++i){
    u[i]*=para.agrid/para.tau;
  }
}
__global__ void fill_lb_radial_velocity_profile(LB_nodes_gpu n_a, radial_profile_data* pdata, float* data, LB_node_force_gpu node_f){

  unsigned int rbin=threadIdx.x;
  unsigned int phibin=blockIdx.x;
  unsigned int zbin=blockIdx.y;

  float roffset=pdata->minr;
  float r_incr=(pdata->maxr-pdata->minr)/(pdata->rbins-1);

  float r = roffset + rbin*r_incr;

  unsigned int maxj;
  float phioffset, phi_incr;
  if ( pdata->phibins == 1 ) {
    maxj = (int)floorf( 2*3.1415f*pdata->maxr/para.agrid ) ; 
    phioffset=0;
    phi_incr=2*3.1415f/maxj;
  } else {
    maxj = pdata->phibins;
    phioffset=pdata->minphi;
    phi_incr=(pdata->maxphi-pdata->minphi)/(pdata->phibins);
  }
  float phi = phioffset + phibin*phi_incr;

  unsigned int maxk;
  float zoffset, z_incr;
  if ( pdata->zbins == 1 ) {
    maxk = (int) para.dim_z;
    zoffset=-pdata->center[2];
    z_incr=para.agrid;
  } else {
    maxk = (int) pdata->zbins;
    zoffset=pdata->minz;
    z_incr=(pdata->maxz-pdata->minz)/(pdata->zbins-1);
  }

  float z = zoffset + zbin*z_incr;

  float p[3];
  p[0]=r*cos(phi)+pdata->center[0];
  p[1]=r*sin(phi)+pdata->center[1];
  p[2]=z+pdata->center[2];

  float v[3];
  get_interpolated_velocity(n_a, p, v, node_f, 0);
  unsigned int linear_index = rbin*maxj*maxk + phibin*maxk + zbin;

 float v_r,v_phi;

  if (r==0) {
    v_r=0;
    v_phi=0;
  } else {
    v_r = 1/r*((p[0]-pdata->center[0])*v[0] + (p[1]-pdata->center[1])*v[1]); 
    v_phi = 1/r/r*((p[0]-pdata->center[0])*v[1]-(p[1]-pdata->center[1])*v[0]);
  }
  data[3*linear_index+0]=v_r;
  data[3*linear_index+1]=v_phi;
  data[3*linear_index+2]=v[2];

}


__global__ void fill_lb_velocity_profile(LB_nodes_gpu n_a, profile_data* pdata, float* data, LB_node_force_gpu node_f){

  unsigned int xbin=threadIdx.x;
  unsigned int ybin=blockIdx.x;
  unsigned int zbin=blockIdx.y;

  float xoffset, yoffset, zoffset;
  float x_incr, y_incr, z_incr;
  unsigned int maxj, maxk;



  if ( pdata->xbins == 1 ) {
    /* maxi = (int) floor(gridDim.x/para.agrid); */
    xoffset=0;
    x_incr=para.agrid;
  } else {
    /* maxi = pdata->xbins; */
    xoffset=pdata->minx;
    x_incr=(pdata->maxx-pdata->minx)/(pdata->xbins-1);
  }
  float x = xoffset + xbin*x_incr;
  if ( pdata->ybins == 1 ) {
    maxj = (int) floorf(para.dim_y/para.agrid);
    yoffset=0;
    y_incr=para.agrid;
  } else {
    maxj = pdata->ybins;
    yoffset=pdata->miny;
    y_incr=(pdata->maxy-pdata->miny)/(pdata->ybins-1);
  }
  float y = yoffset + ybin*y_incr;
  if ( pdata->zbins == 1 ) {
    maxk = (int) floorf(para.dim_z/para.agrid);
    zoffset=0;
    z_incr=para.agrid;
  } else {
    maxk = (int) pdata->zbins;
    zoffset=pdata->minz;
    z_incr=(pdata->maxz-pdata->minz)/(pdata->zbins-1);
  }
  float z = zoffset + zbin*z_incr;

  float p[3];
  p[0]=x;
  p[1]=y;
  p[2]=z;

  float v[3];
  get_interpolated_velocity(n_a, p, v, node_f, 0);
  unsigned int linear_index = xbin*maxj*maxk + ybin*maxk + zbin;

  data[3*linear_index+0]=v[0];
  data[3*linear_index+1]=v[1];
  data[3*linear_index+2]=v[2];

}


int statistics_observable_lbgpu_radial_velocity_profile(radial_profile_data* pdata, double* A, unsigned int n_A){

  unsigned int maxj, maxk;
  float normalization_factor=1;
  
  if ( pdata->rbins == 1 ) {
    return 1;
  }

  unsigned int maxi=pdata->rbins;
  
  if ( pdata->phibins == 1 ) {
    maxj = (int)floorf( 2*3.1415f*pdata->maxr/lbpar_gpu.agrid ) ; 
    normalization_factor/=maxj;
  } else {
    maxj = pdata->phibins;
  }
  if ( pdata->zbins == 1 ) {
    maxk = (int) lbpar_gpu.dim_z;
    normalization_factor/=maxk;
  } else {
    maxk = pdata->zbins;
  }

  for (int i = 0; i<n_A; i++) {
    A[i]=0;
  }

  
  // copy radial profile to device
  radial_profile_data* pdata_device;
  cuda_safe_mem(cudaMalloc((void**)&pdata_device, sizeof(radial_profile_data)));
  cuda_safe_mem(cudaMemcpy(pdata_device, pdata,  sizeof(radial_profile_data), cudaMemcpyHostToDevice));

  // allocate data on device
  float* data_device;
  cuda_safe_mem(cudaMalloc((void**)&data_device, sizeof(float)*3*maxi*maxj*maxk));
  // kernellcall
  int threads_per_block = maxi;
  int blocks_per_grid_x = maxj;
  int blocks_per_grid_y = maxk;
  dim3 dim_grid = make_uint3(blocks_per_grid_x, blocks_per_grid_y, 1);
  KERNELCALL(fill_lb_radial_velocity_profile, dim_grid, threads_per_block, (nodes_a, pdata_device, data_device, node_f ));

  // allocate data on host
  float* host_data;
  host_data = (float*) malloc(sizeof(float)*3*maxi*maxj*maxk);

  // copy data back
  cuda_safe_mem(cudaMemcpy(host_data, data_device,  sizeof(float)*3*maxi*maxj*maxk, cudaMemcpyDeviceToHost));

  // average (or store)
  unsigned int linear_index;
  for (int i =0; i<maxi; i++)
    for (int j =0; j<maxj; j++)
      for (int k =0; k<maxk; k++) {
        linear_index = 0;
        if (pdata->rbins > 1)
          linear_index += i*pdata->phibins*pdata->zbins;
        if (pdata->phibins > 1)
          linear_index += j*pdata->zbins;
        if (pdata->zbins > 1)
          linear_index +=k;
        A[3*linear_index+0]+=host_data[3*(i*maxj*maxk + j*maxk + k)+0]*normalization_factor*lbpar_gpu.tau/lbpar_gpu.agrid;
        A[3*linear_index+1]+=host_data[3*(i*maxj*maxk + j*maxk + k)+1]*normalization_factor*lbpar_gpu.tau/lbpar_gpu.agrid;
        A[3*linear_index+2]+=host_data[3*(i*maxj*maxk + j*maxk + k)+2]*normalization_factor*lbpar_gpu.tau/lbpar_gpu.agrid;
      }

  // free device data
  cudaFree(pdata_device);
  cudaFree(data_device);

  // free host data
  free(host_data);

  return 0;
}

int statistics_observable_lbgpu_velocity_profile(profile_data* pdata, double* A, unsigned int n_A){
  unsigned int maxi, maxj, maxk;
  int linear_index;
  float normalization_factor=1;


  if ( pdata->xbins == 1 ) {
    maxi = (int) floor(lbpar_gpu.dim_x/lbpar_gpu.agrid);
    normalization_factor/=maxi;
  } else {
    maxi = pdata->xbins;
  }
  if ( pdata->ybins == 1 ) {
    maxj = (int) floor(lbpar_gpu.dim_y/lbpar_gpu.agrid);
    normalization_factor/=maxj;
  } else {
    maxj = pdata->ybins;
  }
  if ( pdata->zbins == 1 ) {
    maxk = (int) floor(lbpar_gpu.dim_z/lbpar_gpu.agrid);
    normalization_factor/=maxk;
  } else {
    maxk = pdata->zbins;
  }

  for (int i = 0; i<n_A; i++) {
    A[i]=0;
  }

  
  // copy  profile to device
  profile_data* pdata_device;
  cuda_safe_mem(cudaMalloc((void**)&pdata_device, sizeof(profile_data)));
  cuda_safe_mem(cudaMemcpy(pdata_device, pdata,  sizeof(profile_data), cudaMemcpyHostToDevice));

  // allocate data on device
  float* data_device;
  cuda_safe_mem(cudaMalloc((void**)&data_device, sizeof(float)*3*maxi*maxj*maxk));
  // kernellcall
  int threads_per_block = maxi;
  int blocks_per_grid_x = maxj;
  int blocks_per_grid_y = maxk;
  dim3 dim_grid = make_uint3(blocks_per_grid_x, blocks_per_grid_y, 1);

  KERNELCALL(fill_lb_velocity_profile, dim_grid, threads_per_block, (nodes_a, pdata_device, data_device, node_f));
  

  // allocate data on host
  float* host_data;
  host_data = (float*) malloc(sizeof(float)*3*maxi*maxj*maxk);

  // copy data back
  cuda_safe_mem(cudaMemcpy(host_data, data_device,  sizeof(float)*3*maxi*maxj*maxk, cudaMemcpyDeviceToHost));

  // average (or store)
  unsigned int i, j, k;
  for ( i = 0; i < maxi; i++ ) {
    for ( j = 0; j < maxj; j++ ) {
      for ( k = 0; k < maxk; k++ ) {
        linear_index = 0;
        if (pdata->xbins > 1)
          linear_index += i*pdata->ybins*pdata->zbins;
        if (pdata->ybins > 1)
          linear_index += j*pdata->zbins;
        if (pdata->zbins > 1)
          linear_index +=k;

        A[3*linear_index+0]+=host_data[3*(i*maxj*maxk + j*maxk + k)+0]*normalization_factor*lbpar_gpu.tau/lbpar_gpu.agrid;
        A[3*linear_index+1]+=host_data[3*(i*maxj*maxk + j*maxk + k)+1]*normalization_factor*lbpar_gpu.tau/lbpar_gpu.agrid;
        A[3*linear_index+2]+=host_data[3*(i*maxj*maxk + j*maxk + k)+2]*normalization_factor*lbpar_gpu.tau/lbpar_gpu.agrid;
      }
    }
  }

  // free device data
  cudaFree(pdata_device);
  cudaFree(data_device);

  // free host data
  free(host_data);

  return 0;
}

#endif /* LB_GPU */<|MERGE_RESOLUTION|>--- conflicted
+++ resolved
@@ -499,11 +499,7 @@
   }
 }
 
-<<<<<<< HEAD
-__device__ void reset_LB_forces_gpu(unsigned int index, LB_node_force_gpu node_f) {
-=======
-__device__ void reset_LB_forces(unsigned int index, LB_node_force_gpu node_f, bool buffer = true) {
->>>>>>> 174a6fb8
+__device__ void reset_LB_forces_gpu(unsigned int index, LB_node_force_gpu node_f, bool buffer = true) {
 
   float force_factor=powf(para.agrid,2)*para.tau*para.tau;
   for(int ii=0;ii<LB_COMPONENTS;++ii)
@@ -537,7 +533,7 @@
   unsigned int index = blockIdx.y * gridDim.x * blockDim.x + blockDim.x * blockIdx.x + threadIdx.x;
 
   if( index < para.number_of_nodes )
-    reset_LB_forces(index, node_f, buffer);
+    reset_LB_forces_gpu(index, node_f, buffer);
 }
 
 void reset_LB_forces_GPU(bool buffer) {
