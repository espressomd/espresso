/* 
   Copyright (C) 2010,2011,2012,2013,2014,2015,2016 The ESPResSo project

   This file is part of ESPResSo.
  
   ESPResSo is free software: you can redistribute it and/or modify
   it under the terms of the GNU General Public License as published by
   the Free Software Foundation, either version 3 of the License, or
   (at your option) any later version.
   
   ESPResSo is distributed in the hope that it will be useful,
   but WITHOUT ANY WARRANTY; without even the implied warranty of
   MERCHANTABILITY or FITNESS FOR A PARTICULAR PURPOSE.  See the
   GNU General Public License for more details.
   
   You should have received a copy of the GNU General Public License
   along with this program.  If not, see <http://www.gnu.org/licenses/>.
*/

/** \file lbgpu_cuda.cu
 *
 * Cuda (.cu) file for the Lattice Boltzmann implementation on GPUs.
 * Header file for \ref lbgpu.hpp.
 */

#include "config.hpp"

#ifdef LB_GPU
#include <stdio.h>
#include <cuda.h>
#include <stdlib.h>
#include <vector>
#include <cassert>

#include "electrokinetics.hpp"
#include "electrokinetics_pdb_parse.hpp"
#include "lbgpu.hpp"
#include "cuda_interface.hpp"
#include "cuda_utils.hpp"
#include "observables/profiles.hpp"

#include <thrust/transform_reduce.h>
#include <thrust/functional.h>
#include <thrust/device_ptr.h>
#include <thrust/host_vector.h>
#include <thrust/device_vector.h>

#if defined(OMPI_MPI_H) || defined(_MPI_H)
#error CU-file includes mpi.h! This should not happen!
#endif

#if (!defined(FLATNOISE) && !defined(GAUSSRANDOMCUT) && !defined(GAUSSRANDOM))
#define FLATNOISE
#endif

int extended_values_flag=0; /* TODO: this has to be set to one by
                               appropriate functions if there is 
                               the need to compute pi at every 
                               step (e.g. moving boundaries)*/

/**defining structures residing in global memory */

/** device_rho_v: struct for hydrodynamic fields: this is for internal use 
    (i.e. stores values in LB units) and should not used for 
    printing values  */
static LB_rho_v_gpu *device_rho_v= nullptr;

/** device_rho_v_pi: extended struct for hydrodynamic fields: this is the interface
    to tcl, and stores values in MD units. It should not be used
    as an input for any LB calculations. TODO: This structure is not yet 
    used, and it is here to allow access to the stress tensor at any
    timestep, e.g. for future implementations of moving boundary codes */
static LB_rho_v_pi_gpu *device_rho_v_pi= nullptr;

/** print_rho_v_pi: struct for hydrodynamic fields: this is the interface
    to tcl, and stores values in MD units. It should not used
    as an input for any LB calculations. TODO: in the future,
    one might want to have several structures for printing 
    separately rho, v, pi without having to compute/store 
    the complete set. */
static LB_rho_v_pi_gpu *print_rho_v_pi= nullptr;

/** structs for velocity densities */
<<<<<<< HEAD
static LB_nodes_gpu nodes_a = {.vd=NULL,.seed=NULL,.boundary=NULL};
static LB_nodes_gpu nodes_b = {.vd=NULL,.seed=NULL,.boundary=NULL};
static LB_nodes_gpu nodes_LE_upper = {.vd=NULL, .seed=NULL, .boundary=NULL};
static LB_nodes_gpu nodes_LE_lower = {.vd=NULL, .seed=NULL, .boundary=NULL};
=======
static LB_nodes_gpu nodes_a = { nullptr, nullptr, nullptr};
static LB_nodes_gpu nodes_b = { nullptr, nullptr, nullptr};;
>>>>>>> 604fbbb9
/** struct for node force */

LB_node_force_gpu node_f = {nullptr, nullptr} ;

static LB_extern_nodeforce_gpu *extern_nodeforces = nullptr;

#ifdef LB_BOUNDARIES_GPU
static float* lb_boundary_force = nullptr;

static float* lb_boundary_velocity = nullptr;

/** pointer for bound index array*/
static int *boundary_node_list;
static int *boundary_index_list;
static size_t size_of_boundindex;
#endif

EK_parameters* lb_ek_parameters_gpu;

/** pointers for additional cuda check flag*/
static int *gpu_check = nullptr;
static int *h_gpu_check = nullptr;

static unsigned int intflag = 1;
LB_nodes_gpu *current_nodes = nullptr;
/**defining size values for allocating global memory */
static size_t size_of_rho_v;
static size_t size_of_rho_v_pi;
static size_t size_of_extern_nodeforces;

/**parameters residing in constant memory */
static __device__ __constant__ LB_parameters_gpu para;
static const float c_sound_sq = 1.0f/3.0f;

/*-------------------------------------------------------*/
/*********************************************************/
/** \name device functions called by kernel functions */
/*********************************************************/
/*-------------------------------------------------------*/

/*-------------------------------------------------------*/


__device__ inline void atomicadd(float* address, float value){
#if !defined __CUDA_ARCH__ || __CUDA_ARCH__ >= 200 // for Fermi, atomicAdd supports floats
  atomicAdd(address, value);
#elif __CUDA_ARCH__ >= 110
#warning Using slower atomicAdd emulation
// float-atomic-add from 
// [url="http://forums.nvidia.com/index.php?showtopic=158039&view=findpost&p=991561"]
  float old = value;
  while ((old = atomicExch(address, atomicExch(address, 0.0f)+old))!=0.0f);
#else
#error I need at least compute capability 1.1
#endif
}

__device__ inline void atomicadd (double* address, double value) {
  unsigned long long oldval, newval, readback;
  oldval = __double_as_longlong(*address);
  newval = __double_as_longlong(__longlong_as_double(oldval) + value);
  while ((readback=atomicCAS((unsigned long long *)address, oldval, newval)) != oldval)
  {
    oldval = readback;
    newval = __double_as_longlong(__longlong_as_double(oldval) + value);
  }
}

/**randomgenerator which generates numbers [0,1]
 * @param *rn Pointer to randomnumber array of the local node or particle 
*/
__device__ void random_01(LB_randomnr_gpu *rn){

  const float mxi = 1.0f/(float)(1ul<<31);
  unsigned int curr = rn->seed;

  curr = 1103515245 * curr + 12345;
  rn->randomnr[0] = (float)(curr & ((1ul<<31)-1))*mxi;
  curr = 1103515245 * curr + 12345;
  rn->randomnr[1] = (float)(curr & ((1ul<<31)-1))*mxi;
  rn->seed = curr;

}

/**randomgenerator which generates numbers between -2 sigma and 2 sigma in the form of a Gaussian with standard deviation sigma=1.118591404 resulting in 
 * an actual standard deviation of 1.
 * @param *rn Pointer to randomnumber array of the local node or particle 
*/
__device__ void gaussian_random_cut(LB_randomnr_gpu *rn){

  float x1, x2;
  float r2, fac;
  /** On every second call two gaussian random numbers are calculated
   via the Box-Muller transformation.*/
  /** draw two uniform random numbers in the unit circle */
  do {
    random_01(rn);
    x1 = 2.0f*rn->randomnr[0] - 1.0f;
    x2 = 2.0f*rn->randomnr[1] - 1.0f;
    r2 = x1*x1 + x2*x2;
  } while (r2 >= 1.0f || r2 == 0.0f);

  /** perform Box-Muller transformation and cutoff the ends and replace with flat noise */
  /*
  fac = sqrtf(-2.0f*__logf(r2)/r2)*1.118591404f;
  rn->randomnr[0] = x2*fac;
  rn->randomnr[1] = x1*fac;
  random_01(rn);
  if ( fabs(rn->randomnr[0]) > 2.0f*1.118591404f) {
    rn->randomnr[0] = (2.0f*rn->randomnr[0]-1.0f)*2.0f*1.118591404f;
  }
  if ( fabs(rn->randomnr[1]) > 2.0f*1.118591404f ) {
    rn->randomnr[0] = (2.0f*rn->randomnr[1]-1.0f)*2.0f*1.118591404f;
  }
  */
  
  fac = sqrtf(-2.0f*__logf(r2)/r2)*1.042267973f;
  rn->randomnr[0] = x2*fac;
  rn->randomnr[1] = x1*fac;
  if ( fabs(rn->randomnr[0]) > 2.0f*1.042267973f) {
    if ( rn->randomnr[0] > 0 ) rn->randomnr[0] = 2.0f*1.042267973f;
    else rn->randomnr[0] = -2.0f*1.042267973f;
  }
  if ( fabs(rn->randomnr[1]) > 2.0f*1.042267973f ) {
    if ( rn->randomnr[1] > 0 ) rn->randomnr[1] = 2.0f*1.042267973f;
    else rn->randomnr[1] = -2.0f*1.042267973f;
  }
}

/** gaussian random nummber generator for thermalisation
 * @param *rn Pointer to randomnumber array of the local node node or particle 
*/
__device__ void gaussian_random(LB_randomnr_gpu *rn){

  float x1, x2;
  float r2, fac;
  /** On every second call two gaussian random numbers are calculated
   via the Box-Muller transformation.*/
  /** draw two uniform random numbers in the unit circle */
  do {
    random_01(rn);
    x1 = 2.0f*rn->randomnr[0]-1.0f;
    x2 = 2.0f*rn->randomnr[1]-1.0f;
    r2 = x1*x1 + x2*x2;
  } while (r2 >= 1.0f || r2 == 0.0f);

  /** perform Box-Muller transformation */
  fac = sqrtf(-2.0f*__logf(r2)/r2);
  rn->randomnr[0] = x2*fac;
  rn->randomnr[1] = x1*fac;
  
}
/* wrapper */
__device__ void random_wrapper(LB_randomnr_gpu *rn) { 

#if defined(FLATNOISE)
#define sqrt12 3.46410161514f
  random_01(rn);
  rn->randomnr[0]-=0.5f;
  rn->randomnr[0]*=sqrt12;
  rn->randomnr[1]-=0.5f;
  rn->randomnr[1]*=sqrt12;
#elif defined(GAUSSRANDOMCUT)
  gaussian_random_cut(rn);
#elif defined(GAUSSRANDOM)
  gaussian_random(rn);
#else
#error No noise type defined for the GPU LB
#endif  
  
}


/**tranformation from 1d array-index to xyz
 * @param index   node index / thread index (Input)
 * @param xyz     Pointer to calculated xyz array (Output)
 */
template < typename T >
__device__ void index_to_xyz(T index, T* xyz){
  xyz[0] = index%para.dim_x;
  index /= para.dim_x;
  xyz[1] = index%para.dim_y;
  index /= para.dim_y;
  xyz[2] = index;
}


/**tranformation from xyz to 1d array-index
 * @param xyz     Pointer xyz array (Input)
 * @param index   Calculated node index / thread index (Output)
 */
template < typename T >
__device__ T xyz_to_index(T* xyz){
  T x = (xyz[0] + para.dim_x) % para.dim_x;
  T y = (xyz[1] + para.dim_y) % para.dim_y;
  T z = (xyz[2] + para.dim_z) % para.dim_z;
  return x + para.dim_x*(y + para.dim_y*z);
}

template < typename T >
__device__ void index_to_xyz_LE(T index, T* xyz){
  xyz[0] = index%para.dim_x;
  index /= para.dim_x;
  xyz[1] = index%2;
  xyz[1] *= para.dim_y-1;
  index /= 2;
  xyz[2] = index;
}

/**calculation of the modes from the velocity densities (space-transform.)
 * @param n_a     Pointer to local node residing in array a (Input)
 * @param index   Node index / thread index (Input)
 * @param mode    Pointer to the local register values mode (Output)
*/
__device__ void calc_m_from_n(LB_nodes_gpu n_a, unsigned int index, float *mode){

  #pragma unroll
  for(int ii=0;ii<LB_COMPONENTS;++ii)
  {
    // The following convention is used:
    // The $\hat{c}_i$ form B. Duenweg's paper are given by:

   /* c_0  = { 0, 0, 0}
       c_1  = { 1, 0, 0}
       c_2  = {-1, 0, 0}
       c_3  = { 0, 1, 0}
       c_4  = { 0,-1, 0}
       c_5  = { 0, 0, 1}
       c_6  = { 0, 0,-1}
       c_7  = { 1, 1, 0}
       c_8  = {-1,-1, 0}
       c_9  = { 1,-1, 0}
       c_10 = {-1, 1, 0}
       c_11 = { 1, 0, 1}
       c_12 = {-1, 0,-1}
       c_13 = { 1, 0,-1}
       c_14 = {-1, 0, 1}
       c_15 = { 0, 1, 1}
       c_16 = { 0,-1,-1}
       c_17 = { 0, 1,-1}
       c_18 = { 0,-1, 1} */

    // The basis vectors (modes) are constructed as follows
    // $m_k = \sum_{i} e_{ki} n_{i}$, where the $e_{ki}$ form a 
    // linear transformation (matrix) that is given by

    /* $e{ 0,i} = 1$
       $e{ 1,i} = c_{i,x}$
       $e{ 2,i} = c_{i,y}$
       $e{ 3,i} = c_{i,z}$
       $e{ 4,i} = c_{i}^2 - 1$
       $e{ 5,i} = c_{i,x}^2 - c_{i,y}^2$
       $e{ 6,i} = c_{i}^2 - 3*c_{i,z}^2$
       $e{ 7,i} = c_{i,x}*c_{i,y}$
       $e{ 8,i} = c_{i,x}*c_{i,z}$
       $e{ 9,i} = c_{i,y}*c_{i,z}$
       $e{10,i} = (3*c_{i}^2 - 5)*c_{i,x}$
       $e{11,i} = (3*c_{i}^2 - 5)*c_{i,y}$
       $e{12,i} = (3*c_{i}^2 - 5)*c_{i,z}$
       $e{13,i} = (c_{i,y}^2 - c_{i,z}^2)*c_{i,x}$
       $e{14,i} = (c_{i,x}^2 - c_{i,z}^2)*c_{i,y}$
       $e{15,i} = (c_{i,x}^2 - c_{i,y}^2)*c_{i,z}$
       $e{16,i} = 3*c_{i}^2^2 - 6*c_{i}^2 + 1$
       $e{17,i} = (2*c_{i}^2 - 3)*(c_{i,x}^2 - c_{i,y}^2)$
       $e{18,i} = (2*c_{i}^2 - 3)*(c_{i}^2 - 3*c_{i,z}^2)$ */

    // Such that the transformation matrix is given by

    /* {{ 1, 1, 1, 1, 1, 1, 1, 1, 1, 1, 1, 1, 1, 1, 1, 1, 1, 1, 1}, 
        { 0, 1,-1, 0, 0, 0, 0, 1,-1, 1,-1, 1,-1, 1,-1, 0, 0, 0, 0}, 
        { 0, 0, 0, 1,-1, 0, 0, 1,-1,-1, 1, 0, 0, 0, 0, 1,-1, 1,-1}, 
        { 0, 0, 0, 0, 0, 1,-1, 0, 0, 0, 0, 1,-1,-1, 1, 1,-1,-1, 1}, 
        {-1, 0, 0, 0, 0, 0, 0, 1, 1, 1, 1, 1, 1, 1, 1, 1, 1, 1, 1}, 
        { 0, 1, 1,-1,-1, 0, 0, 0, 0, 0, 0, 1, 1, 1, 1,-1,-1,-1,-1}, 
        { 0, 1, 1, 1, 1,-2,-2, 2, 2, 2, 2,-1,-1,-1,-1,-1,-1,-1,-1}, 
        { 0, 0, 0, 0, 0, 0, 0, 1, 1,-1,-1, 0, 0, 0, 0, 0, 0, 0, 0}, 
        { 0, 0, 0, 0, 0, 0, 0, 0, 0, 0, 0, 1, 1,-1,-1, 0, 0, 0, 0}, 
        { 0, 0, 0, 0, 0, 0, 0, 0, 0, 0, 0, 0, 0, 0, 0, 1, 1,-1,-1}, 
        { 0,-2, 2, 0, 0, 0, 0, 1,-1, 1,-1, 1,-1, 1,-1, 0, 0, 0, 0}, 
        { 0, 0, 0,-2, 2, 0, 0, 1,-1,-1, 1, 0, 0, 0, 0, 1,-1, 1,-1}, 
        { 0, 0, 0, 0, 0,-2, 2, 0, 0, 0, 0, 1,-1,-1, 1, 1,-1,-1, 1}, 
        { 0, 0, 0, 0, 0, 0, 0, 1,-1, 1,-1,-1, 1,-1, 1, 0, 0, 0, 0}, 
        { 0, 0, 0, 0, 0, 0, 0, 1,-1,-1, 1, 0, 0, 0, 0,-1, 1,-1, 1}, 
        { 0, 0, 0, 0, 0, 0, 0, 0, 0, 0, 0, 1,-1,-1, 1,-1, 1, 1,-1}, 
        { 1,-2,-2,-2,-2,-2,-2, 1, 1, 1, 1, 1, 1, 1, 1, 1, 1, 1, 1}, 
        { 0,-1,-1, 1, 1, 0, 0, 0, 0, 0, 0, 1, 1, 1, 1,-1,-1,-1,-1}, 
        { 0,-1,-1,-1,-1, 2, 2, 2, 2, 2, 2,-1,-1,-1,-1,-1,-1,-1,-1}} */

    // With weights 

    /* q^{c_{i}} = { 1/3, 1/18, 1/18, 1/18,
                    1/18, 1/18, 1/18, 1/36,
                    1/36, 1/36, 1/36, 1/36, 
                    1/36, 1/36, 1/36, 1/36, 
                    1/36, 1/36, 1/36 } */

    // Which makes the transformation satisfy the following
    // orthogonality condition:
    // \sum_{i} q^{c_{i}} e_{ki} e_{li} = w_{k} \delta_{kl},
    // where the weights are:

    /* w_{i} = {  1, 1/3, 1/3, 1/3,
                2/3, 4/9, 4/3, 1/9,
                1/9, 1/9, 2/3, 2/3,
                2/3, 2/9, 2/9, 2/9, 
                  2, 4/9, 4/3 } */

    // mass mode

    mode[0 + ii * LBQ] =   n_a.vd[( 0 + ii*LBQ ) * para.number_of_nodes + index]
                         + n_a.vd[( 1 + ii*LBQ ) * para.number_of_nodes + index] + n_a.vd[( 2 + ii*LBQ ) * para.number_of_nodes + index]
                         + n_a.vd[( 3 + ii*LBQ ) * para.number_of_nodes + index] + n_a.vd[( 4 + ii*LBQ ) * para.number_of_nodes + index]
                         + n_a.vd[( 5 + ii*LBQ ) * para.number_of_nodes + index] + n_a.vd[( 6 + ii*LBQ ) * para.number_of_nodes + index]
                         + n_a.vd[( 7 + ii*LBQ ) * para.number_of_nodes + index] + n_a.vd[( 8 + ii*LBQ ) * para.number_of_nodes + index]
                         + n_a.vd[( 9 + ii*LBQ ) * para.number_of_nodes + index] + n_a.vd[(10 + ii*LBQ ) * para.number_of_nodes + index]
                         + n_a.vd[(11 + ii*LBQ ) * para.number_of_nodes + index] + n_a.vd[(12 + ii*LBQ ) * para.number_of_nodes + index]
                         + n_a.vd[(13 + ii*LBQ ) * para.number_of_nodes + index] + n_a.vd[(14 + ii*LBQ ) * para.number_of_nodes + index]
                         + n_a.vd[(15 + ii*LBQ ) * para.number_of_nodes + index] + n_a.vd[(16 + ii*LBQ ) * para.number_of_nodes + index]
                         + n_a.vd[(17 + ii*LBQ ) * para.number_of_nodes + index] + n_a.vd[(18 + ii*LBQ ) * para.number_of_nodes + index];

    // momentum modes

    mode[1 + ii * LBQ] =   (n_a.vd[( 1 + ii*LBQ ) * para.number_of_nodes + index] - n_a.vd[( 2 + ii*LBQ ) * para.number_of_nodes + index])
                         + (n_a.vd[( 7 + ii*LBQ ) * para.number_of_nodes + index] - n_a.vd[( 8 + ii*LBQ ) * para.number_of_nodes + index])
                         + (n_a.vd[( 9 + ii*LBQ ) * para.number_of_nodes + index] - n_a.vd[(10 + ii*LBQ ) * para.number_of_nodes + index])
                         + (n_a.vd[(11 + ii*LBQ ) * para.number_of_nodes + index] - n_a.vd[(12 + ii*LBQ ) * para.number_of_nodes + index])
                         + (n_a.vd[(13 + ii*LBQ ) * para.number_of_nodes + index] - n_a.vd[(14 + ii*LBQ ) * para.number_of_nodes + index]);

    mode[2 + ii * LBQ] =   (n_a.vd[( 3 + ii*LBQ ) * para.number_of_nodes + index] - n_a.vd[( 4 + ii*LBQ ) * para.number_of_nodes + index])
                         + (n_a.vd[( 7 + ii*LBQ ) * para.number_of_nodes + index] - n_a.vd[( 8 + ii*LBQ ) * para.number_of_nodes + index])
                         - (n_a.vd[( 9 + ii*LBQ ) * para.number_of_nodes + index] - n_a.vd[(10 + ii*LBQ ) * para.number_of_nodes + index])
                         + (n_a.vd[(15 + ii*LBQ ) * para.number_of_nodes + index] - n_a.vd[(16 + ii*LBQ ) * para.number_of_nodes + index])
                         + (n_a.vd[(17 + ii*LBQ ) * para.number_of_nodes + index] - n_a.vd[(18 + ii*LBQ ) * para.number_of_nodes + index]);

    mode[3 + ii * LBQ] =   (n_a.vd[( 5 + ii*LBQ ) * para.number_of_nodes + index] - n_a.vd[( 6 + ii*LBQ ) * para.number_of_nodes + index])
                         + (n_a.vd[(11 + ii*LBQ ) * para.number_of_nodes + index] - n_a.vd[(12 + ii*LBQ ) * para.number_of_nodes + index])
                         - (n_a.vd[(13 + ii*LBQ ) * para.number_of_nodes + index] - n_a.vd[(14 + ii*LBQ ) * para.number_of_nodes + index])
                         + (n_a.vd[(15 + ii*LBQ ) * para.number_of_nodes + index] - n_a.vd[(16 + ii*LBQ ) * para.number_of_nodes + index])
                         - (n_a.vd[(17 + ii*LBQ ) * para.number_of_nodes + index] - n_a.vd[(18 + ii*LBQ ) * para.number_of_nodes + index]);

    // stress modes
    mode[4 + ii * LBQ] = - n_a.vd[( 0 + ii*LBQ ) * para.number_of_nodes + index]
                         + n_a.vd[( 7 + ii*LBQ ) * para.number_of_nodes + index] + n_a.vd[( 8 + ii*LBQ ) * para.number_of_nodes + index]
                         + n_a.vd[( 9 + ii*LBQ ) * para.number_of_nodes + index] + n_a.vd[(10 + ii*LBQ ) * para.number_of_nodes + index]
                         + n_a.vd[(11 + ii*LBQ ) * para.number_of_nodes + index] + n_a.vd[(12 + ii*LBQ ) * para.number_of_nodes + index]
                         + n_a.vd[(13 + ii*LBQ ) * para.number_of_nodes + index] + n_a.vd[(14 + ii*LBQ ) * para.number_of_nodes + index]
                         + n_a.vd[(15 + ii*LBQ ) * para.number_of_nodes + index] + n_a.vd[(16 + ii*LBQ ) * para.number_of_nodes + index]
                         + n_a.vd[(17 + ii*LBQ ) * para.number_of_nodes + index] + n_a.vd[(18 + ii*LBQ ) * para.number_of_nodes + index];

    mode[5 + ii * LBQ] =   (n_a.vd[( 1 + ii*LBQ ) * para.number_of_nodes + index] + n_a.vd[( 2 + ii*LBQ ) * para.number_of_nodes + index])
                         - (n_a.vd[( 3 + ii*LBQ ) * para.number_of_nodes + index] + n_a.vd[( 4 + ii*LBQ ) * para.number_of_nodes + index])
                         + (n_a.vd[(11 + ii*LBQ ) * para.number_of_nodes + index] + n_a.vd[(12 + ii*LBQ ) * para.number_of_nodes + index])
                         + (n_a.vd[(13 + ii*LBQ ) * para.number_of_nodes + index] + n_a.vd[(14 + ii*LBQ ) * para.number_of_nodes + index])
                         - (n_a.vd[(15 + ii*LBQ ) * para.number_of_nodes + index] + n_a.vd[(16 + ii*LBQ ) * para.number_of_nodes + index])
                         - (n_a.vd[(17 + ii*LBQ ) * para.number_of_nodes + index] + n_a.vd[(18 + ii*LBQ ) * para.number_of_nodes + index]);

    mode[6 + ii * LBQ] =   (n_a.vd[( 1 + ii*LBQ ) * para.number_of_nodes + index] + n_a.vd[( 2 + ii*LBQ ) * para.number_of_nodes + index])
                         + (n_a.vd[( 3 + ii*LBQ ) * para.number_of_nodes + index] + n_a.vd[( 4 + ii*LBQ ) * para.number_of_nodes + index])
                         - (n_a.vd[(11 + ii*LBQ ) * para.number_of_nodes + index] + n_a.vd[(12 + ii*LBQ ) * para.number_of_nodes + index])
                         - (n_a.vd[(13 + ii*LBQ ) * para.number_of_nodes + index] + n_a.vd[(14 + ii*LBQ ) * para.number_of_nodes + index])
                         - (n_a.vd[(15 + ii*LBQ ) * para.number_of_nodes + index] + n_a.vd[(16 + ii*LBQ ) * para.number_of_nodes + index])
                         - (n_a.vd[(17 + ii*LBQ ) * para.number_of_nodes + index] + n_a.vd[(18 + ii*LBQ ) * para.number_of_nodes + index])
                         - 2.0f*( 
                                    (n_a.vd[( 5 + ii*LBQ ) * para.number_of_nodes + index] + n_a.vd[( 6 + ii*LBQ ) * para.number_of_nodes + index])
                                  - (n_a.vd[( 7 + ii*LBQ ) * para.number_of_nodes + index] + n_a.vd[( 8 + ii*LBQ ) * para.number_of_nodes + index])
                                  - (n_a.vd[( 9 + ii*LBQ ) * para.number_of_nodes + index] + n_a.vd[(10 + ii*LBQ ) * para.number_of_nodes + index])
                                );

    mode[7 + ii * LBQ] =   (n_a.vd[( 7 + ii*LBQ ) * para.number_of_nodes + index] + n_a.vd[( 8 + ii*LBQ ) * para.number_of_nodes + index])
                         - (n_a.vd[( 9 + ii*LBQ ) * para.number_of_nodes + index] + n_a.vd[(10 + ii*LBQ ) * para.number_of_nodes + index]);

    mode[8 + ii * LBQ] =   (n_a.vd[(11 + ii*LBQ ) * para.number_of_nodes + index] + n_a.vd[(12 + ii*LBQ ) * para.number_of_nodes + index])
                         - (n_a.vd[(13 + ii*LBQ ) * para.number_of_nodes + index] + n_a.vd[(14 + ii*LBQ ) * para.number_of_nodes + index]);

    mode[9 + ii * LBQ] =   (n_a.vd[(15 + ii*LBQ ) * para.number_of_nodes + index] + n_a.vd[(16 + ii*LBQ ) * para.number_of_nodes + index])
                         - (n_a.vd[(17 + ii*LBQ ) * para.number_of_nodes + index] + n_a.vd[(18 + ii*LBQ ) * para.number_of_nodes + index]);

    // kinetic modes

    mode[10 + ii * LBQ] = - 2.0f*(n_a.vd[( 1 + ii*LBQ ) * para.number_of_nodes + index] - n_a.vd[( 2 + ii*LBQ ) * para.number_of_nodes + index])
                               + (n_a.vd[( 7 + ii*LBQ ) * para.number_of_nodes + index] - n_a.vd[( 8 + ii*LBQ ) * para.number_of_nodes + index])
                               + (n_a.vd[( 9 + ii*LBQ ) * para.number_of_nodes + index] - n_a.vd[(10 + ii*LBQ ) * para.number_of_nodes + index])
                               + (n_a.vd[(11 + ii*LBQ ) * para.number_of_nodes + index] - n_a.vd[(12 + ii*LBQ ) * para.number_of_nodes + index])
                               + (n_a.vd[(13 + ii*LBQ ) * para.number_of_nodes + index] - n_a.vd[(14 + ii*LBQ ) * para.number_of_nodes + index]);

    mode[11 + ii * LBQ] = - 2.0f*(n_a.vd[( 3 + ii*LBQ ) * para.number_of_nodes + index] - n_a.vd[( 4 + ii*LBQ ) * para.number_of_nodes + index])
                               + (n_a.vd[( 7 + ii*LBQ ) * para.number_of_nodes + index] - n_a.vd[( 8 + ii*LBQ ) * para.number_of_nodes + index])
                               - (n_a.vd[( 9 + ii*LBQ ) * para.number_of_nodes + index] - n_a.vd[(10 + ii*LBQ ) * para.number_of_nodes + index])
                               + (n_a.vd[(15 + ii*LBQ ) * para.number_of_nodes + index] - n_a.vd[(16 + ii*LBQ ) * para.number_of_nodes + index])
                               + (n_a.vd[(17 + ii*LBQ ) * para.number_of_nodes + index] - n_a.vd[(18 + ii*LBQ ) * para.number_of_nodes + index]);

    mode[12 + ii * LBQ] = - 2.0f*(n_a.vd[( 5 + ii*LBQ ) * para.number_of_nodes + index] - n_a.vd[( 6 + ii*LBQ ) * para.number_of_nodes + index])
                               + (n_a.vd[(11 + ii*LBQ ) * para.number_of_nodes + index] - n_a.vd[(12 + ii*LBQ ) * para.number_of_nodes + index])
                               - (n_a.vd[(13 + ii*LBQ ) * para.number_of_nodes + index] - n_a.vd[(14 + ii*LBQ ) * para.number_of_nodes + index])
                               + (n_a.vd[(15 + ii*LBQ ) * para.number_of_nodes + index] - n_a.vd[(16 + ii*LBQ ) * para.number_of_nodes + index])
                               - (n_a.vd[(17 + ii*LBQ ) * para.number_of_nodes + index] - n_a.vd[(18 + ii*LBQ ) * para.number_of_nodes + index]);

    mode[13 + ii * LBQ] =   (n_a.vd[( 7 + ii*LBQ ) * para.number_of_nodes + index] - n_a.vd[( 8 + ii*LBQ ) * para.number_of_nodes + index])
                          + (n_a.vd[( 9 + ii*LBQ ) * para.number_of_nodes + index] - n_a.vd[(10 + ii*LBQ ) * para.number_of_nodes + index])
                          - (n_a.vd[(11 + ii*LBQ ) * para.number_of_nodes + index] - n_a.vd[(12 + ii*LBQ ) * para.number_of_nodes + index])
                          - (n_a.vd[(13 + ii*LBQ ) * para.number_of_nodes + index] - n_a.vd[(14 + ii*LBQ ) * para.number_of_nodes + index]);

    mode[14 + ii * LBQ] =   (n_a.vd[( 7 + ii*LBQ ) * para.number_of_nodes + index] - n_a.vd[( 8 + ii*LBQ ) * para.number_of_nodes + index])
                          - (n_a.vd[( 9 + ii*LBQ ) * para.number_of_nodes + index] - n_a.vd[(10 + ii*LBQ ) * para.number_of_nodes + index])
                          - (n_a.vd[(15 + ii*LBQ ) * para.number_of_nodes + index] - n_a.vd[(16 + ii*LBQ ) * para.number_of_nodes + index])
                          - (n_a.vd[(17 + ii*LBQ ) * para.number_of_nodes + index] - n_a.vd[(18 + ii*LBQ ) * para.number_of_nodes + index]);

    mode[15 + ii * LBQ] =   (n_a.vd[(11 + ii*LBQ ) * para.number_of_nodes + index] - n_a.vd[(12 + ii*LBQ ) * para.number_of_nodes + index])
                          - (n_a.vd[(13 + ii*LBQ ) * para.number_of_nodes + index] - n_a.vd[(14 + ii*LBQ ) * para.number_of_nodes + index])
                          - (n_a.vd[(15 + ii*LBQ ) * para.number_of_nodes + index] - n_a.vd[(16 + ii*LBQ ) * para.number_of_nodes + index])
                          + (n_a.vd[(17 + ii*LBQ ) * para.number_of_nodes + index] - n_a.vd[(18 + ii*LBQ ) * para.number_of_nodes + index]);

    mode[16 + ii * LBQ] =   n_a.vd[( 0 + ii*LBQ ) * para.number_of_nodes + index]
                          + n_a.vd[( 7 + ii*LBQ ) * para.number_of_nodes + index] + n_a.vd[( 8 + ii*LBQ ) * para.number_of_nodes + index]
                          + n_a.vd[( 9 + ii*LBQ ) * para.number_of_nodes + index] + n_a.vd[(10 + ii*LBQ ) * para.number_of_nodes + index]
                          + n_a.vd[(11 + ii*LBQ ) * para.number_of_nodes + index] + n_a.vd[(12 + ii*LBQ ) * para.number_of_nodes + index]
                          + n_a.vd[(13 + ii*LBQ ) * para.number_of_nodes + index] + n_a.vd[(14 + ii*LBQ ) * para.number_of_nodes + index]
                          + n_a.vd[(15 + ii*LBQ ) * para.number_of_nodes + index] + n_a.vd[(16 + ii*LBQ ) * para.number_of_nodes + index]
                          + n_a.vd[(17 + ii*LBQ ) * para.number_of_nodes + index] + n_a.vd[(18 + ii*LBQ ) * para.number_of_nodes + index]
                          - 2.0f*(
                                     (n_a.vd[( 1 + ii*LBQ ) * para.number_of_nodes + index] + n_a.vd[( 2 + ii*LBQ ) * para.number_of_nodes + index])
                                   + (n_a.vd[( 3 + ii*LBQ ) * para.number_of_nodes + index] + n_a.vd[( 4 + ii*LBQ ) * para.number_of_nodes + index])
                                   + (n_a.vd[( 5 + ii*LBQ ) * para.number_of_nodes + index] + n_a.vd[( 6 + ii*LBQ ) * para.number_of_nodes + index])
                                 );

    mode[17 + ii * LBQ] = - (n_a.vd[( 1 + ii*LBQ ) * para.number_of_nodes + index] + n_a.vd[( 2 + ii*LBQ ) * para.number_of_nodes + index])
                          + (n_a.vd[( 3 + ii*LBQ ) * para.number_of_nodes + index] + n_a.vd[( 4 + ii*LBQ ) * para.number_of_nodes + index])
                          + (n_a.vd[(11 + ii*LBQ ) * para.number_of_nodes + index] + n_a.vd[(12 + ii*LBQ ) * para.number_of_nodes + index])
                          + (n_a.vd[(13 + ii*LBQ ) * para.number_of_nodes + index] + n_a.vd[(14 + ii*LBQ ) * para.number_of_nodes + index])
                          - (n_a.vd[(15 + ii*LBQ ) * para.number_of_nodes + index] + n_a.vd[(16 + ii*LBQ ) * para.number_of_nodes + index])
                          - (n_a.vd[(17 + ii*LBQ ) * para.number_of_nodes + index] + n_a.vd[(18 + ii*LBQ ) * para.number_of_nodes + index]);

    mode[18 + ii * LBQ] = - (n_a.vd[( 1 + ii*LBQ ) * para.number_of_nodes + index] + n_a.vd[( 2 + ii*LBQ ) * para.number_of_nodes + index])
                          - (n_a.vd[( 3 + ii*LBQ ) * para.number_of_nodes + index] + n_a.vd[( 4 + ii*LBQ ) * para.number_of_nodes + index])
                          - (n_a.vd[(11 + ii*LBQ ) * para.number_of_nodes + index] + n_a.vd[(12 + ii*LBQ ) * para.number_of_nodes + index])
                          - (n_a.vd[(13 + ii*LBQ ) * para.number_of_nodes + index] + n_a.vd[(14 + ii*LBQ ) * para.number_of_nodes + index])
                          - (n_a.vd[(15 + ii*LBQ ) * para.number_of_nodes + index] + n_a.vd[(16 + ii*LBQ ) * para.number_of_nodes + index])
                          - (n_a.vd[(17 + ii*LBQ ) * para.number_of_nodes + index] + n_a.vd[(18 + ii*LBQ ) * para.number_of_nodes + index])
                          + 2.0f*(
                                     (n_a.vd[( 5 + ii*LBQ ) * para.number_of_nodes + index] + n_a.vd[( 6 + ii*LBQ ) * para.number_of_nodes + index])
                                   + (n_a.vd[( 7 + ii*LBQ ) * para.number_of_nodes + index] + n_a.vd[( 8 + ii*LBQ ) * para.number_of_nodes + index])
                                   + (n_a.vd[( 9 + ii*LBQ ) * para.number_of_nodes + index] + n_a.vd[(10 + ii*LBQ ) * para.number_of_nodes + index])
                                 );
  }
}

__device__ void reset_LB_forces(unsigned int index, LB_node_force_gpu node_f, bool buffer = true) {

  float force_factor=powf(para.agrid,2)*para.tau*para.tau;
  for(int ii=0;ii<LB_COMPONENTS;++ii)
  {

#if defined(IMMERSED_BOUNDARY) || defined(EK_DEBUG)
// Store backup of the node forces
    if (buffer)
    {
      node_f.force_buf[(0 + ii*3 ) * para.number_of_nodes + index] = node_f.force[(0 + ii*3 ) * para.number_of_nodes + index];
      node_f.force_buf[(1 + ii*3 ) * para.number_of_nodes + index] = node_f.force[(1 + ii*3 ) * para.number_of_nodes + index];
      node_f.force_buf[(2 + ii*3 ) * para.number_of_nodes + index] = node_f.force[(2 + ii*3 ) * para.number_of_nodes + index];
    }
#endif

#ifdef EXTERNAL_FORCES
      if(para.external_force)
      {
        node_f.force[(0 + ii*3 ) * para.number_of_nodes + index] = para.ext_force[0 + ii*3 ]*force_factor;
        node_f.force[(1 + ii*3 ) * para.number_of_nodes + index] = para.ext_force[1 + ii*3 ]*force_factor;
        node_f.force[(2 + ii*3 ) * para.number_of_nodes + index] = para.ext_force[2 + ii*3 ]*force_factor;
      }
      else
      {
        node_f.force[(0 + ii*3 ) * para.number_of_nodes + index] = 0.0f;
        node_f.force[(1 + ii*3 ) * para.number_of_nodes + index] = 0.0f;
        node_f.force[(2 + ii*3 ) * para.number_of_nodes + index] = 0.0f;
      }
#else
      /** reset force */
      node_f.force[(0 + ii*3 ) * para.number_of_nodes + index] = 0.0f;
      node_f.force[(1 + ii*3 ) * para.number_of_nodes + index] = 0.0f;
      node_f.force[(2 + ii*3 ) * para.number_of_nodes + index] = 0.0f;
#endif
  }
}

__global__ void reset_LB_forces_kernel(LB_node_force_gpu node_f, bool buffer = true) {
  unsigned int index = blockIdx.y * gridDim.x * blockDim.x + blockDim.x * blockIdx.x + threadIdx.x;

  if( index < para.number_of_nodes )
    reset_LB_forces(index, node_f, buffer);
}

void reset_LB_forces_GPU(bool buffer) {
  int threads_per_block = 64;
  int blocks_per_grid_y = 4;
  int blocks_per_grid_x = (lbpar_gpu.number_of_nodes + threads_per_block * blocks_per_grid_y - 1) /(threads_per_block * blocks_per_grid_y);
  dim3 dim_grid = make_uint3(blocks_per_grid_x, blocks_per_grid_y, 1);

  KERNELCALL(reset_LB_forces_kernel, dim_grid, threads_per_block, (node_f, buffer));
}


__device__ void update_rho_v(float *mode, unsigned int index, LB_node_force_gpu node_f, LB_rho_v_gpu *d_v){

  float Rho_tot=0.0f;
  float u_tot[3]={0.0f,0.0f,0.0f};
  
  #pragma unroll
  for(int ii=0;ii<LB_COMPONENTS;++ii)
  { 
      /** re-construct the real density
      * remember that the populations are stored as differences to their
      * equilibrium value */

      d_v[index].rho[ii] = mode[0 + ii * LBQ] + para.rho[ii]*para.agrid*para.agrid*para.agrid;
      Rho_tot  += mode[0 + ii * LBQ] + para.rho[ii]*para.agrid*para.agrid*para.agrid;
      u_tot[0] += mode[1 + ii * LBQ];
      u_tot[1] += mode[2 + ii * LBQ];
      u_tot[2] += mode[3 + ii * LBQ];

      /** if forces are present, the momentum density is redefined to
      * inlcude one half-step of the force action.  See the
      * Chapman-Enskog expansion in [Ladd & Verberg]. */

      u_tot[0] += 0.5f*node_f.force[(0+ii*3)*para.number_of_nodes + index];
      u_tot[1] += 0.5f*node_f.force[(1+ii*3)*para.number_of_nodes + index];
      u_tot[2] += 0.5f*node_f.force[(2+ii*3)*para.number_of_nodes + index];
  }

  u_tot[0]/=Rho_tot;
  u_tot[1]/=Rho_tot;
  u_tot[2]/=Rho_tot;

  d_v[index].v[0]=u_tot[0]; 
  d_v[index].v[1]=u_tot[1]; 
  d_v[index].v[2]=u_tot[2]; 
}

__device__ inline void equilibrium_modes(int ii, float rho, float *u, float *modes_from_pi_eq){

  float j[3];
  j[0] = rho * u[0];
  j[1] = rho * u[1];
  j[2] = rho * u[2];

  modes_from_pi_eq[0] = ((j[0]*j[0])+(j[1]*j[1])+(j[2]*j[2])) / rho;
  modes_from_pi_eq[1] = ((j[0]*j[0])-(j[1]*j[1])) / rho;
  modes_from_pi_eq[2] = (((j[0]*j[0])+(j[1]*j[1])+(j[2]*j[2])) - 3.0f*(j[2]*j[2])) / rho;
  modes_from_pi_eq[3] = j[0]*j[1] / rho;
  modes_from_pi_eq[4] = j[0]*j[2] / rho;
  modes_from_pi_eq[5] = j[1]*j[2] / rho; 
}

/**lb_relax_modes, means collision update of the modes
 * @param index   node index / thread index (Input)
 * @param mode    Pointer to the local register values mode (Input/Output)
 * @param node_f  Pointer to local node force (Input)
 * @param *d_v    Pointer to local device values
*/
__device__ void relax_modes(float *mode, unsigned int index, LB_node_force_gpu node_f, LB_rho_v_gpu *d_v){
  float u_tot[3]={0.0f,0.0f,0.0f};

  update_rho_v(mode, index, node_f, d_v);

  u_tot[0]=d_v[index].v[0];  
  u_tot[1]=d_v[index].v[1];  
  u_tot[2]=d_v[index].v[2];  
 
  #pragma unroll
  for(int ii=0;ii<LB_COMPONENTS;++ii)
  { 
      float rho = d_v[index].rho[ii];
      float modes_from_pi_eq[6];
      /** equilibrium part of the stress modes (eq13 schiller)*/
    
      equilibrium_modes(ii, rho, u_tot, modes_from_pi_eq);
    
      /** in Shan-Chen we have to relax the momentum modes as well using the mobility, but
          the total momentum is conserved */  

#ifdef SHANCHEN
      mode[1 + ii * LBQ] = rho*u_tot[0]*(1 - para.gamma_mobility[0]) + para.gamma_mobility[0] * (mode[1 + ii * LBQ]);
      mode[2 + ii * LBQ] = rho*u_tot[1]*(1 - para.gamma_mobility[0]) + para.gamma_mobility[0] * (mode[2 + ii * LBQ]);
      mode[3 + ii * LBQ] = rho*u_tot[2]*(1 - para.gamma_mobility[0]) + para.gamma_mobility[0] * (mode[3 + ii * LBQ]);
#endif
 
      /** relax the stress modes (eq14 schiller)*/

      mode[4 + ii * LBQ] = modes_from_pi_eq[0] +  para.gamma_bulk[ii]*(mode[4 + ii * LBQ] - modes_from_pi_eq[0]);
      mode[5 + ii * LBQ] = modes_from_pi_eq[1] + para.gamma_shear[ii]*(mode[5 + ii * LBQ] - modes_from_pi_eq[1]);
      mode[6 + ii * LBQ] = modes_from_pi_eq[2] + para.gamma_shear[ii]*(mode[6 + ii * LBQ] - modes_from_pi_eq[2]);
      mode[7 + ii * LBQ] = modes_from_pi_eq[3] + para.gamma_shear[ii]*(mode[7 + ii * LBQ] - modes_from_pi_eq[3]);
      mode[8 + ii * LBQ] = modes_from_pi_eq[4] + para.gamma_shear[ii]*(mode[8 + ii * LBQ] - modes_from_pi_eq[4]);
      mode[9 + ii * LBQ] = modes_from_pi_eq[5] + para.gamma_shear[ii]*(mode[9 + ii * LBQ] - modes_from_pi_eq[5]);
    
      /** relax the ghost modes (project them out) */
      /** ghost modes have no equilibrium part due to orthogonality */

      mode[10 + ii * LBQ] =  para.gamma_odd[ii]*mode[10 + ii * LBQ];
      mode[11 + ii * LBQ] =  para.gamma_odd[ii]*mode[11 + ii * LBQ];
      mode[12 + ii * LBQ] =  para.gamma_odd[ii]*mode[12 + ii * LBQ];
      mode[13 + ii * LBQ] =  para.gamma_odd[ii]*mode[13 + ii * LBQ];
      mode[14 + ii * LBQ] =  para.gamma_odd[ii]*mode[14 + ii * LBQ];
      mode[15 + ii * LBQ] =  para.gamma_odd[ii]*mode[15 + ii * LBQ];
      mode[16 + ii * LBQ] = para.gamma_even[ii]*mode[16 + ii * LBQ];
      mode[17 + ii * LBQ] = para.gamma_even[ii]*mode[17 + ii * LBQ];
      mode[18 + ii * LBQ] = para.gamma_even[ii]*mode[18 + ii * LBQ];
  }
}


/**thermalization of the modes with gaussian random numbers
 * @param index   node index / thread index (Input)
 * @param mode    Pointer to the local register values mode (Input/Output)
 * @param *rn     Pointer to randomnumber array of the local node
*/
__device__ void thermalize_modes(float *mode, unsigned int index, LB_randomnr_gpu *rn){
  float Rho;
#ifdef SHANCHEN
  float Rho_tot=0.0,c;
  #pragma unroll
  for(int ii=0;ii<LB_COMPONENTS;++ii) { 
      Rho_tot  += mode[0 + ii * LBQ]+ para.rho[ii]*para.agrid*para.agrid*para.agrid;
  }
  c = (mode[0 + 0 * LBQ]+ para.rho[0]*para.agrid*para.agrid*para.agrid ) / Rho_tot;
  random_wrapper(rn);
  for(int ii=0;ii<LB_COMPONENTS;++ii) { 
      mode[1 + ii * LBQ] +=  sqrtf(c*(1-c)*Rho_tot*(para.mu[ii]*(2.0f/3.0f)*(1.0f-(para.gamma_mobility[0]*para.gamma_mobility[0])))) * (2*ii-1) * rn->randomnr[0];
      mode[2 + ii * LBQ] +=  sqrtf(c*(1-c)*Rho_tot*(para.mu[ii]*(2.0f/3.0f)*(1.0f-(para.gamma_mobility[0]*para.gamma_mobility[0])))) * (2*ii-1) * rn->randomnr[1];
  }                                      
  random_wrapper(rn);                    
  for(int ii=0;ii<LB_COMPONENTS;++ii)    
      mode[3 + ii * LBQ] +=  sqrtf(c*(1-c)*Rho_tot*(para.mu[ii]*(2.0f/3.0f)*(1.0f-( para.gamma_mobility[0]*para.gamma_mobility[0])))) * (2*ii-1) * rn->randomnr[0];
#endif
  
  
  for(int ii=0;ii<LB_COMPONENTS;++ii)
  {  

    /** mass mode */  
    Rho = mode[0 + ii * LBQ] + para.rho[ii]*para.agrid*para.agrid*para.agrid;

    /** momentum modes */

    /** stress modes */
    random_wrapper(rn);
    mode[4 + ii * LBQ] += sqrtf(Rho*(para.mu[ii]*(2.0f/3.0f)*(1.0f-( para.gamma_bulk[ii]* para.gamma_bulk[ii])))) * rn->randomnr[0];
    mode[5 + ii * LBQ] += sqrtf(Rho*(para.mu[ii]*(4.0f/9.0f)*(1.0f-(para.gamma_shear[ii]*para.gamma_shear[ii])))) * rn->randomnr[1];

    random_wrapper(rn);
    mode[6 + ii * LBQ] += sqrtf(Rho*(para.mu[ii]*(4.0f/3.0f)*(1.0f-(para.gamma_shear[ii]*para.gamma_shear[ii])))) * rn->randomnr[0];
    mode[7 + ii * LBQ] += sqrtf(Rho*(para.mu[ii]*(1.0f/9.0f)*(1.0f-(para.gamma_shear[ii]*para.gamma_shear[ii])))) * rn->randomnr[1];

    random_wrapper(rn);
    mode[8 + ii * LBQ] += sqrtf(Rho*(para.mu[ii]*(1.0f/9.0f)*(1.0f-(para.gamma_shear[ii]*para.gamma_shear[ii])))) * rn->randomnr[0];
    mode[9 + ii * LBQ] += sqrtf(Rho*(para.mu[ii]*(1.0f/9.0f)*(1.0f-(para.gamma_shear[ii]*para.gamma_shear[ii])))) * rn->randomnr[1];

    /** ghost modes */
    random_wrapper(rn);
    mode[10 + ii * LBQ] += sqrtf(Rho*(para.mu[ii]*(2.0f/3.0f)*(1.0f-(para.gamma_odd[ii]*para.gamma_odd[ii])))) * rn->randomnr[0];
    mode[11 + ii * LBQ] += sqrtf(Rho*(para.mu[ii]*(2.0f/3.0f)*(1.0f-(para.gamma_odd[ii]*para.gamma_odd[ii])))) * rn->randomnr[1];

    random_wrapper(rn);
    mode[12 + ii * LBQ] += sqrtf(Rho*(para.mu[ii]*(2.0f/3.0f)*(1.0f-(para.gamma_odd[ii]*para.gamma_odd[ii])))) * rn->randomnr[0];
    mode[13 + ii * LBQ] += sqrtf(Rho*(para.mu[ii]*(2.0f/9.0f)*(1.0f-(para.gamma_odd[ii]*para.gamma_odd[ii])))) * rn->randomnr[1];

    random_wrapper(rn);
    mode[14 + ii * LBQ] += sqrtf(Rho*(para.mu[ii]*(2.0f/9.0f)*(1.0f-(para.gamma_odd[ii]*para.gamma_odd[ii])))) * rn->randomnr[0];
    mode[15 + ii * LBQ] += sqrtf(Rho*(para.mu[ii]*(2.0f/9.0f)*(1.0f-(para.gamma_odd[ii]*para.gamma_odd[ii])))) * rn->randomnr[1];

    random_wrapper(rn);
    mode[16 + ii * LBQ] += sqrtf(Rho*(para.mu[ii]*(2.0f)*(1.0f-(para.gamma_even[ii]*para.gamma_even[ii]))))     * rn->randomnr[0];
    mode[17 + ii * LBQ] += sqrtf(Rho*(para.mu[ii]*(4.0f/9.0f)*(1.0f-(para.gamma_even[ii]*para.gamma_even[ii])))) * rn->randomnr[1];

    random_wrapper(rn);
    mode[18 + ii * LBQ] += sqrtf(Rho*(para.mu[ii]*(4.0f/3.0f)*(1.0f-(para.gamma_even[ii]*para.gamma_even[ii])))) * rn->randomnr[0];
  }
}


/*-------------------------------------------------------*/
/**normalization of the modes need befor backtransformation into velocity space
 * @param mode    Pointer to the local register values mode (Input/Output)
*/
__device__ void normalize_modes(float* mode){
  #pragma unroll
  for(int ii=0;ii<LB_COMPONENTS;++ii)
  { 
    /** normalization factors enter in the back transformation */
    mode[ 0 + ii * LBQ] *= 1.0f;
    mode[ 1 + ii * LBQ] *= 3.0f;
    mode[ 2 + ii * LBQ] *= 3.0f;
    mode[ 3 + ii * LBQ] *= 3.0f;
    mode[ 4 + ii * LBQ] *= 3.0f/2.0f;
    mode[ 5 + ii * LBQ] *= 9.0f/4.0f;
    mode[ 6 + ii * LBQ] *= 3.0f/4.0f;
    mode[ 7 + ii * LBQ] *= 9.0f;
    mode[ 8 + ii * LBQ] *= 9.0f;
    mode[ 9 + ii * LBQ] *= 9.0f;
    mode[10 + ii * LBQ] *= 3.0f/2.0f;
    mode[11 + ii * LBQ] *= 3.0f/2.0f;
    mode[12 + ii * LBQ] *= 3.0f/2.0f;
    mode[13 + ii * LBQ] *= 9.0f/2.0f;
    mode[14 + ii * LBQ] *= 9.0f/2.0f;
    mode[15 + ii * LBQ] *= 9.0f/2.0f;
    mode[16 + ii * LBQ] *= 1.0f/2.0f;
    mode[17 + ii * LBQ] *= 9.0f/4.0f;
    mode[18 + ii * LBQ] *= 3.0f/4.0f;
  }
}



/*-------------------------------------------------------*/
/**backtransformation from modespace to desityspace and streaming with the push method using pbc
 * @param index   node index / thread index (Input)
 * @param mode    Pointer to the local register values mode (Input)
 * @param *n_b    Pointer to local node residing in array b (Output)
*/
__device__ void calc_n_from_modes_push(LB_nodes_gpu n_b, float *mode, unsigned int index){

  unsigned int xyz[3];
  index_to_xyz(index, xyz);
  unsigned int x = xyz[0];
  unsigned int y = xyz[1];
  unsigned int z = xyz[2];

  #pragma unroll
  for(int ii=0;ii<LB_COMPONENTS;++ii)
  {
 
    n_b.vd[(0 + ii*LBQ ) * para.number_of_nodes + x 
                                                + para.dim_x*y
                                                + para.dim_x*para.dim_y*z] = 
      1.0f/3.0f * (mode[0 + ii * LBQ] - mode[4 + ii * LBQ] + mode[16 + ii * LBQ]);

    n_b.vd[(1 + ii*LBQ ) * para.number_of_nodes + (x+1)%para.dim_x
                                                + para.dim_x*y 
                                                + para.dim_x*para.dim_y*z] = 
      1.0f/18.0f * (
                       mode[ 0 + ii * LBQ] + mode[ 1 + ii * LBQ]
                     + mode[ 5 + ii * LBQ] + mode[ 6 + ii * LBQ]
                     - mode[17 + ii * LBQ] - mode[18 + ii * LBQ]
                     - 2.0f*(mode[10 + ii * LBQ] + mode[16 + ii * LBQ])
                   );

    n_b.vd[(2 + ii*LBQ ) * para.number_of_nodes + (para.dim_x+x-1)%para.dim_x
                                                + para.dim_x*y
                                                + para.dim_x*para.dim_y*z] =
      1.0f/18.0f * (
                       mode[ 0 + ii * LBQ] - mode[ 1 + ii * LBQ]
                     + mode[ 5 + ii * LBQ] + mode[ 6 + ii * LBQ]
                     - mode[17 + ii * LBQ] - mode[18 + ii * LBQ]
                     + 2.0f*(mode[10 + ii * LBQ] - mode[16 + ii * LBQ])
                   );

    n_b.vd[(3 + ii*LBQ ) * para.number_of_nodes + x
                                                + para.dim_x*((y+1)%para.dim_y)
                                                + para.dim_x*para.dim_y*z] =
      1.0f/18.0f * (
                       mode[ 0 + ii * LBQ] + mode[ 2 + ii * LBQ]
                     - mode[ 5 + ii * LBQ] + mode[ 6 + ii * LBQ]
                     + mode[17 + ii * LBQ] - mode[18 + ii * LBQ]
                     - 2.0f*(mode[11 + ii * LBQ] + mode[16 + ii * LBQ])
                   );

    n_b.vd[(4 + ii*LBQ ) * para.number_of_nodes + x
                                                + para.dim_x*((para.dim_y+y-1)%para.dim_y)
                                                + para.dim_x*para.dim_y*z] =
      1.0f/18.0f * (
                       mode[ 0 + ii * LBQ] - mode[ 2 + ii * LBQ]
                     - mode[ 5 + ii * LBQ] + mode[ 6 + ii * LBQ]
                     + mode[17 + ii * LBQ] - mode[18 + ii * LBQ]
                     + 2.0f*(mode[11 + ii * LBQ] - mode[16 + ii * LBQ])
                   );

    n_b.vd[(5 + ii*LBQ ) * para.number_of_nodes + x
                                                + para.dim_x*y
                                                + para.dim_x*para.dim_y*((z+1)%para.dim_z)] =
      1.0f/18.0f * (
                       mode[0 + ii * LBQ] + mode[3 + ii * LBQ]
                     - 2.0f*(   mode[ 6 + ii * LBQ] + mode[12 + ii * LBQ]
                              + mode[16 + ii * LBQ] - mode[18 + ii * LBQ])
                   );

    n_b.vd[(6 + ii*LBQ ) * para.number_of_nodes + x
                                                + para.dim_x*y
                                                + para.dim_x*para.dim_y*((para.dim_z+z-1)%para.dim_z)] =
      1.0f/18.0f * (
                       mode[0 + ii * LBQ] - mode[3 + ii * LBQ]
                     - 2.0f*(   mode[6 + ii * LBQ] - mode[12 + ii * LBQ]
                              + mode[16 + ii * LBQ] - mode[18 + ii * LBQ])
                   );

    n_b.vd[(7 + ii*LBQ ) * para.number_of_nodes + (x+1)%para.dim_x
                                                + para.dim_x*((y+1)%para.dim_y)
                                                + para.dim_x*para.dim_y*z] =
      1.0f/36.0f * (
                       mode[ 0 + ii * LBQ] + mode[ 1 + ii * LBQ]
                     + mode[ 2 + ii * LBQ] + mode[ 4 + ii * LBQ]
                     + 2.0f*mode[ 6 + ii * LBQ] + mode[ 7 + ii * LBQ]
                     + mode[10 + ii * LBQ] + mode[11 + ii * LBQ]
                     + mode[13 + ii * LBQ] + mode[14 + ii * LBQ]
                     + mode[16 + ii * LBQ] + 2.0f*mode[18 + ii * LBQ]
                   );

    n_b.vd[(8 + ii*LBQ ) * para.number_of_nodes + (para.dim_x+x-1)%para.dim_x
                                                + para.dim_x*((para.dim_y+y-1)%para.dim_y)
                                                + para.dim_x*para.dim_y*z] =
      1.0f/36.0f * (
                       mode[ 0 + ii * LBQ] - mode[ 1 + ii * LBQ]
                     - mode[ 2 + ii * LBQ] + mode[ 4 + ii * LBQ]
                     + 2.0f*mode[ 6 + ii * LBQ] + mode[ 7 + ii * LBQ]
                     - mode[10 + ii * LBQ] - mode[11 + ii * LBQ]
                     - mode[13 + ii * LBQ] - mode[14 + ii * LBQ]
                     + mode[16 + ii * LBQ] + 2.0f*mode[18 + ii * LBQ]
                   );

    n_b.vd[(9 + ii*LBQ ) * para.number_of_nodes + (x+1)%para.dim_x
                                                + para.dim_x*((para.dim_y+y-1)%para.dim_y)
                                                + para.dim_x*para.dim_y*z] =
      1.0f/36.0f * (
                       mode[ 0 + ii * LBQ] + mode[ 1 + ii * LBQ]
                     - mode[ 2 + ii * LBQ] + mode[ 4 + ii * LBQ]
                     + 2.0f*mode[ 6 + ii * LBQ] - mode[ 7 + ii * LBQ]
                     + mode[10 + ii * LBQ] - mode[11 + ii * LBQ]
                     + mode[13 + ii * LBQ] - mode[14 + ii * LBQ]
                     + mode[16 + ii * LBQ] + 2.0f*mode[18 + ii * LBQ]
                   );

    n_b.vd[(10 + ii*LBQ ) * para.number_of_nodes + (para.dim_x+x-1)%para.dim_x
                                                 + para.dim_x*((y+1)%para.dim_y)
                                                 + para.dim_x*para.dim_y*z] = 
      1.0f/36.0f * (
                       mode[ 0 + ii * LBQ] - mode[ 1 + ii * LBQ]
                     + mode[ 2 + ii * LBQ] + mode[ 4 + ii * LBQ]
                     + 2.0f*mode[ 6 + ii * LBQ] - mode[ 7 + ii * LBQ]
                     - mode[10 + ii * LBQ] + mode[11 + ii * LBQ]
                     - mode[13 + ii * LBQ] + mode[14 + ii * LBQ]
                     + mode[16 + ii * LBQ] + 2.0f*mode[18 + ii * LBQ]
                   );

    n_b.vd[(11 + ii*LBQ ) * para.number_of_nodes + (x+1)%para.dim_x
                                                 + para.dim_x*y
                                                 + para.dim_x*para.dim_y*((z+1)%para.dim_z)] =
      1.0f/36.0f * (
                       mode[ 0 + ii * LBQ] + mode[ 1 + ii * LBQ]
                     + mode[ 3 + ii * LBQ] + mode[ 4 + ii * LBQ]
                     + mode[ 5 + ii * LBQ] - mode[ 6 + ii * LBQ]
                     + mode[ 8 + ii * LBQ] + mode[10 + ii * LBQ]
                     + mode[12 + ii * LBQ] - mode[13 + ii * LBQ]
                     + mode[15 + ii * LBQ] + mode[16 + ii * LBQ]
                     + mode[17 + ii * LBQ] - mode[18 + ii * LBQ]
                   );

    n_b.vd[(12 + ii*LBQ ) * para.number_of_nodes + (para.dim_x+x-1)%para.dim_x
                                                 + para.dim_x*y
                                                 + para.dim_x*para.dim_y*((para.dim_z+z-1)%para.dim_z)] =
      1.0f/36.0f * (
                       mode[ 0 + ii * LBQ] - mode[ 1 + ii * LBQ]
                     - mode[ 3 + ii * LBQ] + mode[ 4 + ii * LBQ]
                     + mode[ 5 + ii * LBQ] - mode[ 6 + ii * LBQ]
                     + mode[ 8 + ii * LBQ] - mode[10 + ii * LBQ]
                     - mode[12 + ii * LBQ] + mode[13 + ii * LBQ]
                     - mode[15 + ii * LBQ] + mode[16 + ii * LBQ]
                     + mode[17 + ii * LBQ] - mode[18 + ii * LBQ]
                   );

    n_b.vd[(13 + ii*LBQ ) * para.number_of_nodes + (x+1)%para.dim_x
                                                 + para.dim_x*y
                                                 + para.dim_x*para.dim_y*((para.dim_z+z-1)%para.dim_z)] =
      1.0f/36.0f * (
                       mode[ 0 + ii * LBQ] + mode[ 1 + ii * LBQ]
                     - mode[ 3 + ii * LBQ] + mode[ 4 + ii * LBQ]
                     + mode[ 5 + ii * LBQ] - mode[ 6 + ii * LBQ]
                     - mode[ 8 + ii * LBQ] + mode[10 + ii * LBQ]
                     - mode[12 + ii * LBQ] - mode[13 + ii * LBQ]
                     - mode[15 + ii * LBQ] + mode[16 + ii * LBQ]
                     + mode[17 + ii * LBQ] - mode[18 + ii * LBQ]
                   );

    n_b.vd[(14 + ii*LBQ ) * para.number_of_nodes + (para.dim_x+x-1)%para.dim_x
                                                 + para.dim_x*y
                                                 + para.dim_x*para.dim_y*((z+1)%para.dim_z)] =
      1.0f/36.0f * (
                       mode[ 0 + ii * LBQ] - mode[ 1 + ii * LBQ]
                     + mode[ 3 + ii * LBQ] + mode[ 4 + ii * LBQ]
                     + mode[ 5 + ii * LBQ] - mode[ 6 + ii * LBQ]
                     - mode[ 8 + ii * LBQ] - mode[10 + ii * LBQ]
                     + mode[12 + ii * LBQ] + mode[13 + ii * LBQ]
                     + mode[15 + ii * LBQ] + mode[16 + ii * LBQ]
                     + mode[17 + ii * LBQ] - mode[18 + ii * LBQ]
                   );

    n_b.vd[(15 + ii*LBQ ) * para.number_of_nodes + x
                                                 + para.dim_x*((y+1)%para.dim_y)
                                                 + para.dim_x*para.dim_y*((z+1)%para.dim_z)] =
      1.0f/36.0f * (
                       mode[ 0 + ii * LBQ] + mode[ 2 + ii * LBQ]
                     + mode[ 3 + ii * LBQ] + mode[ 4 + ii * LBQ]
                     - mode[ 5 + ii * LBQ] - mode[ 6 + ii * LBQ]
                     + mode[ 9 + ii * LBQ] + mode[11 + ii * LBQ]
                     + mode[12 + ii * LBQ] - mode[14 + ii * LBQ]
                     - mode[15 + ii * LBQ] + mode[16 + ii * LBQ]
                     - mode[17 + ii * LBQ] - mode[18 + ii * LBQ]
                   );

    n_b.vd[(16 + ii*LBQ ) * para.number_of_nodes + x
                                                 + para.dim_x*((para.dim_y+y-1)%para.dim_y)
                                                 + para.dim_x*para.dim_y*((para.dim_z+z-1)%para.dim_z)] =
      1.0f/36.0f * (
                       mode[ 0 + ii * LBQ] - mode[ 2 + ii * LBQ]
                     - mode[ 3 + ii * LBQ] + mode[ 4 + ii * LBQ]
                     - mode[ 5 + ii * LBQ] - mode[ 6 + ii * LBQ]
                     + mode[ 9 + ii * LBQ] - mode[11 + ii * LBQ]
                     - mode[12 + ii * LBQ] + mode[14 + ii * LBQ]
                     + mode[15 + ii * LBQ] + mode[16 + ii * LBQ]
                     - mode[17 + ii * LBQ] - mode[18 + ii * LBQ]
                   );

    n_b.vd[(17 + ii*LBQ ) * para.number_of_nodes + x
                                                 + para.dim_x*((y+1)%para.dim_y)
                                                 + para.dim_x*para.dim_y*((para.dim_z+z-1)%para.dim_z)] =
      1.0f/36.0f * (
                       mode[ 0 + ii * LBQ] + mode[ 2 + ii * LBQ]
                     - mode[ 3 + ii * LBQ] + mode[ 4 + ii * LBQ]
                     - mode[ 5 + ii * LBQ] - mode[ 6 + ii * LBQ]
                     - mode[ 9 + ii * LBQ] + mode[11 + ii * LBQ]
                     - mode[12 + ii * LBQ] - mode[14 + ii * LBQ]
                     + mode[15 + ii * LBQ] + mode[16 + ii * LBQ]
                     - mode[17 + ii * LBQ] - mode[18 + ii * LBQ]
                   );

    n_b.vd[(18 + ii*LBQ ) * para.number_of_nodes + x
                                                 + para.dim_x*((para.dim_y+y-1)%para.dim_y)
                                                 + para.dim_x*para.dim_y*((z+1)%para.dim_z)] =
      1.0f/36.0f * (
                       mode[ 0 + ii * LBQ] - mode[ 2 + ii * LBQ]
                     + mode[ 3 + ii * LBQ] + mode[ 4 + ii * LBQ]
                     - mode[ 5 + ii * LBQ] - mode[ 6 + ii * LBQ]
                     - mode[ 9 + ii * LBQ] - mode[11 + ii * LBQ]
                     + mode[12 + ii * LBQ] + mode[14 + ii * LBQ]
                     - mode[15 + ii * LBQ] + mode[16 + ii * LBQ]
                     - mode[17 + ii * LBQ] - mode[18 + ii * LBQ]
                   );
  }
}

__device__ void print_n_from_modes_LE(LB_nodes_gpu nodes_LE_upper, LB_nodes_gpu nodes_LE_lower, int index) {
  
  float mode[19];
  int xyz[3];
  index_to_xyz_LE(index, xyz);
  
  int delta_index = xyz[2]*para.dim_x + xyz[0];

  int ii = 0;
  unsigned int x = xyz[0];
  unsigned int y = xyz[1];
  unsigned int z = xyz[2];

  float print_pop[19];

  if(y==0) {

    mode[0 + ii * LBQ] =  nodes_LE_upper.vd[0*para.dim_x*para.dim_z + delta_index];
    mode[1 + ii * LBQ] =  nodes_LE_upper.vd[1*para.dim_x*para.dim_z + delta_index];
    mode[2 + ii * LBQ] =  nodes_LE_upper.vd[2*para.dim_x*para.dim_z + delta_index];
    mode[3 + ii * LBQ] =  nodes_LE_upper.vd[3*para.dim_x*para.dim_z + delta_index];
    mode[4 + ii * LBQ] =  nodes_LE_upper.vd[4*para.dim_x*para.dim_z + delta_index];
    mode[5 + ii * LBQ] =  nodes_LE_upper.vd[5*para.dim_x*para.dim_z + delta_index];
    mode[6 + ii * LBQ] =  nodes_LE_upper.vd[6*para.dim_x*para.dim_z + delta_index];
    mode[7 + ii * LBQ] =  nodes_LE_upper.vd[7*para.dim_x*para.dim_z + delta_index];
    mode[8 + ii * LBQ] =  nodes_LE_upper.vd[8*para.dim_x*para.dim_z + delta_index];
    mode[9 + ii * LBQ] =  nodes_LE_upper.vd[9*para.dim_x*para.dim_z + delta_index];
    mode[10 + ii * LBQ] = nodes_LE_upper.vd[10*para.dim_x*para.dim_z + delta_index];
    mode[11 + ii * LBQ] = nodes_LE_upper.vd[11*para.dim_x*para.dim_z + delta_index];
    mode[12 + ii * LBQ] = nodes_LE_upper.vd[12*para.dim_x*para.dim_z + delta_index];
    mode[13 + ii * LBQ] = nodes_LE_upper.vd[13*para.dim_x*para.dim_z + delta_index];
    mode[14 + ii * LBQ] = nodes_LE_upper.vd[14*para.dim_x*para.dim_z + delta_index];
    mode[15 + ii * LBQ] = nodes_LE_upper.vd[15*para.dim_x*para.dim_z + delta_index];
    mode[16 + ii * LBQ] = nodes_LE_upper.vd[16*para.dim_x*para.dim_z + delta_index];
    mode[17 + ii * LBQ] = nodes_LE_upper.vd[17*para.dim_x*para.dim_z + delta_index];
    mode[18 + ii * LBQ] = nodes_LE_upper.vd[18*para.dim_x*para.dim_z + delta_index];

    if(x == 0 && z == 0) {
      print_pop[0] =  
        1.0f/3.0f * (mode[0 + ii * LBQ] - mode[4 + ii * LBQ] + mode[16 + ii * LBQ]);

      print_pop[1] =  
        1.0f/18.0f * (
                         mode[ 0 + ii * LBQ] + mode[ 1 + ii * LBQ]
                       + mode[ 5 + ii * LBQ] + mode[ 6 + ii * LBQ]
                       - mode[17 + ii * LBQ] - mode[18 + ii * LBQ]
                       - 2.0f*(mode[10 + ii * LBQ] + mode[16 + ii * LBQ])
                     );
      //printf("print_pop[1]=%e\n", print_pop[1]);

      print_pop[2] =  
        1.0f/18.0f * (
                         mode[ 0 + ii * LBQ] - mode[ 1 + ii * LBQ]
                       + mode[ 5 + ii * LBQ] + mode[ 6 + ii * LBQ]
                       - mode[17 + ii * LBQ] - mode[18 + ii * LBQ]
                       + 2.0f*(mode[10 + ii * LBQ] - mode[16 + ii * LBQ])
                     );

      print_pop[3] =  
        1.0f/18.0f * (
                         mode[ 0 + ii * LBQ] + mode[ 2 + ii * LBQ]
                       - mode[ 5 + ii * LBQ] + mode[ 6 + ii * LBQ]
                       + mode[17 + ii * LBQ] - mode[18 + ii * LBQ]
                       - 2.0f*(mode[11 + ii * LBQ] + mode[16 + ii * LBQ])
                     );

      print_pop[4] =  
        1.0f/18.0f * (
                         mode[ 0 + ii * LBQ] - mode[ 2 + ii * LBQ]
                       - mode[ 5 + ii * LBQ] + mode[ 6 + ii * LBQ]
                       + mode[17 + ii * LBQ] - mode[18 + ii * LBQ]
                       + 2.0f*(mode[11 + ii * LBQ] - mode[16 + ii * LBQ])
                     );

      print_pop[5] =  
        1.0f/18.0f * (
                         mode[0 + ii * LBQ] + mode[3 + ii * LBQ]
                       - 2.0f*(   mode[ 6 + ii * LBQ] + mode[12 + ii * LBQ]
                                + mode[16 + ii * LBQ] - mode[18 + ii * LBQ])
                     );

      print_pop[6] =  
        1.0f/18.0f * (
                         mode[0 + ii * LBQ] - mode[3 + ii * LBQ]
                       - 2.0f*(   mode[6 + ii * LBQ] - mode[12 + ii * LBQ]
                                + mode[16 + ii * LBQ] - mode[18 + ii * LBQ])
                     );

      print_pop[7] =  
        1.0f/36.0f * (
                         mode[ 0 + ii * LBQ] + mode[ 1 + ii * LBQ]
                       + mode[ 2 + ii * LBQ] + mode[ 4 + ii * LBQ]
                       + 2.0f*mode[ 6 + ii * LBQ] + mode[ 7 + ii * LBQ]
                       + mode[10 + ii * LBQ] + mode[11 + ii * LBQ]
                       + mode[13 + ii * LBQ] + mode[14 + ii * LBQ]
                       + mode[16 + ii * LBQ] + 2.0f*mode[18 + ii * LBQ]
                     );

      print_pop[8] =  
        1.0f/36.0f * (
                         mode[ 0 + ii * LBQ] - mode[ 1 + ii * LBQ]
                       - mode[ 2 + ii * LBQ] + mode[ 4 + ii * LBQ]
                       + 2.0f*mode[ 6 + ii * LBQ] + mode[ 7 + ii * LBQ]
                       - mode[10 + ii * LBQ] - mode[11 + ii * LBQ]
                       - mode[13 + ii * LBQ] - mode[14 + ii * LBQ]
                       + mode[16 + ii * LBQ] + 2.0f*mode[18 + ii * LBQ]
                     );

      print_pop[9] =  
        1.0f/36.0f * (
                         mode[ 0 + ii * LBQ] + mode[ 1 + ii * LBQ]
                       - mode[ 2 + ii * LBQ] + mode[ 4 + ii * LBQ]
                       + 2.0f*mode[ 6 + ii * LBQ] - mode[ 7 + ii * LBQ]
                       + mode[10 + ii * LBQ] - mode[11 + ii * LBQ]
                       + mode[13 + ii * LBQ] - mode[14 + ii * LBQ]
                       + mode[16 + ii * LBQ] + 2.0f*mode[18 + ii * LBQ]
                     );

      print_pop[10] =  
        1.0f/36.0f * (
                         mode[ 0 + ii * LBQ] - mode[ 1 + ii * LBQ]
                       + mode[ 2 + ii * LBQ] + mode[ 4 + ii * LBQ]
                       + 2.0f*mode[ 6 + ii * LBQ] - mode[ 7 + ii * LBQ]
                       - mode[10 + ii * LBQ] + mode[11 + ii * LBQ]
                       - mode[13 + ii * LBQ] + mode[14 + ii * LBQ]
                       + mode[16 + ii * LBQ] + 2.0f*mode[18 + ii * LBQ]
                     );

      print_pop[11] =  
        1.0f/36.0f * (
                         mode[ 0 + ii * LBQ] + mode[ 1 + ii * LBQ]
                       + mode[ 3 + ii * LBQ] + mode[ 4 + ii * LBQ]
                       + mode[ 5 + ii * LBQ] - mode[ 6 + ii * LBQ]
                       + mode[ 8 + ii * LBQ] + mode[10 + ii * LBQ]
                       + mode[12 + ii * LBQ] - mode[13 + ii * LBQ]
                       + mode[15 + ii * LBQ] + mode[16 + ii * LBQ]
                       + mode[17 + ii * LBQ] - mode[18 + ii * LBQ]
                     );

      print_pop[12] =  
        1.0f/36.0f * (
                         mode[ 0 + ii * LBQ] - mode[ 1 + ii * LBQ]
                       - mode[ 3 + ii * LBQ] + mode[ 4 + ii * LBQ]
                       + mode[ 5 + ii * LBQ] - mode[ 6 + ii * LBQ]
                       + mode[ 8 + ii * LBQ] - mode[10 + ii * LBQ]
                       - mode[12 + ii * LBQ] + mode[13 + ii * LBQ]
                       - mode[15 + ii * LBQ] + mode[16 + ii * LBQ]
                       + mode[17 + ii * LBQ] - mode[18 + ii * LBQ]
                     );

      print_pop[13] =  
        1.0f/36.0f * (
                         mode[ 0 + ii * LBQ] + mode[ 1 + ii * LBQ]
                       - mode[ 3 + ii * LBQ] + mode[ 4 + ii * LBQ]
                       + mode[ 5 + ii * LBQ] - mode[ 6 + ii * LBQ]
                       - mode[ 8 + ii * LBQ] + mode[10 + ii * LBQ]
                       - mode[12 + ii * LBQ] - mode[13 + ii * LBQ]
                       - mode[15 + ii * LBQ] + mode[16 + ii * LBQ]
                       + mode[17 + ii * LBQ] - mode[18 + ii * LBQ]
                     );

      print_pop[14] =  
        1.0f/36.0f * (
                         mode[ 0 + ii * LBQ] - mode[ 1 + ii * LBQ]
                       + mode[ 3 + ii * LBQ] + mode[ 4 + ii * LBQ]
                       + mode[ 5 + ii * LBQ] - mode[ 6 + ii * LBQ]
                       - mode[ 8 + ii * LBQ] - mode[10 + ii * LBQ]
                       + mode[12 + ii * LBQ] + mode[13 + ii * LBQ]
                       + mode[15 + ii * LBQ] + mode[16 + ii * LBQ]
                       + mode[17 + ii * LBQ] - mode[18 + ii * LBQ]
                     );

      print_pop[15] =  
        1.0f/36.0f * (
                         mode[ 0 + ii * LBQ] + mode[ 2 + ii * LBQ]
                       + mode[ 3 + ii * LBQ] + mode[ 4 + ii * LBQ]
                       - mode[ 5 + ii * LBQ] - mode[ 6 + ii * LBQ]
                       + mode[ 9 + ii * LBQ] + mode[11 + ii * LBQ]
                       + mode[12 + ii * LBQ] - mode[14 + ii * LBQ]
                       - mode[15 + ii * LBQ] + mode[16 + ii * LBQ]
                       - mode[17 + ii * LBQ] - mode[18 + ii * LBQ]
                     );

      print_pop[16] =  
        1.0f/36.0f * (
                         mode[ 0 + ii * LBQ] - mode[ 2 + ii * LBQ]
                       - mode[ 3 + ii * LBQ] + mode[ 4 + ii * LBQ]
                       - mode[ 5 + ii * LBQ] - mode[ 6 + ii * LBQ]
                       + mode[ 9 + ii * LBQ] - mode[11 + ii * LBQ]
                       - mode[12 + ii * LBQ] + mode[14 + ii * LBQ]
                       + mode[15 + ii * LBQ] + mode[16 + ii * LBQ]
                       - mode[17 + ii * LBQ] - mode[18 + ii * LBQ]
                     );

      print_pop[17] =  
        1.0f/36.0f * (
                         mode[ 0 + ii * LBQ] + mode[ 2 + ii * LBQ]
                       - mode[ 3 + ii * LBQ] + mode[ 4 + ii * LBQ]
                       - mode[ 5 + ii * LBQ] - mode[ 6 + ii * LBQ]
                       - mode[ 9 + ii * LBQ] + mode[11 + ii * LBQ]
                       - mode[12 + ii * LBQ] - mode[14 + ii * LBQ]
                       + mode[15 + ii * LBQ] + mode[16 + ii * LBQ]
                       - mode[17 + ii * LBQ] - mode[18 + ii * LBQ]
                     );

      print_pop[18] =  
        1.0f/36.0f * (
                         mode[ 0 + ii * LBQ] - mode[ 2 + ii * LBQ]
                       + mode[ 3 + ii * LBQ] + mode[ 4 + ii * LBQ]
                       - mode[ 5 + ii * LBQ] - mode[ 6 + ii * LBQ]
                       - mode[ 9 + ii * LBQ] - mode[11 + ii * LBQ]
                       + mode[12 + ii * LBQ] + mode[14 + ii * LBQ]
                       - mode[15 + ii * LBQ] + mode[16 + ii * LBQ]
                       - mode[17 + ii * LBQ] - mode[18 + ii * LBQ]
                     );

      float c[19][3] = { { 0.0f, 0.0f, 0.0f},
                         { 1.0f, 0.0f, 0.0f},
                         {-1.0f, 0.0f, 0.0f},
                         { 0.0f, 1.0f, 0.0f},
                         { 0.0f,-1.0f, 0.0f},
                         { 0.0f, 0.0f, 1.0f},
                         { 0.0f, 0.0f,-1.0f},
                         { 1.0f, 1.0f, 0.0f},
                         {-1.0f,-1.0f, 0.0f},
                         { 1.0f,-1.0f, 0.0f},
                         {-1.0f, 1.0f, 0.0f},
                         { 1.0f, 0.0f, 1.0f},
                         {-1.0f, 0.0f,-1.0f},
                         { 1.0f, 0.0f,-1.0f},
                         {-1.0f, 0.0f, 1.0f},
                         { 0.0f, 1.0f, 1.0f},
                         { 0.0f,-1.0f,-1.0f},
                         { 0.0f, 1.0f,-1.0f},
                         { 0.0f,-1.0f, 1.0f}
                       };

      for(int i = 0; i < 19; i++) {
        if(i != 0) {
          float c_norm = sqrt(c[i][0]*c[i][0] + c[i][1]*c[i][1] + c[i][2]*c[i][2]);
          c[i][0] /= c_norm;
          c[i][1] /= c_norm;
          c[i][2] /= c_norm;
        }

        //if(i == 1)
          //printf("print_pop[1]*c[1]=[%e, %e, %e]\n", print_pop[i], print_pop[i], print_pop[i]);

        //printf("%e %e %e  ", c[i][0]*print_pop[i], c[i][1]*print_pop[i], c[i][2]*print_pop[i]);
      }

      //printf("\n");
  }
 } 
}

__device__ void calc_n_from_modes_push_LE(LB_nodes_gpu n_front, LB_nodes_gpu n_back, LB_nodes_gpu nodes_LE_upper, LB_nodes_gpu nodes_LE_lower, int index){
      
  int xyz[3];
  index_to_xyz_LE(index, xyz);
  
  int delta_index = xyz[2]*para.dim_x + xyz[0];

  int ii = 0;
  unsigned int x = xyz[0];
  unsigned int y = xyz[1];
  unsigned int z = xyz[2];

  float mode[19];
    
  if(y==0) {

    mode[0 + ii * LBQ] = 0.0f;
    mode[1 + ii * LBQ] = nodes_LE_lower.vd[1*para.dim_x*para.dim_z + delta_index];
    mode[2 + ii * LBQ] = 0.0f;
    mode[3 + ii * LBQ] = 0.0f;
    mode[4 + ii * LBQ] = nodes_LE_lower.vd[4*para.dim_x*para.dim_z + delta_index];
    mode[5 + ii * LBQ] = nodes_LE_lower.vd[5*para.dim_x*para.dim_z + delta_index];
    mode[6 + ii * LBQ] = nodes_LE_lower.vd[6*para.dim_x*para.dim_z + delta_index];
    mode[7 + ii * LBQ] = nodes_LE_lower.vd[7*para.dim_x*para.dim_z + delta_index];
    mode[8 + ii * LBQ] = nodes_LE_lower.vd[8*para.dim_x*para.dim_z + delta_index];
    mode[9 + ii * LBQ] = nodes_LE_lower.vd[9*para.dim_x*para.dim_z + delta_index];
    mode[10 + ii * LBQ] = 0.0f;
    mode[11 + ii * LBQ] = 0.0f;
    mode[12 + ii * LBQ] = 0.0f;
    mode[13 + ii * LBQ] = 0.0f;
    mode[14 + ii * LBQ] = 0.0f;
    mode[15 + ii * LBQ] = 0.0f;
    mode[16 + ii * LBQ] = 0.0f;
    mode[17 + ii * LBQ] = 0.0f;
    mode[18 + ii * LBQ] = 0.0f;

    //TODO later write into n_a and atomic_add n_a shifted and interpolated onto n_b
    //TODO the sqrt around the weights 1/18 and 1/36 needs justification
    n_back.vd[(4 + ii*LBQ ) * para.number_of_nodes + x
                                                + para.dim_x*((para.dim_y+y-1)%para.dim_y)
                                                + para.dim_x*para.dim_y*z] =
    n_front.vd[(4 + ii*LBQ ) * para.number_of_nodes + x
                                                + para.dim_x*((para.dim_y+y-1)%para.dim_y)
                                                + para.dim_x*para.dim_y*z] +
      sqrt(1.0f/18.0f) * (
                       mode[ 0 + ii * LBQ] - mode[ 2 + ii * LBQ]
                     - mode[ 5 + ii * LBQ] + mode[ 6 + ii * LBQ]
                     + mode[17 + ii * LBQ] - mode[18 + ii * LBQ]
                     + 2.0f*(mode[11 + ii * LBQ] - mode[16 + ii * LBQ])
                   );

    n_back.vd[(8 + ii*LBQ ) * para.number_of_nodes + (para.dim_x+x-1)%para.dim_x
                                                + para.dim_x*((para.dim_y+y-1)%para.dim_y)
                                                + para.dim_x*para.dim_y*z] =
    n_front.vd[(8 + ii*LBQ ) * para.number_of_nodes + (para.dim_x+x-1)%para.dim_x
                                                + para.dim_x*((para.dim_y+y-1)%para.dim_y)
                                                + para.dim_x*para.dim_y*z] +
      sqrt(1.0f/36.0f) * (
                       mode[ 0 + ii * LBQ] - mode[ 1 + ii * LBQ]
                     - mode[ 2 + ii * LBQ] + mode[ 4 + ii * LBQ]
                     + 2.0f*mode[ 6 + ii * LBQ] + mode[ 7 + ii * LBQ]
                     - mode[10 + ii * LBQ] - mode[11 + ii * LBQ]
                     - mode[13 + ii * LBQ] - mode[14 + ii * LBQ]
                     + mode[16 + ii * LBQ] + 2.0f*mode[18 + ii * LBQ]
                   );

    n_back.vd[(9 + ii*LBQ ) * para.number_of_nodes + (x+1)%para.dim_x
                                                + para.dim_x*((para.dim_y+y-1)%para.dim_y)
                                                + para.dim_x*para.dim_y*z] =
    n_front.vd[(9 + ii*LBQ ) * para.number_of_nodes + (x+1)%para.dim_x
                                                + para.dim_x*((para.dim_y+y-1)%para.dim_y)
                                                + para.dim_x*para.dim_y*z] +
      sqrt(1.0f/36.0f) * (
                       mode[ 0 + ii * LBQ] + mode[ 1 + ii * LBQ]
                     - mode[ 2 + ii * LBQ] + mode[ 4 + ii * LBQ]
                     + 2.0f*mode[ 6 + ii * LBQ] - mode[ 7 + ii * LBQ]
                     + mode[10 + ii * LBQ] - mode[11 + ii * LBQ]
                     + mode[13 + ii * LBQ] - mode[14 + ii * LBQ]
                     + mode[16 + ii * LBQ] + 2.0f*mode[18 + ii * LBQ]
                   );

    n_back.vd[(16 + ii*LBQ ) * para.number_of_nodes + x
                                                 + para.dim_x*((para.dim_y+y-1)%para.dim_y)
                                                 + para.dim_x*para.dim_y*((para.dim_z+z-1)%para.dim_z)] =
    n_front.vd[(16 + ii*LBQ ) * para.number_of_nodes + x
                                                 + para.dim_x*((para.dim_y+y-1)%para.dim_y)
                                                 + para.dim_x*para.dim_y*((para.dim_z+z-1)%para.dim_z)] +
      sqrt(1.0f/36.0f) * (
                       mode[ 0 + ii * LBQ] - mode[ 2 + ii * LBQ]
                     - mode[ 3 + ii * LBQ] + mode[ 4 + ii * LBQ]
                     - mode[ 5 + ii * LBQ] - mode[ 6 + ii * LBQ]
                     + mode[ 9 + ii * LBQ] - mode[11 + ii * LBQ]
                     - mode[12 + ii * LBQ] + mode[14 + ii * LBQ]
                     + mode[15 + ii * LBQ] + mode[16 + ii * LBQ]
                     - mode[17 + ii * LBQ] - mode[18 + ii * LBQ]
                   );

    n_back.vd[(18 + ii*LBQ ) * para.number_of_nodes + x
                                                 + para.dim_x*((para.dim_y+y-1)%para.dim_y)
                                                 + para.dim_x*para.dim_y*((z+1)%para.dim_z)] =
    n_front.vd[(18 + ii*LBQ ) * para.number_of_nodes + x
                                                 + para.dim_x*((para.dim_y+y-1)%para.dim_y)
                                                 + para.dim_x*para.dim_y*((z+1)%para.dim_z)] +
      sqrt(1.0f/36.0f) * (
                       mode[ 0 + ii * LBQ] - mode[ 2 + ii * LBQ]
                     + mode[ 3 + ii * LBQ] + mode[ 4 + ii * LBQ]
                     - mode[ 5 + ii * LBQ] - mode[ 6 + ii * LBQ]
                     - mode[ 9 + ii * LBQ] - mode[11 + ii * LBQ]
                     + mode[12 + ii * LBQ] + mode[14 + ii * LBQ]
                     - mode[15 + ii * LBQ] + mode[16 + ii * LBQ]
                     - mode[17 + ii * LBQ] - mode[18 + ii * LBQ]
                   );
    }

  else if(y == para.dim_y-1){
    
    mode[0 + ii * LBQ]  = 0.0f;
    mode[1 + ii * LBQ]  = nodes_LE_upper.vd[1*para.dim_x*para.dim_z + delta_index];
    mode[2 + ii * LBQ]  = 0.0f;
    mode[3 + ii * LBQ]  = 0.0f;
    mode[4 + ii * LBQ]  = nodes_LE_upper.vd[4*para.dim_x*para.dim_z + delta_index];
    mode[5 + ii * LBQ]  = nodes_LE_upper.vd[5*para.dim_x*para.dim_z + delta_index];
    mode[6 + ii * LBQ]  = nodes_LE_upper.vd[6*para.dim_x*para.dim_z + delta_index];
    mode[7 + ii * LBQ]  = nodes_LE_upper.vd[7*para.dim_x*para.dim_z + delta_index];
    mode[8 + ii * LBQ]  = nodes_LE_upper.vd[8*para.dim_x*para.dim_z + delta_index];
    mode[9 + ii * LBQ]  = nodes_LE_upper.vd[9*para.dim_x*para.dim_z + delta_index];
    mode[10 + ii * LBQ] = 0.0f;
    mode[11 + ii * LBQ] = 0.0f;
    mode[12 + ii * LBQ] = 0.0f;
    mode[13 + ii * LBQ] = 0.0f;
    mode[14 + ii * LBQ] = 0.0f;
    mode[15 + ii * LBQ] = 0.0f;
    mode[16 + ii * LBQ] = 0.0f;
    mode[17 + ii * LBQ] = 0.0f;
    mode[18 + ii * LBQ] = 0.0f;

    n_back.vd[(3 + ii*LBQ ) * para.number_of_nodes + x
                                                + para.dim_x*((y+1)%para.dim_y)
                                                + para.dim_x*para.dim_y*z] =
    n_front.vd[(3 + ii*LBQ ) * para.number_of_nodes + x
                                                + para.dim_x*((y+1)%para.dim_y)
                                                + para.dim_x*para.dim_y*z] +
      sqrt(1.0f/18.0f) * (
                       mode[ 0 + ii * LBQ] + mode[ 2 + ii * LBQ]
                     - mode[ 5 + ii * LBQ] + mode[ 6 + ii * LBQ]
                     + mode[17 + ii * LBQ] - mode[18 + ii * LBQ]
                     - 2.0f*(mode[11 + ii * LBQ] + mode[16 + ii * LBQ])
                   );
                   
    n_back.vd[(7 + ii*LBQ ) * para.number_of_nodes + (x+1)%para.dim_x
                                                + para.dim_x*((y+1)%para.dim_y)
                                                + para.dim_x*para.dim_y*z] =
    n_front.vd[(7 + ii*LBQ ) * para.number_of_nodes + (x+1)%para.dim_x
                                                + para.dim_x*((y+1)%para.dim_y)
                                                + para.dim_x*para.dim_y*z] +
      sqrt(1.0f/36.0f) * (
                       mode[ 0 + ii * LBQ] + mode[ 1 + ii * LBQ]
                     + mode[ 2 + ii * LBQ] + mode[ 4 + ii * LBQ]
                     + 2.0f*mode[ 6 + ii * LBQ] + mode[ 7 + ii * LBQ]
                     + mode[10 + ii * LBQ] + mode[11 + ii * LBQ]
                     + mode[13 + ii * LBQ] + mode[14 + ii * LBQ]
                     + mode[16 + ii * LBQ] + 2.0f*mode[18 + ii * LBQ]
                   );
    n_back.vd[(10 + ii*LBQ ) * para.number_of_nodes + (para.dim_x+x-1)%para.dim_x
                                                 + para.dim_x*((y+1)%para.dim_y)
                                                 + para.dim_x*para.dim_y*z] = 
    n_front.vd[(10 + ii*LBQ ) * para.number_of_nodes + (para.dim_x+x-1)%para.dim_x
                                                 + para.dim_x*((y+1)%para.dim_y)
                                                 + para.dim_x*para.dim_y*z] +
      sqrt(1.0f/36.0f) * (
                       mode[ 0 + ii * LBQ] - mode[ 1 + ii * LBQ]
                     + mode[ 2 + ii * LBQ] + mode[ 4 + ii * LBQ]
                     + 2.0f*mode[ 6 + ii * LBQ] - mode[ 7 + ii * LBQ]
                     - mode[10 + ii * LBQ] + mode[11 + ii * LBQ]
                     - mode[13 + ii * LBQ] + mode[14 + ii * LBQ]
                     + mode[16 + ii * LBQ] + 2.0f*mode[18 + ii * LBQ]
                   );

    n_back.vd[(15 + ii*LBQ ) * para.number_of_nodes + x
                                                 + para.dim_x*((y+1)%para.dim_y)
                                                 + para.dim_x*para.dim_y*((z+1)%para.dim_z)] =
    n_front.vd[(15 + ii*LBQ ) * para.number_of_nodes + x
                                                 + para.dim_x*((y+1)%para.dim_y)
                                                 + para.dim_x*para.dim_y*((z+1)%para.dim_z)] +
      sqrt(1.0f/36.0f) * (
                       mode[ 0 + ii * LBQ] + mode[ 2 + ii * LBQ]
                     + mode[ 3 + ii * LBQ] + mode[ 4 + ii * LBQ]
                     - mode[ 5 + ii * LBQ] - mode[ 6 + ii * LBQ]
                     + mode[ 9 + ii * LBQ] + mode[11 + ii * LBQ]
                     + mode[12 + ii * LBQ] - mode[14 + ii * LBQ]
                     - mode[15 + ii * LBQ] + mode[16 + ii * LBQ]
                     - mode[17 + ii * LBQ] - mode[18 + ii * LBQ]
                   );

    n_back.vd[(17 + ii*LBQ ) * para.number_of_nodes + x
                                                 + para.dim_x*((y+1)%para.dim_y)
                                                 + para.dim_x*para.dim_y*((para.dim_z+z-1)%para.dim_z)] =
    n_front.vd[(17 + ii*LBQ ) * para.number_of_nodes + x
                                                 + para.dim_x*((y+1)%para.dim_y)
                                                 + para.dim_x*para.dim_y*((para.dim_z+z-1)%para.dim_z)] +
      sqrt(1.0f/36.0f) * (
                       mode[ 0 + ii * LBQ] + mode[ 2 + ii * LBQ]
                     - mode[ 3 + ii * LBQ] + mode[ 4 + ii * LBQ]
                     - mode[ 5 + ii * LBQ] - mode[ 6 + ii * LBQ]
                     - mode[ 9 + ii * LBQ] + mode[11 + ii * LBQ]
                     - mode[12 + ii * LBQ] - mode[14 + ii * LBQ]
                     + mode[15 + ii * LBQ] + mode[16 + ii * LBQ]
                     - mode[17 + ii * LBQ] - mode[18 + ii * LBQ]
                   );
 } 
}

__global__ void apply_LE_position_offset(LB_nodes_gpu n_front, LB_nodes_gpu n_back, float lees_edwards_offset) {

  int index = blockIdx.y * gridDim.x * blockDim.x + blockDim.x * blockIdx.x + threadIdx.x;

  if (index < para.dim_x * para.dim_z * 2) {
    int xyz[3];

    index_to_xyz_LE(index, xyz);
    int target_index = xyz_to_index(xyz);

    int ii = 0;

    int x = xyz[0];
    int y = xyz[1];
    int z = xyz[2];

    float weight = fmodf(lees_edwards_offset + para.dim_x*para.agrid, para.agrid) / para.agrid;

    int source1_xyz[3] = {-1, y, z};
    int source2_xyz[3] = {-1, y, z};

    int source1_index;
    int source2_index;

    if(y == 0) {
      source1_xyz[0] = (static_cast<int>(floorf(x + lees_edwards_offset)) + para.dim_x) % para.dim_x;
      source2_xyz[0] = (static_cast<int>(ceilf(x + lees_edwards_offset)) + para.dim_x) % para.dim_x;

      //printf(floorf(lees_edwards_offset) + para.dim_x) 
      
      source1_index = xyz_to_index(source1_xyz);
      source2_index = xyz_to_index(source2_xyz);

      //printf("LE_Offset: %f, Integer offset: %d Real offset: %f \n", lees_edwards_offset, integer_offset, weight);    
      //printf("   target index: %i bei: (%u%u%u) \n source1_index: %i bei: (%i%i%i) \n source2_index: %i bei: (%i%i%i)\n\n", target_index, x, y, z,  source1_index, source1_xyz[0], source1_xyz[1], source1_xyz[2], source2_index, source2_xyz[0], source2_xyz[1], source2_xyz[2]);

      n_front.vd[ (3 + ii*LBQ ) * para.number_of_nodes + target_index ] = 
      (1.0f-weight) * n_back.vd[ (3 + ii*LBQ ) * para.number_of_nodes + source1_index ] +
      (weight) * n_back.vd[ (3 + ii*LBQ ) * para.number_of_nodes + source2_index ];

      n_front.vd[ (7 + ii*LBQ ) * para.number_of_nodes + target_index ] = 
      (1.0f-weight) * n_back.vd[ (7 + ii*LBQ ) * para.number_of_nodes + source1_index ] +
      (weight) * n_back.vd[ (7 + ii*LBQ ) * para.number_of_nodes + source2_index ];

      n_front.vd[ (10 + ii*LBQ ) * para.number_of_nodes + target_index ] = 
      (1.0f-weight) * n_back.vd[ (10 + ii*LBQ ) * para.number_of_nodes + source1_index ] +
      (weight) * n_back.vd[ (10 + ii*LBQ ) * para.number_of_nodes + source2_index ];

      n_front.vd[ (15 + ii*LBQ ) * para.number_of_nodes + target_index ] = 
      (1.0f-weight) * n_back.vd[ (15 + ii*LBQ ) * para.number_of_nodes + source1_index ] +
      (weight) * n_back.vd[ (15 + ii*LBQ ) * para.number_of_nodes + source2_index ];

      n_front.vd[ (17 + ii*LBQ ) * para.number_of_nodes + target_index ] = 
      (1.0f-weight) * n_back.vd[ (17 + ii*LBQ ) * para.number_of_nodes + source1_index ] +
      (weight) * n_back.vd[ (17 + ii*LBQ ) * para.number_of_nodes + source2_index ];
    }
    else if(y == para.dim_y-1) {
      source1_xyz[0] = (static_cast<int>(floorf(x - lees_edwards_offset)) + para.dim_x) % para.dim_x;
      source2_xyz[0] = (static_cast<int>(ceilf(x - lees_edwards_offset)) + para.dim_x) % para.dim_x;

      //printf(floorf(lees_edwards_offset) + para.dim_x) 
      
      source1_index = xyz_to_index(source1_xyz);
      source2_index = xyz_to_index(source2_xyz);

      //printf("LE_Offset: %f, Integer offset: %d Real offset: %f \n", lees_edwards_offset, integer_offset, weight);    
      //printf("   target index: %i bei: (%u%u%u) \n source1_index: %i bei: (%i%i%i) \n source2_index: %i bei: (%i%i%i)\n\n", target_index, x, y, z,  source1_index, source1_xyz[0], source1_xyz[1], source1_xyz[2], source2_index, source2_xyz[0], source2_xyz[1], source2_xyz[2]);

      n_front.vd[ (4 + ii*LBQ ) * para.number_of_nodes + target_index ] = 
      (weight) * n_back.vd[ (4 + ii*LBQ ) * para.number_of_nodes + source1_index] +
      (1.0f-weight) * n_back.vd[ (4 + ii*LBQ ) * para.number_of_nodes + source2_index];

      n_front.vd[ (8 + ii*LBQ ) * para.number_of_nodes + target_index ] = 
      (weight) * n_back.vd[ (8 + ii*LBQ ) * para.number_of_nodes + source1_index ] +
      (1.0f-weight) * n_back.vd[ (8 + ii*LBQ ) * para.number_of_nodes + source2_index ];

      n_front.vd[ (9 + ii*LBQ ) * para.number_of_nodes + target_index ] = 
      (weight) * n_back.vd[ (9 + ii*LBQ ) * para.number_of_nodes + source1_index ] +
      (1.0f-weight) * n_back.vd[ (9 + ii*LBQ ) * para.number_of_nodes + source2_index ];

      n_front.vd[ (16 + ii*LBQ ) * para.number_of_nodes + target_index ] = 
      (weight) * n_back.vd[ (16 + ii*LBQ ) * para.number_of_nodes + source1_index ] +
      (1.0f-weight) * n_back.vd[ (16 + ii*LBQ ) * para.number_of_nodes + source2_index ];

      n_front.vd[ (18 + ii*LBQ ) * para.number_of_nodes + target_index ] = 
      (weight) * n_back.vd[ (18 + ii*LBQ ) * para.number_of_nodes + source1_index ] + 
      (1.0f-weight) * n_back.vd[ (18 + ii*LBQ ) * para.number_of_nodes + source2_index ];
    }
  }
}

/** Bounce back boundary conditions.
 * The populations that have propagated into a boundary node
 * are bounced back to the node they came from. This results
 * in no slip boundary conditions.
 *
 * [cf. Ladd and Verberg, J. Stat. Phys. 104(5/6):1191-1251, 2001]
 * @param index   node index / thread index (Input)
 * @param n_curr  Pointer to local node which receives the current node field (Input)
 * @param lb_boundary_velocity    The constant velocity at the boundary, set by the user (Input)
 * @param lb_boundary_force       The force on the boundary nodes (Output)
*/
__device__ void bounce_back_boundaries(LB_nodes_gpu n_curr, unsigned int index, \
    float* lb_boundary_velocity, float* lb_boundary_force){
    
  unsigned int xyz[3];
  int c[3];
  float v[3];
  float shift, weight, pop_to_bounce_back;
  float boundary_force[3] = {0.0f,0.0f,0.0f};
  size_t to_index, to_index_x, to_index_y, to_index_z;
  int population, inverse;
  int boundary_index;

  boundary_index= n_curr.boundary[index];
  if(boundary_index != 0)
  {
    
    v[0]=lb_boundary_velocity[3*(boundary_index-1)+0];
    v[1]=lb_boundary_velocity[3*(boundary_index-1)+1];
    v[2]=lb_boundary_velocity[3*(boundary_index-1)+2];

    index_to_xyz(index, xyz);

    unsigned int x = xyz[0];
    unsigned int y = xyz[1];
    unsigned int z = xyz[2];

    /* CPU analog of shift:
       lbpar.agrid*lbpar.agrid*lbpar.agrid*lbpar.rho*2*lbmodel.c[i][l]*lb_boundaries[lbfields[k].boundary-1].velocity[l] */
  
    /** store vd temporary in second lattice to avoid race conditions */

// TODO : PUT IN EQUILIBRIUM CONTRIBUTION TO THE BOUNCE-BACK DENSITY FOR THE BOUNDARY FORCE
// TODO : INITIALIZE BOUNDARY FORCE PROPERLY, HAS NONZERO ELEMENTS IN FIRST STEP
// TODO : SET INTERNAL BOUNDARY NODE VALUES TO ZERO

#ifndef SHANCHEN

#define BOUNCEBACK()  \
  shift = 2.0f*para.agrid*para.agrid*para.rho[0]*3.0f*weight*para.tau*(v[0]*c[0] + v[1]*c[1] + v[2]*c[2]); \
  pop_to_bounce_back =  n_curr.vd[population*para.number_of_nodes + index ]; \
  to_index_x = (x+c[0]+para.dim_x)%para.dim_x; \
  to_index_y = (y+c[1]+para.dim_y)%para.dim_y; \
  to_index_z = (z+c[2]+para.dim_z)%para.dim_z; \
  to_index = to_index_x + para.dim_x*to_index_y + para.dim_x*para.dim_y*to_index_z; \
  if ( n_curr.boundary[to_index] == 0) \
  { \
    boundary_force[0] += (2.0f*pop_to_bounce_back+shift)*c[0]/para.tau/para.tau/para.agrid; \
    boundary_force[1] += (2.0f*pop_to_bounce_back+shift)*c[1]/para.tau/para.tau/para.agrid; \
    boundary_force[2] += (2.0f*pop_to_bounce_back+shift)*c[2]/para.tau/para.tau/para.agrid; \
     n_curr.vd[inverse*para.number_of_nodes + to_index ] = pop_to_bounce_back + shift; \
  }
#else 

#define BOUNCEBACK()  \
  for(int component=0; component<LB_COMPONENTS;component++){\
     shift = 2.0f*para.agrid*para.agrid*para.rho[component]*3.0f*weight*para.tau*(v[0]*c[0] + v[1]*c[1] + v[2]*c[2]); \
     pop_to_bounce_back =  n_curr.vd[(population+component*LBQ)*para.number_of_nodes + index ]; \
     to_index_x = (x+c[0]+para.dim_x)%para.dim_x; \
     to_index_y = (y+c[1]+para.dim_y)%para.dim_y; \
     to_index_z = (z+c[2]+para.dim_z)%para.dim_z; \
     to_index = to_index_x + para.dim_x*to_index_y + para.dim_x*para.dim_y*to_index_z; \
     if ( n_curr.boundary[to_index] == 0) \
     { \
       boundary_force[0] += (2.0f*pop_to_bounce_back+shift)*c[0]/para.tau/para.tau/para.agrid; \
       boundary_force[1] += (2.0f*pop_to_bounce_back+shift)*c[1]/para.tau/para.tau/para.agrid; \
       boundary_force[2] += (2.0f*pop_to_bounce_back+shift)*c[2]/para.tau/para.tau/para.agrid; \
       n_curr.vd[(inverse+component*LBQ)*para.number_of_nodes + to_index ] = pop_to_bounce_back + shift; \
       n_curr.vd[(inverse+component*LBQ)*para.number_of_nodes + to_index ] = pop_to_bounce_back + shift; \
     } \
  }
#endif

    // the resting population does nothing, i.e., population 0.
    c[0]= 1;c[1]= 0;c[2]= 0; weight=1./18.; population= 2; inverse= 1; 
    BOUNCEBACK();
    
    c[0]=-1;c[1]= 0;c[2]= 0; weight=1./18.; population= 1; inverse= 2; 
    BOUNCEBACK();
    
    c[0]= 0;c[1]= 1;c[2]= 0; weight=1./18.; population= 4; inverse= 3; 
    BOUNCEBACK();

    c[0]= 0;c[1]=-1;c[2]= 0; weight=1./18.; population= 3; inverse= 4; 
    BOUNCEBACK();
    
    c[0]= 0;c[1]= 0;c[2]= 1; weight=1./18.; population= 6; inverse= 5; 
    BOUNCEBACK();

    c[0]= 0;c[1]= 0;c[2]=-1; weight=1./18.; population= 5; inverse= 6; 
    BOUNCEBACK(); 
    
    c[0]= 1;c[1]= 1;c[2]= 0; weight=1./36.; population= 8; inverse= 7; 
    BOUNCEBACK();
    
    c[0]=-1;c[1]=-1;c[2]= 0; weight=1./36.; population= 7; inverse= 8; 
    BOUNCEBACK();
    
    c[0]= 1;c[1]=-1;c[2]= 0; weight=1./36.; population=10; inverse= 9; 
    BOUNCEBACK();

    c[0]=-1;c[1]= 1;c[2]= 0; weight=1./36.; population= 9; inverse=10; 
    BOUNCEBACK();
    
    c[0]= 1;c[1]= 0;c[2]= 1; weight=1./36.; population=12; inverse=11; 
    BOUNCEBACK();
    
    c[0]=-1;c[1]= 0;c[2]=-1; weight=1./36.; population=11; inverse=12; 
    BOUNCEBACK();

    c[0]= 1;c[1]= 0;c[2]=-1; weight=1./36.; population=14; inverse=13; 
    BOUNCEBACK();
    
    c[0]=-1;c[1]= 0;c[2]= 1; weight=1./36.; population=13; inverse=14; 
    BOUNCEBACK();

    c[0]= 0;c[1]= 1;c[2]= 1; weight=1./36.; population=16; inverse=15; 
    BOUNCEBACK();
    
    c[0]= 0;c[1]=-1;c[2]=-1; weight=1./36.; population=15; inverse=16; 
    BOUNCEBACK();
    
    c[0]= 0;c[1]= 1;c[2]=-1; weight=1./36.; population=18; inverse=17; 
    BOUNCEBACK();
    
    c[0]= 0;c[1]=-1;c[2]= 1; weight=1./36.; population=17; inverse=18; 
    BOUNCEBACK();  
    
    atomicadd(&lb_boundary_force[3*( n_curr.boundary[index]-1)+0], boundary_force[0]);
    atomicadd(&lb_boundary_force[3*( n_curr.boundary[index]-1)+1], boundary_force[1]);
    atomicadd(&lb_boundary_force[3*( n_curr.boundary[index]-1)+2], boundary_force[2]);
  }
}

/** add of (external) forces within the modespace, needed for particle-interaction
 * @param index   node index / thread index (Input)
 * @param mode    Pointer to the local register values mode (Input/Output)
 * @param node_f  Pointer to local node force (Input)
 * @param *d_v    Pointer to local device values
*/
__device__ void apply_forces(unsigned int index, float *mode, LB_node_force_gpu node_f, LB_rho_v_gpu *d_v) {
  
  float u[3]={0.0f,0.0f,0.0f},
        C[6]={0.0f,0.0f,0.0f,0.0f,0.0f,0.0f};
  /* Note: the values d_v were calculated in relax_modes() */

  u[0]=d_v[index].v[0]; 
  u[1]=d_v[index].v[1]; 
  u[2]=d_v[index].v[2]; 

  #pragma unroll
  for(int ii=0;ii<LB_COMPONENTS;++ii)
  {  
       C[0] += (1.0f + para.gamma_bulk[ii])*u[0]*node_f.force[(0 + ii*3 ) * para.number_of_nodes + index] + 
                1.0f/3.0f*(para.gamma_bulk[ii]-para.gamma_shear[ii])*(
                                                                         u[0]*node_f.force[(0 + ii*3 ) * para.number_of_nodes + index]
                                                                       + u[1]*node_f.force[(1 + ii*3 ) * para.number_of_nodes + index]
                                                                       + u[2]*node_f.force[(2 + ii*3 ) * para.number_of_nodes + index]
                                                                     );

       C[2] += (1.0f + para.gamma_bulk[ii])*u[1]*node_f.force[(1 + ii*3 ) * para.number_of_nodes + index] + 
                1.0f/3.0f*(para.gamma_bulk[ii]-para.gamma_shear[ii])*(
                                                                         u[0]*node_f.force[(0 + ii*3 ) * para.number_of_nodes + index]
                                                                       + u[1]*node_f.force[(1 + ii*3 ) * para.number_of_nodes + index]
                                                                       + u[2]*node_f.force[(2 + ii*3 ) * para.number_of_nodes + index]
                                                                     );

       C[5] += (1.0f + para.gamma_bulk[ii])*u[2]*node_f.force[(2 + ii*3 ) * para.number_of_nodes + index] + 
                1.0f/3.0f*(para.gamma_bulk[ii]-para.gamma_shear[ii])*(
                                                                         u[0]*node_f.force[(0 + ii*3 ) * para.number_of_nodes + index] 
                                                                       + u[1]*node_f.force[(1 + ii*3 ) * para.number_of_nodes + index]
                                                                       + u[2]*node_f.force[(2 + ii*3 ) * para.number_of_nodes + index]
                                                                     );
                                                                     

       C[1] += 1.0f/2.0f*(1.0f+para.gamma_shear[ii])*(
                                                         u[0]*node_f.force[(1 + ii*3 ) * para.number_of_nodes + index]
                                                       + u[1]*node_f.force[(0 + ii*3 ) * para.number_of_nodes + index]
                                                     );

       C[3] += 1.0f/2.0f*(1.0f+para.gamma_shear[ii])*(
                                                         u[0]*node_f.force[(2 + ii*3 ) * para.number_of_nodes + index]
                                                       + u[2]*node_f.force[(0 + ii*3 ) * para.number_of_nodes + index]
                                                     );

       C[4] += 1.0f/2.0f*(1.0f+para.gamma_shear[ii])*(
                                                         u[1]*node_f.force[(2 + ii*3 ) * para.number_of_nodes + index]
                                                       + u[2]*node_f.force[(1 + ii*3 ) * para.number_of_nodes + index]
                                                     );
  }

  #pragma unroll
  for(int ii=0;ii<LB_COMPONENTS;++ii)
  {  
      /** update momentum modes */
#ifdef SHANCHEN
      float mobility_factor=1.0f/2.0f*(1.0f+para.gamma_mobility[0]);
#else
      float mobility_factor=1.0f;
#endif 
 /** update momentum modes */
      mode[1 + ii * LBQ] += mobility_factor * node_f.force[(0 + ii*3 ) * para.number_of_nodes + index];
      mode[2 + ii * LBQ] += mobility_factor * node_f.force[(1 + ii*3 ) * para.number_of_nodes + index];
      mode[3 + ii * LBQ] += mobility_factor * node_f.force[(2 + ii*3 ) * para.number_of_nodes + index];

      /** update stress modes */
      mode[4 + ii * LBQ] += C[0] + C[2] + C[5];
      mode[5 + ii * LBQ] += C[0] - C[2];
      mode[6 + ii * LBQ] += C[0] + C[2] - 2.0f*C[5];
      mode[7 + ii * LBQ] += C[1];
      mode[8 + ii * LBQ] += C[3];
      mode[9 + ii * LBQ] += C[4];
    
  }

//#if !defined(IMMERSED_BOUNDARY)
  // This must not be done here since we need the forces after LB update for the velocity interpolation
  // It is done by calling IBM_ResetLBForces_GPU from integrate_vv
  reset_LB_forces(index, node_f);
//#endif

#ifdef SHANCHEN
  for(int ii=0;ii<LB_COMPONENTS;++ii)
  {  
     node_f.force[(0 + ii*3 ) * para.number_of_nodes + index] +=node_f.scforce[(0+ii*3)*para.number_of_nodes + index];
     node_f.force[(1 + ii*3 ) * para.number_of_nodes + index] +=node_f.scforce[(1+ii*3)*para.number_of_nodes + index];
     node_f.force[(2 + ii*3 ) * para.number_of_nodes + index] +=node_f.scforce[(2+ii*3)*para.number_of_nodes + index];
  }
#endif
}

/**function used to calculate hydrodynamic fields in MD units.
 * @param n_a     Pointer to local node residing in array a for boundary flag(Input)
 * @param mode    Pointer to the local register values mode (Input)
 * @param d_p_v   Pointer to local print values (Output)
 * @param d_v     Pointer to local device values (Input)
 * @param node_f  Pointer to local node force (Input)
 * @param index   node index / thread index (Input)
 * @param print_index   node index / thread index (Output)
*/
__device__ void calc_values_in_MD_units(LB_nodes_gpu n_a, float *mode, LB_rho_v_pi_gpu *d_p_v, LB_rho_v_gpu *d_v, LB_node_force_gpu node_f, unsigned int index, unsigned int print_index) {
  
  float j[3]; 
  float modes_from_pi_eq[6]; 
  float pi[6]={0.0f,0.0f,0.0f,0.0f,0.0f,0.0f};

  if(n_a.boundary[index] == 0)
  {
    /* Ensure we are working with the current values of d_v */

    update_rho_v(mode, index, node_f, d_v);

    for(int ii= 0; ii < LB_COMPONENTS; ii++)
    {
      d_p_v[print_index].rho[ii] = d_v[index].rho[ii] / para.agrid / para.agrid / para.agrid;
    }
      
    d_p_v[print_index].v[0] = d_v[index].v[0] * para.agrid / para.tau;
    d_p_v[print_index].v[1] = d_v[index].v[1] * para.agrid / para.tau;
    d_p_v[print_index].v[2] = d_v[index].v[2] * para.agrid / para.tau;

    /* stress calculation */ 
    for(int ii = 0; ii < LB_COMPONENTS; ii++)
    {
      float Rho = d_v[index].rho[ii];
      
      /* note that d_v[index].v[] already includes the 1/2 f term, accounting for the pre- and post-collisional average */

      j[0] = Rho * d_v[index].v[0];
      j[1] = Rho * d_v[index].v[1];
      j[2] = Rho * d_v[index].v[2];

      // equilibrium part of the stress modes, which comes from 
      // the equality between modes and stress tensor components

      /* m4 = trace(pi) - rho
         m5 = pi_xx - pi_yy
         m6 = trace(pi) - 3 pi_zz
         m7 = pi_xy
         m8 = pi_xz
         m9 = pi_yz */

      // and pluggin in the Euler stress for the equilibrium:
      // pi_eq = rho_0*c_s^2*I3 + (j \otimes j)/rho
      // with I3 the 3D identity matrix and
      // rho = \trace(rho_0*c_s^2*I3), which yields

      /* m4_from_pi_eq = j.j
         m5_from_pi_eq = j_x*j_x - j_y*j_y
         m6_from_pi_eq = j.j - 3*j_z*j_z
         m7_from_pi_eq = j_x*j_y
         m8_from_pi_eq = j_x*j_z
         m9_from_pi_eq = j_y*j_z */

      // where the / Rho term has been dropped. We thus obtain: 

      modes_from_pi_eq[0] = ( j[0]*j[0] + j[1]*j[1] + j[2]*j[2] ) / Rho;
      modes_from_pi_eq[1] = ( j[0]*j[0] - j[1]*j[1] ) / Rho;
      modes_from_pi_eq[2] = ( j[0]*j[0] + j[1]*j[1] + j[2]*j[2] - 3.0f*j[2]*j[2] ) / Rho;
      modes_from_pi_eq[3] = j[0]*j[1] / Rho;
      modes_from_pi_eq[4] = j[0]*j[2] / Rho;
      modes_from_pi_eq[5] = j[1]*j[2] / Rho;
     
      /* Now we must predict the outcome of the next collision */
      /* We immediately average pre- and post-collision.  */
      /* TODO: need a reference for this.   */

      mode[4 + ii * LBQ ] = modes_from_pi_eq[0] + (0.5f + 0.5f*para.gamma_bulk[ii]) * (mode[4 + ii * LBQ] - modes_from_pi_eq[0]);
      mode[5 + ii * LBQ ] = modes_from_pi_eq[1] + (0.5f + 0.5f*para.gamma_shear[ii]) * (mode[5 + ii * LBQ] - modes_from_pi_eq[1]);
      mode[6 + ii * LBQ ] = modes_from_pi_eq[2] + (0.5f + 0.5f*para.gamma_shear[ii]) * (mode[6 + ii * LBQ] - modes_from_pi_eq[2]);
      mode[7 + ii * LBQ ] = modes_from_pi_eq[3] + (0.5f + 0.5f*para.gamma_shear[ii]) * (mode[7 + ii * LBQ] - modes_from_pi_eq[3]);
      mode[8 + ii * LBQ ] = modes_from_pi_eq[4] + (0.5f + 0.5f*para.gamma_shear[ii]) * (mode[8 + ii * LBQ] - modes_from_pi_eq[4]);
      mode[9 + ii * LBQ ] = modes_from_pi_eq[5] + (0.5f + 0.5f*para.gamma_shear[ii]) * (mode[9 + ii * LBQ] - modes_from_pi_eq[5]);

      // Transform the stress tensor components according to the modes that
      // correspond to those used by U. Schiller. In terms of populations this
      // expression then corresponds exactly to those in Eqs. 116 - 121 in the
      // Duenweg and Ladd paper, when these are written out in populations.
      // But to ensure this, the expression in Schiller's modes has to be different!

      pi[0] += (   2.0f*(mode[0 + ii * LBQ] + mode[4 + ii * LBQ])
                + mode[6 + ii * LBQ] + 3.0f*mode[5 + ii * LBQ] )/6.0f;  // xx
      pi[1] += mode[7 + ii * LBQ];                                      // xy
      pi[2] += (   2.0f*(mode[0 + ii * LBQ] + mode[4 + ii * LBQ])
                + mode[6 + ii * LBQ] - 3.0f*mode[5 + ii * LBQ] )/6.0f;  // yy
      pi[3] += mode[8 + ii * LBQ];                                      // xz
      pi[4] += mode[9 + ii * LBQ];                                      // yz
      pi[5] += (   mode[0 + ii * LBQ] + mode[4 + ii * LBQ]
                - mode[6 + ii * LBQ] )/3.0f;                            // zz

    }
     
    for(int i = 0; i < 6; i++)
    {
      d_p_v[print_index].pi[i] = pi[i] / para.tau
                                       / para.tau
                                       / para.agrid;
    }
  }
  else
  {
    for(int ii = 0; ii < LB_COMPONENTS; ii++)
      d_p_v[print_index].rho[ii] = 0.0f;
     
    for(int i = 0; i < 3; i++)
      d_p_v[print_index].v[i] = 0.0f;

    for(int i = 0; i < 6; i++)
      d_p_v[print_index].pi[i] = 0.0f;
  }
}

/**function used to calculate hydrodynamic fields in MD units.
 * @param mode_single   Pointer to the local register values mode (Input)
 * @param d_v_single    Pointer to local device values (Input)
 * @param rho_out       Pointer to density (Output)
 * @param j_out         Pointer to momentum (Output)
 * @param pi_out        Pointer to pressure tensor (Output)
*/
__device__ void calc_values_from_m_in_LB_units(float *mode_single, LB_rho_v_gpu *d_v_single, float* rho_out, float* j_out, float* pi_out) {

  float modes_from_pi_eq[6];
  float j[6];
  float Rho; 

  // stress calculation

  for(int ii = 0; ii < LB_COMPONENTS; ii++)
  {
    // Set the rho ouput value

    Rho = d_v_single->rho[ii];
    rho_out[ii] = Rho;
    
    // note that d_v_single->v[] already includes the 1/2 f term, 
    // accounting for the pre- and post-collisional average

    j[0] = Rho * d_v_single->v[0];
    j[1] = Rho * d_v_single->v[1];
    j[2] = Rho * d_v_single->v[2];

    j_out[3*ii + 0] = j[0];
    j_out[3*ii + 1] = j[1];
    j_out[3*ii + 2] = j[2];    

    // equilibrium part of the stress modes, which comes from 
    // the equality between modes and stress tensor components

    modes_from_pi_eq[0] = ( j[0]*j[0] + j[1]*j[1] + j[2]*j[2] ) / Rho;
    modes_from_pi_eq[1] = ( j[0]*j[0] - j[1]*j[1] ) / Rho;
    modes_from_pi_eq[2] = ( j[0]*j[0] + j[1]*j[1] + j[2]*j[2] - 3.0f*j[2]*j[2] ) / Rho;
    modes_from_pi_eq[3] = j[0]*j[1] / Rho;
    modes_from_pi_eq[4] = j[0]*j[2] / Rho;
    modes_from_pi_eq[5] = j[1]*j[2] / Rho;
   
    // Now we must predict the outcome of the next collision
    // We immediately average pre- and post-collision.

    mode_single[4 + ii * LBQ ] = modes_from_pi_eq[0] + (0.5f + 0.5f* para.gamma_bulk[ii]) * (mode_single[4 + ii * LBQ] - modes_from_pi_eq[0]);
    mode_single[5 + ii * LBQ ] = modes_from_pi_eq[1] + (0.5f + 0.5f*para.gamma_shear[ii]) * (mode_single[5 + ii * LBQ] - modes_from_pi_eq[1]);
    mode_single[6 + ii * LBQ ] = modes_from_pi_eq[2] + (0.5f + 0.5f*para.gamma_shear[ii]) * (mode_single[6 + ii * LBQ] - modes_from_pi_eq[2]);
    mode_single[7 + ii * LBQ ] = modes_from_pi_eq[3] + (0.5f + 0.5f*para.gamma_shear[ii]) * (mode_single[7 + ii * LBQ] - modes_from_pi_eq[3]);
    mode_single[8 + ii * LBQ ] = modes_from_pi_eq[4] + (0.5f + 0.5f*para.gamma_shear[ii]) * (mode_single[8 + ii * LBQ] - modes_from_pi_eq[4]);
    mode_single[9 + ii * LBQ ] = modes_from_pi_eq[5] + (0.5f + 0.5f*para.gamma_shear[ii]) * (mode_single[9 + ii * LBQ] - modes_from_pi_eq[5]);

    // Transform the stress tensor components according to the mode_singles.

    pi_out[6*ii + 0] = (   2.0f*(mode_single[0 + ii * LBQ] + mode_single[4 + ii * LBQ])
                         + mode_single[6 + ii * LBQ] + 3.0f*mode_single[5 + ii * LBQ] )/6.0f;   // xx
    pi_out[6*ii + 1] = mode_single[7 + ii * LBQ];                                               // xy
    pi_out[6*ii + 2] = (   2.0f*(mode_single[0 + ii * LBQ] + mode_single[4 + ii * LBQ])
                         + mode_single[6 + ii * LBQ] - 3.0f*mode_single[5 + ii * LBQ] )/6.0f;   // yy
    pi_out[6*ii + 3] = mode_single[8 + ii * LBQ];                                               // xz
    pi_out[6*ii + 4] = mode_single[9 + ii * LBQ];                                               // yz
    pi_out[6*ii + 5] = (   mode_single[0 + ii * LBQ] + mode_single[4 + ii * LBQ]
                         - mode_single[6 + ii * LBQ] )/3.0f;                                    // zz
  }
}

/**function used to calc physical values of every node
 * @param n_a     Pointer to local node residing in array a for boundary flag(Input)
 * @param mode    Pointer to the local register values mode (Input)
 * @param d_v     Pointer to local device values (Input/Output)
 * @param node_f  Pointer to local node force (Input)
 * @param index   node index / thread index (Input)
*/

/* FIXME this function is basically un-used, think about removing/replacing it */
__device__ void calc_values(LB_nodes_gpu n_a, float *mode, LB_rho_v_gpu *d_v, LB_node_force_gpu node_f, unsigned int index){ 

  float Rho_tot=0.0f;
  float u_tot[3]={0.0f,0.0f,0.0f};

  if(n_a.boundary[index] != 1){
      #pragma unroll
      for(int ii=0;ii<LB_COMPONENTS;++ii) { 
          /** re-construct the real density
          * remember that the populations are stored as differences to their
          * equilibrium value */
          d_v[index].rho[ii]= mode[0 + ii * 4]+ para.rho[ii]*para.agrid*para.agrid*para.agrid;
          Rho_tot  += mode[0 + ii * 4]+ para.rho[ii]*para.agrid*para.agrid*para.agrid;
          u_tot[0] += mode[1 + ii * 4];
          u_tot[1] += mode[2 + ii * 4];
          u_tot[2] += mode[3 + ii * 4];
    
          /** if forces are present, the momentum density is redefined to
          * inlcude one half-step of the force action.  See the
          * Chapman-Enskog expansion in [Ladd & Verberg]. */
    
          u_tot[0] += 0.5f*node_f.force[(0+ii*3)*para.number_of_nodes + index];
          u_tot[1] += 0.5f*node_f.force[(1+ii*3)*para.number_of_nodes + index];
          u_tot[2] += 0.5f*node_f.force[(2+ii*3)*para.number_of_nodes + index];
      }
      u_tot[0]/=Rho_tot;
      u_tot[1]/=Rho_tot;
      u_tot[2]/=Rho_tot;
    
      d_v[index].v[0]=u_tot[0]; 
      d_v[index].v[1]=u_tot[1]; 
      d_v[index].v[2]=u_tot[2]; 
  } else { 
    #pragma unroll
    for(int ii=0;ii<LB_COMPONENTS;++ii) { 
       d_v[index].rho[ii]   = 1.;
    }
    d_v[index].v[0] = 0.0f;
    d_v[index].v[1] = 0.0f; 
    d_v[index].v[2] = 0.0f; 
  }   
}


/** 
 * @param node_index  node index around (8) particle (Input)
 * @param *mode       Pointer to the local register values mode (Output)
 * @param n_a         Pointer to local node residing in array a(Input)
 * @param component_index   Shanchen component index        (Input)
*/
__device__ void calc_mode(float *mode, LB_nodes_gpu n_a, unsigned int node_index, int component_index){

  /** mass mode */
  mode[0] =   n_a.vd[( 0 + component_index*LBQ ) * para.number_of_nodes + node_index]
            + n_a.vd[( 1 + component_index*LBQ ) * para.number_of_nodes + node_index] + n_a.vd[( 2 + component_index*LBQ ) * para.number_of_nodes + node_index] 
            + n_a.vd[( 3 + component_index*LBQ ) * para.number_of_nodes + node_index] + n_a.vd[( 4 + component_index*LBQ ) * para.number_of_nodes + node_index]
            + n_a.vd[( 5 + component_index*LBQ ) * para.number_of_nodes + node_index] + n_a.vd[( 6 + component_index*LBQ ) * para.number_of_nodes + node_index]
            + n_a.vd[( 7 + component_index*LBQ ) * para.number_of_nodes + node_index] + n_a.vd[( 8 + component_index*LBQ ) * para.number_of_nodes + node_index]
            + n_a.vd[( 9 + component_index*LBQ ) * para.number_of_nodes + node_index] + n_a.vd[(10 + component_index*LBQ ) * para.number_of_nodes + node_index]
            + n_a.vd[(11 + component_index*LBQ ) * para.number_of_nodes + node_index] + n_a.vd[(12 + component_index*LBQ ) * para.number_of_nodes + node_index]
            + n_a.vd[(13 + component_index*LBQ ) * para.number_of_nodes + node_index] + n_a.vd[(14 + component_index*LBQ ) * para.number_of_nodes + node_index]
            + n_a.vd[(15 + component_index*LBQ ) * para.number_of_nodes + node_index] + n_a.vd[(16 + component_index*LBQ ) * para.number_of_nodes + node_index]
            + n_a.vd[(17 + component_index*LBQ ) * para.number_of_nodes + node_index] + n_a.vd[(18 + component_index*LBQ ) * para.number_of_nodes + node_index];

  /** momentum modes */
  mode[1] =   (n_a.vd[( 1 + component_index*LBQ ) * para.number_of_nodes + node_index] - n_a.vd[( 2 + component_index*LBQ ) * para.number_of_nodes + node_index])
            + (n_a.vd[( 7 + component_index*LBQ ) * para.number_of_nodes + node_index] - n_a.vd[( 8 + component_index*LBQ ) * para.number_of_nodes + node_index])
            + (n_a.vd[( 9 + component_index*LBQ ) * para.number_of_nodes + node_index] - n_a.vd[(10 + component_index*LBQ ) * para.number_of_nodes + node_index])
            + (n_a.vd[(11 + component_index*LBQ ) * para.number_of_nodes + node_index] - n_a.vd[(12 + component_index*LBQ ) * para.number_of_nodes + node_index])
            + (n_a.vd[(13 + component_index*LBQ ) * para.number_of_nodes + node_index] - n_a.vd[(14 + component_index*LBQ ) * para.number_of_nodes + node_index]);

  mode[2] =   (n_a.vd[( 3 + component_index*LBQ ) * para.number_of_nodes + node_index] - n_a.vd[( 4 + component_index*LBQ ) * para.number_of_nodes + node_index])
            + (n_a.vd[( 7 + component_index*LBQ ) * para.number_of_nodes + node_index] - n_a.vd[( 8 + component_index*LBQ ) * para.number_of_nodes + node_index])
            - (n_a.vd[( 9 + component_index*LBQ ) * para.number_of_nodes + node_index] - n_a.vd[(10 + component_index*LBQ ) * para.number_of_nodes + node_index])
            + (n_a.vd[(15 + component_index*LBQ ) * para.number_of_nodes + node_index] - n_a.vd[(16 + component_index*LBQ ) * para.number_of_nodes + node_index])
            + (n_a.vd[(17 + component_index*LBQ ) * para.number_of_nodes + node_index] - n_a.vd[(18 + component_index*LBQ ) * para.number_of_nodes + node_index]);

  mode[3] =   (n_a.vd[( 5 + component_index*LBQ ) * para.number_of_nodes + node_index] - n_a.vd[( 6 + component_index*LBQ ) * para.number_of_nodes + node_index])
            + (n_a.vd[(11 + component_index*LBQ ) * para.number_of_nodes + node_index] - n_a.vd[(12 + component_index*LBQ ) * para.number_of_nodes + node_index])
            - (n_a.vd[(13 + component_index*LBQ ) * para.number_of_nodes + node_index] - n_a.vd[(14 + component_index*LBQ ) * para.number_of_nodes + node_index])
            + (n_a.vd[(15 + component_index*LBQ ) * para.number_of_nodes + node_index] - n_a.vd[(16 + component_index*LBQ ) * para.number_of_nodes + node_index])
            - (n_a.vd[(17 + component_index*LBQ ) * para.number_of_nodes + node_index] - n_a.vd[(18 + component_index*LBQ ) * para.number_of_nodes + node_index]);
}

/*********************************************************/
/** \name interpolation_three_point_coupling */
/*********************************************************/
/**(Eq. (12) Ahlrichs and Duenweg, JCP 111(17):8225 (1999))
 * @param n_a             Pointer to local node residing in array a (Input)
 * @param *delta          Pointer for the weighting of particle position (Output)
 * @param *particle_data  Pointer to the particle position and velocity (Input)
 * @param *particle_force Pointer to the particle force (Input)
 * @param part_index      particle id / thread id (Input)
 * @param node_index      node index around (8) particle (Output)
 * @param *d_v            Pointer to local device values
 * @param *interpolated_u Pointer to the interpolated velocity (Output)
*/
__device__ __inline__ void interpolation_three_point_coupling(LB_nodes_gpu n_a, float* particle_position, unsigned int *node_index, LB_rho_v_gpu *d_v, float *delta, float *interpolated_u) {

  int my_center[3];
  float temp_delta[27];
  float mode[19*LB_COMPONENTS];

  /** see Duenweg and Ladd http://arxiv.org/abs/0803.2826 eqn. 301 */
  /** the i index is left node, nearest node, right node */
  for(int i=0; i<3; ++i){
    /** note the -0.5f is to account for the shift of the LB grid relative to the MD */
    float scaledpos = particle_position[i]/para.agrid-0.5f;
    /** the +0.5 is to turn the floorf into a round function */
    my_center[i] = (int)(floorf(scaledpos+0.5f));
    scaledpos = scaledpos-1.0f*my_center[i];
    temp_delta[0+3*i] = ( 5.0f - 3.0f*abs(scaledpos+1.0f) - sqrtf( -2.0f + 6.0f*abs(scaledpos+1.0f) - 3.0f*powf(scaledpos+1.0f,2) ) )/6.0f;
    temp_delta[1+3*i] = ( 1.0f + sqrtf( 1.0f - 3.0f*powf(scaledpos,2) ) )/3.0f;
    temp_delta[2+3*i] = ( 5.0f - 3.0f*abs(scaledpos-1.0f) - sqrtf( -2.0f + 6.0f*abs(scaledpos-1.0f) - 3.0f*powf(scaledpos-1.0f,2) ) )/6.0f;
  }

  for (int i=-1; i<=1; i++) {
    for (int j=-1; j<=1; j++) {
      for (int k=-1; k<=1; k++) {
        delta[i+3*j+9*k+13] = temp_delta[i+1] * temp_delta[3+j+1] * temp_delta[6+k+1];
      }
    }
  }

  // modulo for negative numbers is strange at best, shift to make sure we are positive
  int x = my_center[0] + para.dim_x;
  int y = my_center[1] + para.dim_y;
  int z = my_center[2] + para.dim_z;
  /** Here we collect the nodes for the three point coupling scheme (27 nodes in 3d) with the analogous numbering scheme of the two point coupling scheme */
  for (int i=-1; i<=1; i++) {
    for (int j=-1; j<=1; j++) {
      for (int k=-1; k<=1; k++) {
        node_index[i+3*j+9*k+13] = (x+i+para.dim_x)%para.dim_x + para.dim_x*((y+j+para.dim_y)%para.dim_y) + para.dim_x*para.dim_y*((z+k+para.dim_z)%para.dim_z);
      }
    }
  }

  interpolated_u[0] = 0.0f;
  interpolated_u[1] = 0.0f;
  interpolated_u[2] = 0.0f;
#pragma unroll
  for(int i=0; i<27; ++i){
    float totmass=0.0f;
    calc_m_from_n(n_a,node_index[i],mode);
#pragma unroll
    for(int ii=0;ii<LB_COMPONENTS;ii++){
      totmass+=mode[0]+para.rho[ii]*para.agrid*para.agrid*para.agrid;
    } 
    /* The boolean expression (n_a.boundary[node_index[i]] == 0) causes boundary nodes
       to couple with velocity 0 to particles. This is necessary, since boundary nodes
       undergo the same LB dynamics as fluid nodes do. The flow within the boundaries
       does not interact with the physical fluid, since these populations are overwritten
       by the bounce back kernel. Particles close to walls can couple to this unphysical
       flow, though.
    */
    interpolated_u[0] += (mode[1]/totmass)*delta[i] * (n_a.boundary[node_index[i]] == 0);
    interpolated_u[1] += (mode[2]/totmass)*delta[i] * (n_a.boundary[node_index[i]] == 0);
    interpolated_u[2] += (mode[3]/totmass)*delta[i] * (n_a.boundary[node_index[i]] == 0);
  }
}


/*********************************************************/
/** \name calc_viscous_force_three_point_couple */
/*********************************************************/
/**(Eq. (12) Ahlrichs and Duenweg, JCP 111(17):8225 (1999))
 * @param n_a                Pointer to local node residing in array a (Input)
 * @param *delta             Pointer for the weighting of particle position (Output)
 * @param *delta_j           Pointer for the weighting of particle momentum (Output)
 * @param *particle_position Pointer to the particle position (Input)
 * @param *rn_part           Pointer to randomnumber array of the particle
 * @param node_index         node index around (8) particle (Output)
 * @param *d_v               Pointer to local device values
 * @param flag_cs            Determine if we are at the centre (0, typical) or at the source (1, swimmer only)
*/
__device__ void calc_viscous_force_three_point_couple(LB_nodes_gpu n_a, float *delta, CUDA_particle_data *particle_data, float *particle_force, unsigned int part_index, LB_randomnr_gpu *rn_part, float *delta_j, unsigned int *node_index, LB_rho_v_gpu *d_v, int flag_cs){

  float interpolated_u[3];
  float interpolated_rho[LB_COMPONENTS];
  float viscforce[3*LB_COMPONENTS];

  // Zero out workspace
#pragma unroll
  for(int ii=0; ii<LB_COMPONENTS; ++ii){ 
#pragma unroll
    for(int jj=0; jj<3; ++jj){ 
      viscforce[jj+ii*3]=0.0f;
      delta_j[jj+ii*3]  =0.0f;
    }
  }
  // Zero out only if we are at the centre of the particle <=> flag_cs = 0
  particle_force[3*part_index+0] = flag_cs * particle_force[3*part_index+0];
  particle_force[3*part_index+1] = flag_cs * particle_force[3*part_index+1];
  particle_force[3*part_index+2] = flag_cs * particle_force[3*part_index+2];

  float position[3];
  position[0] = particle_data[part_index].p[0];
  position[1] = particle_data[part_index].p[1];
  position[2] = particle_data[part_index].p[2];

  float velocity[3];
  velocity[0] = particle_data[part_index].v[0];
  velocity[1] = particle_data[part_index].v[1];
  velocity[2] = particle_data[part_index].v[2];

#ifdef ENGINE
  // First calculate interpolated velocity for dipole source,
  // such that we don't overwrite mode, d_v, etc. for the rest of the function
  float direction = float(particle_data[part_index].swim.push_pull) * particle_data[part_index].swim.dipole_length;
  // Extrapolate position by dipole length if we are at the centre of the particle
  position[0] += flag_cs * direction * particle_data[part_index].swim.quatu[0];
  position[1] += flag_cs * direction * particle_data[part_index].swim.quatu[1];
  position[2] += flag_cs * direction * particle_data[part_index].swim.quatu[2];
#endif

  // Do the velocity interpolation
  interpolation_three_point_coupling(n_a, position, node_index, d_v, delta, interpolated_u);

#ifdef ENGINE
  velocity[0] -= (particle_data[part_index].swim.v_swim*para.time_step)*particle_data[part_index].swim.quatu[0];
  velocity[1] -= (particle_data[part_index].swim.v_swim*para.time_step)*particle_data[part_index].swim.quatu[1];
  velocity[2] -= (particle_data[part_index].swim.v_swim*para.time_step)*particle_data[part_index].swim.quatu[2];

  // The first three components are v_center, the last three v_source
  // Do not use within LB, because these have already been converted back to MD units
  particle_data[part_index].swim.v_cs[0+3*flag_cs] = interpolated_u[0] * para.agrid / para.tau;
  particle_data[part_index].swim.v_cs[1+3*flag_cs] = interpolated_u[1] * para.agrid / para.tau;
  particle_data[part_index].swim.v_cs[2+3*flag_cs] = interpolated_u[2] * para.agrid / para.tau;
#endif

  /* for LB we do not reweight the friction force */
  for(int ii=0; ii<LB_COMPONENTS; ++ii){ 
    interpolated_rho[ii]=1.0;
  }

  /** calculate viscous force
   * take care to rescale velocities with time_step and transform to MD units
   * (Eq. (9) Ahlrichs and Duenweg, JCP 111(17):8225 (1999)) */
  float rhotot=0;

#pragma unroll
  for(int ii=0; ii<LB_COMPONENTS; ++ii){ 
    rhotot+=interpolated_rho[ii];
  }


  /* Viscous force */
  for(int ii=0; ii<LB_COMPONENTS; ++ii){ 
    viscforce[0+ii*3] -= interpolated_rho[ii]*para.friction[ii]*(velocity[0]/para.time_step - interpolated_u[0]*para.agrid/para.tau)/rhotot;
    viscforce[1+ii*3] -= interpolated_rho[ii]*para.friction[ii]*(velocity[1]/para.time_step - interpolated_u[1]*para.agrid/para.tau)/rhotot;
    viscforce[2+ii*3] -= interpolated_rho[ii]*para.friction[ii]*(velocity[2]/para.time_step - interpolated_u[2]*para.agrid/para.tau)/rhotot;

#ifdef LB_ELECTROHYDRODYNAMICS
    viscforce[0+ii*3] += interpolated_rho[ii]*para.friction[ii] * particle_data[part_index].mu_E[0]/rhotot;
    viscforce[1+ii*3] += interpolated_rho[ii]*para.friction[ii] * particle_data[part_index].mu_E[1]/rhotot;
    viscforce[2+ii*3] += interpolated_rho[ii]*para.friction[ii] * particle_data[part_index].mu_E[2]/rhotot;
#endif

    /** add stochastic force of zero mean (Ahlrichs, Duenweg equ. 15)*/
#ifdef FLATNOISE
    random_01(rn_part);
    viscforce[0+ii*3] += para.lb_coupl_pref[ii]*(rn_part->randomnr[0]-0.5f);
    viscforce[1+ii*3] += para.lb_coupl_pref[ii]*(rn_part->randomnr[1]-0.5f);
    random_01(rn_part);
    viscforce[2+ii*3] += para.lb_coupl_pref[ii]*(rn_part->randomnr[0]-0.5f);
#elif defined(GAUSSRANDOMCUT)
    gaussian_random_cut(rn_part);
    viscforce[0+ii*3] += para.lb_coupl_pref2[ii]*rn_part->randomnr[0];
    viscforce[1+ii*3] += para.lb_coupl_pref2[ii]*rn_part->randomnr[1];
    gaussian_random_cut(rn_part);
    viscforce[2+ii*3] += para.lb_coupl_pref2[ii]*rn_part->randomnr[0];
#elif defined(GAUSSRANDOM)
    gaussian_random(rn_part);
    viscforce[0+ii*3] += para.lb_coupl_pref2[ii]*rn_part->randomnr[0];
    viscforce[1+ii*3] += para.lb_coupl_pref2[ii]*rn_part->randomnr[1];
    gaussian_random(rn_part);
    viscforce[2+ii*3] += para.lb_coupl_pref2[ii]*rn_part->randomnr[0];
#else
#error No noise type defined for the GPU LB
#endif    
    /** delta_j for transform momentum transfer to lattice units which is done in calc_node_force
      (Eq. (12) Ahlrichs and Duenweg, JCP 111(17):8225 (1999)) */
    // only add to particle_force for particle centre <=> (1-flag_cs) = 1
    particle_force[3*part_index+0] += (1-flag_cs) * viscforce[0+ii*3];
    particle_force[3*part_index+1] += (1-flag_cs) * viscforce[1+ii*3];
    particle_force[3*part_index+2] += (1-flag_cs) * viscforce[2+ii*3];

    // only add to particle_force for particle centre <=> (1-flag_cs) = 1
    delta_j[0+3*ii] -= (1-flag_cs)*viscforce[0+ii*3]*para.time_step*para.tau/para.agrid;
    delta_j[1+3*ii] -= (1-flag_cs)*viscforce[1+ii*3]*para.time_step*para.tau/para.agrid;
    delta_j[2+3*ii] -= (1-flag_cs)*viscforce[2+ii*3]*para.time_step*para.tau/para.agrid;
#ifdef ENGINE
    // add swimming force to source position
    delta_j[0+3*ii] -= flag_cs*particle_data[part_index].swim.f_swim*particle_data[part_index].swim.quatu[0]*para.time_step*para.tau/para.agrid;
    delta_j[1+3*ii] -= flag_cs*particle_data[part_index].swim.f_swim*particle_data[part_index].swim.quatu[1]*para.time_step*para.tau/para.agrid;
    delta_j[2+3*ii] -= flag_cs*particle_data[part_index].swim.f_swim*particle_data[part_index].swim.quatu[2]*para.time_step*para.tau/para.agrid;
#endif
  }
}

/**calcutlation of the node force caused by the particles, with atomicadd due to avoiding race conditions 
  (Eq. (14) Ahlrichs and Duenweg, JCP 111(17):8225 (1999))
 * @param *delta    Pointer for the weighting of particle position (Input)
 * @param *delta_j    Pointer for the weighting of particle momentum (Input)
 * @param node_index    node index around (8) particle (Input)
 * @param node_f        Pointer to the node force (Output).
*/
__device__ void calc_node_force_three_point_couple(float *delta, float *delta_j, unsigned int *node_index, LB_node_force_gpu node_f){
/* TODO: should the drag depend on the density?? */

  for (int i=-1; i<=1; i++) {
    for (int j=-1; j<=1; j++) {
      for (int k=-1; k<=1; k++) {
        atomicadd(&(node_f.force[0*para.number_of_nodes + node_index[i+3*j+9*k+13]]), (delta[i+3*j+9*k+13]*delta_j[0]));
        atomicadd(&(node_f.force[1*para.number_of_nodes + node_index[i+3*j+9*k+13]]), (delta[i+3*j+9*k+13]*delta_j[1]));
        atomicadd(&(node_f.force[2*para.number_of_nodes + node_index[i+3*j+9*k+13]]), (delta[i+3*j+9*k+13]*delta_j[2]));
      }
    }
  }
}


/**calculate temperature of the fluid kernel
 * @param *cpu_jsquared   Pointer to result storage value (Output)
 * @param n_a             Pointer to local node residing in array a (Input)
*/
__global__ void temperature(LB_nodes_gpu n_a, float *cpu_jsquared, int *number_of_non_boundary_nodes ) {
  float mode[4];
  float jsquared = 0.0f;
  unsigned int index = blockIdx.y * gridDim.x * blockDim.x + blockDim.x * blockIdx.x + threadIdx.x;

  if(index<para.number_of_nodes)
  {
    if(!n_a.boundary[index])
    {
      for(int ii=0;ii<LB_COMPONENTS;++ii)
      {  
         calc_mode(mode, n_a, index,ii);
         jsquared = mode[1]*mode[1]+mode[2]*mode[2]+mode[3]*mode[3];
         atomicadd(cpu_jsquared, jsquared);
         atomicAdd(number_of_non_boundary_nodes, 1);
      }
    }
  }
}

/*********************************************************/
/** \name interpolation_two_point_coupling */
/*********************************************************/
/**(Eq. (12) Ahlrichs and Duenweg, JCP 111(17):8225 (1999))
 * @param n_a                   Pointer to local node residing in array a (Input)
 * @param *particle_position    Pointer to the particle position (Input)
 * @param node_index            node index around (8) particle (Output)
 * @param *mode                 Pointer to the 19 modes for current lattice point (Output)
 * @param *d_v                  Pointer to local device values
 * @param *delta                Pointer for the weighting of particle position (Output)
 * @param *interpolated_u       Pointer to the interpolated velocity (Output)
*/
<<<<<<< HEAD
__device__ __inline__ void interpolation_two_point_coupling( LB_nodes_gpu n_a, float *particle_position, unsigned int* node_index, float* mode, LB_rho_v_gpu *d_v, float* delta, float lees_edwards_offset, float le_position, float *interpolated_u ) {
=======
__device__ __inline__ void interpolation_two_point_coupling(LB_nodes_gpu n_a, float *particle_position, unsigned int* node_index, float* mode, LB_rho_v_gpu *d_v, float* delta, float *interpolated_u) {
>>>>>>> 604fbbb9
  int   left_node_index[3];
  float temp_delta[6];
  float temp_delta_half[6];

  // see ahlrichs + duenweg page 8227 equ (10) and (11)
#pragma unroll
  for(int i=0; i<3; ++i)
  {
    float scaledpos = particle_position[i]/para.agrid - 0.5f;
    left_node_index[i] = (int)(floorf(scaledpos));
    temp_delta[3+i] = scaledpos - left_node_index[i];
    temp_delta[i] = 1.0f - temp_delta[3+i];
    // further value used for interpolation of fluid velocity at part pos near boundaries
    temp_delta_half[3+i] = (scaledpos - left_node_index[i])*2.0f;
    temp_delta_half[i] = 2.0f - temp_delta_half[3+i];
  }

  delta[0] = temp_delta[0] * temp_delta[1] * temp_delta[2];
  delta[1] = temp_delta[3] * temp_delta[1] * temp_delta[2];
  delta[2] = temp_delta[0] * temp_delta[4] * temp_delta[2];
  delta[3] = temp_delta[3] * temp_delta[4] * temp_delta[2];
  delta[4] = temp_delta[0] * temp_delta[1] * temp_delta[5];
  delta[5] = temp_delta[3] * temp_delta[1] * temp_delta[5];
  delta[6] = temp_delta[0] * temp_delta[4] * temp_delta[5];
  delta[7] = temp_delta[3] * temp_delta[4] * temp_delta[5];

  // modulo for negative numbers is strange at best, shift to make sure we are positive
  int x = left_node_index[0] + para.dim_x;
  int y = left_node_index[1] + para.dim_y;
  int z = left_node_index[2] + para.dim_z;

  node_index[0] = x%para.dim_x     + para.dim_x*(y%para.dim_y)     + para.dim_x*para.dim_y*(z%para.dim_z);
  node_index[1] = (x+1)%para.dim_x + para.dim_x*(y%para.dim_y)     + para.dim_x*para.dim_y*(z%para.dim_z);
  node_index[2] = x%para.dim_x     + para.dim_x*((y+1)%para.dim_y) + para.dim_x*para.dim_y*(z%para.dim_z);
  node_index[3] = (x+1)%para.dim_x + para.dim_x*((y+1)%para.dim_y) + para.dim_x*para.dim_y*(z%para.dim_z);
  node_index[4] = x%para.dim_x     + para.dim_x*(y%para.dim_y)     + para.dim_x*para.dim_y*((z+1)%para.dim_z);
  node_index[5] = (x+1)%para.dim_x + para.dim_x*(y%para.dim_y)     + para.dim_x*para.dim_y*((z+1)%para.dim_z);
  node_index[6] = x%para.dim_x     + para.dim_x*((y+1)%para.dim_y) + para.dim_x*para.dim_y*((z+1)%para.dim_z);
  node_index[7] = (x+1)%para.dim_x + para.dim_x*((y+1)%para.dim_y) + para.dim_x*para.dim_y*((z+1)%para.dim_z);

#ifdef LEES_EDWARDS

// TODO: Calculate new indices for nodes at the boundaries
  
  unsigned int upper_pos[3];
  unsigned int lower_pos[3];
  index_to_xyz(node_index[2], upper_pos);
  index_to_xyz(node_index[0], lower_pos);
  //int upper_le_integer_shift;
  //int lower_le_integer_shift;
  //float weight;
  
  particle_position[0] = le_position;
#pragma unroll
  for(int i=0; i<3; ++i)
  {
    float scaledpos = particle_position[i]/para.agrid - 0.5f;
    left_node_index[i] = (int)(floorf(scaledpos));
    temp_delta[3+i] = scaledpos - left_node_index[i];
    temp_delta[i] = 1.0f - temp_delta[3+i];
    // further value used for interpolation of fluid velocity at part pos near boundaries
    temp_delta_half[3+i] = (scaledpos - left_node_index[i])*2.0f;
    temp_delta_half[i] = 2.0f - temp_delta_half[3+i];
  }

  delta[0] = temp_delta[0] * temp_delta[1] * temp_delta[2];
  delta[1] = temp_delta[3] * temp_delta[1] * temp_delta[2];
  delta[2] = temp_delta[0] * temp_delta[4] * temp_delta[2];
  delta[3] = temp_delta[3] * temp_delta[4] * temp_delta[2];
  delta[4] = temp_delta[0] * temp_delta[1] * temp_delta[5];
  delta[5] = temp_delta[3] * temp_delta[1] * temp_delta[5];
  delta[6] = temp_delta[0] * temp_delta[4] * temp_delta[5];
  delta[7] = temp_delta[3] * temp_delta[4] * temp_delta[5];

  // modulo for negative numbers is strange at best, shift to make sure we are positive
  x = left_node_index[0] + para.dim_x;
  y = left_node_index[1] + para.dim_y;
  z = left_node_index[2] + para.dim_z;

  //printf(" \n Node position = %u %u %u \n", pos[0], pos[1], pos[2]);

  //weight = fmodf(lees_edwards_offset + para.dim_x*para.agrid, para.agrid) / para.agrid;
  //upper_le_integer_shift = (static_cast<int>(floorf(lees_edwards_offset)) + para.dim_x) % para.dim_x;
  //printf("le_offset: %f, le_integer_shift: %i, non-integer-offset: %f\n", lees_edwards_offset, upper_le_integer_shift, weight);
  //printf("Node position = %u %u %u \n", pos[0], pos[1], pos[2]);

  if(particle_position[1] > para.dim_y- 0.5 * para.agrid){
    
    //printf("Upper node position = %u %u %u \n", pos[0], pos[1], pos[2]);
    node_index[2] = x%para.dim_x     + para.dim_x*((y+1)%para.dim_y) + para.dim_x*para.dim_y*(z%para.dim_z);
    node_index[3] = (x+1)%para.dim_x + para.dim_x*((y+1)%para.dim_y) + para.dim_x*para.dim_y*(z%para.dim_z);
    node_index[6] = x%para.dim_x     + para.dim_x*((y+1)%para.dim_y) + para.dim_x*para.dim_y*((z+1)%para.dim_z);
    node_index[7] = (x+1)%para.dim_x + para.dim_x*((y+1)%para.dim_y) + para.dim_x*para.dim_y*((z+1)%para.dim_z);
   
    unsigned int pos_2[3];
    unsigned int pos_3[3];
    unsigned int pos_6[3];
    unsigned int pos_7[3];
    
    index_to_xyz(node_index[2], pos_2);
    index_to_xyz(node_index[3], pos_3);
    index_to_xyz(node_index[6], pos_6);
    index_to_xyz(node_index[7], pos_7);
   
    printf("\nNode 2 = %u %u %u \n", pos_2[0], pos_2[1], pos_2[2]);
    printf("Node 3 = %u %u %u \n", pos_3[0], pos_3[1], pos_3[2]);
    printf("Node 6 = %u %u %u \n", pos_6[0], pos_6[1], pos_6[2]);
    printf("Node 7 = %u %u %u \n", pos_7[0], pos_7[1], pos_7[2]);
    }
  
  if(particle_position[1] < 0.5 * para.agrid){
    //y = para.dim_y;
    //printf("Lower node position = %u %u %u \n", pos[0], pos[1], pos[2]);
    node_index[0] = x%para.dim_x     + para.dim_x*(y%para.dim_y)     + para.dim_x*para.dim_y*(z%para.dim_z);
    node_index[1] = (x+1)%para.dim_x + para.dim_x*(y%para.dim_y)     + para.dim_x*para.dim_y*(z%para.dim_z);
    node_index[4] = x%para.dim_x     + para.dim_x*(y%para.dim_y)     + para.dim_x*para.dim_y*((z+1)%para.dim_z);
    node_index[5] = (x+1)%para.dim_x + para.dim_x*(y%para.dim_y)     + para.dim_x*para.dim_y*((z+1)%para.dim_z);
   
    unsigned int pos_0[3];
    unsigned int pos_1[3];
    unsigned int pos_4[3];
    unsigned int pos_5[3];
    
    index_to_xyz(node_index[0], pos_0);
    index_to_xyz(node_index[1], pos_1);
    index_to_xyz(node_index[4], pos_4);
    index_to_xyz(node_index[5], pos_5);
    
    printf("\nNode 0 = %u %u %u \n", pos_0[0], pos_0[1], pos_0[2]);
    printf("Node 1 = %u %u %u \n", pos_1[0], pos_1[1], pos_1[2]);
    printf("Node 4 = %u %u %u \n", pos_4[0], pos_4[1], pos_4[2]);
    printf("Node 5 = %u %u %u \n", pos_5[0], pos_5[1], pos_5[2]);
    }

#endif 


  interpolated_u[0] = 0.0f;
  interpolated_u[1] = 0.0f;
  interpolated_u[2] = 0.0f;
#pragma unroll
  for(int i=0; i<8; ++i)
  {
    float totmass=0.0f;

    calc_m_from_n(n_a,node_index[i],mode);

#pragma unroll
    for(int ii=0;ii<LB_COMPONENTS;ii++)
    {
      totmass+=mode[0]+para.rho[ii]*para.agrid*para.agrid*para.agrid;
    } 

#ifdef SHANCHEN
    interpolated_u[0] += d_v[node_index[i]].v[0]/8.0f * (n_a.boundary[node_index[i]] == 0);  
    interpolated_u[1] += d_v[node_index[i]].v[1]/8.0f * (n_a.boundary[node_index[i]] == 0);
    interpolated_u[2] += d_v[node_index[i]].v[2]/8.0f * (n_a.boundary[node_index[i]] == 0);
#else
    /* The boolean expression (n_a.boundary[node_index[i]] == 0) causes boundary nodes
       to couple with velocity 0 to particles. This is necessary, since boundary nodes
       undergo the same LB dynamics as fluid nodes do. The flow within the boundaries
       does not interact with the physical fluid, since these populations are overwritten
       by the bounce back kernel. Particles close to walls can couple to this unphysical
       flow, though.
    */
    interpolated_u[0] += (mode[1]/totmass)*delta[i] * (n_a.boundary[node_index[i]] == 0);
    interpolated_u[1] += (mode[2]/totmass)*delta[i] * (n_a.boundary[node_index[i]] == 0);
    interpolated_u[2] += (mode[3]/totmass)*delta[i] * (n_a.boundary[node_index[i]] == 0);
#endif
  }
}

/*********************************************************/
/** \name calc_viscous_force */
/*********************************************************/
/**(Eq. (12) Ahlrichs and Duenweg, JCP 111(17):8225 (1999))
 * @param n_a                   Pointer to local node residing in array a (Input)
 * @param partgrad1             particle gradient for the Shan-Chen
 * @param partgrad2             particle gradient for the Shan-Chen
 * @param partgrad3             particle gradient for the Shan-Chen
 * @param *delta                Pointer for the weighting of particle position (Output)
 * @param *delta_j              Pointer for the weighting of particle momentum (Output)
 * @param *particle_data        Pointer to the particle position and velocity (Input)
 * @param *particle_force       Pointer to the particle force (Input)
 * @param *fluid_composition    Pointer to the fluid composition (Input)
 * @param part_index            particle id / thread id (Input)
 * @param *rn_part              Pointer to randomnumber array of the particle
 * @param node_index            node index around (8) particle (Output)
 * @param *d_v                  Pointer to local device values
 * @param flag_cs               Determine if we are at the centre (0, typical) or at the source (1, swimmer only)
*/
__device__ void calc_viscous_force(LB_nodes_gpu n_a, float *delta, float * partgrad1, float * partgrad2, float * partgrad3, CUDA_particle_data *particle_data, float *particle_force, CUDA_fluid_composition * fluid_composition, unsigned int part_index, LB_randomnr_gpu *rn_part, float *delta_j, float lees_edwards_offset, unsigned int *node_index, LB_rho_v_gpu *d_v, int flag_cs){

  float interpolated_u[3];
  float interpolated_rho[LB_COMPONENTS];
  float viscforce[3*LB_COMPONENTS];
  float scforce[3*LB_COMPONENTS];
  float mode[19*LB_COMPONENTS];
#ifdef SHANCHEN
  float gradrho1, gradrho2, gradrho3;
  float Rho;
#endif
  // Zero out workspace
  #pragma unroll
  for(int ii=0; ii<LB_COMPONENTS; ++ii)
  { 
    #pragma unroll
    for(int jj=0; jj<3; ++jj)
    { 
      scforce[jj+ii*3]  =0.0f;
      viscforce[jj+ii*3]=0.0f;
      delta_j[jj+ii*3]  =0.0f;
    }
    
    #pragma unroll
    for(int jj=0; jj<8; ++jj)
    { 
      partgrad1[jj+ii*8]=0.0f;
      partgrad2[jj+ii*8]=0.0f;
      partgrad3[jj+ii*8]=0.0f;
    }
  }
  // Zero out only if we are at the centre of the particle <=> flag_cs = 0
  particle_force[3*part_index+0] = flag_cs * particle_force[3*part_index+0];
  particle_force[3*part_index+1] = flag_cs * particle_force[3*part_index+1];
  particle_force[3*part_index+2] = flag_cs * particle_force[3*part_index+2];

  float position[3];
  position[0] = particle_data[part_index].p[0];
  position[1] = particle_data[part_index].p[1];
  position[2] = particle_data[part_index].p[2];

#ifdef LEES_EDWARDS
  
  float weight;
  int upper_le_integer_shift;
  float le_position;

  weight = fmodf(lees_edwards_offset + para.dim_x*para.agrid, para.agrid) / para.agrid;
  upper_le_integer_shift = (static_cast<int>(floorf(lees_edwards_offset)) + para.dim_x) % para.dim_x;
  printf("le_offset: %f, le_integer_shift: %i, non-integer-offset: %f\n", lees_edwards_offset, upper_le_integer_shift, weight);
 
 if(position[1] > para.dim_y-para.agrid) {
    le_position = fmodf(position[0] - lees_edwards_offset + para.dim_x*para.agrid, para.dim_x*para.agrid);
    printf("Position shift upper boundary: %f => %f", position[0] ,le_position);
    }
 if(position[1] < para.agrid) {
    le_position = fmodf(position[0] + lees_edwards_offset + para.dim_x*para.agrid, para.dim_x*para.agrid);
    printf("Position shift lower boundary %f => %f", position[0] ,le_position);
    }
#endif

  float velocity[3];
  velocity[0] = particle_data[part_index].v[0];
  velocity[1] = particle_data[part_index].v[1];
  velocity[2] = particle_data[part_index].v[2];

#ifdef ENGINE
  // First calculate interpolated velocity for dipole source,
  // such that we don't overwrite mode, d_v, etc. for the rest of the function
  float direction = float(particle_data[part_index].swim.push_pull) * particle_data[part_index].swim.dipole_length;
  // Extrapolate position by dipole length if we are at the centre of the particle
  position[0] += flag_cs * direction * particle_data[part_index].swim.quatu[0];
  position[1] += flag_cs * direction * particle_data[part_index].swim.quatu[1];
  position[2] += flag_cs * direction * particle_data[part_index].swim.quatu[2];
#endif

  // Do the velocity interpolation
  interpolation_two_point_coupling(n_a, position, node_index, mode, d_v, delta, lees_edwards_offset, le_position, interpolated_u);

#ifdef ENGINE
  velocity[0] -= (particle_data[part_index].swim.v_swim*para.time_step)*particle_data[part_index].swim.quatu[0];
  velocity[1] -= (particle_data[part_index].swim.v_swim*para.time_step)*particle_data[part_index].swim.quatu[1];
  velocity[2] -= (particle_data[part_index].swim.v_swim*para.time_step)*particle_data[part_index].swim.quatu[2];

  // The first three components are v_center, the last three v_source
  // Do not use within LB, because these have already been converted back to MD units
  particle_data[part_index].swim.v_cs[0+3*flag_cs] = interpolated_u[0] * para.agrid / para.tau;
  particle_data[part_index].swim.v_cs[1+3*flag_cs] = interpolated_u[1] * para.agrid / para.tau;
  particle_data[part_index].swim.v_cs[2+3*flag_cs] = interpolated_u[2] * para.agrid / para.tau;
#endif

#ifdef SHANCHEN

 #pragma unroll
  for(int ii=0; ii<LB_COMPONENTS; ++ii)
  { 
    float solvation2 = particle_data[part_index].solvation[2*ii + 1];
   
    interpolated_rho[ii]  = 0.0f;
    gradrho1 = gradrho2 = gradrho3 = 0.0f;
  
    // TODO: should one introduce a density-dependent friction ?
    calc_mode(mode, n_a, node_index[0],ii);
    Rho = mode[0] + para.rho[ii]*para.agrid*para.agrid*para.agrid;
    interpolated_rho[ii] += delta[0] * Rho; 
    partgrad1[ii*8 + 0] += Rho * solvation2;
    partgrad2[ii*8 + 0] += Rho * solvation2;
    partgrad3[ii*8 + 0] += Rho * solvation2;
    gradrho1 -=(delta[0] + delta[1]) * Rho; 
    gradrho2 -=(delta[0] + delta[2]) * Rho; 
    gradrho3 -=(delta[0] + delta[4]) * Rho; 

    calc_mode(mode, n_a, node_index[1],ii); 
    Rho = mode[0] +  para.rho[ii]*para.agrid*para.agrid*para.agrid; 
    interpolated_rho[ii] += delta[1] * Rho; 
    partgrad1[ii*8 + 1] -= Rho * solvation2;
    partgrad2[ii*8 + 1] += Rho * solvation2;
    partgrad3[ii*8 + 1] += Rho * solvation2;
    gradrho1 +=(delta[1] + delta[0]) * Rho; 
    gradrho2 -=(delta[1] + delta[3]) * Rho; 
    gradrho3 -=(delta[1] + delta[5]) * Rho; 

    calc_mode(mode, n_a, node_index[2],ii);
    Rho = mode[0] + para.rho[ii]*para.agrid*para.agrid*para.agrid;
    interpolated_rho[ii] += delta[2] * Rho; 
    partgrad1[ii*8 + 2] += Rho * solvation2;
    partgrad2[ii*8 + 2] -= Rho * solvation2;
    partgrad3[ii*8 + 2] += Rho * solvation2;
    gradrho1 -=(delta[2] + delta[3]) * Rho; 
    gradrho2 +=(delta[2] + delta[0]) * Rho; 
    gradrho3 -=(delta[2] + delta[6]) * Rho; 

    calc_mode(mode, n_a, node_index[3],ii);
    Rho = mode[0] + para.rho[ii]*para.agrid*para.agrid*para.agrid;
    interpolated_rho[ii] += delta[3] * Rho; 
    partgrad1[ii*8 + 3] -= Rho * solvation2;
    partgrad2[ii*8 + 3] -= Rho * solvation2;
    partgrad3[ii*8 + 3] += Rho * solvation2;
    gradrho1 +=(delta[3] + delta[2]) * Rho; 
    gradrho2 +=(delta[3] + delta[1]) * Rho; 
    gradrho3 -=(delta[3] + delta[7]) * Rho; 

    calc_mode(mode, n_a, node_index[4],ii);
    Rho = mode[0] + para.rho[ii]*para.agrid*para.agrid*para.agrid;
    interpolated_rho[ii] += delta[4] * Rho; 
    partgrad1[ii*8 + 4] += Rho * solvation2;
    partgrad2[ii*8 + 4] += Rho * solvation2;
    partgrad3[ii*8 + 4] -= Rho * solvation2;
    gradrho1 -=(delta[4] + delta[5]) * Rho; 
    gradrho2 -=(delta[4] + delta[6]) * Rho; 
    gradrho3 +=(delta[4] + delta[0]) * Rho; 

    calc_mode(mode, n_a, node_index[5],ii);
    Rho = mode[0] + para.rho[ii]*para.agrid*para.agrid*para.agrid;
    interpolated_rho[ii] += delta[5] * Rho; 
    partgrad1[ii*8 + 5] -= Rho * solvation2;
    partgrad2[ii*8 + 5] += Rho * solvation2;
    partgrad3[ii*8 + 5] -= Rho * solvation2;
    gradrho1 +=(delta[5] + delta[4]) * Rho; 
    gradrho2 -=(delta[5] + delta[7]) * Rho; 
    gradrho3 +=(delta[5] + delta[1]) * Rho; 

    calc_mode(mode, n_a, node_index[6],ii);
    Rho = mode[0] + para.rho[ii]*para.agrid*para.agrid*para.agrid;
    interpolated_rho[ii] += delta[6] * Rho; 
    partgrad1[ii*8 + 6] += Rho * solvation2;
    partgrad2[ii*8 + 6] -= Rho * solvation2;
    partgrad3[ii*8 + 6] -= Rho * solvation2;
    gradrho1 -=(delta[6] + delta[7]) * Rho; 
    gradrho2 +=(delta[6] + delta[4]) * Rho; 
    gradrho3 +=(delta[6] + delta[2]) * Rho; 

    calc_mode(mode, n_a, node_index[7],ii);
    Rho = mode[0] + para.rho[ii]*para.agrid*para.agrid*para.agrid;
    interpolated_rho[ii] += delta[7] * Rho; 
    partgrad1[ii*8 + 7] -= Rho * solvation2;
    partgrad2[ii*8 + 7] -= Rho * solvation2;
    partgrad3[ii*8 + 7] -= Rho * solvation2;
    gradrho1 +=(delta[7] + delta[6]) * Rho; 
    gradrho2 +=(delta[7] + delta[5]) * Rho; 
    gradrho3 +=(delta[7] + delta[3]) * Rho; 

    /* normalize the gradient to md units TODO: is that correct?*/
    gradrho1 *= para.agrid; 
    gradrho2 *= para.agrid; 
    gradrho3 *= para.agrid; 

    // scforce is 0 at the interpolated point where the swimming force gets put back on the fluid
    // only add sc_force up for particle centre <=> (1-flag_cs) = 1
    scforce[0+ii*3] += (1-flag_cs) * particle_data[part_index].solvation[2*ii] * gradrho1 ; 
    scforce[1+ii*3] += (1-flag_cs) * particle_data[part_index].solvation[2*ii] * gradrho2 ;
    scforce[2+ii*3] += (1-flag_cs) * particle_data[part_index].solvation[2*ii] * gradrho3 ;

    /* scforce is used also later...*/
    particle_force[3*part_index+0] += scforce[0+ii*3];
    particle_force[3*part_index+1] += scforce[1+ii*3];
    particle_force[3*part_index+2] += scforce[2+ii*3];
    // only set fluid_composition for particle centre <=> (1-flag_cs) = 1
    fluid_composition[part_index].weight[ii] = (1-flag_cs) * interpolated_rho[ii];
 }

#else // SHANCHEN is not defined

  /* for LB we do not reweight the friction force */
  for(int ii=0; ii<LB_COMPONENTS; ++ii){
    interpolated_rho[ii]=1.0;
  }

#endif // SHANCHEN

  /** calculate viscous force
   * take care to rescale velocities with time_step and transform to MD units
   * (Eq. (9) Ahlrichs and Duenweg, JCP 111(17):8225 (1999)) */
  float rhotot=0;

  #pragma unroll
  for(int ii=0; ii<LB_COMPONENTS; ++ii){
    rhotot+=interpolated_rho[ii];
  }

  /* Viscous force */
  for(int ii=0; ii<LB_COMPONENTS; ++ii)
  { 
    viscforce[0+ii*3] -= interpolated_rho[ii]*para.friction[ii]*(velocity[0]/para.time_step - interpolated_u[0]*para.agrid/para.tau)/rhotot;
    viscforce[1+ii*3] -= interpolated_rho[ii]*para.friction[ii]*(velocity[1]/para.time_step - interpolated_u[1]*para.agrid/para.tau)/rhotot;
    viscforce[2+ii*3] -= interpolated_rho[ii]*para.friction[ii]*(velocity[2]/para.time_step - interpolated_u[2]*para.agrid/para.tau)/rhotot;

#ifdef LB_ELECTROHYDRODYNAMICS
    viscforce[0+ii*3] += interpolated_rho[ii]*para.friction[ii] * particle_data[part_index].mu_E[0]/rhotot;
    viscforce[1+ii*3] += interpolated_rho[ii]*para.friction[ii] * particle_data[part_index].mu_E[1]/rhotot;
    viscforce[2+ii*3] += interpolated_rho[ii]*para.friction[ii] * particle_data[part_index].mu_E[2]/rhotot;
#endif

    /** add stochastic force of zero mean (Ahlrichs, Duenweg equ. 15)*/
#ifdef FLATNOISE
    random_01(rn_part);
    viscforce[0+ii*3] += para.lb_coupl_pref[ii]*(rn_part->randomnr[0]-0.5f);
    viscforce[1+ii*3] += para.lb_coupl_pref[ii]*(rn_part->randomnr[1]-0.5f);
    random_01(rn_part);
    viscforce[2+ii*3] += para.lb_coupl_pref[ii]*(rn_part->randomnr[0]-0.5f);
#elif defined(GAUSSRANDOMCUT)
    gaussian_random_cut(rn_part);
    viscforce[0+ii*3] += para.lb_coupl_pref2[ii]*rn_part->randomnr[0];
    viscforce[1+ii*3] += para.lb_coupl_pref2[ii]*rn_part->randomnr[1];
    gaussian_random_cut(rn_part);
    viscforce[2+ii*3] += para.lb_coupl_pref2[ii]*rn_part->randomnr[0];
#elif defined(GAUSSRANDOM)
    gaussian_random(rn_part);
    viscforce[0+ii*3] += para.lb_coupl_pref2[ii]*rn_part->randomnr[0];
    viscforce[1+ii*3] += para.lb_coupl_pref2[ii]*rn_part->randomnr[1];
    gaussian_random(rn_part);
    viscforce[2+ii*3] += para.lb_coupl_pref2[ii]*rn_part->randomnr[0];
#else
#error No noise type defined for the GPU LB
#endif 

    /** delta_j for transform momentum transfer to lattice units which is done in calc_node_force
      (Eq. (12) Ahlrichs and Duenweg, JCP 111(17):8225 (1999)) */

    // only add to particle_force for particle centre <=> (1-flag_cs) = 1
    particle_force[3*part_index+0] += (1-flag_cs) * viscforce[0+ii*3];
    particle_force[3*part_index+1] += (1-flag_cs) * viscforce[1+ii*3];
    particle_force[3*part_index+2] += (1-flag_cs) * viscforce[2+ii*3];

    /* the average force from the particle to surrounding nodes is transmitted back to preserve momentum */
    for(int node=0 ; node < 8 ; node++ ) { 
      particle_force[3*part_index+0] -= (1-flag_cs) * partgrad1[node+ii*8]/8.0f;
      particle_force[3*part_index+1] -= (1-flag_cs) * partgrad2[node+ii*8]/8.0f;
      particle_force[3*part_index+2] -= (1-flag_cs) * partgrad3[node+ii*8]/8.0f;
    }

    /* note that scforce is zero if SHANCHEN is not #defined */
    // only add to particle_force for particle centre <=> (1-flag_cs) = 1
    delta_j[0+3*ii] -= (scforce[0+ii*3]+(1-flag_cs)*viscforce[0+ii*3])*para.time_step*para.tau/para.agrid;
    delta_j[1+3*ii] -= (scforce[1+ii*3]+(1-flag_cs)*viscforce[1+ii*3])*para.time_step*para.tau/para.agrid;
    delta_j[2+3*ii] -= (scforce[2+ii*3]+(1-flag_cs)*viscforce[2+ii*3])*para.time_step*para.tau/para.agrid;

#ifdef ENGINE
    // add swimming force to source position
    delta_j[0+3*ii] -= flag_cs*particle_data[part_index].swim.f_swim*particle_data[part_index].swim.quatu[0]*para.time_step*para.tau/para.agrid;
    delta_j[1+3*ii] -= flag_cs*particle_data[part_index].swim.f_swim*particle_data[part_index].swim.quatu[1]*para.time_step*para.tau/para.agrid;
    delta_j[2+3*ii] -= flag_cs*particle_data[part_index].swim.f_swim*particle_data[part_index].swim.quatu[2]*para.time_step*para.tau/para.agrid;
#endif

  }

#ifdef SHANCHEN
  for(int node=0 ; node < 8 ; node++ ) { 
    for(int ii=0 ; ii < LB_COMPONENTS ; ii++ ) { 
      partgrad1[node+ii*8]*=(para.time_step*para.tau/para.agrid);
      partgrad2[node+ii*8]*=(para.time_step*para.tau/para.agrid);
      partgrad3[node+ii*8]*=(para.time_step*para.tau/para.agrid);
    }
  }
#endif

}



/**calculation of the node force caused by the particles, with atomicadd due to avoiding race conditions 
  (Eq. (14) Ahlrichs and Duenweg, JCP 111(17):8225 (1999))
 * @param *delta        Pointer for the weighting of particle position (Input)
 * @param partgrad1             particle gradient for the Shan-Chen
 * @param partgrad2             particle gradient for the Shan-Chen
 * @param partgrad3             particle gradient for the Shan-Chen
 * @param *delta_j      Pointer for the weighting of particle momentum (Input)
 * @param node_index    node index around (8) particle (Input)
 * @param node_f        Pointer to the node force (Output).
*/
__device__ void calc_node_force(float *delta, float *delta_j, float * partgrad1, float * partgrad2, float * partgrad3,  unsigned int *node_index, LB_node_force_gpu node_f){
/* TODO: should the drag depend on the density?? */
/* NOTE: partgrad is not zero only if SHANCHEN is defined. It is initialized in calc_node_force. Alternatively one could 
         specialize this function to the single component LB */ 
  for(int ii=0; ii < LB_COMPONENTS; ++ii)
  { 
    atomicadd(&(node_f.force[(0+ii*3)*para.number_of_nodes + node_index[0]]), (delta[0]*delta_j[0+ii*3] + partgrad1[ii*8+0]));
    atomicadd(&(node_f.force[(1+ii*3)*para.number_of_nodes + node_index[0]]), (delta[0]*delta_j[1+ii*3] + partgrad2[ii*8+0]));
    atomicadd(&(node_f.force[(2+ii*3)*para.number_of_nodes + node_index[0]]), (delta[0]*delta_j[2+ii*3] + partgrad3[ii*8+0]));
                                                                                                      
    atomicadd(&(node_f.force[(0+ii*3)*para.number_of_nodes + node_index[1]]), (delta[1]*delta_j[0+ii*3] + partgrad1[ii*8+1]));
    atomicadd(&(node_f.force[(1+ii*3)*para.number_of_nodes + node_index[1]]), (delta[1]*delta_j[1+ii*3] + partgrad2[ii*8+1]));
    atomicadd(&(node_f.force[(2+ii*3)*para.number_of_nodes + node_index[1]]), (delta[1]*delta_j[2+ii*3] + partgrad3[ii*8+1]));
                                                                                                      
    atomicadd(&(node_f.force[(0+ii*3)*para.number_of_nodes + node_index[2]]), (delta[2]*delta_j[0+ii*3] + partgrad1[ii*8+2]));
    atomicadd(&(node_f.force[(1+ii*3)*para.number_of_nodes + node_index[2]]), (delta[2]*delta_j[1+ii*3] + partgrad2[ii*8+2]));
    atomicadd(&(node_f.force[(2+ii*3)*para.number_of_nodes + node_index[2]]), (delta[2]*delta_j[2+ii*3] + partgrad3[ii*8+2]));
                                                                                                      
    atomicadd(&(node_f.force[(0+ii*3)*para.number_of_nodes + node_index[3]]), (delta[3]*delta_j[0+ii*3] + partgrad1[ii*8+3]));
    atomicadd(&(node_f.force[(1+ii*3)*para.number_of_nodes + node_index[3]]), (delta[3]*delta_j[1+ii*3] + partgrad2[ii*8+3]));
    atomicadd(&(node_f.force[(2+ii*3)*para.number_of_nodes + node_index[3]]), (delta[3]*delta_j[2+ii*3] + partgrad3[ii*8+3]));
                                                                                                      
    atomicadd(&(node_f.force[(0+ii*3)*para.number_of_nodes + node_index[4]]), (delta[4]*delta_j[0+ii*3] + partgrad1[ii*8+4]));
    atomicadd(&(node_f.force[(1+ii*3)*para.number_of_nodes + node_index[4]]), (delta[4]*delta_j[1+ii*3] + partgrad2[ii*8+4]));
    atomicadd(&(node_f.force[(2+ii*3)*para.number_of_nodes + node_index[4]]), (delta[4]*delta_j[2+ii*3] + partgrad3[ii*8+4]));
                                                                                                      
    atomicadd(&(node_f.force[(0+ii*3)*para.number_of_nodes + node_index[5]]), (delta[5]*delta_j[0+ii*3] + partgrad1[ii*8+5]));
    atomicadd(&(node_f.force[(1+ii*3)*para.number_of_nodes + node_index[5]]), (delta[5]*delta_j[1+ii*3] + partgrad2[ii*8+5]));
    atomicadd(&(node_f.force[(2+ii*3)*para.number_of_nodes + node_index[5]]), (delta[5]*delta_j[2+ii*3] + partgrad3[ii*8+5]));
                                                                                                      
    atomicadd(&(node_f.force[(0+ii*3)*para.number_of_nodes + node_index[6]]), (delta[6]*delta_j[0+ii*3] + partgrad1[ii*8+6]));
    atomicadd(&(node_f.force[(1+ii*3)*para.number_of_nodes + node_index[6]]), (delta[6]*delta_j[1+ii*3] + partgrad2[ii*8+6]));
    atomicadd(&(node_f.force[(2+ii*3)*para.number_of_nodes + node_index[6]]), (delta[6]*delta_j[2+ii*3] + partgrad3[ii*8+6]));
                                                                                                      
    atomicadd(&(node_f.force[(0+ii*3)*para.number_of_nodes + node_index[7]]), (delta[7]*delta_j[0+ii*3] + partgrad1[ii*8+7]));
    atomicadd(&(node_f.force[(1+ii*3)*para.number_of_nodes + node_index[7]]), (delta[7]*delta_j[1+ii*3] + partgrad2[ii*8+7]));
    atomicadd(&(node_f.force[(2+ii*3)*para.number_of_nodes + node_index[7]]), (delta[7]*delta_j[2+ii*3] + partgrad3[ii*8+7]));
  }
}

/*********************************************************/
/** \name System setup and Kernel functions */
/*********************************************************/

/**kernel to calculate local populations from hydrodynamic fields given by the tcl values.
 * The mapping is given in terms of the equilibrium distribution.
 *
 * Eq. (2.15) Ladd, J. Fluid Mech. 271, 295-309 (1994)
 * Eq. (4) in Berk Usta, Ladd and Butler, JCP 122, 094902 (2005)
 *
 * @param n_a   Pointer to the lattice site (Input).
 * @param *gpu_check additional check if gpu kernel are executed(Input).
 * @param *d_v    Pointer to local device values
 * @param *node_f          Pointer to node forces
*/
__global__ void calc_n_from_rho_j_pi(LB_nodes_gpu n_a, LB_rho_v_gpu *d_v, LB_node_force_gpu node_f, int *gpu_check) {
   /* TODO: this can handle only a uniform density, something similar, but local, 
            has to be called every time the fields are set by the user ! */ 
  unsigned int index = blockIdx.y * gridDim.x * blockDim.x + blockDim.x * blockIdx.x + threadIdx.x;
  if(index<para.number_of_nodes)
  {
    float mode[19*LB_COMPONENTS];

    #pragma unroll
    for(int ii=0;ii<LB_COMPONENTS;++ii)
    { 
      /** default values for fields in lattice units */
      gpu_check[0] = 1;
     
      float Rho = para.rho[ii]*para.agrid*para.agrid*para.agrid;
      float v[3] = { 0.0f, 0.0f, 0.0f };
      float pi[6] = { Rho*c_sound_sq, 0.0f, Rho*c_sound_sq, 0.0f, 0.0f, Rho*c_sound_sq };
     
      float rhoc_sq = Rho*c_sound_sq;
      float avg_rho = para.rho[ii]*para.agrid*para.agrid*para.agrid;
      float local_rho, local_j[3], *local_pi, trace;
     
      local_rho  = Rho;
     
      local_j[0] = Rho * v[0];
      local_j[1] = Rho * v[1];
      local_j[2] = Rho * v[2];
     
      local_pi = pi;
     
      /** reduce the pressure tensor to the part needed here. 
          NOTE: this not true anymore for SHANCHEN 
          if the densities are not uniform. FIXME*/

      local_pi[0] -= rhoc_sq;
      local_pi[2] -= rhoc_sq;
      local_pi[5] -= rhoc_sq;
     
      trace = local_pi[0] + local_pi[2] + local_pi[5];
     
      float rho_times_coeff;
      float tmp1,tmp2;
     
      /** update the q=0 sublattice */
      n_a.vd[(0 + ii*LBQ ) * para.number_of_nodes + index] = 1.0f/3.0f * (local_rho-avg_rho) - 1.0f/2.0f*trace;
     
      /** update the q=1 sublattice */
      rho_times_coeff = 1.0f/18.0f * (local_rho-avg_rho);
     
      n_a.vd[(1 + ii*LBQ ) * para.number_of_nodes + index] = rho_times_coeff + 1.0f/6.0f*local_j[0] + 1.0f/4.0f*local_pi[0] - 1.0f/12.0f*trace;
      n_a.vd[(2 + ii*LBQ ) * para.number_of_nodes + index] = rho_times_coeff - 1.0f/6.0f*local_j[0] + 1.0f/4.0f*local_pi[0] - 1.0f/12.0f*trace;
      n_a.vd[(3 + ii*LBQ ) * para.number_of_nodes + index] = rho_times_coeff + 1.0f/6.0f*local_j[1] + 1.0f/4.0f*local_pi[2] - 1.0f/12.0f*trace;
      n_a.vd[(4 + ii*LBQ ) * para.number_of_nodes + index] = rho_times_coeff - 1.0f/6.0f*local_j[1] + 1.0f/4.0f*local_pi[2] - 1.0f/12.0f*trace;
      n_a.vd[(5 + ii*LBQ ) * para.number_of_nodes + index] = rho_times_coeff + 1.0f/6.0f*local_j[2] + 1.0f/4.0f*local_pi[5] - 1.0f/12.0f*trace;
      n_a.vd[(6 + ii*LBQ ) * para.number_of_nodes + index] = rho_times_coeff - 1.0f/6.0f*local_j[2] + 1.0f/4.0f*local_pi[5] - 1.0f/12.0f*trace;
     
      /** update the q=2 sublattice */
      rho_times_coeff = 1.0f/36.0f * (local_rho-avg_rho);
     
      tmp1 = local_pi[0] + local_pi[2];
      tmp2 = 2.0f*local_pi[1];
      n_a.vd[( 7 + ii*LBQ ) * para.number_of_nodes + index] = rho_times_coeff + 1.0f/12.0f*(local_j[0]+local_j[1]) + 1.0f/8.0f*(tmp1+tmp2) - 1.0f/24.0f*trace;
      n_a.vd[( 8 + ii*LBQ ) * para.number_of_nodes + index] = rho_times_coeff - 1.0f/12.0f*(local_j[0]+local_j[1]) + 1.0f/8.0f*(tmp1+tmp2) - 1.0f/24.0f*trace;
      n_a.vd[( 9 + ii*LBQ ) * para.number_of_nodes + index] = rho_times_coeff + 1.0f/12.0f*(local_j[0]-local_j[1]) + 1.0f/8.0f*(tmp1-tmp2) - 1.0f/24.0f*trace;
      n_a.vd[(10 + ii*LBQ ) * para.number_of_nodes + index] = rho_times_coeff - 1.0f/12.0f*(local_j[0]-local_j[1]) + 1.0f/8.0f*(tmp1-tmp2) - 1.0f/24.0f*trace;
     
      tmp1 = local_pi[0] + local_pi[5];
      tmp2 = 2.0f*local_pi[3];
     
      n_a.vd[(11 + ii*LBQ ) * para.number_of_nodes + index] = rho_times_coeff + 1.0f/12.0f*(local_j[0]+local_j[2]) + 1.0f/8.0f*(tmp1+tmp2) - 1.0f/24.0f*trace;
      n_a.vd[(12 + ii*LBQ ) * para.number_of_nodes + index] = rho_times_coeff - 1.0f/12.0f*(local_j[0]+local_j[2]) + 1.0f/8.0f*(tmp1+tmp2) - 1.0f/24.0f*trace;
      n_a.vd[(13 + ii*LBQ ) * para.number_of_nodes + index] = rho_times_coeff + 1.0f/12.0f*(local_j[0]-local_j[2]) + 1.0f/8.0f*(tmp1-tmp2) - 1.0f/24.0f*trace;
      n_a.vd[(14 + ii*LBQ ) * para.number_of_nodes + index] = rho_times_coeff - 1.0f/12.0f*(local_j[0]-local_j[2]) + 1.0f/8.0f*(tmp1-tmp2) - 1.0f/24.0f*trace;
     
      tmp1 = local_pi[2] + local_pi[5];
      tmp2 = 2.0f*local_pi[4];
     
      n_a.vd[(15 + ii*LBQ ) * para.number_of_nodes + index] = rho_times_coeff + 1.0f/12.0f*(local_j[1]+local_j[2]) + 1.0f/8.0f*(tmp1+tmp2) - 1.0f/24.0f*trace;
      n_a.vd[(16 + ii*LBQ ) * para.number_of_nodes + index] = rho_times_coeff - 1.0f/12.0f*(local_j[1]+local_j[2]) + 1.0f/8.0f*(tmp1+tmp2) - 1.0f/24.0f*trace;
      n_a.vd[(17 + ii*LBQ ) * para.number_of_nodes + index] = rho_times_coeff + 1.0f/12.0f*(local_j[1]-local_j[2]) + 1.0f/8.0f*(tmp1-tmp2) - 1.0f/24.0f*trace;
      n_a.vd[(18 + ii*LBQ ) * para.number_of_nodes + index] = rho_times_coeff - 1.0f/12.0f*(local_j[1]-local_j[2]) + 1.0f/8.0f*(tmp1-tmp2) - 1.0f/24.0f*trace;
     
      /**set different seed for randomgen on every node */
      n_a.seed[index] = para.your_seed + index;
    }

    calc_m_from_n(n_a,index,mode);
    update_rho_v(mode,index,node_f,d_v);
  }
}

/** kernel to calculate local populations from hydrodynamic fields
 * from given flow field velocities. The mapping is given in terms of
 * the equilibrium distribution.
 *
 * Eq. (2.15) Ladd, J. Fluid Mech. 271, 295-309 (1994)
 * Eq. (4) in Berk Usta, Ladd and Butler, JCP 122, 094902 (2005)
 *
 * @param n_a              the current nodes array (double buffering!)
 * @param single_nodeindex the node to set the velocity for
 * @param velocity         the velocity to set
 * @param *d_v             Pointer to local device values (Input)
 * @param *node_f          Pointer to node forces (Input)
 */ 
__global__ void set_u_from_rho_v_pi( LB_nodes_gpu n_a, int single_nodeindex, float *velocity, LB_rho_v_gpu *d_v, LB_node_force_gpu node_f ) {

  unsigned int index = blockIdx.y * gridDim.x * blockDim.x + blockDim.x * blockIdx.x + threadIdx.x;

  if(index == 0)
  {
    float local_rho;
    float local_j[3];
    float local_pi[6];
    float trace, avg_rho;
    float rho_times_coeff;
    float tmp1, tmp2; 

    float mode_for_pi[19*LB_COMPONENTS];
    float rho_from_m[1*LB_COMPONENTS];
    float j_from_m[3*LB_COMPONENTS];
    float pi_from_m[6*LB_COMPONENTS];

    // Calculate the modes for this node

    calc_m_from_n(n_a, single_nodeindex, mode_for_pi);

    // Reset the d_v

    update_rho_v(mode_for_pi, single_nodeindex, node_f, d_v);

    // Calculate the density, velocity, and pressure tensor
    // in LB unit for this node

    calc_values_from_m_in_LB_units( mode_for_pi, &d_v[single_nodeindex], rho_from_m, j_from_m, pi_from_m);

    #pragma unroll
    for(int ii=0;ii<LB_COMPONENTS;++ii)
    { 
      // Take LB component density and calculate the equilibrium part

      local_rho = rho_from_m[ii];
      avg_rho = para.rho[ii]*para.agrid*para.agrid*para.agrid;

      // Take LB component velocity and make it a momentum

      local_j[0] = local_rho * velocity[0];
      local_j[1] = local_rho * velocity[1];
      local_j[2] = local_rho * velocity[2];

      // Take LB component pressure tensor and put in equilibrium

      local_pi[0] = pi_from_m[6*ii + 0];
      local_pi[1] = pi_from_m[6*ii + 1];
      local_pi[2] = pi_from_m[6*ii + 2];
      local_pi[3] = pi_from_m[6*ii + 3];
      local_pi[4] = pi_from_m[6*ii + 4];
      local_pi[5] = pi_from_m[6*ii + 5];

      trace = local_pi[0] + local_pi[2] + local_pi[5];

      // update the q=0 sublattice

      n_a.vd[(0 + ii*LBQ ) * para.number_of_nodes + single_nodeindex] = 1.0f/3.0f * (local_rho - avg_rho) - 1.0f/2.0f*trace;

      // update the q=1 sublattice

      rho_times_coeff = 1.0f/18.0f * (local_rho - avg_rho);

      n_a.vd[(1 + ii*LBQ ) * para.number_of_nodes + single_nodeindex] =   rho_times_coeff + 1.0f/6.0f*local_j[0]
                                                                        + 1.0f/4.0f*local_pi[0] - 1.0f/12.0f*trace;
      n_a.vd[(2 + ii*LBQ ) * para.number_of_nodes + single_nodeindex] =   rho_times_coeff - 1.0f/6.0f*local_j[0]
                                                                        + 1.0f/4.0f*local_pi[0] - 1.0f/12.0f*trace;
      n_a.vd[(3 + ii*LBQ ) * para.number_of_nodes + single_nodeindex] =   rho_times_coeff + 1.0f/6.0f*local_j[1]
                                                                        + 1.0f/4.0f*local_pi[2] - 1.0f/12.0f*trace;
      n_a.vd[(4 + ii*LBQ ) * para.number_of_nodes + single_nodeindex] =   rho_times_coeff - 1.0f/6.0f*local_j[1]
                                                                        + 1.0f/4.0f*local_pi[2] - 1.0f/12.0f*trace;
      n_a.vd[(5 + ii*LBQ ) * para.number_of_nodes + single_nodeindex] =   rho_times_coeff + 1.0f/6.0f*local_j[2]
                                                                        + 1.0f/4.0f*local_pi[5] - 1.0f/12.0f*trace;
      n_a.vd[(6 + ii*LBQ ) * para.number_of_nodes + single_nodeindex] =   rho_times_coeff - 1.0f/6.0f*local_j[2]
                                                                        + 1.0f/4.0f*local_pi[5] - 1.0f/12.0f*trace;

      // update the q=2 sublattice

      rho_times_coeff = 1.0f/36.0f * (local_rho - avg_rho);

      tmp1 = local_pi[0] + local_pi[2];
      tmp2 = 2.0f*local_pi[1];

      n_a.vd[( 7 + ii*LBQ ) * para.number_of_nodes + single_nodeindex] =   rho_times_coeff + 1.0f/12.0f*(local_j[0]+local_j[1])
                                                                         + 1.0f/8.0f*(tmp1+tmp2) - 1.0f/24.0f*trace;
      n_a.vd[( 8 + ii*LBQ ) * para.number_of_nodes + single_nodeindex] =   rho_times_coeff - 1.0f/12.0f*(local_j[0]+local_j[1])
                                                                         + 1.0f/8.0f*(tmp1+tmp2) - 1.0f/24.0f*trace;
      n_a.vd[( 9 + ii*LBQ ) * para.number_of_nodes + single_nodeindex] =   rho_times_coeff + 1.0f/12.0f*(local_j[0]-local_j[1])
                                                                         + 1.0f/8.0f*(tmp1-tmp2) - 1.0f/24.0f*trace;
      n_a.vd[(10 + ii*LBQ ) * para.number_of_nodes + single_nodeindex] =   rho_times_coeff - 1.0f/12.0f*(local_j[0]-local_j[1])
                                                                         + 1.0f/8.0f*(tmp1-tmp2) - 1.0f/24.0f*trace;

      tmp1 = local_pi[0] + local_pi[5];
      tmp2 = 2.0f*local_pi[3];

      n_a.vd[(11 + ii*LBQ ) * para.number_of_nodes + single_nodeindex] =   rho_times_coeff + 1.0f/12.0f*(local_j[0]+local_j[2])
                                                                         + 1.0f/8.0f*(tmp1+tmp2) - 1.0f/24.0f*trace;
      n_a.vd[(12 + ii*LBQ ) * para.number_of_nodes + single_nodeindex] =  rho_times_coeff - 1.0f/12.0f*(local_j[0]+local_j[2])
                                                                         + 1.0f/8.0f*(tmp1+tmp2) - 1.0f/24.0f*trace;
      n_a.vd[(13 + ii*LBQ ) * para.number_of_nodes + single_nodeindex] =  rho_times_coeff + 1.0f/12.0f*(local_j[0]-local_j[2])
                                                                         + 1.0f/8.0f*(tmp1-tmp2) - 1.0f/24.0f*trace;
      n_a.vd[(14 + ii*LBQ ) * para.number_of_nodes + single_nodeindex] =  rho_times_coeff - 1.0f/12.0f*(local_j[0]-local_j[2])
                                                                         + 1.0f/8.0f*(tmp1-tmp2) - 1.0f/24.0f*trace;

      tmp1 = local_pi[2] + local_pi[5];
      tmp2 = 2.0f*local_pi[4];

      n_a.vd[(15 + ii*LBQ ) * para.number_of_nodes + single_nodeindex] =   rho_times_coeff + 1.0f/12.0f*(local_j[1]+local_j[2])
                                                                         + 1.0f/8.0f*(tmp1+tmp2) - 1.0f/24.0f*trace;
      n_a.vd[(16 + ii*LBQ ) * para.number_of_nodes + single_nodeindex] =   rho_times_coeff - 1.0f/12.0f*(local_j[1]+local_j[2])
                                                                         + 1.0f/8.0f*(tmp1+tmp2) - 1.0f/24.0f*trace;
      n_a.vd[(17 + ii*LBQ ) * para.number_of_nodes + single_nodeindex] =   rho_times_coeff + 1.0f/12.0f*(local_j[1]-local_j[2])
                                                                         + 1.0f/8.0f*(tmp1-tmp2) - 1.0f/24.0f*trace;
      n_a.vd[(18 + ii*LBQ ) * para.number_of_nodes + single_nodeindex] =   rho_times_coeff - 1.0f/12.0f*(local_j[1]-local_j[2])
                                                                         + 1.0f/8.0f*(tmp1-tmp2) - 1.0f/24.0f*trace;
    }

    // Calculate the modes for this node

    calc_m_from_n(n_a, single_nodeindex, mode_for_pi);

    // Update the density and velocity field for this mode

    update_rho_v(mode_for_pi, single_nodeindex, node_f, d_v);
  }
}



/**calculate mass of the whole fluid kernel
 * @param *sum    Pointer to result storage value (Output)
 * @param n_a     Pointer to local node residing in array a (Input)
*/
__global__ void calc_mass(LB_nodes_gpu n_a, float *sum) {
  float mode[4];

  unsigned int index = blockIdx.y * gridDim.x * blockDim.x + blockDim.x * blockIdx.x + threadIdx.x;

  if(index<para.number_of_nodes)
  {
    for(int ii=0;ii<LB_COMPONENTS;++ii)
    { 
      calc_mode(mode, n_a, index,ii);
      float Rho = mode[0] + para.rho[ii]*para.agrid*para.agrid*para.agrid;
      atomicadd(&(sum[0]), Rho);
    }
  }
}

/** (re-)initialization of the node force / set up of external force in lb units
 * @param node_f  Pointer to local node force (Input)
*/
__global__ void reinit_node_force(LB_node_force_gpu node_f){

  unsigned int index = blockIdx.y * gridDim.x * blockDim.x + blockDim.x * blockIdx.x + threadIdx.x;

  if(index<para.number_of_nodes)
  {
    #pragma unroll
    for(int ii=0;ii<LB_COMPONENTS;++ii)
    {
#ifdef EXTERNAL_FORCES
      if(para.external_force)
      {
        node_f.force[(0+ii*3)*para.number_of_nodes + index] = para.ext_force[0+ii*3]*para.agrid*para.agrid*para.tau*para.tau;
        node_f.force[(1+ii*3)*para.number_of_nodes + index] = para.ext_force[1+ii*3]*para.agrid*para.agrid*para.tau*para.tau;
        node_f.force[(2+ii*3)*para.number_of_nodes + index] = para.ext_force[2+ii*3]*para.agrid*para.agrid*para.tau*para.tau;
      }
      else
      {
        node_f.force[(0+ii*3)*para.number_of_nodes + index] = 0.0f;
        node_f.force[(1+ii*3)*para.number_of_nodes + index] = 0.0f;
        node_f.force[(2+ii*3)*para.number_of_nodes + index] = 0.0f;
      }
#else
      node_f.force[(0+ii*3)*para.number_of_nodes + index] = 0.0f;
      node_f.force[(1+ii*3)*para.number_of_nodes + index] = 0.0f;
      node_f.force[(2+ii*3)*para.number_of_nodes + index] = 0.0f;
#endif
    }
  }
}


/**set extern force on single nodes kernel
 * @param n_extern_nodeforces   number of nodes (Input)
 * @param *extern_nodeforces    Pointer to extern node force array (Input)
 * @param node_f                node force struct (Output)
*/
__global__ void init_extern_nodeforces(int n_extern_nodeforces, LB_extern_nodeforce_gpu *extern_nodeforces, LB_node_force_gpu node_f){

  unsigned int index = blockIdx.y * gridDim.x * blockDim.x + blockDim.x * blockIdx.x + threadIdx.x;
  float factor=powf(para.agrid,2)*para.tau*para.tau;
  if(index<n_extern_nodeforces)
  {
    #pragma unroll
    for(int ii=0;ii<LB_COMPONENTS;++ii)
    {
      node_f.force[(0+ii*3)*para.number_of_nodes + extern_nodeforces[index].index] = extern_nodeforces[index].force[0] * factor;
      node_f.force[(1+ii*3)*para.number_of_nodes + extern_nodeforces[index].index] = extern_nodeforces[index].force[1] * factor;
      node_f.force[(2+ii*3)*para.number_of_nodes + extern_nodeforces[index].index] = extern_nodeforces[index].force[2] * factor;
    }
  }
}

#ifdef SHANCHEN

/** 
 * @param single_nodeindex  Single node index        (Input)
 * @param component_index   Shanchen component index        (Input)
 * @param n_a               Pointer to local node residing in array a(Input)
*/
__device__ __inline__ float calc_massmode(LB_nodes_gpu n_a, int single_nodeindex, int component_index){

  /** mass mode */
  float mode;
  mode =   n_a.vd[( 0 + component_index*LBQ ) * para.number_of_nodes + single_nodeindex]
         + n_a.vd[( 1 + component_index*LBQ ) * para.number_of_nodes + single_nodeindex] + n_a.vd[( 2 + component_index*LBQ ) * para.number_of_nodes + single_nodeindex] 
         + n_a.vd[( 3 + component_index*LBQ ) * para.number_of_nodes + single_nodeindex] + n_a.vd[( 4 + component_index*LBQ ) * para.number_of_nodes + single_nodeindex]
         + n_a.vd[( 5 + component_index*LBQ ) * para.number_of_nodes + single_nodeindex] + n_a.vd[( 6 + component_index*LBQ ) * para.number_of_nodes + single_nodeindex]
         + n_a.vd[( 7 + component_index*LBQ ) * para.number_of_nodes + single_nodeindex] + n_a.vd[( 8 + component_index*LBQ ) * para.number_of_nodes + single_nodeindex]
         + n_a.vd[( 9 + component_index*LBQ ) * para.number_of_nodes + single_nodeindex] + n_a.vd[(10 + component_index*LBQ ) * para.number_of_nodes + single_nodeindex]
         + n_a.vd[(11 + component_index*LBQ ) * para.number_of_nodes + single_nodeindex] + n_a.vd[(12 + component_index*LBQ ) * para.number_of_nodes + single_nodeindex]
         + n_a.vd[(13 + component_index*LBQ ) * para.number_of_nodes + single_nodeindex] + n_a.vd[(14 + component_index*LBQ ) * para.number_of_nodes + single_nodeindex]
         + n_a.vd[(15 + component_index*LBQ ) * para.number_of_nodes + single_nodeindex] + n_a.vd[(16 + component_index*LBQ ) * para.number_of_nodes + single_nodeindex]
         + n_a.vd[(17 + component_index*LBQ ) * para.number_of_nodes + single_nodeindex] + n_a.vd[(18 + component_index*LBQ ) * para.number_of_nodes + single_nodeindex];

 mode += para.rho[component_index]*para.agrid*para.agrid*para.agrid;

 return mode;
}

__device__ __inline__ void calc_shanchen_contribution(LB_nodes_gpu n_a,int component_index, int x, int y, int z, float *p){ 

  float tmp_p[3]={0.0f,0.0f,0.0f};
  float pseudo;
  int index;

  index  = (x+1)%para.dim_x + para.dim_x*y + para.dim_x*para.dim_y*z;
  pseudo =  calc_massmode(n_a,index,component_index);
  tmp_p[0]+=pseudo/18.0f;

  index  = (para.dim_x+x-1)%para.dim_x + para.dim_x*y + para.dim_x*para.dim_y*z;
  pseudo =  calc_massmode(n_a,index,component_index);
  tmp_p[0]-=pseudo/18.0f;

  index  = x + para.dim_x*((y+1)%para.dim_y) + para.dim_x*para.dim_y*z;
  pseudo =  calc_massmode(n_a,index,component_index);
  tmp_p[1]+=pseudo/18.0f;

  index  = x + para.dim_x*((para.dim_y+y-1)%para.dim_y) + para.dim_x*para.dim_y*z;
  pseudo =  calc_massmode(n_a,index,component_index);
  tmp_p[1]-=pseudo/18.0f;

  index  = x + para.dim_x*y + para.dim_x*para.dim_y*((z+1)%para.dim_z);
  pseudo =  calc_massmode(n_a,index,component_index);
  tmp_p[2]+=pseudo/18.0f;

  index  = x + para.dim_x*y + para.dim_x*para.dim_y*((para.dim_z+z-1)%para.dim_z);
  pseudo =  calc_massmode(n_a,index,component_index);
  tmp_p[2]-=pseudo/18.0f;

  index  = (x+1)%para.dim_x + para.dim_x*((y+1)%para.dim_y) + para.dim_x*para.dim_y*z;
  pseudo =  calc_massmode(n_a,index,component_index);
  tmp_p[0]+=pseudo/36.0f;
  tmp_p[1]+=pseudo/36.0f;

  index  = (para.dim_x+x-1)%para.dim_x + para.dim_x*((para.dim_y+y-1)%para.dim_y) + para.dim_x*para.dim_y*z;
  pseudo =  calc_massmode(n_a,index,component_index);
  tmp_p[0]-=pseudo/36.0f;
  tmp_p[1]-=pseudo/36.0f;

  index  = (x+1)%para.dim_x + para.dim_x*((para.dim_y+y-1)%para.dim_y) + para.dim_x*para.dim_y*z;
  pseudo =  calc_massmode(n_a,index,component_index);
  tmp_p[0]+=pseudo/36.0f;
  tmp_p[1]-=pseudo/36.0f;

  index  = (para.dim_x+x-1)%para.dim_x + para.dim_x*((y+1)%para.dim_y) + para.dim_x*para.dim_y*z;
  pseudo =  calc_massmode(n_a,index,component_index);
  tmp_p[0]-=pseudo/36.0f;
  tmp_p[1]+=pseudo/36.0f;

  index  = (x+1)%para.dim_x + para.dim_x*y + para.dim_x*para.dim_y*((z+1)%para.dim_z);
  pseudo =  calc_massmode(n_a,index,component_index);
  tmp_p[0]+=pseudo/36.0f;
  tmp_p[2]+=pseudo/36.0f;

  index  = (para.dim_x+x-1)%para.dim_x + para.dim_x*y + para.dim_x*para.dim_y*((para.dim_z+z-1)%para.dim_z);
  pseudo =  calc_massmode(n_a,index,component_index);
  tmp_p[0]-=pseudo/36.0f;
  tmp_p[2]-=pseudo/36.0f;

  index  = (x+1)%para.dim_x + para.dim_x*y + para.dim_x*para.dim_y*((para.dim_z+z-1)%para.dim_z);
  pseudo =  calc_massmode(n_a,index,component_index);
  tmp_p[0]+=pseudo/36.0f;
  tmp_p[2]-=pseudo/36.0f;

  index  = (para.dim_x+x-1)%para.dim_x + para.dim_x*y + para.dim_x*para.dim_y*((z+1)%para.dim_z);
  pseudo =  calc_massmode(n_a,index,component_index);
  tmp_p[0]-=pseudo/36.0f;
  tmp_p[2]+=pseudo/36.0f;

  index  = x + para.dim_x*((y+1)%para.dim_y) + para.dim_x*para.dim_y*((z+1)%para.dim_z);
  pseudo =  calc_massmode(n_a,index,component_index);
  tmp_p[1]+=pseudo/36.0f;
  tmp_p[2]+=pseudo/36.0f;

  index  = x + para.dim_x*((para.dim_y+y-1)%para.dim_y) + para.dim_x*para.dim_y*((para.dim_z+z-1)%para.dim_z);
  pseudo =  calc_massmode(n_a,index,component_index);
  tmp_p[1]-=pseudo/36.0f;
  tmp_p[2]-=pseudo/36.0f;

  index  = x + para.dim_x*((y+1)%para.dim_y) + para.dim_x*para.dim_y*((para.dim_z+z-1)%para.dim_z);
  pseudo =  calc_massmode(n_a,index,component_index);
  tmp_p[1]+=pseudo/36.0f;
  tmp_p[2]-=pseudo/36.0f;
  
  index  = x + para.dim_x*((para.dim_y+y-1)%para.dim_y) + para.dim_x*para.dim_y*((z+1)%para.dim_z);
  pseudo =  calc_massmode(n_a,index,component_index);
  tmp_p[1]-=pseudo/36.0f;
  tmp_p[2]+=pseudo/36.0f;
 
  p[0]=tmp_p[0];
  p[1]=tmp_p[1];
  p[2]=tmp_p[2];
}

/** function to calc shanchen forces 
 * @param n_a     Pointer to local node residing in array a(Input)
 * @param node_f  Pointer to local node force (Input)
*/
__global__ void lb_shanchen_GPU(LB_nodes_gpu n_a,LB_node_force_gpu node_f){
#ifndef D3Q19
#error Lattices other than D3Q19 not supported
#endif
#if ( LB_COMPONENTS == 1  ) 
  #warning shanchen forces not implemented 
#else  

  unsigned int index = blockIdx.y * gridDim.x * blockDim.x + blockDim.x * blockIdx.x + threadIdx.x;
  unsigned int xyz[3];
  float pseudo;

  if(index<para.number_of_nodes)
  if( n_a.boundary[index] == 0 )
  {

    /* ShanChen forces are not reset at the end of the integration cycle, 
       in order to compute properly the hydrodynamic fields, so we have
       to reset them here. For the standard LB this is not needed */
     reset_LB_forces(index, node_f) ;
     /*Let's first identify the neighboring nodes */
     index_to_xyz(index, xyz);
     int x = xyz[0];
     int y = xyz[1];
     int z = xyz[2];
     
     #pragma unroll
     for(int ii=0;ii<LB_COMPONENTS;ii++)
     { 
       float p[3]={0.0f,0.0f,0.0f};
       pseudo =  calc_massmode(n_a,index,ii);

       #pragma unroll
       for(int jj=0;jj<LB_COMPONENTS;jj++)
       { 
             float tmpp[3]={0.0f,0.0f,0.0f};
             calc_shanchen_contribution(n_a, jj, x,y,z, tmpp);

             // FIXME  coupling HAS to be rescaled with agrid....
             p[0] += - para.coupling[(LB_COMPONENTS)*ii+jj]  * pseudo  * tmpp[0];
             p[1] += - para.coupling[(LB_COMPONENTS)*ii+jj]  * pseudo  * tmpp[1];
             p[2] += - para.coupling[(LB_COMPONENTS)*ii+jj]  * pseudo  * tmpp[2];
       }

       node_f.force[(0+ii*3)*para.number_of_nodes + index]+=p[0];
       node_f.force[(1+ii*3)*para.number_of_nodes + index]+=p[1];
       node_f.force[(2+ii*3)*para.number_of_nodes + index]+=p[2];
/* copy to be used when resetting forces */
       node_f.scforce[(0+ii*3)*para.number_of_nodes + index]=p[0];
       node_f.scforce[(1+ii*3)*para.number_of_nodes + index]=p[1];
       node_f.scforce[(2+ii*3)*para.number_of_nodes + index]=p[2];
    }
  }
#endif 
  return; 
}

#endif //SHANCHEN

/** kernel to set the local density
 *
 * @param n_a               the current nodes array (double buffering!)
 * @param single_nodeindex  the node to set the velocity for
 * @param rho               the density to set
 * @param d_v                Pointer to the local modes
*/
__global__ void set_rho(LB_nodes_gpu n_a,  LB_rho_v_gpu *d_v, int single_nodeindex,float *rho) {

  unsigned int index = blockIdx.y * gridDim.x * blockDim.x + blockDim.x * blockIdx.x + threadIdx.x;
  /*Note: this sets the velocities to zero */
  if(index == 0)
  {
    float local_rho;

    #pragma unroll
    for(int ii=0;ii<LB_COMPONENTS;++ii)
    { 
       /** default values for fields in lattice units */
       local_rho = (rho[ii]-para.rho[ii])*para.agrid*para.agrid*para.agrid;
       d_v[single_nodeindex].rho[ii]=rho[ii];

       n_a.vd[(0  + ii*LBQ ) * para.number_of_nodes + single_nodeindex] = 1.0f/ 3.0f * local_rho ;
       n_a.vd[(1  + ii*LBQ ) * para.number_of_nodes + single_nodeindex] = 1.0f/18.0f * local_rho ;
       n_a.vd[(2  + ii*LBQ ) * para.number_of_nodes + single_nodeindex] = 1.0f/18.0f * local_rho ;
       n_a.vd[(3  + ii*LBQ ) * para.number_of_nodes + single_nodeindex] = 1.0f/18.0f * local_rho ;
       n_a.vd[(4  + ii*LBQ ) * para.number_of_nodes + single_nodeindex] = 1.0f/18.0f * local_rho ;
       n_a.vd[(5  + ii*LBQ ) * para.number_of_nodes + single_nodeindex] = 1.0f/18.0f * local_rho ;
       n_a.vd[(6  + ii*LBQ ) * para.number_of_nodes + single_nodeindex] = 1.0f/18.0f * local_rho ;
       n_a.vd[(7  + ii*LBQ ) * para.number_of_nodes + single_nodeindex] = 1.0f/36.0f * local_rho ;
       n_a.vd[(8  + ii*LBQ ) * para.number_of_nodes + single_nodeindex] = 1.0f/36.0f * local_rho ;
       n_a.vd[(9  + ii*LBQ ) * para.number_of_nodes + single_nodeindex] = 1.0f/36.0f * local_rho ;
       n_a.vd[(10 + ii*LBQ ) * para.number_of_nodes + single_nodeindex] = 1.0f/36.0f * local_rho ;
       n_a.vd[(11 + ii*LBQ ) * para.number_of_nodes + single_nodeindex] = 1.0f/36.0f * local_rho ;
       n_a.vd[(12 + ii*LBQ ) * para.number_of_nodes + single_nodeindex] = 1.0f/36.0f * local_rho ;
       n_a.vd[(13 + ii*LBQ ) * para.number_of_nodes + single_nodeindex] = 1.0f/36.0f * local_rho ;
       n_a.vd[(14 + ii*LBQ ) * para.number_of_nodes + single_nodeindex] = 1.0f/36.0f * local_rho ;
       n_a.vd[(15 + ii*LBQ ) * para.number_of_nodes + single_nodeindex] = 1.0f/36.0f * local_rho ;
       n_a.vd[(16 + ii*LBQ ) * para.number_of_nodes + single_nodeindex] = 1.0f/36.0f * local_rho ;
       n_a.vd[(17 + ii*LBQ ) * para.number_of_nodes + single_nodeindex] = 1.0f/36.0f * local_rho ;
       n_a.vd[(18 + ii*LBQ ) * para.number_of_nodes + single_nodeindex] = 1.0f/36.0f * local_rho ;
    }
  }
}

/**set the boundary flag for all boundary nodes
 * @param boundary_node_list    The indices of the boundary nodes
 * @param boundary_index_list   The flag representing the corresponding boundary
 * @param number_of_boundnodes  The number of boundary nodes
 * @param n_a                   Pointer to local node residing in array a (Input)
 * @param n_b                   Pointer to local node residing in array b (Input)
*/
__global__ void init_boundaries(int *boundary_node_list, int *boundary_index_list, int number_of_boundnodes, LB_nodes_gpu n_a, LB_nodes_gpu n_b){

  unsigned int index = blockIdx.y * gridDim.x * blockDim.x + blockDim.x * blockIdx.x + threadIdx.x;

  if(index<number_of_boundnodes)
  {
    n_a.boundary[boundary_node_list[index]] = boundary_index_list[index];
    n_b.boundary[boundary_node_list[index]] = boundary_index_list[index];
  }
}

/**reset the boundary flag of every node
 * @param n_a   Pointer to local node residing in array a (Input)
 * @param n_b   Pointer to local node residing in array b (Input)
*/
__global__ void reset_boundaries(LB_nodes_gpu n_a, LB_nodes_gpu n_b){

  size_t index = blockIdx.y * gridDim.x * blockDim.x + blockDim.x * blockIdx.x + threadIdx.x;

  if(index<para.number_of_nodes)
    n_a.boundary[index] = n_b.boundary[index] = 0;
}

__device__ void calculate_LE_mode_delta(int index, LB_rho_v_gpu *d_v, float lees_edwards_velocity, LB_nodes_gpu nodes_LE_upper, LB_nodes_gpu nodes_LE_lower){
  
  //if(index==0){
  //  printf("lees_edwards_velocity: %f \n", lees_edwards_velocity);
  //}

  float rho = d_v[index].rho[0];
  float u[3];
  u[0] = d_v[index].v[0];
  u[1] = d_v[index].v[1];
  u[2] = d_v[index].v[2];
 
  if(index==0){
    //printf("u-velocity without LE: %f \n", u[0]);
  }

  int pos[3];
  index_to_xyz_LE(index, pos);

  //printf("pos_1, pos_2, pos_3 %d %d %d \n", pos[0], pos[1], pos[2]);
  int ii = 0;
  
  float modes_pi_without_LE[6];
  float modes_pi_with_LE[6];
  float* delta_m;
  int delta_index = pos[2]*para.dim_x + pos[0];

//TODO: do both cases at once

  if(pos[1] == 0){
    if(index==0){
      //printf("u-velocity w/o LE in loop: %f \n", u[0]);
      }

    equilibrium_modes(ii, rho, u, modes_pi_without_LE);

    u[0] += 0.5 * lees_edwards_velocity;
    
    if(index==0){
      //printf("u-velocity w LE in loop: %f \n", u[0]);
      }
    
    equilibrium_modes(ii, rho, u, modes_pi_with_LE);

    delta_m = nodes_LE_lower.vd;
  
    delta_m[0*para.dim_x*para.dim_z + delta_index]  = 0.0f;
    delta_m[1*para.dim_x*para.dim_z + delta_index]  = 0.5 * lees_edwards_velocity * rho; //0.0f;
    delta_m[2*para.dim_x*para.dim_z + delta_index]  = 0.0f; //-lees_edwards_velocity * rho;
    delta_m[3*para.dim_x*para.dim_z + delta_index]  = 0.0f;
    delta_m[4*para.dim_x*para.dim_z + delta_index]  = modes_pi_with_LE[0] - modes_pi_without_LE[0];
    delta_m[5*para.dim_x*para.dim_z + delta_index]  = modes_pi_with_LE[1] - modes_pi_without_LE[1];
    delta_m[6*para.dim_x*para.dim_z + delta_index]  = modes_pi_with_LE[2] - modes_pi_without_LE[2];
    delta_m[7*para.dim_x*para.dim_z + delta_index]  = modes_pi_with_LE[3] - modes_pi_without_LE[3];
    delta_m[8*para.dim_x*para.dim_z + delta_index]  = modes_pi_with_LE[4] - modes_pi_without_LE[4];
    delta_m[9*para.dim_x*para.dim_z + delta_index]  = modes_pi_with_LE[5] - modes_pi_without_LE[5];
    delta_m[10*para.dim_x*para.dim_z + delta_index]  = 0.0f;
    delta_m[11*para.dim_x*para.dim_z + delta_index]  = 0.0f;
    delta_m[12*para.dim_x*para.dim_z + delta_index]  = 0.0f;
    delta_m[13*para.dim_x*para.dim_z + delta_index]  = 0.0f;
    delta_m[14*para.dim_x*para.dim_z + delta_index]  = 0.0f;
    delta_m[15*para.dim_x*para.dim_z + delta_index]  = 0.0f;
    delta_m[16*para.dim_x*para.dim_z + delta_index]  = 0.0f;
    delta_m[17*para.dim_x*para.dim_z + delta_index]  = 0.0f;
    delta_m[18*para.dim_x*para.dim_z + delta_index]  = 0.0f;
    
    if(index == 0) {
    //printf("Mode 1 und delta Mode 1, %f, %f \n", mode[1], delta_m[1*para.dim_x*para.dim_z + delta_index]);
    }

    //printf("delta_m for lower LE nodes: %f, %f, %f, %f, %f, %f, %f \n", delta_m[2*para.dim_x*para.dim_z + delta_index], delta_m[4*para.dim_x*para.dim_z + delta_index], delta_m[5*para.dim_x*para.dim_z + delta_index], delta_m[6*para.dim_x*para.dim_z + delta_index], delta_m[7*para.dim_x*para.dim_z + delta_index], delta_m[8*para.dim_x*para.dim_z + delta_index], delta_m[9*para.dim_x*para.dim_z + delta_index]);

  }
  else if(pos[1] == para.dim_y-1) {
    equilibrium_modes(ii, rho, u, modes_pi_without_LE);

    u[0] -= 0.5 * lees_edwards_velocity;
    equilibrium_modes(ii, rho, u, modes_pi_with_LE);

    delta_m = nodes_LE_upper.vd;
    
    delta_m[0*para.dim_x*para.dim_z + delta_index]  = 0.0f;
    delta_m[1*para.dim_x*para.dim_z + delta_index]  = -0.5 * lees_edwards_velocity * rho; //0.0f;
    delta_m[2*para.dim_x*para.dim_z + delta_index]  = 0.0f; //lees_edwards_velocity * rho;
    delta_m[3*para.dim_x*para.dim_z + delta_index]  = 0.0f;
    delta_m[4*para.dim_x*para.dim_z + delta_index] = modes_pi_with_LE[0] - modes_pi_without_LE[0];
    delta_m[5*para.dim_x*para.dim_z + delta_index] = modes_pi_with_LE[1] - modes_pi_without_LE[1];
    delta_m[6*para.dim_x*para.dim_z + delta_index] = modes_pi_with_LE[2] - modes_pi_without_LE[2];
    delta_m[7*para.dim_x*para.dim_z + delta_index] = modes_pi_with_LE[3] - modes_pi_without_LE[3];
    delta_m[8*para.dim_x*para.dim_z + delta_index] = modes_pi_with_LE[4] - modes_pi_without_LE[4];
    delta_m[9*para.dim_x*para.dim_z + delta_index] = modes_pi_with_LE[5] - modes_pi_without_LE[5];
    delta_m[10*para.dim_x*para.dim_z + delta_index]  = 0.0f;
    delta_m[11*para.dim_x*para.dim_z + delta_index]  = 0.0f;
    delta_m[12*para.dim_x*para.dim_z + delta_index]  = 0.0f;
    delta_m[13*para.dim_x*para.dim_z + delta_index]  = 0.0f;
    delta_m[14*para.dim_x*para.dim_z + delta_index]  = 0.0f;
    delta_m[15*para.dim_x*para.dim_z + delta_index]  = 0.0f;
    delta_m[16*para.dim_x*para.dim_z + delta_index]  = 0.0f;
    delta_m[17*para.dim_x*para.dim_z + delta_index]  = 0.0f;
    delta_m[18*para.dim_x*para.dim_z + delta_index]  = 0.0f;
  
  }
}

__global__ void apply_LE_velocity_shift(LB_nodes_gpu n_front, LB_nodes_gpu n_back, LB_nodes_gpu nodes_LE_upper, LB_nodes_gpu nodes_LE_lower, LB_rho_v_gpu *d_v, float lees_edwards_velocity) {
  unsigned int index = blockIdx.y * gridDim.x * blockDim.x + blockDim.x * blockIdx.x + threadIdx.x;
  if (index < para.dim_x * para.dim_z * 2) {
    calculate_LE_mode_delta(index, d_v, lees_edwards_velocity, nodes_LE_upper, nodes_LE_lower);
    calc_n_from_modes_push_LE(n_front, n_back, nodes_LE_upper, nodes_LE_lower, index);
    //print_n_from_modes_LE(nodes_LE_upper, nodes_LE_lower, index);
  }
}

/** integrationstep of the lb-fluid-solver
 * @param n_a     Pointer to local node residing in array a (Input)
 * @param n_b     Pointer to local node residing in array b (Input)
 * @param *d_v    Pointer to local device values (Input)
 * @param node_f  Pointer to local node force (Input)
 * @param ek_parameters_gpu  Pointer to the parameters for the electrokinetics (Input)
*/

__global__ void integrate(LB_nodes_gpu n_a, LB_nodes_gpu n_b, LB_rho_v_gpu *d_v, LB_node_force_gpu node_f, EK_parameters* ek_parameters_gpu) {
  //printf("ttt1\n");
  /**every node is connected to a thread via the index*/
  unsigned int index = blockIdx.y * gridDim.x * blockDim.x + blockDim.x * blockIdx.x + threadIdx.x;
  /**the 19 moments (modes) are only temporary register values */
  float mode[19*LB_COMPONENTS];
  LB_randomnr_gpu rng;

  if( index < para.number_of_nodes )
  {
    //printf("ttt1.1\n");
    /** storing the seed into a register value*/
    rng.seed = n_a.seed[index];
    /**calc_m_from_n*/
    calc_m_from_n(n_a, index, mode);
    /**lb_relax_modes*/
    relax_modes(mode, index, node_f, d_v);
    /**lb_thermalize_modes */
    if (para.fluct)
    {
      thermalize_modes(mode, index, &rng);
    }
#if  defined(EXTERNAL_FORCES)  ||   defined (SHANCHEN)  
    /**if external force is used apply node force */
apply_forces(index, mode, node_f,d_v);
#else
    /**if particles are used apply node forces*/
    if (para.number_of_particles) apply_forces(index, mode, node_f,d_v); 
#endif
    /**lb_calc_n_from_modes_push*/
    normalize_modes(mode);
    /**calc of velocity densities and streaming with pbc*/
    calc_n_from_modes_push(n_b, mode, index);
    //printf("ttt1.2\n");
    /** rewriting the seed back to the global memory*/
    n_b.seed[index] = rng.seed;
  }  
}

/** part interaction kernel
 * @param n_a                Pointer to local node residing in array a (Input)
 * @param *particle_data     Pointer to the particle position and velocity (Input)
 * @param *particle_force    Pointer to the particle force (Input)
 * @param *part              Pointer to the rn array of the particles (Input)
 * @param node_f             Pointer to local node force (Input)
 * @param *fluid_composition Pointer to the local fluid composition for the Shanchen
 * @param *d_v               Pointer to local device values
*/
__global__ void calc_fluid_particle_ia(LB_nodes_gpu n_a, CUDA_particle_data *particle_data, float *particle_force, CUDA_fluid_composition * fluid_composition, LB_node_force_gpu node_f, CUDA_particle_seed *part, LB_rho_v_gpu *d_v, float lees_edwards_offset=0.0f){

  unsigned int part_index = blockIdx.y * gridDim.x * blockDim.x + blockDim.x * blockIdx.x + threadIdx.x;
  unsigned int node_index[8];
  float delta[8];
  float delta_j[3*LB_COMPONENTS]; 
  float partgrad1[8*LB_COMPONENTS]; 
  float partgrad2[8*LB_COMPONENTS]; 
  float partgrad3[8*LB_COMPONENTS]; 
  LB_randomnr_gpu rng_part;
  if(part_index<para.number_of_particles)
  {
#if defined(IMMERSED_BOUNDARY) || defined(VIRTUAL_SITES_COM)
    if ( !particle_data[part_index].isVirtual )
#endif
    {
      rng_part.seed = part[part_index].seed;

      /**force acting on the particle. delta_j will be used later to compute the force that acts back onto the fluid. */
      calc_viscous_force(n_a, delta, partgrad1, partgrad2, partgrad3, particle_data, particle_force, fluid_composition,part_index, &rng_part, delta_j, lees_edwards_offset, node_index, d_v, 0);
      calc_node_force(delta, delta_j, partgrad1, partgrad2, partgrad3, node_index, node_f); 

#ifdef ENGINE
      if ( particle_data[part_index].swim.swimming ) {
        calc_viscous_force(n_a, delta, partgrad1, partgrad2, partgrad3, particle_data, particle_force, fluid_composition,part_index, &rng_part, delta_j, node_index, d_v, 1);
        calc_node_force(delta, delta_j, partgrad1, partgrad2, partgrad3, node_index, node_f);
      }
#endif

      /**force which acts back to the fluid node */
      part[part_index].seed = rng_part.seed;
    }
  }
}

/** part interaction kernel
 * @param n_a       Pointer to local node residing in array a (Input)
 * @param *particle_data    Pointer to the particle position and velocity (Input)
 * @param *particle_force   Pointer to the particle force (Input)
 * @param *part       Pointer to the rn array of the particles (Input)
 * @param node_f      Pointer to local node force (Input)
 * @param *d_v    Pointer to local device values
*/
__global__ void calc_fluid_particle_ia_three_point_couple(LB_nodes_gpu n_a, CUDA_particle_data *particle_data, float *particle_force, LB_node_force_gpu node_f, CUDA_particle_seed *part, LB_rho_v_gpu *d_v){

  unsigned int part_index = blockIdx.y * gridDim.x * blockDim.x + blockDim.x * blockIdx.x + threadIdx.x;
  unsigned int node_index[27];
  float delta[27];
  float delta_j[3*LB_COMPONENTS]; 
  LB_randomnr_gpu rng_part;
  if(part_index<para.number_of_particles){

    rng_part.seed = part[part_index].seed;
    /**force acting on the particle. delta_j will be used later to compute the force that acts back onto the fluid. */
    calc_viscous_force_three_point_couple(n_a, delta, particle_data, particle_force, part_index, &rng_part, delta_j, node_index,d_v,0);
    calc_node_force_three_point_couple(delta, delta_j, node_index, node_f);

#ifdef ENGINE
    if ( particle_data[part_index].swim.swimming ) {
      calc_viscous_force_three_point_couple(n_a, delta, particle_data, particle_force, part_index, &rng_part, delta_j, node_index,d_v,1);
      calc_node_force_three_point_couple(delta, delta_j, node_index, node_f);
    }
#endif

    /**force which acts back to the fluid node */
    part[part_index].seed = rng_part.seed;    
  }
}


#ifdef LB_BOUNDARIES_GPU
/**Bounce back boundary kernel
 * @param n_a         Pointer to local node residing in array a (Input)
 * @param n_b         Pointer to local node residing in array b (Input)
 * @param lb_boundary_velocity    The constant velocity at the boundary, set by the user (Input)
 * @param lb_boundary_force       The force on the boundary nodes (Output)
*/
__global__ void apply_boundaries(LB_nodes_gpu n_curr, float* lb_boundary_velocity, float* lb_boundary_force){

  unsigned int index = blockIdx.y * gridDim.x * blockDim.x + blockDim.x * blockIdx.x + threadIdx.x;

  if(index<para.number_of_nodes)
    bounce_back_boundaries(n_curr, index, lb_boundary_velocity, lb_boundary_force);
}
#ifdef SHANCHEN
__global__ void lb_shanchen_set_boundaries(LB_nodes_gpu n_curr){
/* This implements neutral boundary conditions for the shanchen fluid (i.e., 90 deg contact angle) */

  unsigned int index = blockIdx.y * gridDim.x * blockDim.x + blockDim.x * blockIdx.x + threadIdx.x;
  unsigned int xyz[3];
  if(index<para.number_of_nodes){
   if(n_curr.boundary[index] != 0 ) { 
    index_to_xyz(index, xyz);
    unsigned int x = xyz[0];
    unsigned int y = xyz[1];
    unsigned int z = xyz[2];
    unsigned int to_index_x,to_index_y,to_index_z,to_index;
    int c[3],count=0;

    for(int ii=0;ii<LB_COMPONENTS;ii++)
       for(int comp=0;comp<19;comp++)
          n_curr.vd[(comp + ii*LBQ ) * para.number_of_nodes + index]  =  0.0 ; 
    for(c[0]=-1;c[0]<=1;c[0]++){
       for(c[1]=-1;c[1]<=1;c[1]++){
          for(c[2]=-1;c[2]<=1;c[2]++){
             to_index_x = (x+c[0]+para.dim_x)%para.dim_x; 
             to_index_y = (y+c[1]+para.dim_y)%para.dim_y; 
             to_index_z = (z+c[2]+para.dim_z)%para.dim_z; 
             to_index = to_index_x + para.dim_x*to_index_y + para.dim_x*para.dim_y*to_index_z;  
	     if(n_curr.boundary[to_index] == 0 ) { 
                  for(int ii=0;ii<LB_COMPONENTS;ii++){
                     for(int comp=0;comp<19;comp++){ /* We copy all velocities: at the end we will need 
                                                        only the density mode, but this introduces no overhead anyway */
	                 n_curr.vd[(comp + ii*LBQ ) * para.number_of_nodes + index] += 
	                    n_curr.vd[(comp + ii*LBQ ) * para.number_of_nodes + to_index] ;
                         count++;
                     }
                  }
             }	      	
          }
       }
    }
    if(count>0)
      for(int ii=0;ii<LB_COMPONENTS;ii++)
        for(int comp=0;comp<19;comp++)
           n_curr.vd[(comp + ii*LBQ ) * para.number_of_nodes + index]  /= count ; 
  }
 }
}
#endif /* SHANCHEN */


#endif

/** get physical values of the nodes (density, velocity, ...)
 * @param n_a     Pointer to local node residing in array a (Input)
 * @param *p_v    Pointer to local print values (Output)
 * @param *d_v    Pointer to local device values (Input)
 * @param node_f  The forces on the LB nodes
*/
__global__ void get_mesoscopic_values_in_MD_units(LB_nodes_gpu n_a, LB_rho_v_pi_gpu *p_v,LB_rho_v_gpu *d_v, LB_node_force_gpu node_f) {
  unsigned int index = blockIdx.y * gridDim.x * blockDim.x + blockDim.x * blockIdx.x + threadIdx.x;

  if(index < para.number_of_nodes)
  {
    float mode[19*LB_COMPONENTS];
    calc_m_from_n(n_a, index, mode);
    calc_values_in_MD_units(n_a, mode, p_v, d_v, node_f, index, index);
  }
}

/** get boundary flags
 *  @param n_a                Pointer to local node residing in array a (Input)
 *  @param device_bound_array Pointer to local device values (Input)
 */
__global__ void lb_get_boundaries(LB_nodes_gpu n_a, unsigned int *device_bound_array){

  unsigned int index = blockIdx.y * gridDim.x * blockDim.x + blockDim.x * blockIdx.x + threadIdx.x;

  if(index<para.number_of_nodes)
   device_bound_array[index] = n_a.boundary[index];
}



/**print single node values kernel
 * @param single_nodeindex  index of the node (Input)
 * @param *d_p_v            Pointer to result storage array (Input)
 * @param n_a               Pointer to local node residing in array a (Input)
 * @param *d_v    Pointer to local device values
 * @param node_f  Pointer to local node force
*/
__global__ void lb_print_node(int single_nodeindex, LB_rho_v_pi_gpu *d_p_v, LB_nodes_gpu n_a, LB_rho_v_gpu * d_v, LB_node_force_gpu node_f){

  float mode[19*LB_COMPONENTS];
  unsigned int index = blockIdx.y * gridDim.x * blockDim.x + blockDim.x * blockIdx.x + threadIdx.x;

  if(index == 0)
  {
    calc_m_from_n(n_a, single_nodeindex, mode);
     
    /* the following actually copies rho and v from d_v, and calculates pi */
    calc_values_in_MD_units(n_a, mode, d_p_v, d_v, node_f, single_nodeindex, 0);
  }
}
__global__ void momentum(LB_nodes_gpu n_a, LB_rho_v_gpu * d_v, LB_node_force_gpu node_f, float *sum) {

  unsigned int index = blockIdx.y * gridDim.x * blockDim.x + blockDim.x * blockIdx.x + threadIdx.x;

  if(index<para.number_of_nodes)
  {
    float j[3]={0.0f,0.0f,0.0f};
    float mode[4];

    for(int ii=0 ; ii < LB_COMPONENTS ; ii++ )
    { 
      calc_mode(mode, n_a, index,ii);

      j[0] += mode[1]+node_f.force[(0+ii*3)*para.number_of_nodes + index];
      j[1] += mode[2]+node_f.force[(1+ii*3)*para.number_of_nodes + index];
      j[2] += mode[3]+node_f.force[(2+ii*3)*para.number_of_nodes + index];
    }

#ifdef LB_BOUNDARIES_GPU
    if(n_a.boundary[index])
      j[0]=j[1]=j[2]=0.0f;
#endif

    atomicadd(&(sum[0]), j[0]); 
    atomicadd(&(sum[1]), j[1]); 
    atomicadd(&(sum[2]), j[2]); 
  }
}
__global__ void remove_momentum(LB_nodes_gpu n_a, LB_rho_v_gpu * d_v, LB_node_force_gpu node_f, float *sum) {

  unsigned int index = blockIdx.y * gridDim.x * blockDim.x + blockDim.x * blockIdx.x + threadIdx.x;
  if(index<para.number_of_nodes){
    for(int ii=0 ; ii < LB_COMPONENTS ; ii++ ) { 
        node_f.force[(0+ii*3)*para.number_of_nodes + index]-=sum[0]/para.number_of_nodes;
        node_f.force[(1+ii*3)*para.number_of_nodes + index]-=sum[1]/para.number_of_nodes;
        node_f.force[(2+ii*3)*para.number_of_nodes + index]-=sum[2]/para.number_of_nodes;
    }
  }
}

/**print single node boundary flag
 * @param single_nodeindex  index of the node (Input)
 * @param *device_flag      Pointer to result storage array (Input)
 * @param n_a               Pointer to local node residing in array a (Input)
*/
__global__ void lb_get_boundary_flag(int single_nodeindex, unsigned int *device_flag, LB_nodes_gpu n_a){

  unsigned int index = blockIdx.y * gridDim.x * blockDim.x + blockDim.x * blockIdx.x + threadIdx.x;

  if(index == 0)
    device_flag[0] = n_a.boundary[single_nodeindex];
}

/**********************************************************************/
/* Host functions to setup and call kernels*/
/********************************************************************/

void lb_get_para_pointer(LB_parameters_gpu** pointeradress) {
  if(cudaGetSymbolAddress((void**) pointeradress, para) != cudaSuccess)
  {
    fprintf(stderr, "Trouble getting address of LB parameters.\n"); //TODO give proper error message
    errexit();
  }
}

void lb_get_lbpar_pointer(LB_parameters_gpu** pointeradress) {
  *pointeradress = &lbpar_gpu;
}


void lb_get_boundary_force_pointer(float** pointeradress) {
#ifdef LB_BOUNDARIES_GPU
  *pointeradress = lb_boundary_force;
#endif
}

void lb_get_device_values_pointer(LB_rho_v_gpu** pointeradress) {
  *pointeradress = device_rho_v;
}

/**initialization for the lb gpu fluid called from host
 * @param *lbpar_gpu  Pointer to parameters to setup the lb field
*/
void lb_init_GPU(LB_parameters_gpu *lbpar_gpu){
#define free_and_realloc(var,size)\
  { if( (var) != nullptr ) cudaFree((var)); cuda_safe_mem(cudaMalloc((void**)&var, size)); } 

  size_of_rho_v     = lbpar_gpu->number_of_nodes * sizeof(LB_rho_v_gpu);
  size_of_rho_v_pi  = lbpar_gpu->number_of_nodes * sizeof(LB_rho_v_pi_gpu);


  /** Allocate structs in device memory*/
  /* see the notes to the stucture device_rho_v_pi above...*/
  if(extended_values_flag==0) 
  {
    free_and_realloc(device_rho_v, size_of_rho_v);
  }
  else 
  {
    free_and_realloc(device_rho_v_pi, size_of_rho_v_pi);
  }

  /* TODO: this is a almost a copy copy of  device_rho_v think about eliminating it, and maybe pi can be added to device_rho_v in this case*/
  free_and_realloc(print_rho_v_pi  , size_of_rho_v_pi);
  free_and_realloc(nodes_a.vd      , lbpar_gpu->number_of_nodes * 19 * LB_COMPONENTS * sizeof(float));
  free_and_realloc(nodes_b.vd      , lbpar_gpu->number_of_nodes * 19 * LB_COMPONENTS * sizeof(float));   
  free_and_realloc(node_f.force    , lbpar_gpu->number_of_nodes *  3 * LB_COMPONENTS * sizeof(lbForceFloat));
#if defined(IMMERSED_BOUNDARY) || defined(EK_DEBUG)
  free_and_realloc(node_f.force_buf    , lbpar_gpu->number_of_nodes *  3 * LB_COMPONENTS * sizeof(lbForceFloat));
#endif
#ifdef SHANCHEN
  free_and_realloc(node_f.scforce  , lbpar_gpu->number_of_nodes *  3 * LB_COMPONENTS * sizeof(float));
#endif

#ifdef LEES_EDWARDS
  free_and_realloc(nodes_LE_upper.vd, lbpar_gpu->dim_x * lbpar_gpu->dim_z * 19 * sizeof(float));
  free_and_realloc(nodes_LE_lower.vd, lbpar_gpu->dim_x * lbpar_gpu->dim_z * 19 * sizeof(float));
#endif

  free_and_realloc(nodes_a.seed    , lbpar_gpu->number_of_nodes * sizeof( unsigned int));
  free_and_realloc(nodes_a.boundary, lbpar_gpu->number_of_nodes * sizeof( unsigned int));
  free_and_realloc(nodes_b.seed    , lbpar_gpu->number_of_nodes * sizeof( unsigned int));
  free_and_realloc(nodes_b.boundary, lbpar_gpu->number_of_nodes * sizeof( unsigned int));

  /**write parameters in const memory*/
  cuda_safe_mem(cudaMemcpyToSymbol(para, lbpar_gpu, sizeof(LB_parameters_gpu)));

  /**check flag if lb gpu init works*/
  free_and_realloc(gpu_check, sizeof(int));

  if(h_gpu_check!=nullptr)
    free(h_gpu_check);  

  h_gpu_check = (int*)Utils::malloc(sizeof(int));

  /** values for the kernel call */
  int threads_per_block = 64;
  int blocks_per_grid_y = 4;
  int blocks_per_grid_x = (lbpar_gpu->number_of_nodes + threads_per_block * blocks_per_grid_y - 1) /(threads_per_block * blocks_per_grid_y);
  dim3 dim_grid = make_uint3(blocks_per_grid_x, blocks_per_grid_y, 1);

  KERNELCALL(reset_boundaries, dim_grid, threads_per_block, (nodes_a, nodes_b));

  #ifdef SHANCHEN
  // TODO FIXME: 
  /* We must add shan-chen forces, which are zero only if the densities are uniform*/
  #endif

  /** calc of velocitydensities from given parameters and initialize the Node_Force array with zero */
  KERNELCALL(reinit_node_force, dim_grid, threads_per_block, (node_f));
  KERNELCALL(calc_n_from_rho_j_pi, dim_grid, threads_per_block, (nodes_a, device_rho_v, node_f, gpu_check));
 
  intflag = 1;
  current_nodes = &nodes_a;
  h_gpu_check[0] = 0;
  cuda_safe_mem(cudaMemcpy(h_gpu_check, gpu_check, sizeof(int), cudaMemcpyDeviceToHost));
//fprintf(stderr, "initialization of lb gpu code %i\n", lbpar_gpu->number_of_nodes);
  cudaThreadSynchronize();

#if __CUDA_ARCH__ >= 200
  if(!h_gpu_check[0])
  {
    fprintf(stderr, "initialization of lb gpu code failed! \n");
    errexit();
  }
#endif
}

/** reinitialization for the lb gpu fluid called from host
 * @param *lbpar_gpu  Pointer to parameters to setup the lb field
*/
void lb_reinit_GPU(LB_parameters_gpu *lbpar_gpu){

  /**write parameters in const memory*/
  cuda_safe_mem(cudaMemcpyToSymbol(para, lbpar_gpu, sizeof(LB_parameters_gpu)));
  
  /** values for the kernel call */
  int threads_per_block = 64;
  int blocks_per_grid_y = 4;
  int blocks_per_grid_x = (lbpar_gpu->number_of_nodes + threads_per_block * blocks_per_grid_y - 1) /(threads_per_block * blocks_per_grid_y);
  dim3 dim_grid = make_uint3(blocks_per_grid_x, blocks_per_grid_y, 1);

  /** calc of velocity densities from given parameters and initialize the Node_Force array with zero */
  KERNELCALL(calc_n_from_rho_j_pi, dim_grid, threads_per_block, (nodes_a, device_rho_v, node_f, gpu_check));
}

void lb_realloc_particles_GPU_leftovers(LB_parameters_gpu *lbpar_gpu){

  //copy parameters, especially number of parts to gpu mem
  cuda_safe_mem(cudaMemcpyToSymbol(para, lbpar_gpu, sizeof(LB_parameters_gpu)));
}

#ifdef LB_BOUNDARIES_GPU
/** setup and call boundaries from the host
 * @param host_n_lb_boundaries  number of LB boundaries
 * @param number_of_boundnodes  number of boundnodes
 * @param host_boundary_node_list     The indices of the boundary nodes
 * @param host_boundary_index_list    The flag representing the corresponding boundary
 * @param host_lb_boundary_velocity   The constant velocity at the boundary, set by the user (Input)
*/
void lb_init_boundaries_GPU(int host_n_lb_boundaries, int number_of_boundnodes, int *host_boundary_node_list, int* host_boundary_index_list, float* host_lb_boundary_velocity){
  if (this_node != 0) return;
  
  size_of_boundindex = number_of_boundnodes*sizeof(int);
  cuda_safe_mem(cudaMalloc((void**)&boundary_node_list, size_of_boundindex));
  cuda_safe_mem(cudaMalloc((void**)&boundary_index_list, size_of_boundindex));
  cuda_safe_mem(cudaMemcpy(boundary_index_list, host_boundary_index_list, size_of_boundindex, cudaMemcpyHostToDevice));
  cuda_safe_mem(cudaMemcpy(boundary_node_list, host_boundary_node_list, size_of_boundindex, cudaMemcpyHostToDevice));
  cuda_safe_mem(cudaMalloc((void**)&lb_boundary_force   , 3*host_n_lb_boundaries*sizeof(float)));
  cuda_safe_mem(cudaMalloc((void**)&lb_boundary_velocity, 3*host_n_lb_boundaries*sizeof(float)));
  cuda_safe_mem(cudaMemcpy(lb_boundary_velocity, host_lb_boundary_velocity, 3*LBBoundaries::lbboundaries.size()*sizeof(float), cudaMemcpyHostToDevice));

  /** values for the kernel call */
  int threads_per_block = 64;
  int blocks_per_grid_y = 4;
  int blocks_per_grid_x = (lbpar_gpu.number_of_nodes + threads_per_block * blocks_per_grid_y - 1) /(threads_per_block * blocks_per_grid_y);
  dim3 dim_grid = make_uint3(blocks_per_grid_x, blocks_per_grid_y, 1);

  KERNELCALL(reset_boundaries, dim_grid, threads_per_block, (nodes_a, nodes_b));

  if (LBBoundaries::lbboundaries.size() == 0 && !pdb_boundary_lattice)
  {
    cudaThreadSynchronize();
    return;
  }

  if(number_of_boundnodes == 0)
  {
    fprintf(stderr, "WARNING: boundary cmd executed but no boundary node found!\n");
  }
  else
  {
    int threads_per_block_bound = 64;
    int blocks_per_grid_bound_y = 4;
    int blocks_per_grid_bound_x = (number_of_boundnodes + threads_per_block_bound * blocks_per_grid_bound_y - 1) /(threads_per_block_bound * blocks_per_grid_bound_y);
    dim3 dim_grid_bound = make_uint3(blocks_per_grid_bound_x, blocks_per_grid_bound_y, 1);

    KERNELCALL(init_boundaries, dim_grid_bound, threads_per_block_bound, (boundary_node_list, boundary_index_list, number_of_boundnodes, nodes_a, nodes_b));
  }

  cudaThreadSynchronize();
}
#endif
/**setup and call extern single node force initialization from the host
 * @param *lbpar_gpu    Pointer to host parameter struct
*/
void lb_reinit_extern_nodeforce_GPU(LB_parameters_gpu *lbpar_gpu){

  cuda_safe_mem(cudaMemcpyToSymbol(para, lbpar_gpu, sizeof(LB_parameters_gpu))); 

  /** values for the kernel call */
  int threads_per_block = 64;
  int blocks_per_grid_y = 4;
  int blocks_per_grid_x = (lbpar_gpu->number_of_nodes + threads_per_block * blocks_per_grid_y - 1) /(threads_per_block * blocks_per_grid_y);
  dim3 dim_grid = make_uint3(blocks_per_grid_x, blocks_per_grid_y, 1);

  KERNELCALL(reinit_node_force, dim_grid, threads_per_block, (node_f));

}
/**setup and call extern single node force initialization from the host
 * @param n_extern_nodeforces       number of nodes on which the external force has to be applied
 * @param *host_extern_nodeforces   Pointer to the host extern node forces
 * @param *lbpar_gpu                Pointer to host parameter struct
*/
void lb_init_extern_nodeforces_GPU(int n_extern_nodeforces, LB_extern_nodeforce_gpu *host_extern_nodeforces, LB_parameters_gpu *lbpar_gpu){

  size_of_extern_nodeforces = n_extern_nodeforces*sizeof(LB_extern_nodeforce_gpu);
  cuda_safe_mem(cudaMalloc((void**)&extern_nodeforces, size_of_extern_nodeforces));
  cuda_safe_mem(cudaMemcpy(extern_nodeforces, host_extern_nodeforces, size_of_extern_nodeforces, cudaMemcpyHostToDevice));

  if(lbpar_gpu->external_force == 0)
    cuda_safe_mem(cudaMemcpyToSymbol(para, lbpar_gpu, sizeof(LB_parameters_gpu))); 

  int threads_per_block_exf = 64;
  int blocks_per_grid_exf_y = 4;
  int blocks_per_grid_exf_x = (n_extern_nodeforces + threads_per_block_exf * blocks_per_grid_exf_y - 1) / 
                              (threads_per_block_exf * blocks_per_grid_exf_y);
  dim3 dim_grid_exf = make_uint3(blocks_per_grid_exf_x, blocks_per_grid_exf_y, 1);

  KERNELCALL(init_extern_nodeforces, dim_grid_exf, threads_per_block_exf, (n_extern_nodeforces, extern_nodeforces, node_f));
  cudaFree(extern_nodeforces);
}

/**setup and call particle kernel from the host
*/
void lb_calc_particle_lattice_ia_gpu(){
  if (lbpar_gpu.number_of_particles) 
  {
    /** call of the particle kernel */
    /** values for the particle kernel */
    int threads_per_block_particles = 64;
    int blocks_per_grid_particles_y = 4;
    int blocks_per_grid_particles_x = (lbpar_gpu.number_of_particles + threads_per_block_particles * blocks_per_grid_particles_y - 1) / 
                                      (threads_per_block_particles * blocks_per_grid_particles_y);
    dim3 dim_grid_particles = make_uint3(blocks_per_grid_particles_x, blocks_per_grid_particles_y, 1);

    if ( lbpar_gpu.lb_couple_switch & LB_COUPLE_TWO_POINT )
    {
      KERNELCALL( calc_fluid_particle_ia, dim_grid_particles, threads_per_block_particles, 
                  ( *current_nodes, gpu_get_particle_pointer(), 
                    gpu_get_particle_force_pointer(), gpu_get_fluid_composition_pointer(),
                    node_f, gpu_get_particle_seed_pointer(), device_rho_v, lees_edwards_offset)
                );
    }
    else { /** only other option is the three point coupling scheme */
#ifdef SHANCHEN
#if __CUDA_ARCH__ >= 200
      fprintf (stderr, "The three point particle coupling is not currently compatible with the Shan-Chen implementation of the LB\n");
      errexit(); 
#endif
#endif
      KERNELCALL( calc_fluid_particle_ia_three_point_couple, dim_grid_particles, threads_per_block_particles,
                   ( *current_nodes, gpu_get_particle_pointer(),
                     gpu_get_particle_force_pointer(), node_f,
                     gpu_get_particle_seed_pointer(), device_rho_v )
                );
    }
  }
}

/** setup and call kernel for getting macroscopic fluid values of all nodes
 * @param *host_values struct to save the gpu values
*/
void lb_get_values_GPU(LB_rho_v_pi_gpu *host_values){

  /** values for the kernel call */
  int threads_per_block = 64;
  int blocks_per_grid_y = 4;
  int blocks_per_grid_x = (lbpar_gpu.number_of_nodes + threads_per_block * blocks_per_grid_y - 1) / 
                          (threads_per_block * blocks_per_grid_y);
  dim3 dim_grid = make_uint3(blocks_per_grid_x, blocks_per_grid_y, 1);

  KERNELCALL( get_mesoscopic_values_in_MD_units, dim_grid, threads_per_block,
              ( *current_nodes, print_rho_v_pi, device_rho_v, node_f ) );
  cuda_safe_mem( cudaMemcpy( host_values, print_rho_v_pi, size_of_rho_v_pi, cudaMemcpyDeviceToHost ) );

}

/** get all the boundary flags for all nodes
 *  @param host_bound_array here go the values of the boundary flag
 */
void lb_get_boundary_flags_GPU(unsigned int* host_bound_array){
   
  unsigned int* device_bound_array;
  cuda_safe_mem(cudaMalloc((void**)&device_bound_array, lbpar_gpu.number_of_nodes*sizeof(unsigned int)));
  /** values for the kernel call */
  int threads_per_block = 64;
  int blocks_per_grid_y = 4;
  int blocks_per_grid_x = (lbpar_gpu.number_of_nodes + threads_per_block * blocks_per_grid_y - 1) / (threads_per_block * blocks_per_grid_y);
  dim3 dim_grid = make_uint3(blocks_per_grid_x, blocks_per_grid_y, 1);

  KERNELCALL(lb_get_boundaries, dim_grid, threads_per_block, (*current_nodes, device_bound_array));

  cuda_safe_mem(cudaMemcpy(host_bound_array, device_bound_array, lbpar_gpu.number_of_nodes*sizeof(unsigned int), cudaMemcpyDeviceToHost));

  cudaFree(device_bound_array);

}

/** setup and call kernel for getting macroscopic fluid values of a single node*/
void lb_print_node_GPU(int single_nodeindex, LB_rho_v_pi_gpu *host_print_values){ 
      
  LB_rho_v_pi_gpu *device_print_values;
  cuda_safe_mem(cudaMalloc((void**)&device_print_values, sizeof(LB_rho_v_pi_gpu)));
  int threads_per_block_print = 1;
  int blocks_per_grid_print_y = 1;
  int blocks_per_grid_print_x = 1;
  dim3 dim_grid_print = make_uint3(blocks_per_grid_print_x, blocks_per_grid_print_y, 1);

  KERNELCALL(lb_print_node, dim_grid_print, threads_per_block_print, (single_nodeindex, device_print_values, *current_nodes, device_rho_v, node_f));

  cuda_safe_mem(cudaMemcpy(host_print_values, device_print_values, sizeof(LB_rho_v_pi_gpu), cudaMemcpyDeviceToHost));
  cudaFree(device_print_values);

}

/** setup and call kernel to calculate the total momentum of the hole fluid
 * @param *mass value of the mass calcutated on the GPU
*/
void lb_calc_fluid_mass_GPU(double* mass){

  float* tot_mass;
  float cpu_mass =  0.0f ;
  cuda_safe_mem(cudaMalloc((void**)&tot_mass, sizeof(float)));
  cuda_safe_mem(cudaMemcpy(tot_mass, &cpu_mass, sizeof(float), cudaMemcpyHostToDevice));

  /** values for the kernel call */
  int threads_per_block = 64;
  int blocks_per_grid_y = 4;
  int blocks_per_grid_x = (lbpar_gpu.number_of_nodes + threads_per_block * blocks_per_grid_y - 1) /(threads_per_block * blocks_per_grid_y);
  dim3 dim_grid = make_uint3(blocks_per_grid_x, blocks_per_grid_y, 1);

  KERNELCALL(calc_mass, dim_grid, threads_per_block,(*current_nodes, tot_mass));

  cuda_safe_mem(cudaMemcpy(&cpu_mass, tot_mass, sizeof(float), cudaMemcpyDeviceToHost));
  
  cudaFree(tot_mass);
  mass[0] = (double)(cpu_mass);
}

/** setup and call kernel to calculate the total momentum of the whole fluid
 *  @param host_mom value of the momentum calcutated on the GPU
 */
void lb_calc_fluid_momentum_GPU(double* host_mom){

  float* tot_momentum;
  float host_momentum[3] = { 0.0f, 0.0f, 0.0f};
  cuda_safe_mem(cudaMalloc((void**)&tot_momentum, 3*sizeof(float)));
  cuda_safe_mem(cudaMemcpy(tot_momentum, host_momentum, 3*sizeof(float), cudaMemcpyHostToDevice));

  /** values for the kernel call */
  int threads_per_block = 64;
  int blocks_per_grid_y = 4;
  int blocks_per_grid_x = (lbpar_gpu.number_of_nodes + threads_per_block * blocks_per_grid_y - 1) /(threads_per_block * blocks_per_grid_y);
  dim3 dim_grid = make_uint3(blocks_per_grid_x, blocks_per_grid_y, 1);

  KERNELCALL(momentum, dim_grid, threads_per_block,(*current_nodes, device_rho_v, node_f, tot_momentum));
  
  cuda_safe_mem(cudaMemcpy(host_momentum, tot_momentum, 3*sizeof(float), cudaMemcpyDeviceToHost));
  
  cudaFree(tot_momentum);
  host_mom[0] = (double)(host_momentum[0]* lbpar_gpu.agrid/lbpar_gpu.tau);
  host_mom[1] = (double)(host_momentum[1]* lbpar_gpu.agrid/lbpar_gpu.tau);
  host_mom[2] = (double)(host_momentum[2]* lbpar_gpu.agrid/lbpar_gpu.tau);
}

/** setup and call kernel to remove the net momentum of the whole fluid
 */
void lb_remove_fluid_momentum_GPU(void){
  float* tot_momentum;
  float host_momentum[3] = { 0.0f, 0.0f, 0.0f};
  cuda_safe_mem(cudaMalloc((void**)&tot_momentum, 3*sizeof(float)));
  cuda_safe_mem(cudaMemcpy(tot_momentum, host_momentum, 3*sizeof(float), cudaMemcpyHostToDevice));

  /** values for the kernel call */
  int threads_per_block = 64;
  int blocks_per_grid_y = 4;
  int blocks_per_grid_x = (lbpar_gpu.number_of_nodes + threads_per_block * blocks_per_grid_y - 1) /(threads_per_block * blocks_per_grid_y);
  dim3 dim_grid = make_uint3(blocks_per_grid_x, blocks_per_grid_y, 1);

  KERNELCALL(momentum, dim_grid, threads_per_block,(*current_nodes, device_rho_v, node_f, tot_momentum));
  
  cuda_safe_mem(cudaMemcpy(host_momentum, tot_momentum, 3*sizeof(float), cudaMemcpyDeviceToHost));

  KERNELCALL(remove_momentum, dim_grid, threads_per_block,(*current_nodes, device_rho_v, node_f, tot_momentum));
  
  cudaFree(tot_momentum);
}


/** setup and call kernel to calculate the temperature of the hole fluid
 *  @param host_temp value of the temperatur calcutated on the GPU
*/
void lb_calc_fluid_temperature_GPU(double* host_temp){

  int host_number_of_non_boundary_nodes = 0;
  int *device_number_of_non_boundary_nodes;
  cuda_safe_mem(cudaMalloc((void**)&device_number_of_non_boundary_nodes, sizeof(int)));
  cuda_safe_mem(cudaMemcpy(device_number_of_non_boundary_nodes, &host_number_of_non_boundary_nodes, sizeof(int), cudaMemcpyHostToDevice));

  float host_jsquared = 0.0f;
  float* device_jsquared;
  cuda_safe_mem(cudaMalloc((void**)&device_jsquared, sizeof(float)));
  cuda_safe_mem(cudaMemcpy(device_jsquared, &host_jsquared, sizeof(float), cudaMemcpyHostToDevice));

  /** values for the kernel call */
  int threads_per_block = 64;
  int blocks_per_grid_y = 4;
  int blocks_per_grid_x = (lbpar_gpu.number_of_nodes + threads_per_block * blocks_per_grid_y - 1) /(threads_per_block * blocks_per_grid_y);
  dim3 dim_grid = make_uint3(blocks_per_grid_x, blocks_per_grid_y, 1);

  KERNELCALL(temperature, dim_grid, threads_per_block,(*current_nodes, device_jsquared, device_number_of_non_boundary_nodes));

  cuda_safe_mem(cudaMemcpy(&host_number_of_non_boundary_nodes, device_number_of_non_boundary_nodes, sizeof(int), cudaMemcpyDeviceToHost));
  cuda_safe_mem(cudaMemcpy(&host_jsquared, device_jsquared, sizeof(float), cudaMemcpyDeviceToHost));

  // TODO: check that temperature calculation is properly implemented for shanchen
  *host_temp=0;

  #pragma unroll
  for(int ii=0;ii<LB_COMPONENTS;++ii)
  { 
      *host_temp += (double)(host_jsquared*1./(3.0f*lbpar_gpu.rho[ii]*host_number_of_non_boundary_nodes*lbpar_gpu.tau*lbpar_gpu.tau*lbpar_gpu.agrid));
  }
}


#ifdef SHANCHEN
void lb_calc_shanchen_GPU(){
  /** values for the kernel call */
  int threads_per_block = 64;
  int blocks_per_grid_y = 4;
  int blocks_per_grid_x = (lbpar_gpu.number_of_nodes + threads_per_block * blocks_per_grid_y - 1) /(threads_per_block * blocks_per_grid_y);
  dim3 dim_grid = make_uint3(blocks_per_grid_x, blocks_per_grid_y, 1);

#ifdef LB_BOUNDARIES_GPU
  if (LBBoundaries::lbboundaries.size() != 0)
  {
    KERNELCALL(lb_shanchen_set_boundaries, dim_grid, threads_per_block,(*current_nodes));
    cudaThreadSynchronize();
  }
#endif
  KERNELCALL(lb_shanchen_GPU, dim_grid, threads_per_block,(*current_nodes, node_f));
}

#endif // SHANCHEN

/** setup and call kernel for getting macroscopic fluid values of all nodes
 * @param *host_checkpoint_vd struct to save the gpu populations
 * @param *host_checkpoint_seed struct to save the nodes' seeds for the lb on the gpu
 * @param *host_checkpoint_boundary struct to save the boundary nodes
 * @param *host_checkpoint_force struct to save the forces on the nodes
 */
void lb_save_checkpoint_GPU(float *host_checkpoint_vd, unsigned int *host_checkpoint_seed, unsigned int *host_checkpoint_boundary, lbForceFloat *host_checkpoint_force){

  cuda_safe_mem(cudaMemcpy(host_checkpoint_vd, current_nodes->vd, lbpar_gpu.number_of_nodes * 19 * sizeof(float), cudaMemcpyDeviceToHost));
  cuda_safe_mem(cudaMemcpy(host_checkpoint_seed, current_nodes->seed, lbpar_gpu.number_of_nodes * sizeof(unsigned int), cudaMemcpyDeviceToHost));
  cuda_safe_mem(cudaMemcpy(host_checkpoint_boundary, current_nodes->boundary, lbpar_gpu.number_of_nodes * sizeof(unsigned int), cudaMemcpyDeviceToHost));
  cuda_safe_mem(cudaMemcpy(host_checkpoint_force, node_f.force, lbpar_gpu.number_of_nodes * 3 * sizeof(lbForceFloat), cudaMemcpyDeviceToHost));

}

/** setup and call kernel for setting macroscopic fluid values of all nodes
 * @param *host_checkpoint_vd struct to save the gpu populations
 * @param *host_checkpoint_seed struct to save the nodes' seeds for the lb on the gpu
 * @param *host_checkpoint_boundary struct to save the boundary nodes
 * @param *host_checkpoint_force struct to save the forces on the nodes
*/
void lb_load_checkpoint_GPU(float *host_checkpoint_vd, unsigned int *host_checkpoint_seed, unsigned int *host_checkpoint_boundary, lbForceFloat *host_checkpoint_force){

  current_nodes = &nodes_a;
  intflag = 1;

  cuda_safe_mem(cudaMemcpy(current_nodes->vd, host_checkpoint_vd, lbpar_gpu.number_of_nodes * 19 * sizeof(float), cudaMemcpyHostToDevice));

  cuda_safe_mem(cudaMemcpy(current_nodes->seed, host_checkpoint_seed, lbpar_gpu.number_of_nodes * sizeof(unsigned int), cudaMemcpyHostToDevice));
  cuda_safe_mem(cudaMemcpy(current_nodes->boundary, host_checkpoint_boundary, lbpar_gpu.number_of_nodes * sizeof(unsigned int), cudaMemcpyHostToDevice));
  cuda_safe_mem(cudaMemcpy(node_f.force, host_checkpoint_force, lbpar_gpu.number_of_nodes * 3 * sizeof(lbForceFloat), cudaMemcpyHostToDevice));
}

/** setup and call kernel to get the boundary flag of a single node
 *  @param single_nodeindex number of the node to get the flag for
 *  @param host_flag her goes the value of the boundary flag
 */
void lb_get_boundary_flag_GPU(int single_nodeindex, unsigned int* host_flag){
   
  unsigned int* device_flag;
  cuda_safe_mem(cudaMalloc((void**)&device_flag, sizeof(unsigned int)));
  int threads_per_block_flag = 1;
  int blocks_per_grid_flag_y = 1;
  int blocks_per_grid_flag_x = 1;
  dim3 dim_grid_flag = make_uint3(blocks_per_grid_flag_x, blocks_per_grid_flag_y, 1);

  KERNELCALL(lb_get_boundary_flag, dim_grid_flag, threads_per_block_flag, (single_nodeindex, device_flag, *current_nodes));

  cuda_safe_mem(cudaMemcpy(host_flag, device_flag, sizeof(unsigned int), cudaMemcpyDeviceToHost));

  cudaFree(device_flag);
}

/** set the density at a single node
 *  @param single_nodeindex the node to set the velocity for 
 *  @param *host_rho the density to set
 */
void lb_set_node_rho_GPU(int single_nodeindex, float* host_rho){
   
  float* device_rho;
  cuda_safe_mem(cudaMalloc((void**)&device_rho, LB_COMPONENTS*sizeof(float)));
  cuda_safe_mem(cudaMemcpy(device_rho, host_rho, LB_COMPONENTS*sizeof(float), cudaMemcpyHostToDevice));
  int threads_per_block_flag = 1;
  int blocks_per_grid_flag_y = 1;
  int blocks_per_grid_flag_x = 1;
  dim3 dim_grid_flag = make_uint3(blocks_per_grid_flag_x, blocks_per_grid_flag_y, 1);
  KERNELCALL(set_rho, dim_grid_flag, threads_per_block_flag, (*current_nodes, device_rho_v, single_nodeindex, device_rho)); 
  cudaFree(device_rho);
}

/** set the net velocity at a single node
 *  @param single_nodeindex the node to set the velocity for 
 *  @param host_velocity the velocity to set
 */
void lb_set_node_velocity_GPU(int single_nodeindex, float* host_velocity){
   
  float* device_velocity;
  cuda_safe_mem(cudaMalloc((void**)&device_velocity, 3*sizeof(float)));
  cuda_safe_mem(cudaMemcpy(device_velocity, host_velocity, 3*sizeof(float), cudaMemcpyHostToDevice));
  int threads_per_block_flag = 1;
  int blocks_per_grid_flag_y = 1;
  int blocks_per_grid_flag_x = 1;
  dim3 dim_grid_flag = make_uint3(blocks_per_grid_flag_x, blocks_per_grid_flag_y, 1);

  KERNELCALL(set_u_from_rho_v_pi, dim_grid_flag, threads_per_block_flag, (*current_nodes, single_nodeindex, device_velocity, device_rho_v, node_f));

  cudaFree(device_velocity);
}

/** reinit of params 
 * @param *lbpar_gpu struct containing the paramters of the fluid
*/
void reinit_parameters_GPU(LB_parameters_gpu *lbpar_gpu){
  /**write parameters in const memory*/
  cuda_safe_mem(cudaMemcpyToSymbol(para, lbpar_gpu, sizeof(LB_parameters_gpu)));
}

/**integration kernel for the lb gpu fluid update called from host */
void lb_integrate_GPU() {
  LB_nodes_gpu* n_front;
  LB_nodes_gpu* n_back; 

  /** values for the kernel call */
  int threads_per_block = 64;
  int blocks_per_grid_y = 4;
  int blocks_per_grid_x = (lbpar_gpu.number_of_nodes + threads_per_block * blocks_per_grid_y - 1) /(threads_per_block * blocks_per_grid_y);
  dim3 dim_grid = make_uint3(blocks_per_grid_x, blocks_per_grid_y, 1);

#ifdef LB_BOUNDARIES_GPU
  if (LBBoundaries::lbboundaries.size() > 0)
  {
    cuda_safe_mem(cudaMemset( lb_boundary_force, 0, 3*LBBoundaries::lbboundaries.size()*sizeof(float)));
  }
#endif

  /**call of fluid step*/
  /* NOTE: if pi is needed at every integration step, one should call an extended version 
           of the integrate kernel, or pass also device_rho_v_pi and make sure that either 
<<<<<<< HEAD
           it or device_rho_v are NULL depending on extended_values_flag */ 

  //printf("lees_edwards_rate: %f \n", lees_edwards_rate);
  //printf("lees_edwards_offset: %f \n", lees_edwards_offset);
  //printf("dim_y: %u \n", lbpar_gpu.dim_y);
  //printf("ttt0\n");

=======
           it or device_rho_v are nullptr depending on extended_values_flag */ 
>>>>>>> 604fbbb9
  if (intflag == 1)
  {
    n_back = &nodes_a;
    n_front = &nodes_b;
    //printf("ttt0.1 (%d, %d, %d) %d\n", blocks_per_grid_x, blocks_per_grid_y, 1, threads_per_block);
    KERNELCALL(integrate, dim_grid, threads_per_block, (nodes_a, nodes_b, device_rho_v, node_f, lb_ek_parameters_gpu));
    current_nodes = &nodes_b;
    intflag = 0;
  }
  else
  {
    n_back = &nodes_b;
    n_front = &nodes_a;
    //printf("ttt0.2 (%d, %d, %d) %d\n", blocks_per_grid_x, blocks_per_grid_y, 1, threads_per_block);
    KERNELCALL(integrate, dim_grid, threads_per_block, (nodes_b, nodes_a, device_rho_v, node_f, lb_ek_parameters_gpu));
    current_nodes = &nodes_a;
    intflag = 1;
  }

#ifdef LB_BOUNDARIES_GPU
  if (LBBoundaries::lbboundaries.size() > 0)
    {
      KERNELCALL(apply_boundaries, dim_grid, threads_per_block, (*current_nodes, lb_boundary_velocity, lb_boundary_force));
    }
#endif

#ifdef LEES_EDWARDS
  blocks_per_grid_x = (lbpar_gpu.dim_x * lbpar_gpu.dim_z * 2 + threads_per_block * blocks_per_grid_y - 1) /(threads_per_block * blocks_per_grid_y);
  dim_grid = make_uint3(blocks_per_grid_x, blocks_per_grid_y, 1);
  KERNELCALL(apply_LE_velocity_shift, dim_grid, threads_per_block, (*n_front, *n_back, nodes_LE_upper, nodes_LE_lower, device_rho_v, lees_edwards_rate/lbpar_gpu.time_step));
  KERNELCALL(apply_LE_position_offset, dim_grid, threads_per_block, (*n_front, *n_back, lees_edwards_offset));
#endif
}

void lb_gpu_get_boundary_forces(double* forces) {
#ifdef LB_BOUNDARIES_GPU
  float* temp = (float*) Utils::malloc(3*LBBoundaries::lbboundaries.size()*sizeof(float));
  cuda_safe_mem(cudaMemcpy(temp, lb_boundary_force, 3*LBBoundaries::lbboundaries.size()*sizeof(float), cudaMemcpyDeviceToHost));

  for (int i =0; i<3*LBBoundaries::lbboundaries.size(); i++)
  {
    forces[i]=(double)temp[i];
  }
  free(temp);
#endif
}

__device__ void get_interpolated_velocity(LB_nodes_gpu n_a, float* r, float* u, LB_node_force_gpu node_f) {

  /** see ahlrichs + duenweg page 8227 equ (10) and (11) */
  float temp_delta[6];
  float delta[8];
  int my_left[3];
  int node_index[8];
  float mode[4];
  u[0]=u[1]=u[2]=0;
  #pragma unroll
  for(int i=0; i<3; ++i){
    float scaledpos = r[i]/para.agrid - 0.5f;
    my_left[i] = (int)(floorf(scaledpos));
    temp_delta[3+i] = scaledpos - my_left[i];
    temp_delta[i] = 1.f - temp_delta[3+i];
  }

  delta[0] = temp_delta[0] * temp_delta[1] * temp_delta[2];
  delta[1] = temp_delta[3] * temp_delta[1] * temp_delta[2];
  delta[2] = temp_delta[0] * temp_delta[4] * temp_delta[2];
  delta[3] = temp_delta[3] * temp_delta[4] * temp_delta[2];
  delta[4] = temp_delta[0] * temp_delta[1] * temp_delta[5];
  delta[5] = temp_delta[3] * temp_delta[1] * temp_delta[5];
  delta[6] = temp_delta[0] * temp_delta[4] * temp_delta[5];
  delta[7] = temp_delta[3] * temp_delta[4] * temp_delta[5];

  // modulo for negative numbers is strange at best, shift to make sure we are positive
  int x = my_left[0] + para.dim_x;
  int y = my_left[1] + para.dim_y;
  int z = my_left[2] + para.dim_z;

  node_index[0] = x%para.dim_x     + para.dim_x*(y%para.dim_y)     + para.dim_x*para.dim_y*(z%para.dim_z);
  node_index[1] = (x+1)%para.dim_x + para.dim_x*(y%para.dim_y)     + para.dim_x*para.dim_y*(z%para.dim_z);
  node_index[2] = x%para.dim_x     + para.dim_x*((y+1)%para.dim_y) + para.dim_x*para.dim_y*(z%para.dim_z);
  node_index[3] = (x+1)%para.dim_x + para.dim_x*((y+1)%para.dim_y) + para.dim_x*para.dim_y*(z%para.dim_z);
  node_index[4] = x%para.dim_x     + para.dim_x*(y%para.dim_y)     + para.dim_x*para.dim_y*((z+1)%para.dim_z);
  node_index[5] = (x+1)%para.dim_x + para.dim_x*(y%para.dim_y)     + para.dim_x*para.dim_y*((z+1)%para.dim_z);
  node_index[6] = x%para.dim_x     + para.dim_x*((y+1)%para.dim_y) + para.dim_x*para.dim_y*((z+1)%para.dim_z);
  node_index[7] = (x+1)%para.dim_x + para.dim_x*((y+1)%para.dim_y) + para.dim_x*para.dim_y*((z+1)%para.dim_z);

  for(int i=0; i<8; ++i)
  {
      float totmass=0.0f;

      if(n_a.boundary[node_index[i]])
        continue;


      calc_m_from_n(n_a,node_index[i],mode);

      #pragma unroll
      for(int ii=0;ii<LB_COMPONENTS;ii++)
      {
        totmass+=mode[0]+para.rho[ii]*para.agrid*para.agrid*para.agrid;
      } 

#ifndef SHANCHEN
      u[0] += (mode[1]/totmass)*delta[i];
      u[1] += (mode[2]/totmass)*delta[i];
      u[2] += (mode[3]/totmass)*delta[i];
#else //SHANCHEN
//      u[0] += d_v[node_index[i]].v[0]/8.0f;  
//      u[1] += d_v[node_index[i]].v[1]/8.0f;
//      u[2] += d_v[node_index[i]].v[2]/8.0f;
        u[0] = 0*delta[i];
        u[1] = 0*delta[i];
        u[2] = 0*delta[i];
#endif

//      mode[1]+=0.5f*node_f.force[0*para.number_of_nodes + node_index[i]];
//      mode[2]+=0.5f*node_f.force[1*para.number_of_nodes + node_index[i]];
//      mode[3]+=0.5f*node_f.force[2*para.number_of_nodes + node_index[i]];
//
  }

  #pragma unroll
  for(int i=0; i<3; ++i){
    u[i]*=para.agrid/para.tau;
  }
}
__global__ void fill_lb_radial_velocity_profile(LB_nodes_gpu n_a, radial_profile_data* pdata, float* data, LB_node_force_gpu node_f){

  unsigned int rbin=threadIdx.x;
  unsigned int phibin=blockIdx.x;
  unsigned int zbin=blockIdx.y;

  float roffset=pdata->minr;
  float r_incr=(pdata->maxr-pdata->minr)/(pdata->rbins-1);

  float r = roffset + rbin*r_incr;

  unsigned int maxj;
  float phioffset, phi_incr;
  if ( pdata->phibins == 1 ) {
    maxj = (int)floorf( 2*3.1415f*pdata->maxr/para.agrid ) ; 
    phioffset=0;
    phi_incr=2*3.1415f/maxj;
  } else {
    maxj = pdata->phibins;
    phioffset=pdata->minphi;
    phi_incr=(pdata->maxphi-pdata->minphi)/(pdata->phibins);
  }
  float phi = phioffset + phibin*phi_incr;

  unsigned int maxk;
  float zoffset, z_incr;
  if ( pdata->zbins == 1 ) {
    maxk = (int) para.dim_z;
    zoffset=-pdata->center[2];
    z_incr=para.agrid;
  } else {
    maxk = (int) pdata->zbins;
    zoffset=pdata->minz;
    z_incr=(pdata->maxz-pdata->minz)/(pdata->zbins-1);
  }

  float z = zoffset + zbin*z_incr;

  float p[3];
  p[0]=r*cos(phi)+pdata->center[0];
  p[1]=r*sin(phi)+pdata->center[1];
  p[2]=z+pdata->center[2];

  float v[3];
  get_interpolated_velocity(n_a, p, v, node_f);
  unsigned int linear_index = rbin*maxj*maxk + phibin*maxk + zbin;

 float v_r,v_phi;

  if (r==0) {
    v_r=0;
    v_phi=0;
  } else {
    v_r = 1/r*((p[0]-pdata->center[0])*v[0] + (p[1]-pdata->center[1])*v[1]); 
    v_phi = 1/r/r*((p[0]-pdata->center[0])*v[1]-(p[1]-pdata->center[1])*v[0]);
  }
  data[3*linear_index+0]=v_r;
  data[3*linear_index+1]=v_phi;
  data[3*linear_index+2]=v[2];

}


__global__ void fill_lb_velocity_profile(LB_nodes_gpu n_a, profile_data* pdata, float* data, LB_node_force_gpu node_f){

  unsigned int xbin=threadIdx.x;
  unsigned int ybin=blockIdx.x;
  unsigned int zbin=blockIdx.y;

  float xoffset, yoffset, zoffset;
  float x_incr, y_incr, z_incr;
  unsigned int maxj, maxk;



  if ( pdata->xbins == 1 ) {
    /* maxi = (int) floor(gridDim.x/para.agrid); */
    xoffset=0;
    x_incr=para.agrid;
  } else {
    /* maxi = pdata->xbins; */
    xoffset=pdata->minx;
    x_incr=(pdata->maxx-pdata->minx)/(pdata->xbins-1);
  }
  float x = xoffset + xbin*x_incr;
  if ( pdata->ybins == 1 ) {
    maxj = (int) floorf(para.dim_y/para.agrid);
    yoffset=0;
    y_incr=para.agrid;
  } else {
    maxj = pdata->ybins;
    yoffset=pdata->miny;
    y_incr=(pdata->maxy-pdata->miny)/(pdata->ybins-1);
  }
  float y = yoffset + ybin*y_incr;
  if ( pdata->zbins == 1 ) {
    maxk = (int) floorf(para.dim_z/para.agrid);
    zoffset=0;
    z_incr=para.agrid;
  } else {
    maxk = (int) pdata->zbins;
    zoffset=pdata->minz;
    z_incr=(pdata->maxz-pdata->minz)/(pdata->zbins-1);
  }
  float z = zoffset + zbin*z_incr;

  float p[3];
  p[0]=x;
  p[1]=y;
  p[2]=z;

  float v[3];
  get_interpolated_velocity(n_a, p, v, node_f);
  unsigned int linear_index = xbin*maxj*maxk + ybin*maxk + zbin;

  data[3*linear_index+0]=v[0];
  data[3*linear_index+1]=v[1];
  data[3*linear_index+2]=v[2];

}


int statistics_observable_lbgpu_radial_velocity_profile(radial_profile_data* pdata, double* A, unsigned int n_A){
#ifdef SHANCHEN
  assert(0);
#endif

  unsigned int maxj, maxk;
  float normalization_factor=1;
  
  if ( pdata->rbins == 1 ) {
    return 1;
  }

  unsigned int maxi=pdata->rbins;
  
  if ( pdata->phibins == 1 ) {
    maxj = (int)floorf( 2*3.1415f*pdata->maxr/lbpar_gpu.agrid ) ; 
    normalization_factor/=maxj;
  } else {
    maxj = pdata->phibins;
  }
  if ( pdata->zbins == 1 ) {
    maxk = (int) lbpar_gpu.dim_z;
    normalization_factor/=maxk;
  } else {
    maxk = pdata->zbins;
  }

  for (int i = 0; i<n_A; i++) {
    A[i]=0;
  }

  
  // copy radial profile to device
  radial_profile_data* pdata_device;
  cuda_safe_mem(cudaMalloc((void**)&pdata_device, sizeof(radial_profile_data)));
  cuda_safe_mem(cudaMemcpy(pdata_device, pdata,  sizeof(radial_profile_data), cudaMemcpyHostToDevice));

  // allocate data on device
  float* data_device;
  cuda_safe_mem(cudaMalloc((void**)&data_device, sizeof(float)*3*maxi*maxj*maxk));
  // kernellcall
  int threads_per_block = maxi;
  int blocks_per_grid_x = maxj;
  int blocks_per_grid_y = maxk;
  dim3 dim_grid = make_uint3(blocks_per_grid_x, blocks_per_grid_y, 1);
  KERNELCALL(fill_lb_radial_velocity_profile, dim_grid, threads_per_block, (nodes_a, pdata_device, data_device, node_f ));

  // allocate data on host
  float* host_data;
  host_data = (float*) Utils::malloc(sizeof(float)*3*maxi*maxj*maxk);

  // copy data back
  cuda_safe_mem(cudaMemcpy(host_data, data_device,  sizeof(float)*3*maxi*maxj*maxk, cudaMemcpyDeviceToHost));

  // average (or store)
  unsigned int linear_index;
  for (int i =0; i<maxi; i++)
    for (int j =0; j<maxj; j++)
      for (int k =0; k<maxk; k++) {
        linear_index = 0;
        if (pdata->rbins > 1)
          linear_index += i*pdata->phibins*pdata->zbins;
        if (pdata->phibins > 1)
          linear_index += j*pdata->zbins;
        if (pdata->zbins > 1)
          linear_index +=k;
        A[3*linear_index+0]+=host_data[3*(i*maxj*maxk + j*maxk + k)+0]*normalization_factor*lbpar_gpu.tau/lbpar_gpu.agrid;
        A[3*linear_index+1]+=host_data[3*(i*maxj*maxk + j*maxk + k)+1]*normalization_factor*lbpar_gpu.tau/lbpar_gpu.agrid;
        A[3*linear_index+2]+=host_data[3*(i*maxj*maxk + j*maxk + k)+2]*normalization_factor*lbpar_gpu.tau/lbpar_gpu.agrid;
      }

  // free device data
  cudaFree(pdata_device);
  cudaFree(data_device);

  // free host data
  free(host_data);

  return 0;
}

int statistics_observable_lbgpu_velocity_profile(profile_data* pdata, double* A, unsigned int n_A){
#ifdef SHANCHEN
  assert(0);
#endif

  unsigned int maxi, maxj, maxk;
  int linear_index;
  float normalization_factor=1;


  if ( pdata->xbins == 1 ) {
    maxi = (int) floor(lbpar_gpu.dim_x/lbpar_gpu.agrid);
    normalization_factor/=maxi;
  } else {
    maxi = pdata->xbins;
  }
  if ( pdata->ybins == 1 ) {
    maxj = (int) floor(lbpar_gpu.dim_y/lbpar_gpu.agrid);
    normalization_factor/=maxj;
  } else {
    maxj = pdata->ybins;
  }
  if ( pdata->zbins == 1 ) {
    maxk = (int) floor(lbpar_gpu.dim_z/lbpar_gpu.agrid);
    normalization_factor/=maxk;
  } else {
    maxk = pdata->zbins;
  }

  for (int i = 0; i<n_A; i++) {
    A[i]=0;
  }

  
  // copy  profile to device
  profile_data* pdata_device;
  cuda_safe_mem(cudaMalloc((void**)&pdata_device, sizeof(profile_data)));
  cuda_safe_mem(cudaMemcpy(pdata_device, pdata,  sizeof(profile_data), cudaMemcpyHostToDevice));

  // allocate data on device
  float* data_device;
  cuda_safe_mem(cudaMalloc((void**)&data_device, sizeof(float)*3*maxi*maxj*maxk));
  // kernellcall
  int threads_per_block = maxi;
  int blocks_per_grid_x = maxj;
  int blocks_per_grid_y = maxk;
  dim3 dim_grid = make_uint3(blocks_per_grid_x, blocks_per_grid_y, 1);

  KERNELCALL(fill_lb_velocity_profile, dim_grid, threads_per_block, (nodes_a, pdata_device, data_device, node_f));
  

  // allocate data on host
  float* host_data;
  host_data = (float*) Utils::malloc(sizeof(float)*3*maxi*maxj*maxk);

  // copy data back
  cuda_safe_mem(cudaMemcpy(host_data, data_device,  sizeof(float)*3*maxi*maxj*maxk, cudaMemcpyDeviceToHost));

  // average (or store)
  unsigned int i, j, k;
  for ( i = 0; i < maxi; i++ ) {
    for ( j = 0; j < maxj; j++ ) {
      for ( k = 0; k < maxk; k++ ) {
        linear_index = 0;
        if (pdata->xbins > 1)
          linear_index += i*pdata->ybins*pdata->zbins;
        if (pdata->ybins > 1)
          linear_index += j*pdata->zbins;
        if (pdata->zbins > 1)
          linear_index +=k;

        A[3*linear_index+0]+=host_data[3*(i*maxj*maxk + j*maxk + k)+0]*normalization_factor*lbpar_gpu.tau/lbpar_gpu.agrid;
        A[3*linear_index+1]+=host_data[3*(i*maxj*maxk + j*maxk + k)+1]*normalization_factor*lbpar_gpu.tau/lbpar_gpu.agrid;
        A[3*linear_index+2]+=host_data[3*(i*maxj*maxk + j*maxk + k)+2]*normalization_factor*lbpar_gpu.tau/lbpar_gpu.agrid;
      }
    }
  }

  // free device data
  cudaFree(pdata_device);
  cudaFree(data_device);

  // free host data
  free(host_data);

  return 0;
}



struct lb_lbfluid_mass_of_particle
{
  __device__ float operator()(CUDA_particle_data particle) const
  {
#ifdef MASS
    return particle.mass;
#else
    return 1.;
#endif
  };
};

void lb_lbfluid_remove_total_momentum()
{
  // calculate momentum of fluid and particles
  float total_momentum[3] = { 0.0f, 0.0f, 0.0f };
  lb_lbfluid_calc_linear_momentum(total_momentum, /*include_particles*/ 1, /*include_lbfluid*/ 1);

  thrust::device_ptr<CUDA_particle_data> ptr(gpu_get_particle_pointer());
  float particles_mass = thrust::transform_reduce(
    ptr,
    ptr + lbpar_gpu.number_of_particles,
    lb_lbfluid_mass_of_particle(),
    0.0f,
    thrust::plus<float>());

  // lb_calc_fluid_mass_GPU has to be called with double but we don't
  // want narrowing warnings, that's why we narrow it down by hand.
  double lb_calc_fluid_mass_res;
  lb_calc_fluid_mass_GPU( &lb_calc_fluid_mass_res );
  float fluid_mass = lb_calc_fluid_mass_res;

  /* Momentum fraction of the particles */
  auto const part_frac = particles_mass / (fluid_mass + particles_mass);
  /* Mometum per particle */
  float momentum_particles[3] = {
    -total_momentum[0]*part_frac,
    -total_momentum[1]*part_frac,
    -total_momentum[2]*part_frac
  };

  auto const fluid_frac = fluid_mass / (fluid_mass + particles_mass);
  float momentum_fluid[3] = {
    -total_momentum[0]*fluid_frac,
    -total_momentum[1]*fluid_frac,
    -total_momentum[2]*fluid_frac
  };

  lb_lbfluid_particles_add_momentum( momentum_particles );
  lb_lbfluid_fluid_add_momentum( momentum_fluid );
}

__global__ void lb_lbfluid_fluid_add_momentum_kernel(
  float momentum[3],
  LB_nodes_gpu n_a,
  LB_node_force_gpu node_f,
  LB_rho_v_gpu *d_v)
{
  unsigned int index = blockIdx.y * gridDim.x * blockDim.x + blockDim.x * blockIdx.x + threadIdx.x;
  unsigned int number_of_nodes = para.number_of_nodes;
#ifdef LB_BOUNDARIES_GPU
  number_of_nodes -= para.number_of_boundnodes;
#endif
  if( index < para.number_of_nodes )
  {
    if( n_a.boundary[index] == 0 )
    {
      float force_factor=powf(para.agrid,2)*para.tau*para.tau;
      for(int i = 0 ; i < LB_COMPONENTS ; ++i )
      {
        // add force density onto each node (momentum / time_step / Volume)
        node_f.force[(0+i*3)*para.number_of_nodes + index] += momentum[0] / para.tau / (number_of_nodes * powf(para.agrid,3)) * force_factor;
        node_f.force[(1+i*3)*para.number_of_nodes + index] += momentum[1] / para.tau / (number_of_nodes * powf(para.agrid,3)) * force_factor;
        node_f.force[(2+i*3)*para.number_of_nodes + index] += momentum[2] / para.tau / (number_of_nodes * powf(para.agrid,3)) * force_factor;
      }
    }
  }
}


void lb_lbfluid_fluid_add_momentum( float momentum_host[3] )
{
  float* momentum_device;
  cuda_safe_mem(cudaMalloc((void**)&momentum_device,3*sizeof(float)));
  cuda_safe_mem(cudaMemcpy(momentum_device, momentum_host, 3*sizeof(float), cudaMemcpyHostToDevice));

  int threads_per_block = 64;
  int blocks_per_grid_y = 4;
  int blocks_per_grid_x = (lbpar_gpu.number_of_nodes + threads_per_block * blocks_per_grid_y - 1)/(threads_per_block * blocks_per_grid_y);
  dim3 dim_grid = make_uint3(blocks_per_grid_x, blocks_per_grid_y, 1);

  KERNELCALL( lb_lbfluid_fluid_add_momentum_kernel, dim_grid, threads_per_block, (momentum_device, *current_nodes, node_f, device_rho_v));
}


/**set the populations of a specific node on the GPU
 * @param n_a            Pointer to local node residing in array a (Input)
 * @param population     Pointer to new population (Input)
 * @param x              x-coordinate of node (Input)
 * @param y              y-coordinate of node (Input)
 * @param z              z-coordinate of node (Input)
 * @param c              LB component (for SHANCHEN) (Input)
*/
__global__ void lb_lbfluid_set_population_kernel(LB_nodes_gpu n_a, float population[LBQ], int x, int y, int z, int c)
{
  int xyz[3] = { x, y, z };
  int index = xyz_to_index( xyz );

  for (int i = 0; i < LBQ; ++i)
  {
    n_a.vd[( i + c*LBQ ) * para.number_of_nodes + index] = population[i];
  }
}


/**interface to set the populations of a specific node for the GPU
 * @param xyz            coordinates of node (Input)
 * @param population     Pointer to population (Input)
 * @param c              LB component (for SHANCHEN) (Input)
*/
void lb_lbfluid_set_population( int xyz[3], float population_host[LBQ], int c )
{
  float* population_device;
  cuda_safe_mem(cudaMalloc((void**)&population_device,LBQ*sizeof(float)));
  cuda_safe_mem(cudaMemcpy(population_device, population_host, LBQ*sizeof(float), cudaMemcpyHostToDevice));

  dim3 dim_grid = make_uint3(1, 1, 1);
  KERNELCALL( lb_lbfluid_set_population_kernel, dim_grid, 1,
              (*current_nodes, population_device, xyz[0], xyz[1], xyz[2], c));

  cuda_safe_mem(cudaFree(population_device));
}


/**get the populations of a specific node on the GPU
 * @param n_a            Pointer to local node residing in array a (Input)
 * @param population     Pointer to population (Output)
 * @param x              x-coordinate of node (Input)
 * @param y              y-coordinate of node (Input)
 * @param z              z-coordinate of node (Input)
 * @param c              LB component (for SHANCHEN) (Input)
*/
__global__ void lb_lbfluid_get_population_kernel(LB_nodes_gpu n_a, float population[LBQ], int x, int y, int z, int c)
{
  int xyz[3] = { x, y, z };
  int index = xyz_to_index( xyz );

  for (int i = 0; i < LBQ; ++i)
  {
    population[i] = n_a.vd[( i + c*LBQ ) * para.number_of_nodes + index];
  }
}


/**interface to get the populations of a specific node for the GPU
 * @param xyz            coordinates of node (Input)
 * @param population     Pointer to population (Output)
 * @param c              LB component (for SHANCHEN) (Input)
*/
void lb_lbfluid_get_population( int xyz[3], float population_host[LBQ], int c )
{
  float* population_device;
  cuda_safe_mem(cudaMalloc((void**)&population_device,LBQ*sizeof(float)));

  dim3 dim_grid = make_uint3(1, 1, 1);
  KERNELCALL( lb_lbfluid_get_population_kernel, dim_grid, 1,
              (*current_nodes, population_device, xyz[0], xyz[1], xyz[2], c));

  cuda_safe_mem(cudaMemcpy(population_host, population_device, LBQ*sizeof(float), cudaMemcpyDeviceToHost));

  cuda_safe_mem(cudaFree(population_device));
}

struct two_point_interpolation { 
    LB_nodes_gpu current_nodes_gpu;
    LB_rho_v_gpu *d_v_gpu;
    two_point_interpolation(LB_nodes_gpu _current_nodes_gpu, LB_rho_v_gpu *_d_v_gpu) : current_nodes_gpu(_current_nodes_gpu), d_v_gpu(_d_v_gpu) {};
	__device__ float3 operator()(const float3 &position) const {
        unsigned int node_index[8];
        float delta[8];
        float u[3];
        float mode[19*LB_COMPONENTS];
        float _position[3] = {position.x, position.y, position.z};
        interpolation_two_point_coupling(current_nodes_gpu, _position, node_index, mode, d_v_gpu, delta, u);
        return make_float3(u[0], u[1], u[2]);
	} 
};

void lb_lbfluid_get_interpolated_velocity_at_positions(double *positions, double *velocities, int length) {
    thrust::host_vector<float3> positions_host(length);
    for (int p=0; p < 3 * length; p+=3) {
        // Cast double coming from python to float.
        positions_host[p/3].x = static_cast<float>(positions[p]);
        positions_host[p/3].y = static_cast<float>(positions[p+1]);
        positions_host[p/3].z = static_cast<float>(positions[p+2]);
    }
    thrust::device_vector<float3> positions_device = positions_host;
    thrust::device_vector<float3> velocities_device(length);
    thrust::transform(positions_device.begin(), positions_device.end(), velocities_device.begin(), two_point_interpolation(*current_nodes, device_rho_v));
    thrust::host_vector<float3> velocities_host = velocities_device;
    int index = 0;
    for (auto v : velocities_host) {
        velocities[index] = static_cast<double>(v.x) * lbpar_gpu.agrid/lbpar_gpu.tau;
        velocities[index+1] = static_cast<double>(v.y) * lbpar_gpu.agrid/lbpar_gpu.tau;
        velocities[index+2] = static_cast<double>(v.z) * lbpar_gpu.agrid/lbpar_gpu.tau;
        index += 3;
    }
}

#endif /* LB_GPU */<|MERGE_RESOLUTION|>--- conflicted
+++ resolved
@@ -81,15 +81,10 @@
 static LB_rho_v_pi_gpu *print_rho_v_pi= nullptr;
 
 /** structs for velocity densities */
-<<<<<<< HEAD
-static LB_nodes_gpu nodes_a = {.vd=NULL,.seed=NULL,.boundary=NULL};
-static LB_nodes_gpu nodes_b = {.vd=NULL,.seed=NULL,.boundary=NULL};
-static LB_nodes_gpu nodes_LE_upper = {.vd=NULL, .seed=NULL, .boundary=NULL};
-static LB_nodes_gpu nodes_LE_lower = {.vd=NULL, .seed=NULL, .boundary=NULL};
-=======
+static LB_nodes_gpu nodes_LE_upper = {nullptr, nullptr, nullprt};
+static LB_nodes_gpu nodes_LE_lower = {nullptr, nullptr, nullptr};
 static LB_nodes_gpu nodes_a = { nullptr, nullptr, nullptr};
 static LB_nodes_gpu nodes_b = { nullptr, nullptr, nullptr};;
->>>>>>> 604fbbb9
 /** struct for node force */
 
 LB_node_force_gpu node_f = {nullptr, nullptr} ;
@@ -2392,11 +2387,7 @@
  * @param *delta                Pointer for the weighting of particle position (Output)
  * @param *interpolated_u       Pointer to the interpolated velocity (Output)
 */
-<<<<<<< HEAD
 __device__ __inline__ void interpolation_two_point_coupling( LB_nodes_gpu n_a, float *particle_position, unsigned int* node_index, float* mode, LB_rho_v_gpu *d_v, float* delta, float lees_edwards_offset, float le_position, float *interpolated_u ) {
-=======
-__device__ __inline__ void interpolation_two_point_coupling(LB_nodes_gpu n_a, float *particle_position, unsigned int* node_index, float* mode, LB_rho_v_gpu *d_v, float* delta, float *interpolated_u) {
->>>>>>> 604fbbb9
   int   left_node_index[3];
   float temp_delta[6];
   float temp_delta_half[6];
@@ -4502,17 +4493,7 @@
   /**call of fluid step*/
   /* NOTE: if pi is needed at every integration step, one should call an extended version 
            of the integrate kernel, or pass also device_rho_v_pi and make sure that either 
-<<<<<<< HEAD
            it or device_rho_v are NULL depending on extended_values_flag */ 
-
-  //printf("lees_edwards_rate: %f \n", lees_edwards_rate);
-  //printf("lees_edwards_offset: %f \n", lees_edwards_offset);
-  //printf("dim_y: %u \n", lbpar_gpu.dim_y);
-  //printf("ttt0\n");
-
-=======
-           it or device_rho_v are nullptr depending on extended_values_flag */ 
->>>>>>> 604fbbb9
   if (intflag == 1)
   {
     n_back = &nodes_a;
