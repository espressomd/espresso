--- conflicted
+++ resolved
@@ -940,67 +940,7 @@
     range_start[i] = drem_down(range_start[i], box_l[i]);
   }
 
-<<<<<<< HEAD
-#ifdef BOND_CLASS_DEBUG
-  PTENSOR_TRACE(fprintf(stderr,"%d: Running stress_profile\n",this_node));
-
-  binvolume = range[0]*range[1]*range[2]/(double)bins[0]/(double)bins[1]/(double)bins[2];
-
-  /* this next bit loops over all pair of particles, calculates the force between them, and distributes it amongst the tensors */
-
-  // loop over all local cells
-  for (c = 0; c < local_cells.n; c++) {
-    cell = local_cells.cell[c];
-    particles   = cell->part;
-    np  = cell->n;
-    // loop over all particles in this cell
-    for(i = 0; i < np; i++)  {
-      p1 = &(particles[i]);
-      whichbin(p1->r.p,bins,centre, range, &bin); 
-      if (bin >= 0) {
-	PTENSOR_TRACE(fprintf(stderr,"%d:Got particle number %d i is %d pos is %f %f %f \n",this_node,p1->p.identity,i,p1->r.p[0],p1->r.p[1],p1->r.p[2]));
-	PTENSOR_TRACE(fprintf(stderr,"%d:Ideal gas component is {",this_node));
-	for(k=0;k<3;k++) {
-	  for(l=0;l<3;l++) {
-	    TensorInBin[bin].e[k*3 + l] += (p1->m.v[k])*(p1->m.v[l])*(*p1).p.mass/time_step/time_step;
-	    PTENSOR_TRACE(fprintf(stderr,"%f ",(p1->m.v[k])*(p1->m.v[l])*(*p1).p.mass/time_step/time_step));
-	  }
-	}
-
-	PTENSOR_TRACE(fprintf(stderr,"}\n"));
-      }
-
-
-      if(bond_container.local_stress_tensor_loop(p1, TensorInBin, bins, range_start, range)==0){
-	return 0;
-      };
-      
-    }
-
-    // Loop cell neighbors
-    for (n = 0; n < dd.cell_inter[c].n_neighbors; n++) {
-      pairs = dd.cell_inter[c].nList[n].vList.pair;
-      np    = dd.cell_inter[c].nList[n].vList.n;
-
-      // verlet list loop //
-      for(i=0; i<2*np; i+=2) {
-	p1 = pairs[i];                    // pointer to particle 1
-	p2 = pairs[i+1];                  // pointer to particle 2
-	if ((incubewithskin(p1->r.p,centre,range)) && (incubewithskin(p2->r.p,centre,range))) {
-	  get_nonbonded_interaction(p1,p2, force);
-	  PTENSOR_TRACE(fprintf(stderr,"%d:Looking at pair %d %d force is %f %f %f\n",this_node,p1->p.identity, p2->p.identity,force[0],force[1], force[2]));
-	  if ((pow(force[0],2)+pow(force[1],2)+pow(force[2],2)) > 0) {
-	    if (distribute_tensors(TensorInBin,force,bins,range_start,range,p1->r.p, p2->r.p) != 1) return 0;
-	  }
-	} else {
-	  // PTENSOR_TRACE(fprintf(stderr,"%d:Looking at pair %d %d not in cube with skin\n",this_node,p1->p.identity, p2->p.identity));
-	}
-#endif //BOND_CLASS_DEBUG
-
-#ifndef BOND_CLASS_DEBUG
-=======
-
->>>>>>> 9417d4c5
+
   PTENSOR_TRACE(fprintf(stderr, "%d: Running stress_profile\n", this_node));
 
   binvolume = range[0] * range[1] * range[2] / (double)bins[0] /
@@ -1087,11 +1027,7 @@
     }
   }
 
-<<<<<<< HEAD
-#endif //BOND_CLASS_DEBUG
-=======
-
->>>>>>> 9417d4c5
+
   return 1;
 }
 
