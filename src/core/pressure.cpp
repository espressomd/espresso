--- conflicted
+++ resolved
@@ -1,5 +1,5 @@
 /*
-  Copyright (C) 2010-2018 The ESPResSo project
+  Copyright (C) 2010,2011,2012,2013,2014,2015,2016 The ESPResSo project
   Copyright (C) 2002,2003,2004,2005,2006,2007,2008,2009,2010
     Max-Planck-Institute for Polymer Research, Theory Group
 
@@ -655,20 +655,20 @@
   int zi;
   double length; /* length of line between the two points */
   int d1, d2; /* for each z-bin d1 and d2 are calculated.  they indicate through
-                 which faces of the bin the line enters and leaves the bin. i.e.
-                 if the line enters through the face corresponding to y = 0.34
-                 then d1 = 1 (y-direction) and val1 = 0.34 */
+                 which faces of the bin the line enters and leaves the bin.
+                 i.e. if the line enters through the face corresponding to y =
+                 0.34 then d1 = 1 (y-direction) and val1 = 0.34 */
   double val1, val2;
   double intersect;
   double segment, segment2;
   double calclength;
   int xa, ya, za; /* counters for bins */
   double temp[3];
-  double redentry[3], redexit[3]; /* like entry and exit but using a coordinate
-                                     system where range_start corresponds to
-                                     (0,0,0) and the length scale in each
-                                     direction is the bin width */
-  double redbox_l[3];             /* box size is reduced units */
+  double redentry[3],
+      redexit[3];     /* like entry and exit but using a coordinate system where
+                         range_start corresponds to (0,0,0) and the length scale in
+                         each direction is the bin width */
+  double redbox_l[3]; /* box size is reduced units */
   int facein, faceout;
 
   PTENSOR_TRACE(fprintf(stderr,
@@ -824,24 +824,14 @@
       }
       ybin = starty[xa + 1];
       if (xbin == endx) {
-<<<<<<< HEAD
-	if (faceout == 2) {
-	  zi = std::round(redexit[2] -sign10[2]);
-	} else {
-	  zi = floor(redexit[2]);
-	}
-	if (( zi < 0) && (range[2]==box_l[2])) zi += bins[2];
-      
-=======
         if (faceout == 2) {
-          zi = dround(redexit[2] - sign10[2]);
+          zi = std::round(redexit[2] - sign10[2]);
         } else {
           zi = floor(redexit[2]);
         }
         if ((zi < 0) && (range[2] == box_l[2]))
           zi += bins[2];
 
->>>>>>> e78d82ce
       } else {
         if (getintersection(redentry, redexit, 0, 2, xbin + sign10[0],
                             &intersect, redbox_l) != 1)
@@ -1118,9 +1108,9 @@
                         "handle DAWAANR magnetostatics so it is left out\n");
         break;
       case DIPOLAR_DS:
-        fprintf(stderr, "WARNING: Local stress tensor calculation cannot "
-                        "handle MAGNETIC DIPOLAR SUM magnetostatics so "
-                        "it is left out\n");
+        fprintf(stderr,
+                "WARNING: Local stress tensor calculation cannot handle "
+                "MAGNETIC DIPOLAR SUM magnetostatics so it is left out\n");
         break;
 
       default:
