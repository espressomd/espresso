/*
  Copyright (C) 2010-2018 The ESPResSo project
  Copyright (C) 2002,2003,2004,2005,2006,2007,2008,2009,2010
    Max-Planck-Institute for Polymer Research, Theory Group

  This file is part of ESPResSo.

  ESPResSo is free software: you can redistribute it and/or modify
  it under the terms of the GNU General Public License as published by
  the Free Software Foundation, either version 3 of the License, or
  (at your option) any later version.

  ESPResSo is distributed in the hope that it will be useful,
  but WITHOUT ANY WARRANTY; without even the implied warranty of
  MERCHANTABILITY or FITNESS FOR A PARTICULAR PURPOSE.  See the
  GNU General Public License for more details.

  You should have received a copy of the GNU General Public License
  along with this program.  If not, see <http://www.gnu.org/licenses/>.
*/
#include <cstdio>
#include <cstdlib>
#include <cstring>
#include <mpi.h>
#ifdef OPEN_MPI
#include <dlfcn.h>
#endif
#include <cassert>

#include "communication.hpp"

#include "errorhandling.hpp"

#include "EspressoSystemInterface.hpp"
#include "bonded_interactions/bonded_tab.hpp"
#include "cells.hpp"
#include "collision.hpp"
#include "cuda_interface.hpp"
#include "electrostatics_magnetostatics/debye_hueckel.hpp"
#include "electrostatics_magnetostatics/elc.hpp"
#include "electrostatics_magnetostatics/icc.hpp"
#include "electrostatics_magnetostatics/mdlc_correction.hpp"
#include "electrostatics_magnetostatics/mmm1d.hpp"
#include "electrostatics_magnetostatics/mmm2d.hpp"
#include "electrostatics_magnetostatics/p3m-dipolar.hpp"
#include "electrostatics_magnetostatics/p3m.hpp"
#include "electrostatics_magnetostatics/scafacos.hpp"
#include "energy.hpp"
#include "forces.hpp"
#include "galilei.hpp"
#include "global.hpp"
#include "grid.hpp"
#include "grid_based_algorithms/lb.hpp"
#include "grid_based_algorithms/lb_interface.hpp"
#include "grid_based_algorithms/lb_interpolation.hpp"
#include "grid_based_algorithms/lb_particle_coupling.hpp"
#include "initialize.hpp"
#include "integrate.hpp"
#include "io/mpiio/mpiio.hpp"
#include "minimize_energy.hpp"
#include "nonbonded_interactions/nonbonded_tab.hpp"
#include "nonbonded_interactions/reaction_field.hpp"
#include "npt.hpp"
#include "partCfg_global.hpp"
#include "particle_data.hpp"
#include "pressure.hpp"
#include "rotation.hpp"
#include "statistics.hpp"
#include "statistics_chain.hpp"
#include "swimmer_reaction.hpp"
#include "topology.hpp"
#include "virtual_sites.hpp"

#include "serialization/IA_parameters.hpp"
#include "serialization/Particle.hpp"
#include "serialization/ParticleParametersSwimming.hpp"
#include "utils.hpp"
#include "utils/Counter.hpp"
#include "utils/make_unique.hpp"
#include "utils/u32_to_u64.hpp"

#include <boost/mpi.hpp>
#include <boost/serialization/array.hpp>
#include <boost/serialization/string.hpp>

using namespace std;

namespace Communication {
auto const &mpi_datatype_cache = boost::mpi::detail::mpi_datatype_cache();
std::unique_ptr<boost::mpi::environment> mpi_env;
} // namespace Communication

boost::mpi::communicator comm_cart;

namespace Communication {
std::unique_ptr<MpiCallbacks> m_callbacks;

/* We use a singleton callback class for now. */
MpiCallbacks &mpiCallbacks() {
  assert(m_callbacks && "Mpi not initialized!");

  return *m_callbacks;
}
} // namespace Communication

using Communication::mpiCallbacks;

int this_node = -1;
int n_nodes = -1;

// if you want to add a callback, add it here, and here only
#define CALLBACK_LIST                                                          \
  CB(mpi_bcast_parameter_slave)                                                \
  CB(mpi_who_has_slave)                                                        \
  CB(mpi_bcast_event_slave)                                                    \
  CB(mpi_place_particle_slave)                                                 \
  CB(mpi_recv_part_slave)                                                      \
  CB(mpi_integrate_slave)                                                      \
  CB(mpi_bcast_ia_params_slave)                                                \
  CB(mpi_bcast_all_ia_params_slave)                                            \
  CB(mpi_bcast_max_seen_particle_type_slave)                                   \
  CB(mpi_gather_stats_slave)                                                   \
  CB(mpi_set_time_step_slave)                                                  \
  CB(mpi_bcast_coulomb_params_slave)                                           \
  CB(mpi_place_new_particle_slave)                                             \
  CB(mpi_remove_particle_slave)                                                \
  CB(mpi_rescale_particles_slave)                                              \
  CB(mpi_bcast_cell_structure_slave)                                           \
  CB(mpi_bcast_nptiso_geom_slave)                                              \
  CB(mpi_update_mol_ids_slave)                                                 \
  CB(mpi_sync_topo_part_info_slave)                                            \
  CB(mpi_send_exclusion_slave)                                                 \
  CB(mpi_bcast_lb_params_slave)                                                \
  CB(mpi_bcast_cuda_global_part_vars_slave)                                    \
  CB(mpi_send_fluid_slave)                                                     \
  CB(mpi_recv_fluid_slave)                                                     \
  CB(mpi_iccp3m_iteration_slave)                                               \
  CB(mpi_iccp3m_init_slave)                                                    \
  CB(mpi_bcast_max_mu_slave)                                                   \
  CB(mpi_recv_fluid_populations_slave)                                         \
  CB(mpi_send_fluid_populations_slave)                                         \
  CB(mpi_recv_fluid_boundary_flag_slave)                                       \
  CB(mpi_kill_particle_motion_slave)                                           \
  CB(mpi_kill_particle_forces_slave)                                           \
  CB(mpi_system_CMS_slave)                                                     \
  CB(mpi_system_CMS_velocity_slave)                                            \
  CB(mpi_galilei_transform_slave)                                              \
  CB(mpi_setup_reaction_slave)                                                 \
  CB(mpi_check_runtime_errors_slave)                                           \
  CB(mpi_minimize_energy_slave)                                                \
  CB(mpi_gather_cuda_devices_slave)                                            \
  CB(mpi_scafacos_set_parameters_slave)                                        \
  CB(mpi_scafacos_set_r_cut_and_tune_slave)                                    \
  CB(mpi_scafacos_free_slave)                                                  \
  CB(mpi_resort_particles_slave)                                               \
  CB(mpi_get_pairs_slave)                                                      \
  CB(mpi_get_particles_slave)                                                  \
  CB(mpi_rotate_system_slave)                                                  \
  CB(mpi_set_lb_fluid_counter)                                                 \
  CB(mpi_update_particle_slave)                                                \
  CB(mpi_bcast_lb_particle_coupling_slave)                                     \
  CB(mpi_recv_lb_interpolated_velocity_slave)                                  \
  CB(mpi_set_interpolation_order_slave)

// create the forward declarations
#define CB(name) void name(int node, int param);
CALLBACK_LIST

#ifdef DOXYGEN
    (void); /* this line prevents an interaction in Doxygen between
               CALLBACK_LIST and the anonymous namespace that follows */
#endif

namespace {

#undef CB
#define CB(name) name,
/// List of callbacks
std::vector<SlaveCallback *> slave_callbacks{CALLBACK_LIST};

#ifdef COMM_DEBUG
// create the list of names
#undef CB
#define CB(name) #name,

/** List of callback names for debugging. */
std::vector<std::string> names{CALLBACK_LIST};
#endif
} // namespace

/** Forward declarations */

int mpi_check_runtime_errors();

/**********************************************
 * procedures
 **********************************************/

#if defined(OPEN_MPI)
/** Workaround for "Read -1, expected XXXXXXX, errno = 14" that sometimes
 *  appears when CUDA is used. This is a bug in OpenMPI 2.0-2.1.2 and 3.0.0
 *  according to
 *  https://www.mail-archive.com/users@lists.open-mpi.org/msg32357.html,
 *  so we set btl_vader_single_copy_mechanism = none.
 */
static void openmpi_fix_vader() {
  if (OMPI_MAJOR_VERSION < 2 || OMPI_MAJOR_VERSION > 3)
    return;
  if (OMPI_MAJOR_VERSION == 2 && OMPI_MINOR_VERSION == 1 &&
      OMPI_RELEASE_VERSION >= 3)
    return;
  if (OMPI_MAJOR_VERSION == 3 &&
      (OMPI_MINOR_VERSION > 0 || OMPI_RELEASE_VERSION > 0))
    return;

  std::string varname = "btl_vader_single_copy_mechanism";
  std::string varval = "none";

  setenv((std::string("OMPI_MCA_") + varname).c_str(), varval.c_str(), 0);
}
#endif

void mpi_init() {
#ifdef OPEN_MPI
  openmpi_fix_vader();

  void *handle = 0;
  int mode = RTLD_NOW | RTLD_GLOBAL;
#ifdef RTLD_NOLOAD
  mode |= RTLD_NOLOAD;
#endif
  void *_openmpi_symbol = dlsym(RTLD_DEFAULT, "MPI_Init");
  if (!_openmpi_symbol) {
    fprintf(stderr, "%d: Aborting because unable to find OpenMPI symbol.\n",
            this_node);
    errexit();
  }
  Dl_info _openmpi_info;
  dladdr(_openmpi_symbol, &_openmpi_info);

  if (!handle)
    handle = dlopen(_openmpi_info.dli_fname, mode);

  if (!handle) {
    fprintf(stderr,
            "%d: Aborting because unable to load libmpi into the "
            "global symbol space.\n",
            this_node);
    errexit();
  }
#endif

#ifdef BOOST_MPI_HAS_NOARG_INITIALIZATION
  Communication::mpi_env = Utils::make_unique<boost::mpi::environment>();
#else
  int argc{};
  char **argv{};
  Communication::mpi_env =
      Utils::make_unique<boost::mpi::environment>(argc, argv);
#endif

  MPI_Comm_size(MPI_COMM_WORLD, &n_nodes);
  MPI_Dims_create(n_nodes, 3, node_grid);

  mpi_reshape_communicator({{node_grid[0], node_grid[1], node_grid[2]}},
                           /* periodicity */ {{1, 1, 1}});
  MPI_Cart_coords(comm_cart, this_node, 3, node_pos);

  Communication::m_callbacks =
      Utils::make_unique<Communication::MpiCallbacks>(comm_cart);

  for (auto &cb : slave_callbacks) {
    mpiCallbacks().add(cb);
  }

  ErrorHandling::init_error_handling(mpiCallbacks());
  partCfg(Utils::make_unique<PartCfg>(mpiCallbacks(), GetLocalParts()));

  on_program_start();
}

void mpi_reshape_communicator(std::array<int, 3> const &node_grid,
                              std::array<int, 3> const &periodicity) {
  MPI_Comm temp_comm;
  MPI_Cart_create(MPI_COMM_WORLD, 3, const_cast<int *>(node_grid.data()),
                  const_cast<int *>(periodicity.data()), 0, &temp_comm);
  comm_cart =
      boost::mpi::communicator(temp_comm, boost::mpi::comm_take_ownership);

  this_node = comm_cart.rank();
}

void mpi_call(SlaveCallback cb, int node, int param) {
#ifdef COMM_DEBUG
  auto it = std::find(slave_callbacks.begin(), slave_callbacks.end(), cb);

  if (it != slave_callbacks.end()) {
    auto const id = it - slave_callbacks.begin();
    COMM_TRACE(fprintf(stderr, "%d: issuing %s %d %d\n", this_node,
                       names[id].c_str(), node, param));
  }
#endif /* COMM_DEBUG */
  mpiCallbacks().call(cb, node, param);

  COMM_TRACE(fprintf(stderr, "%d: finished sending.\n", this_node));
}

/**************** REQ_CHTOPL ***********/
void mpi_bcast_event(int event) {
  mpi_call(mpi_bcast_event_slave, -1, event);
  mpi_bcast_event_slave(-1, event);
}

void mpi_bcast_event_slave(int node, int event) {
  switch (event) {
#ifdef P3M
  case P3M_COUNT_CHARGES:
    p3m_count_charged_particles();
    break;
#endif
<<<<<<< HEAD
#endif
=======
>>>>>>> 048e43a6

#ifdef DP3M
  case P3M_COUNT_DIPOLES:
    dp3m_count_magnetic_particles();
    break;
#endif

  default:;
  }
}

/****************** REQ_PLACE/REQ_PLACE_NEW ************/

void mpi_place_particle(int pnode, int part, double p[3]) {
  mpi_call(mpi_place_particle_slave, pnode, part);

  if (pnode == this_node)
    local_place_particle(part, p, 0);
  else
    MPI_Send(p, 3, MPI_DOUBLE, pnode, SOME_TAG, comm_cart);

  set_resort_particles(Cells::RESORT_GLOBAL);
  on_particle_change();
}

void mpi_place_particle_slave(int pnode, int part) {

  if (pnode == this_node) {
    double p[3];
    MPI_Recv(p, 3, MPI_DOUBLE, 0, SOME_TAG, comm_cart, MPI_STATUS_IGNORE);
    local_place_particle(part, p, 0);
  }

  set_resort_particles(Cells::RESORT_GLOBAL);
  on_particle_change();
}

void mpi_place_new_particle(int pnode, int part, double p[3]) {
  mpi_call(mpi_place_new_particle_slave, pnode, part);
  added_particle(part);

  if (pnode == this_node)
    local_place_particle(part, p, 1);
  else
    MPI_Send(p, 3, MPI_DOUBLE, pnode, SOME_TAG, comm_cart);

  on_particle_change();
}

void mpi_place_new_particle_slave(int pnode, int part) {

  added_particle(part);

  if (pnode == this_node) {
    double p[3];
    MPI_Recv(p, 3, MPI_DOUBLE, 0, SOME_TAG, comm_cart, MPI_STATUS_IGNORE);
    local_place_particle(part, p, 1);
  }

  on_particle_change();
}

/****************** REQ_GET_PART ************/
Particle mpi_recv_part(int pnode, int part) {
  Particle ret;

  mpi_call(mpi_recv_part_slave, pnode, part);
  comm_cart.recv(pnode, SOME_TAG, ret);

  return ret;
}

void mpi_recv_part_slave(int pnode, int part) {
  if (pnode != this_node)
    return;

  assert(local_particles[part]);
  comm_cart.send(0, SOME_TAG, *local_particles[part]);
}

/****************** REQ_REM_PART ************/
void mpi_remove_particle(int pnode, int part) {
  mpi_call(mpi_remove_particle_slave, pnode, part);
  mpi_remove_particle_slave(pnode, part);
}

void mpi_remove_particle_slave(int pnode, int part) {
  if (part != -1) {
    n_part--;

    if (pnode == this_node) {
      local_remove_particle(part);
    } else {
      remove_all_bonds_to(part);
    }
  } else {
    local_remove_all_particles();
  }

  on_particle_change();
}

/********************* REQ_MIN_ENERGY ********/

int mpi_minimize_energy() {
  mpi_call(mpi_minimize_energy_slave, 0, 0);
  return minimize_energy();
}

void mpi_minimize_energy_slave(int, int) { minimize_energy(); }

/********************* REQ_INTEGRATE ********/
int mpi_integrate(int n_steps, int reuse_forces) {
  mpi_call(mpi_integrate_slave, n_steps, reuse_forces);
  integrate_vv(n_steps, reuse_forces);
  COMM_TRACE(
      fprintf(stderr, "%d: integration task %d done.\n", this_node, n_steps));
  return mpi_check_runtime_errors();
}

void mpi_integrate_slave(int n_steps, int reuse_forces) {
  integrate_vv(n_steps, reuse_forces);
  COMM_TRACE(fprintf(
      stderr, "%d: integration for %d n_steps with %d reuse_forces done.\n",
      this_node, n_steps, reuse_forces));
}

/*************** REQ_BCAST_IA ************/
void mpi_bcast_all_ia_params() {
  mpi_call(mpi_bcast_all_ia_params_slave, -1, -1);
  boost::mpi::broadcast(comm_cart, ia_params, 0);
}

void mpi_bcast_all_ia_params_slave(int, int) {
  boost::mpi::broadcast(comm_cart, ia_params, 0);
}

void mpi_bcast_ia_params(int i, int j) {
  mpi_call(mpi_bcast_ia_params_slave, i, j);

  if (j >= 0) {
    /* non-bonded interaction parameters */
    boost::mpi::broadcast(comm_cart, *get_ia_param(i, j), 0);

    *get_ia_param(j, i) = *get_ia_param(i, j);
  } else {
    /* bonded interaction parameters */
    MPI_Bcast(&(bonded_ia_params[i]), sizeof(Bonded_ia_parameters), MPI_BYTE, 0,
              comm_cart);
#ifdef TABULATED
    /* For tabulated potentials we have to send the tables extra */
    if (bonded_ia_params[i].type == BONDED_IA_TABULATED) {
      boost::mpi::broadcast(comm_cart, *bonded_ia_params[i].p.tab.pot, 0);
    }
#endif
  }

  on_short_range_ia_change();
}

void mpi_bcast_ia_params_slave(int i, int j) {
  if (j >= 0) { /* non-bonded interaction parameters */

    boost::mpi::broadcast(comm_cart, *get_ia_param(i, j), 0);

    *get_ia_param(j, i) = *get_ia_param(i, j);

  } else {                   /* bonded interaction parameters */
    make_bond_type_exist(i); /* realloc bonded_ia_params on slave nodes! */
    MPI_Bcast(&(bonded_ia_params[i]), sizeof(Bonded_ia_parameters), MPI_BYTE, 0,
              comm_cart);
#ifdef TABULATED
    /* For tabulated potentials we have to send the tables extra */
    if (bonded_ia_params[i].type == BONDED_IA_TABULATED) {
      auto *tab_pot = new TabulatedPotential();
      boost::mpi::broadcast(comm_cart, *tab_pot, 0);

      bonded_ia_params[i].p.tab.pot = tab_pot;
    }
#endif
  }

  on_short_range_ia_change();
}

/*************** REQ_BCAST_IA_SIZE ************/

void mpi_bcast_max_seen_particle_type(int ns) {
  mpi_call(mpi_bcast_max_seen_particle_type_slave, -1, ns);
  mpi_bcast_max_seen_particle_type_slave(-1, ns);
}

void mpi_bcast_max_seen_particle_type_slave(int, int ns) {
  realloc_ia_params(ns);
}

/*************** REQ_GATHER ************/
void mpi_gather_stats(int job, void *result, void *result_t, void *result_nb,
                      void *result_t_nb) {
  switch (job) {
  case 1:
    mpi_call(mpi_gather_stats_slave, -1, 1);
    energy_calc((double *)result);
    break;
  case 2:
    /* calculate and reduce (sum up) virials for 'analyze pressure' or
       'analyze stress_tensor' */
    mpi_call(mpi_gather_stats_slave, -1, 2);
    pressure_calc((double *)result, (double *)result_t, (double *)result_nb,
                  (double *)result_t_nb, 0);
    break;
  case 3:
    mpi_call(mpi_gather_stats_slave, -1, 3);
    pressure_calc((double *)result, (double *)result_t, (double *)result_nb,
                  (double *)result_t_nb, 1);
    break;
  case 4:
    mpi_call(mpi_gather_stats_slave, -1, 4);
    predict_momentum_particles((double *)result);
    break;
#ifdef LB
  case 5:
    mpi_call(mpi_gather_stats_slave, -1, 5);
    lb_calc_fluid_mass((double *)result);
    break;
  case 6:
    mpi_call(mpi_gather_stats_slave, -1, 6);
    lb_calc_fluid_momentum((double *)result);
    break;
  case 7:
    break;
#ifdef LB_BOUNDARIES
  case 8:
    mpi_call(mpi_gather_stats_slave, -1, 8);
    lb_collect_boundary_forces((double *)result);
    break;
#endif
#endif
  default:
    fprintf(
        stderr,
        "%d: INTERNAL ERROR: illegal request %d for mpi_gather_stats_slave\n",
        this_node, job);
    errexit();
  }
}

void mpi_gather_stats_slave(int, int job) {
  switch (job) {
  case 1:
    /* calculate and reduce (sum up) energies */
    energy_calc(nullptr);
    break;
  case 2:
    /* calculate and reduce (sum up) virials for 'analyze pressure' or 'analyze
     * stress_tensor'*/
    pressure_calc(nullptr, nullptr, nullptr, nullptr, 0);
    break;
  case 3:
    /* calculate and reduce (sum up) virials, revert velocities half a timestep
     * for 'analyze p_inst' */
    pressure_calc(nullptr, nullptr, nullptr, nullptr, 1);
    break;
  case 4:
    predict_momentum_particles(nullptr);
    break;
#ifdef LB
  case 5:
    lb_calc_fluid_mass(nullptr);
    break;
  case 6:
    lb_calc_fluid_momentum(nullptr);
    break;
  case 7:
    break;
#ifdef LB_BOUNDARIES
  case 8:
    lb_collect_boundary_forces(nullptr);
    break;
#endif
#endif
  default:
    fprintf(
        stderr,
        "%d: INTERNAL ERROR: illegal request %d for mpi_gather_stats_slave\n",
        this_node, job);
    errexit();
  }
}

/*************** REQ_SET_TIME_STEP ************/
void mpi_set_time_step(double time_s) {
  double old_ts = time_step;

  mpi_call(mpi_set_time_step_slave, -1, 0);

  time_step = time_s;

  time_step_squared = time_step * time_step;
  time_step_squared_half = time_step_squared / 2.;
  time_step_half = time_step / 2.;

  MPI_Bcast(&time_step, 1, MPI_DOUBLE, 0, comm_cart);

  on_parameter_change(FIELD_TIMESTEP);
}

void mpi_set_time_step_slave(int, int) {
  MPI_Bcast(&time_step, 1, MPI_DOUBLE, 0, comm_cart);
  on_parameter_change(FIELD_TIMESTEP);
  time_step_squared = time_step * time_step;
  time_step_squared_half = time_step_squared / 2.;
  time_step_half = time_step / 2.;
}

int mpi_check_runtime_errors() {
  mpi_call(mpi_check_runtime_errors_slave, 0, 0);
  return check_runtime_errors();
}

void mpi_check_runtime_errors_slave(int, int) { check_runtime_errors(); }

/*************** REQ_BCAST_COULOMB ************/
void mpi_bcast_coulomb_params() {
#if defined(ELECTROSTATICS) || defined(DIPOLES)
  mpi_call(mpi_bcast_coulomb_params_slave, 1, 0);
  mpi_bcast_coulomb_params_slave(-1, 0);
#endif
}

void mpi_bcast_coulomb_params_slave(int, int) {

#if defined(ELECTROSTATICS) || defined(DIPOLES)
  MPI_Bcast(&coulomb, sizeof(Coulomb_parameters), MPI_BYTE, 0, comm_cart);

#ifdef ELECTROSTATICS
  switch (coulomb.method) {
  case COULOMB_NONE:
  // fall through, scafacos has internal parameter propagation
  case COULOMB_SCAFACOS:
    break;
#ifdef P3M
  case COULOMB_ELC_P3M:
    MPI_Bcast(&elc_params, sizeof(ELC_struct), MPI_BYTE, 0, comm_cart);
  // fall through
  case COULOMB_P3M_GPU:
  case COULOMB_P3M:
    MPI_Bcast(&p3m.params, sizeof(p3m_parameter_struct), MPI_BYTE, 0,
              comm_cart);
    break;
#endif
  case COULOMB_DH:
    MPI_Bcast(&dh_params, sizeof(Debye_hueckel_params), MPI_BYTE, 0, comm_cart);
    break;
  case COULOMB_MMM1D:
  case COULOMB_MMM1D_GPU:
    MPI_Bcast(&mmm1d_params, sizeof(MMM1D_struct), MPI_BYTE, 0, comm_cart);
    break;
  case COULOMB_MMM2D:
    MPI_Bcast(&mmm2d_params, sizeof(MMM2D_struct), MPI_BYTE, 0, comm_cart);
    break;
  case COULOMB_RF:
  case COULOMB_INTER_RF:
    MPI_Bcast(&rf_params, sizeof(Reaction_field_params), MPI_BYTE, 0,
              comm_cart);
    break;
  default:
    fprintf(stderr,
            "%d: INTERNAL ERROR: cannot bcast coulomb params for "
            "unknown method %d\n",
            this_node, coulomb.method);
    errexit();
  }
#endif

#ifdef DIPOLES
  set_dipolar_method_local(coulomb.Dmethod);

  switch (coulomb.Dmethod) {
  case DIPOLAR_NONE:
    break;
#ifdef DP3M
  case DIPOLAR_MDLC_P3M:
    MPI_Bcast(&dlc_params, sizeof(DLC_struct), MPI_BYTE, 0, comm_cart);
  // fall through
  case DIPOLAR_P3M:
    MPI_Bcast(&dp3m.params, sizeof(p3m_parameter_struct), MPI_BYTE, 0,
              comm_cart);
    break;
#endif
  case DIPOLAR_ALL_WITH_ALL_AND_NO_REPLICA:
    break;
  case DIPOLAR_MDLC_DS:
  // fall trough
  case DIPOLAR_DS:
    break;
  case DIPOLAR_DS_GPU:
    break;
#ifdef DIPOLAR_BARNES_HUT
  case DIPOLAR_BH_GPU:
    break;
#endif
  case DIPOLAR_SCAFACOS:
    break;
  default:
    fprintf(stderr,
            "%d: INTERNAL ERROR: cannot bcast dipolar params for "
            "unknown method %d\n",
            this_node, coulomb.Dmethod);
    errexit();
  }

#endif

  on_coulomb_change();
#endif
}

/****************** REQ_RESCALE_PART ************/

void mpi_rescale_particles(int dir, double scale) {
  int pnode;

  mpi_call(mpi_rescale_particles_slave, -1, dir);
  for (pnode = 0; pnode < n_nodes; pnode++) {
    if (pnode == this_node) {
      local_rescale_particles(dir, scale);
    } else {
      MPI_Send(&scale, 1, MPI_DOUBLE, pnode, SOME_TAG, comm_cart);
    }
  }
  on_particle_change();
}

void mpi_rescale_particles_slave(int, int dir) {
  double scale = 0.0;
  MPI_Recv(&scale, 1, MPI_DOUBLE, 0, SOME_TAG, comm_cart, MPI_STATUS_IGNORE);
  local_rescale_particles(dir, scale);
  on_particle_change();
}

/*************** REQ_BCAST_CS *****************/

void mpi_bcast_cell_structure(int cs) {
  mpi_call(mpi_bcast_cell_structure_slave, -1, cs);
  cells_re_init(cs);
}

void mpi_bcast_cell_structure_slave(int, int cs) { cells_re_init(cs); }

/*************** REQ_BCAST_NPTISO_GEOM *****************/

void mpi_bcast_nptiso_geom() {
  mpi_call(mpi_bcast_nptiso_geom_slave, -1, 0);
  mpi_bcast_nptiso_geom_slave(-1, 0);
}

void mpi_bcast_nptiso_geom_slave(int, int) {
  MPI_Bcast(&nptiso.geometry, 1, MPI_INT, 0, comm_cart);
  MPI_Bcast(&nptiso.dimension, 1, MPI_INT, 0, comm_cart);
  MPI_Bcast(&nptiso.cubic_box, 1, MPI_INT, 0, comm_cart);
  MPI_Bcast(&nptiso.non_const_dim, 1, MPI_INT, 0, comm_cart);
}

/***************REQ_UPDATE_MOL_IDS *********************/

void mpi_update_mol_ids() {
  mpi_call(mpi_update_mol_ids_slave, -1, 0);
  mpi_update_mol_ids_slave(-1, 0);
}

void mpi_update_mol_ids_slave(int, int) { update_mol_ids_setchains(); }

/******************* REQ_SYNC_TOPO ********************/
int mpi_sync_topo_part_info() {
  int i;
  int molsize = 0;
  int moltype = 0;

  mpi_call(mpi_sync_topo_part_info_slave, -1, 0);
  int n_mols = topology.size();
  MPI_Bcast(&n_mols, 1, MPI_INT, 0, comm_cart);

  for (i = 0; i < n_mols; i++) {
    molsize = topology[i].part.n;
    moltype = topology[i].type;

#ifdef MOLFORCES
    MPI_Bcast(&(topology[i].trap_flag), 1, MPI_INT, 0, comm_cart);
    MPI_Bcast(topology[i].trap_center, 3, MPI_DOUBLE, 0, comm_cart);
    MPI_Bcast(&(topology[i].trap_spring_constant), 1, MPI_DOUBLE, 0, comm_cart);
    MPI_Bcast(&(topology[i].drag_constant), 1, MPI_DOUBLE, 0, comm_cart);
    MPI_Bcast(&(topology[i].noforce_flag), 1, MPI_INT, 0, comm_cart);
    MPI_Bcast(&(topology[i].isrelative), 1, MPI_INT, 0, comm_cart);
    MPI_Bcast(&(topology[i].favcounter), 1, MPI_INT, 0, comm_cart);
    if (topology[i].favcounter == -1)
      MPI_Bcast(topology[i].fav, 3, MPI_DOUBLE, 0, comm_cart);
    /* check if any molecules are trapped */
    if ((topology[i].trap_flag != 32) && (topology[i].noforce_flag != 32)) {
      IsTrapped = 1;
    }
#endif

    MPI_Bcast(&molsize, 1, MPI_INT, 0, comm_cart);
    MPI_Bcast(&moltype, 1, MPI_INT, 0, comm_cart);
    MPI_Bcast(topology[i].part.e, topology[i].part.n, MPI_INT, 0, comm_cart);
    MPI_Bcast(&topology[i].type, 1, MPI_INT, 0, comm_cart);
  }

  sync_topo_part_info();

  return 1;
}

void mpi_sync_topo_part_info_slave(int, int) {
  int i;
  int molsize = 0;
  int moltype = 0;
  int n_mols = 0;

  MPI_Bcast(&n_mols, 1, MPI_INT, 0, comm_cart);
  realloc_topology(n_mols);
  for (i = 0; i < n_mols; i++) {

#ifdef MOLFORCES
    MPI_Bcast(&(topology[i].trap_flag), 1, MPI_INT, 0, comm_cart);
    MPI_Bcast(topology[i].trap_center, 3, MPI_DOUBLE, 0, comm_cart);
    MPI_Bcast(&(topology[i].trap_spring_constant), 1, MPI_DOUBLE, 0, comm_cart);
    MPI_Bcast(&(topology[i].drag_constant), 1, MPI_DOUBLE, 0, comm_cart);
    MPI_Bcast(&(topology[i].noforce_flag), 1, MPI_INT, 0, comm_cart);
    MPI_Bcast(&(topology[i].isrelative), 1, MPI_INT, 0, comm_cart);
    MPI_Bcast(&(topology[i].favcounter), 1, MPI_INT, 0, comm_cart);
    if (topology[i].favcounter == -1)
      MPI_Bcast(topology[i].fav, 3, MPI_DOUBLE, 0, comm_cart);
    /* check if any molecules are trapped */
    if ((topology[i].trap_flag != 32) && (topology[i].noforce_flag != 32)) {
      IsTrapped = 1;
    }
#endif

    MPI_Bcast(&molsize, 1, MPI_INT, 0, comm_cart);
    MPI_Bcast(&moltype, 1, MPI_INT, 0, comm_cart);
    topology[i].type = moltype;
    topology[i].part.resize(molsize);

    MPI_Bcast(topology[i].part.e, topology[i].part.n, MPI_INT, 0, comm_cart);
    MPI_Bcast(&topology[i].type, 1, MPI_INT, 0, comm_cart);
  }

  sync_topo_part_info();
}

/******************* REQ_BCAST_LBPAR ********************/

void mpi_bcast_lb_params(int field, int value) {
#ifdef LB
  mpi_call(mpi_bcast_lb_params_slave, field, value);
  mpi_bcast_lb_params_slave(field, value);
#endif
}

void mpi_bcast_lb_params_slave(int field, int) {
#ifdef LB
  MPI_Bcast(&lbpar, sizeof(LB_Parameters), MPI_BYTE, 0, comm_cart);
  lb_lbfluid_on_lb_params_change(field);
#endif
}

void mpi_bcast_lb_particle_coupling() {
  mpi_call(mpi_bcast_lb_particle_coupling_slave, 0, 0);
  boost::mpi::broadcast(comm_cart, lb_particle_coupling, 0);
}

/******************* REQ_BCAST_CUDA_GLOBAL_PART_VARS ********************/

void mpi_bcast_cuda_global_part_vars() {
#ifdef CUDA
  mpi_call(mpi_bcast_cuda_global_part_vars_slave, 1,
           0); // third parameter is meaningless
  mpi_bcast_cuda_global_part_vars_slave(-1, 0);
#endif
}

void mpi_bcast_cuda_global_part_vars_slave(int, int) {
#ifdef CUDA
  MPI_Bcast(gpu_get_global_particle_vars_pointer_host(),
            sizeof(CUDA_global_part_vars), MPI_BYTE, 0, comm_cart);
  espressoSystemInterface.requestParticleStructGpu();
#endif
}

/********************* REQ_SET_EXCL ********/
void mpi_send_exclusion(int part1, int part2, int _delete) {
#ifdef EXCLUSIONS
  mpi_call(mpi_send_exclusion_slave, part1, part2);

  MPI_Bcast(&_delete, 1, MPI_INT, 0, comm_cart);
  local_change_exclusion(part1, part2, _delete);
  on_particle_change();
#endif
}

void mpi_send_exclusion_slave(int part1, int part2) {
#ifdef EXCLUSIONS
  int _delete = 0;
  MPI_Bcast(&_delete, 1, MPI_INT, 0, comm_cart);
  local_change_exclusion(part1, part2, _delete);
  on_particle_change();
#endif
}

/************** REQ_SET_FLUID **************/
void mpi_send_fluid(int node, int index, double rho, Vector3d const &j,
                    Vector6d const &pi) {
#ifdef LB
  if (node == this_node) {
    lb_calc_n_from_rho_j_pi(index, rho, j, pi);
  } else {
    double data[10] = {rho,   j[0],  j[1],  j[2],  pi[0],
                       pi[1], pi[2], pi[3], pi[4], pi[5]};
    mpi_call(mpi_send_fluid_slave, node, index);
    MPI_Send(data, 10, MPI_DOUBLE, node, SOME_TAG, comm_cart);
  }
#endif
}

void mpi_send_fluid_slave(int node, int index) {
#ifdef LB
  if (node == this_node) {
    double data[10];
    MPI_Recv(data, 10, MPI_DOUBLE, 0, SOME_TAG, comm_cart, MPI_STATUS_IGNORE);
    Vector3d j = {{data[1], data[2], data[3]}};
    Vector6d pi = {{data[4], data[5], data[6], data[7], data[8], data[9]}};
    lb_calc_n_from_rho_j_pi(index, data[0], j, pi);
  }
#endif
}

/************** REQ_GET_FLUID **************/
void mpi_recv_fluid(int node, int index, double *rho, double *j, double *pi) {
#ifdef LB
  if (node == this_node) {
    lb_calc_local_fields(index, rho, j, pi);
  } else {
    double data[10];
    mpi_call(mpi_recv_fluid_slave, node, index);
    MPI_Recv(data, 10, MPI_DOUBLE, node, SOME_TAG, comm_cart,
             MPI_STATUS_IGNORE);
    *rho = data[0];
    j[0] = data[1];
    j[1] = data[2];
    j[2] = data[3];
    pi[0] = data[4];
    pi[1] = data[5];
    pi[2] = data[6];
    pi[3] = data[7];
    pi[4] = data[8];
    pi[5] = data[9];
  }
#endif
}

void mpi_recv_fluid_slave(int node, int index) {
#ifdef LB
  if (node == this_node) {
    double data[10];
    lb_calc_local_fields(index, &data[0], &data[1], &data[4]);
    MPI_Send(data, 10, MPI_DOUBLE, 0, SOME_TAG, comm_cart);
  }
#endif
}

/************** REQ_LB_GET_BOUNDARY_FLAG **************/
void mpi_recv_fluid_boundary_flag(int node, int index, int *boundary) {
#ifdef LB_BOUNDARIES
  if (node == this_node) {
    lb_local_fields_get_boundary_flag(index, boundary);
  } else {
    int data = 0;
    mpi_call(mpi_recv_fluid_boundary_flag_slave, node, index);
    MPI_Recv(&data, 1, MPI_INT, node, SOME_TAG, comm_cart, MPI_STATUS_IGNORE);
    *boundary = data;
  }
#endif
}

void mpi_recv_fluid_boundary_flag_slave(int node, int index) {
#ifdef LB_BOUNDARIES
  if (node == this_node) {
    int data;
    lb_local_fields_get_boundary_flag(index, &data);
    MPI_Send(&data, 1, MPI_INT, 0, SOME_TAG, comm_cart);
  }
#endif
}

/********************* REQ_ICCP3M_ITERATION ********/
int mpi_iccp3m_iteration() {
#ifdef ELECTROSTATICS
  mpi_call(mpi_iccp3m_iteration_slave, -1, 0);

  iccp3m_iteration();

  return check_runtime_errors();
#else
  return 0;
#endif
}

void mpi_iccp3m_iteration_slave(int, int) {
#ifdef ELECTROSTATICS
  iccp3m_iteration();

  check_runtime_errors();
#endif
}

/********************* REQ_ICCP3M_INIT********/
int mpi_iccp3m_init() {
#ifdef ELECTROSTATICS
  mpi_call(mpi_iccp3m_init_slave, -1, -1);

  boost::mpi::broadcast(comm_cart, iccp3m_cfg, 0);
  return check_runtime_errors();
#else
  return 0;
#endif
}

void mpi_iccp3m_init_slave(int, int) {
#ifdef ELECTROSTATICS
  boost::mpi::broadcast(comm_cart, iccp3m_cfg, 0);

  check_runtime_errors();
#endif
}

void mpi_recv_fluid_populations(int node, int index, double *pop) {
#ifdef LB
  if (node == this_node) {
    lb_get_populations(index, pop);
  } else {
    mpi_call(mpi_recv_fluid_populations_slave, node, index);
    MPI_Recv(pop, 19, MPI_DOUBLE, node, SOME_TAG, comm_cart, MPI_STATUS_IGNORE);
  }
#endif
}

void mpi_recv_fluid_populations_slave(int node, int index) {
#ifdef LB
  if (node == this_node) {
    double data[19];
    lb_get_populations(index, data);
    MPI_Send(data, 19, MPI_DOUBLE, 0, SOME_TAG, comm_cart);
  }
#endif
}

Vector3d mpi_recv_lb_interpolated_velocity(int node, Vector3d const &pos) {
#ifdef LB
  if (this_node == 0) {
    comm_cart.send(node, SOME_TAG, pos);
    mpi_call(mpi_recv_lb_interpolated_velocity_slave, node, 0);
    Vector3d interpolated_u{};
    comm_cart.recv(node, SOME_TAG, interpolated_u);
    return interpolated_u;
  }
#endif
  return {};
}

void mpi_recv_lb_interpolated_velocity_slave(int node, int) {
#ifdef LB
  if (node == this_node) {
    Vector3d pos{};
    comm_cart.recv(0, SOME_TAG, pos);
    auto const interpolated_u =
        lb_lbinterpolation_get_interpolated_velocity(pos);
    comm_cart.send(0, SOME_TAG, interpolated_u);
  }
#endif
}

void mpi_send_fluid_populations(int node, int index, const Vector19d &pop) {
#ifdef LB
  if (node == this_node) {
    lb_set_populations(index, pop);
  } else {
    mpi_call(mpi_send_fluid_populations_slave, node, index);
    MPI_Send(pop.data(), 19, MPI_DOUBLE, node, SOME_TAG, comm_cart);
  }
#endif
}

void mpi_send_fluid_populations_slave(int node, int index) {
#ifdef LB
  if (node == this_node) {
    Vector19d populations;
    MPI_Recv(populations.data(), 19, MPI_DOUBLE, 0, SOME_TAG, comm_cart,
             MPI_STATUS_IGNORE);
    lb_set_populations(index, populations);
  }
#endif
}

/****************************************************/

void mpi_bcast_max_mu() {
#if defined(DIPOLES) and defined(DP3M)
  mpi_call(mpi_bcast_max_mu_slave, -1, 0);

  calc_mu_max();

#endif
}

void mpi_bcast_max_mu_slave(int, int) {
#if defined(DIPOLES) and defined(DP3M)

  calc_mu_max();

#endif
}

/***** GALILEI TRANSFORM AND ASSOCIATED FUNCTIONS ****/

void mpi_kill_particle_motion(int rotation) {
  mpi_call(mpi_kill_particle_motion_slave, -1, rotation);
  local_kill_particle_motion(rotation);
  on_particle_change();
}

void mpi_kill_particle_motion_slave(int, int rotation) {
  local_kill_particle_motion(rotation);
  on_particle_change();
}

void mpi_kill_particle_forces(int torque) {
  mpi_call(mpi_kill_particle_forces_slave, -1, torque);
  local_kill_particle_forces(torque);
  on_particle_change();
}

void mpi_kill_particle_forces_slave(int, int torque) {
  local_kill_particle_forces(torque);
  on_particle_change();
}

void mpi_system_CMS() {
  int pnode;
  double data[4];
  double rdata[4];
  double *pdata = rdata;

  data[0] = 0.0;
  data[1] = 0.0;
  data[2] = 0.0;
  data[3] = 0.0;

  mpi_call(mpi_system_CMS_slave, -1, 0);

  for (pnode = 0; pnode < n_nodes; pnode++) {
    if (pnode == this_node) {
      local_system_CMS(pdata);
      data[0] += rdata[0];
      data[1] += rdata[1];
      data[2] += rdata[2];
      data[3] += rdata[3];
    } else {
      MPI_Recv(rdata, 4, MPI_DOUBLE, MPI_ANY_SOURCE, SOME_TAG, comm_cart,
               MPI_STATUS_IGNORE);
      data[0] += rdata[0];
      data[1] += rdata[1];
      data[2] += rdata[2];
      data[3] += rdata[3];
    }
  }

  gal.cms[0] = data[0] / data[3];
  gal.cms[1] = data[1] / data[3];
  gal.cms[2] = data[2] / data[3];
}

void mpi_system_CMS_slave(int, int) {
  double rdata[4];
  double *pdata = rdata;
  local_system_CMS(pdata);
  MPI_Send(rdata, 4, MPI_DOUBLE, 0, SOME_TAG, comm_cart);
}

void mpi_system_CMS_velocity() {
  int pnode;
  double data[4];
  double rdata[4];
  double *pdata = rdata;

  data[0] = 0.0;
  data[1] = 0.0;
  data[2] = 0.0;
  data[3] = 0.0;

  mpi_call(mpi_system_CMS_velocity_slave, -1, 0);

  for (pnode = 0; pnode < n_nodes; pnode++) {
    if (pnode == this_node) {
      local_system_CMS_velocity(pdata);
      data[0] += rdata[0];
      data[1] += rdata[1];
      data[2] += rdata[2];
      data[3] += rdata[3];
    } else {
      MPI_Recv(rdata, 4, MPI_DOUBLE, MPI_ANY_SOURCE, SOME_TAG, comm_cart,
               MPI_STATUS_IGNORE);
      data[0] += rdata[0];
      data[1] += rdata[1];
      data[2] += rdata[2];
      data[3] += rdata[3];
    }
  }

  gal.cms_vel[0] = data[0] / data[3];
  gal.cms_vel[1] = data[1] / data[3];
  gal.cms_vel[2] = data[2] / data[3];
}

void mpi_system_CMS_velocity_slave(int, int) {
  double rdata[4];
  double *pdata = rdata;
  local_system_CMS_velocity(pdata);
  MPI_Send(rdata, 4, MPI_DOUBLE, 0, SOME_TAG, comm_cart);
}

void mpi_galilei_transform() {
  double cmsvel[3];

  mpi_system_CMS_velocity();
  memmove(cmsvel, gal.cms_vel, 3 * sizeof(double));

  mpi_call(mpi_galilei_transform_slave, -1, 0);
  MPI_Bcast(cmsvel, 3, MPI_DOUBLE, 0, comm_cart);

  local_galilei_transform(cmsvel);

  on_particle_change();
}

void mpi_galilei_transform_slave(int, int) {
  double cmsvel[3];
  MPI_Bcast(cmsvel, 3, MPI_DOUBLE, 0, comm_cart);

  local_galilei_transform(cmsvel);
  on_particle_change();
}

/******************** REQ_SWIMMER_REACTIONS ********************/

void mpi_setup_reaction() {
#ifdef SWIMMER_REACTIONS
  mpi_call(mpi_setup_reaction_slave, -1, 0);
  local_setup_reaction();
#endif
}

void mpi_setup_reaction_slave(int, int) {
#ifdef SWIMMER_REACTIONS
  local_setup_reaction();
#endif
}

/*********************** MAIN LOOP for slaves ****************/

void mpi_loop() {
  if (this_node != 0)
    mpiCallbacks().loop();
}

/*********************** other stuff ****************/

#ifdef CUDA
std::vector<EspressoGpuDevice> mpi_gather_cuda_devices() {
  mpi_call(mpi_gather_cuda_devices_slave, 0, 0);
  return cuda_gather_gpus();
}
#endif

void mpi_gather_cuda_devices_slave(int, int) {
#ifdef CUDA
  cuda_gather_gpus();
#endif
}

std::vector<int> mpi_resort_particles(int global_flag) {
  mpi_call(mpi_resort_particles_slave, global_flag, 0);
  cells_resort_particles(global_flag, local_cells);

  std::vector<int> n_parts;
  boost::mpi::gather(comm_cart, cells_get_n_particles(), n_parts, 0);

  return n_parts;
}

void mpi_resort_particles_slave(int global_flag, int) {
  cells_resort_particles(global_flag, local_cells);

  boost::mpi::gather(comm_cart, cells_get_n_particles(), 0);
}<|MERGE_RESOLUTION|>--- conflicted
+++ resolved
@@ -318,10 +318,6 @@
     p3m_count_charged_particles();
     break;
 #endif
-<<<<<<< HEAD
-#endif
-=======
->>>>>>> 048e43a6
 
 #ifdef DP3M
   case P3M_COUNT_DIPOLES:
