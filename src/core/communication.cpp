/*
  Copyright (C) 2010,2011,2012,2013,2014,2015,2016 The ESPResSo project
  Copyright (C) 2002,2003,2004,2005,2006,2007,2008,2009,2010
    Max-Planck-Institute for Polymer Research, Theory Group

  This file is part of ESPResSo.

  ESPResSo is free software: you can redistribute it and/or modify
  it under the terms of the GNU General Public License as published by
  the Free Software Foundation, either version 3 of the License, or
  (at your option) any later version.

  ESPResSo is distributed in the hope that it will be useful,
  but WITHOUT ANY WARRANTY; without even the implied warranty of
  MERCHANTABILITY or FITNESS FOR A PARTICULAR PURPOSE.  See the
  GNU General Public License for more details.

  You should have received a copy of the GNU General Public License
  along with this program.  If not, see <http://www.gnu.org/licenses/>.
*/
#include <cstdio>
#include <cstdlib>
#include <cstring>
#include <mpi.h>
#ifdef OPEN_MPI
#include <dlfcn.h>
#endif
#include <cassert>

#include "communication.hpp"

#include "errorhandling.hpp"

#include "EspressoSystemInterface.hpp"
#include "buckingham.hpp"
#include "cells.hpp"
#include "collision.hpp"
#include "correlators.hpp"
#include "cuda_interface.hpp"
#include "debye_hueckel.hpp"
#include "elc.hpp"
#include "energy.hpp"
#include "external_potential.hpp"
#include "forces.hpp"
#include "galilei.hpp"
#include "gb.hpp"
#include "global.hpp"
#include "grid.hpp"
#include "iccp3m.hpp"
#include "initialize.hpp"
#include "integrate.hpp"
#include "interaction_data.hpp"
#include "io/mpiio/mpiio.hpp"
#include "lb.hpp"
#include "lbboundaries.hpp"
#include "lbboundaries/LBBoundary.hpp"
#include "lj.hpp"
#include "ljcos.hpp"
#include "ljcos2.hpp"
#include "ljgen.hpp"
#include "maggs.hpp"
#include "mdlc_correction.hpp"
#include "minimize_energy.hpp"
#include "mmm1d.hpp"
#include "mmm2d.hpp"
#include "molforces.hpp"
#include "morse.hpp"
#include "npt.hpp"
#include "overlap.hpp"
#include "p3m-dipolar.hpp"
#include "p3m.hpp"
#include "partCfg_global.hpp"
#include "particle_data.hpp"
#include "pressure.hpp"
#include "reaction_field.hpp"
#include "rotation.hpp"
#include "scafacos.hpp"
#include "statistics.hpp"
#include "statistics_chain.hpp"
#include "statistics_fluid.hpp"
#include "swimmer_reaction.hpp"
#include "tab.hpp"
#include "topology.hpp"
#include "virtual_sites.hpp"

#include "utils.hpp"
#include "utils/make_unique.hpp"
#include "utils/serialization/IA_parameters.hpp"
#include "utils/serialization/Particle.hpp"

#include <boost/mpi.hpp>
#include <boost/serialization/array.hpp>
#include <boost/serialization/string.hpp>

using namespace std;

namespace Communication {
auto const &mpi_datatype_cache = boost::mpi::detail::mpi_datatype_cache();
std::unique_ptr<boost::mpi::environment> mpi_env;
}

boost::mpi::communicator comm_cart;

namespace Communication {
std::unique_ptr<MpiCallbacks> m_callbacks;

/* We use a singelton callback class for now. */
MpiCallbacks &mpiCallbacks() {
  assert(m_callbacks && "Mpi not initialized!");

  return *m_callbacks;
}
}

using Communication::mpiCallbacks;

int this_node = -1;
int n_nodes = -1;

int graceful_exit = 0;
/* whether there is already a termination going on. */
static int terminated = 0;

// if you want to add a callback, add it here, and here only
#define CALLBACK_LIST                                                          \
  CB(mpi_bcast_parameter_slave)                                                \
  CB(mpi_who_has_slave)                                                        \
  CB(mpi_bcast_event_slave)                                                    \
  CB(mpi_place_particle_slave)                                                 \
  CB(mpi_send_v_slave)                                                         \
  CB(mpi_send_swimming_slave)                                                  \
  CB(mpi_send_f_slave)                                                         \
  CB(mpi_send_q_slave)                                                         \
  CB(mpi_send_type_slave)                                                      \
  CB(mpi_send_bond_slave)                                                      \
  CB(mpi_recv_part_slave)                                                      \
  CB(mpi_integrate_slave)                                                      \
  CB(mpi_bcast_ia_params_slave)                                                \
  CB(mpi_bcast_n_particle_types_slave)                                         \
  CB(mpi_gather_stats_slave)                                                   \
  CB(mpi_set_time_step_slave)                                                  \
  CB(mpi_bcast_coulomb_params_slave)                                           \
  CB(mpi_bcast_collision_params_slave)                                         \
  CB(mpi_send_ext_force_slave)                                                 \
  CB(mpi_send_ext_torque_slave)                                                \
  CB(mpi_place_new_particle_slave)                                             \
  CB(mpi_remove_particle_slave)                                                \
  CB(mpi_rescale_particles_slave)                                              \
  CB(mpi_bcast_cell_structure_slave)                                           \
  CB(mpi_send_quat_slave)                                                      \
  CB(mpi_send_omega_slave)                                                     \
  CB(mpi_send_torque_slave)                                                    \
  CB(mpi_send_mol_id_slave)                                                    \
  CB(mpi_bcast_nptiso_geom_slave)                                              \
  CB(mpi_update_mol_ids_slave)                                                 \
  CB(mpi_sync_topo_part_info_slave)                                            \
  CB(mpi_send_mass_slave)                                                      \
  CB(mpi_send_solvation_slave)                                                 \
  CB(mpi_send_exclusion_slave)                                                 \
  CB(mpi_bcast_lb_params_slave)                                                \
  CB(mpi_bcast_cuda_global_part_vars_slave)                                    \
  CB(mpi_send_dip_slave)                                                       \
  CB(mpi_send_dipm_slave)                                                      \
  CB(mpi_send_fluid_slave)                                                     \
  CB(mpi_recv_fluid_slave)                                                     \
  CB(mpi_local_stress_tensor_slave)                                            \
  CB(mpi_send_virtual_slave)                                                   \
  CB(mpi_iccp3m_iteration_slave)                                               \
  CB(mpi_iccp3m_init_slave)                                                    \
  CB(mpi_send_rotational_inertia_slave)                                        \
  CB(mpi_send_affinity_slave)                                                  \
  CB(mpi_rotate_particle_slave)                                                \
  CB(mpi_send_out_direction_slave)                                             \
  CB(mpi_send_mu_E_slave)                                                      \
  CB(mpi_bcast_max_mu_slave)                                                   \
  CB(mpi_send_vs_quat_slave)                                                   \
  CB(mpi_send_vs_relative_slave)                                               \
  CB(mpi_recv_fluid_populations_slave)                                         \
  CB(mpi_send_fluid_populations_slave)                                         \
  CB(mpi_recv_fluid_boundary_flag_slave)                                       \
  CB(mpi_set_particle_temperature_slave)                                       \
  CB(mpi_set_particle_gamma_slave)                                             \
  CB(mpi_set_particle_gamma_rot_slave)                                         \
  CB(mpi_kill_particle_motion_slave)                                           \
  CB(mpi_kill_particle_forces_slave)                                           \
  CB(mpi_system_CMS_slave)                                                     \
  CB(mpi_system_CMS_velocity_slave)                                            \
  CB(mpi_galilei_transform_slave)                                              \
  CB(mpi_setup_reaction_slave)                                                 \
  CB(mpi_send_rotation_slave)                                                  \
  CB(mpi_external_potential_broadcast_slave)                                   \
  CB(mpi_external_potential_tabulated_read_potential_file_slave)               \
  CB(mpi_external_potential_sum_energies_slave)                                \
  CB(mpi_check_runtime_errors_slave)                                           \
  CB(mpi_minimize_energy_slave)                                                \
  CB(mpi_gather_cuda_devices_slave)                                            \
  CB(mpi_scafacos_set_parameters_slave)                                        \
  CB(mpi_scafacos_set_r_cut_and_tune_slave)                                    \
  CB(mpi_scafacos_free_slave)                                                  \
  CB(mpi_resort_particles_slave)                                               \
  CB(mpi_get_pairs_slave)                                                      \
  CB(mpi_get_particles_slave)                                                  \
  CB(mpi_rotate_system_slave)

// create the forward declarations
#define CB(name) void name(int node, int param);
CALLBACK_LIST

namespace {

// create the list of callbacks
#undef CB
#define CB(name) name,
std::vector<SlaveCallback *> slave_callbacks{CALLBACK_LIST};

/** The callback name list is only used for
    debugging.
*/
#ifdef COMM_DEBUG
// create the list of names
#undef CB
#define CB(name) #name,

std::vector<std::string> names{CALLBACK_LIST};
#endif
}

/** Forward declarations */

int mpi_check_runtime_errors(void);

/**********************************************
 * procedures
 **********************************************/

void mpi_init() {
#ifdef OPEN_MPI
  void *handle = 0;
  int mode = RTLD_NOW | RTLD_GLOBAL;
#ifdef RTLD_NOLOAD
  mode |= RTLD_NOLOAD;
#endif
  void *_openmpi_symbol = dlsym(RTLD_DEFAULT, "MPI_Init");
  if (!_openmpi_symbol) {
    fprintf(stderr, "%d: Aborting because unable to find OpenMPI symbol.\n",
            this_node);
    errexit();
  }
  Dl_info _openmpi_info;
  dladdr(_openmpi_symbol, &_openmpi_info);

  if (!handle)
    handle = dlopen(_openmpi_info.dli_fname, mode);

  if (!handle) {
    fprintf(stderr, "%d: Aborting because unable to load libmpi into the "
                    "global symbol space.\n",
            this_node);
    errexit();
  }
#endif

#ifdef BOOST_MPI_HAS_NOARG_INITIALIZATION
  Communication::mpi_env = Utils::make_unique<boost::mpi::environment>();
#else
  int argc{};
  char **argv{};
  Communication::mpi_env =
      Utils::make_unique<boost::mpi::environment>(argc, argv);
#endif

  MPI_Comm_size(MPI_COMM_WORLD, &n_nodes);
  MPI_Dims_create(n_nodes, 3, node_grid);

  mpi_reshape_communicator({{node_grid[0], node_grid[1], node_grid[2]}},
                           /* periodicity */ {{1, 1, 1}});
  MPI_Cart_coords(comm_cart, this_node, 3, node_pos);

  Communication::m_callbacks =
      Utils::make_unique<Communication::MpiCallbacks>(comm_cart);

  for (int i = 0; i < slave_callbacks.size(); ++i) {
    mpiCallbacks().add(slave_callbacks[i]);
  }

  ErrorHandling::init_error_handling(mpiCallbacks());
  partCfg(Utils::make_unique<PartCfg>(mpiCallbacks(), GetLocalParts()));

  on_program_start();
}

void mpi_reshape_communicator(std::array<int, 3> const &node_grid,
                              std::array<int, 3> const &periodicity) {
  MPI_Comm temp_comm;
  MPI_Cart_create(MPI_COMM_WORLD, 3, const_cast<int *>(node_grid.data()),
                  const_cast<int *>(periodicity.data()), 0, &temp_comm);
  comm_cart =
      boost::mpi::communicator(temp_comm, boost::mpi::comm_take_ownership);

  this_node = comm_cart.rank();
}

void mpi_call(SlaveCallback cb, int node, int param) {
#ifdef COMM_DEBUG
  auto it = std::find(slave_callbacks.begin(), slave_callbacks.end(), cb);

  if (it != slave_callbacks.end()) {
    auto const id = it - slave_callbacks.begin();
    COMM_TRACE(fprintf(stderr, "%d: issuing %s %d %d\n", this_node,
                       names[id].c_str(), node, param));
  }
#endif /* COMM_DEBUG */
  mpiCallbacks().call(cb, node, param);

  COMM_TRACE(fprintf(stderr, "%d: finished sending.\n", this_node));
}

/**************** REQ_CHTOPL ***********/
void mpi_bcast_event(int event) {
  mpi_call(mpi_bcast_event_slave, -1, event);
  mpi_bcast_event_slave(-1, event);
}

void mpi_bcast_event_slave(int node, int event) {
  switch (event) {
#ifdef ELECTROSTATICS
#ifdef P3M
  case P3M_COUNT_CHARGES:
    p3m_count_charged_particles();
    break;
#endif
  case MAGGS_COUNT_CHARGES:
    maggs_count_charged_particles();
    break;
#endif
  case CHECK_PARTICLES:
    check_particles();
    break;

#ifdef DP3M
  case P3M_COUNT_DIPOLES:
    dp3m_count_magnetic_particles();
    break;
#endif

  default:;
  }
}

/****************** REQ_PLACE/REQ_PLACE_NEW ************/

void mpi_place_particle(int pnode, int part, double p[3]) {
  mpi_call(mpi_place_particle_slave, pnode, part);

  if (pnode == this_node)
    local_place_particle(part, p, 0);
  else
    MPI_Send(p, 3, MPI_DOUBLE, pnode, SOME_TAG, comm_cart);

  set_resort_particles(Cells::RESORT_GLOBAL);
  on_particle_change();
}

void mpi_place_particle_slave(int pnode, int part) {
  double p[3];

  if (pnode == this_node) {
    MPI_Recv(p, 3, MPI_DOUBLE, 0, SOME_TAG, comm_cart, MPI_STATUS_IGNORE);
    local_place_particle(part, p, 0);
  }

  set_resort_particles(Cells::RESORT_GLOBAL);
  on_particle_change();
}

void mpi_place_new_particle(int pnode, int part, double p[3]) {
  mpi_call(mpi_place_new_particle_slave, pnode, part);
  added_particle(part);

  if (pnode == this_node)
    local_place_particle(part, p, 1);
  else
    MPI_Send(p, 3, MPI_DOUBLE, pnode, SOME_TAG, comm_cart);

  on_particle_change();
}

void mpi_place_new_particle_slave(int pnode, int part) {
  double p[3];

  added_particle(part);

  if (pnode == this_node) {
    MPI_Recv(p, 3, MPI_DOUBLE, 0, SOME_TAG, comm_cart, MPI_STATUS_IGNORE);
    local_place_particle(part, p, 1);
  }

  on_particle_change();
}

/****************** REQ_SET_V ************/
void mpi_send_v(int pnode, int part, double v[3]) {
  mpi_call(mpi_send_v_slave, pnode, part);

  if (pnode == this_node) {
    Particle *p = local_particles[part];

    memmove(p->m.v, v, 3 * sizeof(double));
  } else
    MPI_Send(v, 3, MPI_DOUBLE, pnode, SOME_TAG, comm_cart);

  on_particle_change();
}

void mpi_send_v_slave(int pnode, int part) {
  if (pnode == this_node) {
    Particle *p = local_particles[part];
    MPI_Recv(p->m.v, 3, MPI_DOUBLE, 0, SOME_TAG, comm_cart, MPI_STATUS_IGNORE);
  }

  on_particle_change();
}

/****************** REQ_SET_SWIMMING ************/
void mpi_send_swimming(int pnode, int part, ParticleParametersSwimming swim) {
#ifdef ENGINE
  mpi_call(mpi_send_swimming_slave, pnode, part);

  if (pnode == this_node) {
    Particle *p = local_particles[part];
    p->swim = swim;
  } else {
    MPI_Send(&swim, sizeof(ParticleParametersSwimming), MPI_BYTE, pnode,
             SOME_TAG, comm_cart);
  }

  on_particle_change();
#endif
}

void mpi_send_swimming_slave(int pnode, int part) {
#ifdef ENGINE
  if (pnode == this_node) {
    Particle *p = local_particles[part];
    MPI_Recv(&p->swim, sizeof(ParticleParametersSwimming), MPI_BYTE, 0,
             SOME_TAG, comm_cart, MPI_STATUS_IGNORE);
  }

  on_particle_change();
#endif
}

/****************** REQ_SET_F ************/
void mpi_send_f(int pnode, int part, double F[3]) {
  mpi_call(mpi_send_f_slave, pnode, part);

  if (pnode == this_node) {
    Particle *p = local_particles[part];
    F[0] /= (*p).p.mass;
    F[1] /= (*p).p.mass;
    F[2] /= (*p).p.mass;
    memmove(p->f.f, F, 3 * sizeof(double));
  } else
    MPI_Send(F, 3, MPI_DOUBLE, pnode, SOME_TAG, comm_cart);

  on_particle_change();
}

void mpi_send_f_slave(int pnode, int part) {
  if (pnode == this_node) {
    Particle *p = local_particles[part];
    MPI_Recv(p->f.f, 3, MPI_DOUBLE, 0, SOME_TAG, comm_cart, MPI_STATUS_IGNORE);
    p->f.f[0] /= (*p).p.mass;
    p->f.f[1] /= (*p).p.mass;
    p->f.f[2] /= (*p).p.mass;
  }

  on_particle_change();
}

/********************* REQ_SET_Q ********/
void mpi_send_q(int pnode, int part, double q) {
#ifdef ELECTROSTATICS
  mpi_call(mpi_send_q_slave, pnode, part);

  if (pnode == this_node) {
    Particle *p = local_particles[part];
    p->p.q = q;
  } else {
    MPI_Send(&q, 1, MPI_DOUBLE, pnode, SOME_TAG, comm_cart);
  }

  on_particle_charge_change();
#endif
}

void mpi_send_q_slave(int pnode, int part) {
#ifdef ELECTROSTATICS
  if (pnode == this_node) {
    Particle *p = local_particles[part];
    MPI_Recv(&p->p.q, 1, MPI_DOUBLE, 0, SOME_TAG, comm_cart, MPI_STATUS_IGNORE);
  }

  on_particle_charge_change();
#endif
}

/********************* REQ_SET_MU_E ********/
void mpi_send_mu_E(int pnode, int part, double mu_E[3]) {
#ifdef LB_ELECTROHYDRODYNAMICS
  mpi_call(mpi_send_mu_E_slave, pnode, part);

  if (pnode == this_node) {
    Particle *p = local_particles[part];
    p->p.mu_E[0] = mu_E[0];
    p->p.mu_E[1] = mu_E[1];
    p->p.mu_E[2] = mu_E[2];
  } else {
    MPI_Send(mu_E, 3, MPI_DOUBLE, pnode, SOME_TAG, comm_cart);
  }

  on_particle_change();
#endif
}

void mpi_send_mu_E_slave(int pnode, int part) {
#ifdef LB_ELECTROHYDRODYNAMICS
  if (pnode == this_node) {
    Particle *p = local_particles[part];
    MPI_Recv(p->p.mu_E, 3, MPI_DOUBLE, 0, SOME_TAG, comm_cart,
             MPI_STATUS_IGNORE);
  }

  on_particle_change();
#endif
}

/********************* REQ_SET_SOLV ********/
void mpi_send_solvation(int pnode, int part, double *solvation) {
#ifdef SHANCHEN
  int ii;
  mpi_call(mpi_send_solvation_slave, pnode, part);

  if (pnode == this_node) {
    Particle *p = local_particles[part];
    for (ii = 0; ii < 2 * LB_COMPONENTS; ii++)
      p->p.solvation[ii] = solvation[ii];
  } else {
    MPI_Send(&solvation, LB_COMPONENTS, MPI_DOUBLE, pnode, SOME_TAG, comm_cart);
  }

  on_particle_change();
#endif
}

void mpi_send_solvation_slave(int pnode, int part) {
#ifdef SHANCHEN
  if (pnode == this_node) {
    Particle *p = local_particles[part];
    MPI_Recv(&p->p.solvation, 2 * LB_COMPONENTS, MPI_DOUBLE, 0, SOME_TAG,
             comm_cart, MPI_STATUS_IGNORE);
  }

  on_particle_change();
#endif
}

/********************* REQ_SET_M ********/
void mpi_send_mass(int pnode, int part, double mass) {
#ifdef MASS
  mpi_call(mpi_send_mass_slave, pnode, part);

  if (pnode == this_node) {
    Particle *p = local_particles[part];
    p->p.mass = mass;
  } else {
    MPI_Send(&mass, 1, MPI_DOUBLE, pnode, SOME_TAG, comm_cart);
  }

  on_particle_change();
#endif
}

void mpi_send_mass_slave(int pnode, int part) {
#ifdef MASS
  if (pnode == this_node) {
    Particle *p = local_particles[part];
    MPI_Recv(&p->p.mass, 1, MPI_DOUBLE, 0, SOME_TAG, comm_cart,
             MPI_STATUS_IGNORE);
  }

  on_particle_change();
#endif
}

/********************* REQ_SET_RINERTIA ********/

void mpi_send_rotational_inertia(int pnode, int part, double rinertia[3]) {
#ifdef ROTATIONAL_INERTIA
  mpi_call(mpi_send_rotational_inertia_slave, pnode, part);

  if (pnode == this_node) {
    Particle *p = local_particles[part];
    p->p.rinertia[0] = rinertia[0];
    p->p.rinertia[1] = rinertia[1];
    p->p.rinertia[2] = rinertia[2];
  } else {
    MPI_Send(rinertia, 3, MPI_DOUBLE, pnode, SOME_TAG, comm_cart);
  }

  on_particle_change();
#endif
}

void mpi_send_rotational_inertia_slave(int pnode, int part) {
#ifdef ROTATIONAL_INERTIA
  if (pnode == this_node) {
    Particle *p = local_particles[part];
    MPI_Recv(p->p.rinertia, 3, MPI_DOUBLE, 0, SOME_TAG, comm_cart,
             MPI_STATUS_IGNORE);
  }

  on_particle_change();
#endif
}

void mpi_rotate_particle(int pnode, int part, double axis[3], double angle) {
#ifdef ROTATION
  mpi_call(mpi_rotate_particle_slave, pnode, part);

  if (pnode == this_node) {
    Particle *p = local_particles[part];
    local_rotate_particle(p, axis, angle);
  } else {
    MPI_Send(axis, 3, MPI_DOUBLE, pnode, SOME_TAG, comm_cart);
    MPI_Send(&angle, 1, MPI_DOUBLE, pnode, SOME_TAG, comm_cart);
  }

  on_particle_change();
#endif
}

void mpi_rotate_particle_slave(int pnode, int part) {
#ifdef ROTATION
  if (pnode == this_node) {
    Particle *p = local_particles[part];
    double axis[3], angle;
    MPI_Recv(axis, 3, MPI_DOUBLE, 0, SOME_TAG, comm_cart, MPI_STATUS_IGNORE);
    MPI_Recv(&angle, 1, MPI_DOUBLE, 0, SOME_TAG, comm_cart, MPI_STATUS_IGNORE);
    local_rotate_particle(p, axis, angle);
  }

  on_particle_change();
#endif
}

/********************* REQ_SET_BOND_SITE ********/

void mpi_send_affinity_slave(int pnode, int part) {
#ifdef AFFINITY
  if (pnode == this_node) {
    Particle *p = local_particles[part];
    MPI_Recv(p->p.bond_site, 3, MPI_DOUBLE, 0, SOME_TAG, comm_cart,
             MPI_STATUS_IGNORE);
  }

  on_particle_change();
#endif
}

void mpi_send_affinity(int pnode, int part, double bond_site[3]) {
#ifdef AFFINITY
  mpi_call(mpi_send_affinity_slave, pnode, part);

  if (pnode == this_node) {
    Particle *p = local_particles[part];
    p->p.bond_site[0] = bond_site[0];
    p->p.bond_site[1] = bond_site[1];
    p->p.bond_site[2] = bond_site[2];
  } else {
    MPI_Send(bond_site, 3, MPI_DOUBLE, pnode, SOME_TAG, comm_cart);
  }

  on_particle_change();
#endif
}

/********************* REQ_SET_OUT_DIRECTION ********/

void mpi_send_out_direction(int pnode, int part, double out_direction[3]) {
#ifdef MEMBRANE_COLLISION
  mpi_call(mpi_send_out_direction_slave, pnode, part);

  if (pnode == this_node) {
    Particle *p = local_particles[part];
    p->p.out_direction[0] = out_direction[0];
    p->p.out_direction[1] = out_direction[1];
    p->p.out_direction[2] = out_direction[2];
  } else {
    MPI_Send(out_direction, 3, MPI_DOUBLE, pnode, SOME_TAG, comm_cart);
  }

  on_particle_change();
#endif
}

void mpi_send_out_direction_slave(int pnode, int part) {
#ifdef MEMBRANE_COLLISION
  if (pnode == this_node) {
    Particle *p = local_particles[part];
    MPI_Recv(p->p.out_direction, 3, MPI_DOUBLE, 0, SOME_TAG, comm_cart,
             MPI_STATUS_IGNORE);
  }

  on_particle_change();
#endif
}

/********************* REQ_SET_TYPE ********/
void mpi_send_type(int pnode, int part, int type) {
  mpi_call(mpi_send_type_slave, pnode, part);

  if (pnode == this_node) {
    Particle *p = local_particles[part];
    p->p.type = type;
  } else
    MPI_Send(&type, 1, MPI_INT, pnode, SOME_TAG, comm_cart);

  on_particle_change();
}

void mpi_send_type_slave(int pnode, int part) {
  if (pnode == this_node) {
    Particle *p = local_particles[part];
    MPI_Recv(&p->p.type, 1, MPI_INT, 0, SOME_TAG, comm_cart, MPI_STATUS_IGNORE);
  }

  on_particle_change();
}

/********************* REQ_SET_MOLID ********/
void mpi_send_mol_id(int pnode, int part, int mid) {
  mpi_call(mpi_send_mol_id_slave, pnode, part);

  if (pnode == this_node) {
    Particle *p = local_particles[part];
    p->p.mol_id = mid;
  } else
    MPI_Send(&mid, 1, MPI_INT, pnode, SOME_TAG, comm_cart);

  on_particle_change();
}

void mpi_send_mol_id_slave(int pnode, int part) {
  if (pnode == this_node) {
    Particle *p = local_particles[part];
    MPI_Recv(&p->p.mol_id, 1, MPI_INT, 0, SOME_TAG, comm_cart,
             MPI_STATUS_IGNORE);
  }

  on_particle_change();
}

/********************* REQ_SET_QUAT ********/

void mpi_send_quat(int pnode, int part, double quat[4]) {
#ifdef ROTATION
  mpi_call(mpi_send_quat_slave, pnode, part);

  if (pnode == this_node) {
    Particle *p = local_particles[part];
    p->r.quat[0] = quat[0];
    p->r.quat[1] = quat[1];
    p->r.quat[2] = quat[2];
    p->r.quat[3] = quat[3];
    convert_quat_to_quatu(p->r.quat, p->r.quatu);
#ifdef DIPOLES
    convert_quatu_to_dip(p->r.quatu, p->p.dipm, p->r.dip);
#endif
  } else {
    MPI_Send(quat, 4, MPI_DOUBLE, pnode, SOME_TAG, comm_cart);
  }

  on_particle_change();
#endif
}

void mpi_send_quat_slave(int pnode, int part) {
#ifdef ROTATION
  if (pnode == this_node) {
    Particle *p = local_particles[part];
    MPI_Recv(p->r.quat, 4, MPI_DOUBLE, 0, SOME_TAG, comm_cart,
             MPI_STATUS_IGNORE);
    convert_quat_to_quatu(p->r.quat, p->r.quatu);
#ifdef DIPOLES
    convert_quatu_to_dip(p->r.quatu, p->p.dipm, p->r.dip);
#endif
  }

  on_particle_change();
#endif
}

/********************* REQ_SET_OMEGA ********/

void mpi_send_omega(int pnode, int part, double omega[3]) {
#ifdef ROTATION
  mpi_call(mpi_send_omega_slave, pnode, part);

  if (pnode == this_node) {
    Particle *p = local_particles[part];
    /*  memmove(p->omega, omega, 3*sizeof(double));*/
    p->m.omega[0] = omega[0];
    p->m.omega[1] = omega[1];
    p->m.omega[2] = omega[2];
  } else {
    MPI_Send(omega, 3, MPI_DOUBLE, pnode, SOME_TAG, comm_cart);
  }

  on_particle_change();
#endif
}

void mpi_send_omega_slave(int pnode, int part) {
#ifdef ROTATION
  if (pnode == this_node) {
    Particle *p = local_particles[part];
    MPI_Recv(p->m.omega, 3, MPI_DOUBLE, 0, SOME_TAG, comm_cart,
             MPI_STATUS_IGNORE);
  }

  on_particle_change();
#endif
}

/********************* REQ_SET_TORQUE ********/

void mpi_send_torque(int pnode, int part, double torque[3]) {
#ifdef ROTATION
  mpi_call(mpi_send_torque_slave, pnode, part);

  if (pnode == this_node) {
    Particle *p = local_particles[part];
    p->f.torque[0] = torque[0];
    p->f.torque[1] = torque[1];
    p->f.torque[2] = torque[2];
  } else {
    MPI_Send(torque, 3, MPI_DOUBLE, pnode, SOME_TAG, comm_cart);
  }

  on_particle_change();
#endif
}

void mpi_send_torque_slave(int pnode, int part) {
#ifdef ROTATION
  if (pnode == this_node) {
    Particle *p = local_particles[part];
    MPI_Recv(p->f.torque, 3, MPI_DOUBLE, 0, SOME_TAG, comm_cart,
             MPI_STATUS_IGNORE);
  }

  on_particle_change();
#endif
}

/********************* REQ_SET_DIP ********/

void mpi_send_dip(int pnode, int part, double dip[3]) {
#ifdef DIPOLES
  mpi_call(mpi_send_dip_slave, pnode, part);

  if (pnode == this_node) {
    Particle *p = local_particles[part];
    p->r.dip[0] = dip[0];
    p->r.dip[1] = dip[1];
    p->r.dip[2] = dip[2];
#ifdef ROTATION
    convert_dip_to_quat(p->r.dip, p->r.quat, &p->p.dipm);
    convert_quat_to_quatu(p->r.quat, p->r.quatu);
#else
    p->p.dipm = sqrt(p->r.dip[0] * p->r.dip[0] + p->r.dip[1] * p->r.dip[1] +
                     p->r.dip[2] * p->r.dip[2]);
#endif
  } else {
    MPI_Send(dip, 3, MPI_DOUBLE, pnode, SOME_TAG, comm_cart);
  }

  on_particle_change();
#endif
}

void mpi_send_dip_slave(int pnode, int part) {
#ifdef DIPOLES
  if (pnode == this_node) {
    Particle *p = local_particles[part];
    MPI_Recv(p->r.dip, 3, MPI_DOUBLE, 0, SOME_TAG, comm_cart,
             MPI_STATUS_IGNORE);
#ifdef ROTATION
    convert_dip_to_quat(p->r.dip, p->r.quat, &p->p.dipm);
    convert_quat_to_quatu(p->r.quat, p->r.quatu);
#else
    p->p.dipm = sqrt(p->r.dip[0] * p->r.dip[0] + p->r.dip[1] * p->r.dip[1] +
                     p->r.dip[2] * p->r.dip[2]);
#endif
  }

  on_particle_change();
#endif
}

/********************* REQ_SET_DIPM ********/

void mpi_send_dipm(int pnode, int part, double dipm) {
#ifdef DIPOLES
  mpi_call(mpi_send_dipm_slave, pnode, part);

  if (pnode == this_node) {
    Particle *p = local_particles[part];
    p->p.dipm = dipm;
#ifdef ROTATION
    convert_quatu_to_dip(p->r.quatu, p->p.dipm, p->r.dip);
#endif
  } else {
    MPI_Send(&dipm, 1, MPI_DOUBLE, pnode, SOME_TAG, comm_cart);
  }

  on_particle_change();
#endif
}

void mpi_send_dipm_slave(int pnode, int part) {
#ifdef DIPOLES
  if (pnode == this_node) {
    Particle *p = local_particles[part];
    MPI_Recv(&p->p.dipm, 1, MPI_DOUBLE, 0, SOME_TAG, comm_cart,
             MPI_STATUS_IGNORE);
#ifdef ROTATION
    convert_quatu_to_dip(p->r.quatu, p->p.dipm, p->r.dip);
#endif
  }

  on_particle_change();
#endif
}

/********************* REQ_SET_ISVI ********/

void mpi_send_virtual(int pnode, int part, int isVirtual) {
#ifdef VIRTUAL_SITES
  mpi_call(mpi_send_virtual_slave, pnode, part);

  if (pnode == this_node) {
    Particle *p = local_particles[part];
    p->p.isVirtual = isVirtual;
  } else {
    MPI_Send(&isVirtual, 1, MPI_INT, pnode, SOME_TAG, comm_cart);
  }

  on_particle_change();
#endif
}

void mpi_send_virtual_slave(int pnode, int part) {
#ifdef VIRTUAL_SITES
  if (pnode == this_node) {
    Particle *p = local_particles[part];
    MPI_Recv(&(p->p.isVirtual), 1, MPI_INT, 0, SOME_TAG, comm_cart,
             MPI_STATUS_IGNORE);
  }

  on_particle_change();
#endif
}

/********************* REQ_SET_BOND ********/
void mpi_send_vs_quat(int pnode, int part, double *vs_quat) {
#ifdef VIRTUAL_SITES_RELATIVE
  mpi_call(mpi_send_vs_quat_slave, pnode, part);
  if (pnode == this_node) {
    Particle *p = local_particles[part];
    for (int i = 0; i < 4; ++i) {
      p->p.vs_quat[i] = vs_quat[i];
    }
  } else {
    MPI_Send(vs_quat, 4, MPI_DOUBLE, pnode, SOME_TAG, comm_cart);
  }

  on_particle_change();
#endif
}
void mpi_send_vs_quat_slave(int pnode, int part) {
#ifdef VIRTUAL_SITES_RELATIVE
  if (pnode == this_node) {
    Particle *p = local_particles[part];
    MPI_Recv(p->p.vs_quat, 4, MPI_DOUBLE, 0, SOME_TAG, comm_cart,
             MPI_STATUS_IGNORE);
  }

  on_particle_change();
#endif
}

void mpi_send_vs_relative(int pnode, int part, int vs_relative_to,
                          double vs_distance, double *rel_ori) {
#ifdef VIRTUAL_SITES_RELATIVE
  mpi_call(mpi_send_vs_relative_slave, pnode, part);

  // If the particle is on the node on which this function was called
  // set the values locally
  if (pnode == this_node) {
    Particle *p = local_particles[part];
    p->p.vs_relative_to_particle_id = vs_relative_to;
    p->p.vs_relative_distance = vs_distance;
    for (int i = 0; i < 4; i++) {
      p->p.vs_relative_rel_orientation[i] = rel_ori[i];
    }
  } else {
    MPI_Send(&vs_relative_to, 1, MPI_INT, pnode, SOME_TAG, comm_cart);
    MPI_Send(&vs_distance, 1, MPI_DOUBLE, pnode, SOME_TAG, comm_cart);
    MPI_Send(rel_ori, 4, MPI_DOUBLE, pnode, SOME_TAG, comm_cart);
  }

  on_particle_change();
#endif
}

void mpi_send_vs_relative_slave(int pnode, int part) {
#ifdef VIRTUAL_SITES_RELATIVE
  if (pnode == this_node) {
    Particle *p = local_particles[part];
    MPI_Recv(&p->p.vs_relative_to_particle_id, 1, MPI_INT, 0, SOME_TAG,
             comm_cart, MPI_STATUS_IGNORE);
    MPI_Recv(&p->p.vs_relative_distance, 1, MPI_DOUBLE, 0, SOME_TAG, comm_cart,
             MPI_STATUS_IGNORE);
    MPI_Recv(p->p.vs_relative_rel_orientation, 4, MPI_DOUBLE, 0, SOME_TAG,
             comm_cart, MPI_STATUS_IGNORE);
  }

  on_particle_change();
#endif
}

// ********************************

void mpi_send_rotation(int pnode, int part, short int rot) {
  mpi_call(mpi_send_rotation_slave, pnode, part);

  if (pnode == this_node) {
    Particle *p = local_particles[part];
    p->p.rotation = rot;
  } else {
    MPI_Send(&rot, 1, MPI_SHORT, pnode, SOME_TAG, MPI_COMM_WORLD);
  }

  on_particle_change();
}

void mpi_send_rotation_slave(int pnode, int part) {
  if (pnode == this_node) {
    Particle *p = local_particles[part];
    MPI_Status status;
    MPI_Recv(&p->p.rotation, 1, MPI_SHORT, 0, SOME_TAG, MPI_COMM_WORLD,
             &status);
  }

  on_particle_change();
}

/********************* REQ_SET_BOND ********/

int mpi_send_bond(int pnode, int part, int *bond, int _delete) {
  int bond_size, stat = 0;

  mpi_call(mpi_send_bond_slave, pnode, part);

  bond_size = (bond) ? bonded_ia_params[bond[0]].num + 1 : 0;

  if (pnode == this_node) {
    stat = local_change_bond(part, bond, _delete);
    on_particle_change();
    return stat;
  }
  /* else */
  MPI_Send(&bond_size, 1, MPI_INT, pnode, SOME_TAG, comm_cart);
  if (bond_size)
    MPI_Send(bond, bond_size, MPI_INT, pnode, SOME_TAG, comm_cart);
  MPI_Send(&_delete, 1, MPI_INT, pnode, SOME_TAG, comm_cart);
  MPI_Recv(&stat, 1, MPI_INT, pnode, SOME_TAG, comm_cart, MPI_STATUS_IGNORE);
  on_particle_change();
  return stat;
}

void mpi_send_bond_slave(int pnode, int part) {
  int bond_size = 0, *bond, _delete = 0, stat;

  if (pnode == this_node) {
    MPI_Recv(&bond_size, 1, MPI_INT, 0, SOME_TAG, comm_cart, MPI_STATUS_IGNORE);
    if (bond_size) {
      bond = (int *)Utils::malloc(bond_size * sizeof(int));
      MPI_Recv(bond, bond_size, MPI_INT, 0, SOME_TAG, comm_cart,
               MPI_STATUS_IGNORE);
    } else
      bond = nullptr;
    MPI_Recv(&_delete, 1, MPI_INT, 0, SOME_TAG, comm_cart, MPI_STATUS_IGNORE);
    stat = local_change_bond(part, bond, _delete);
    if (bond)
      free(bond);
    MPI_Send(&stat, 1, MPI_INT, 0, SOME_TAG, comm_cart);
  }

  on_particle_change();
}

/****************** REQ_GET_PART ************/
Particle mpi_recv_part(int pnode, int part) {
  Particle ret;

  mpi_call(mpi_recv_part_slave, pnode, part);
  comm_cart.recv(pnode, SOME_TAG, ret);

  return ret;
}

void mpi_recv_part_slave(int pnode, int part) {
  if (pnode != this_node)
    return;

  assert(local_particles[part]);
  comm_cart.send(0, SOME_TAG, *local_particles[part]);
}

/****************** REQ_REM_PART ************/
void mpi_remove_particle(int pnode, int part) {
  mpi_call(mpi_remove_particle_slave, pnode, part);
  mpi_remove_particle_slave(pnode, part);
}

void mpi_remove_particle_slave(int pnode, int part) {
  if (part != -1) {
    n_part--;

    if (pnode == this_node)
      local_remove_particle(part);

    remove_all_bonds_to(part);
  } else
    local_remove_all_particles();

  on_particle_change();
}

/********************* REQ_MIN_ENERGY ********/

int mpi_minimize_energy(void) {
  mpi_call(mpi_minimize_energy_slave, 0, 0);
  return minimize_energy();
}

void mpi_minimize_energy_slave(int a, int b) { minimize_energy(); }

/********************* REQ_INTEGRATE ********/
int mpi_integrate(int n_steps, int reuse_forces) {
  mpi_call(mpi_integrate_slave, n_steps, reuse_forces);
  integrate_vv(n_steps, reuse_forces);
  COMM_TRACE(
      fprintf(stderr, "%d: integration task %d done.\n", this_node, n_steps));
  return mpi_check_runtime_errors();
}

void mpi_integrate_slave(int n_steps, int reuse_forces) {
  integrate_vv(n_steps, reuse_forces);
  COMM_TRACE(fprintf(
      stderr, "%d: integration for %d n_steps with %d reuse_forces done.\n",
      this_node, n_steps, reuse_forces));
}

/*************** REQ_BCAST_IA ************/
void mpi_bcast_ia_params(int i, int j) {
  mpi_call(mpi_bcast_ia_params_slave, i, j);

  if (j >= 0) {
    /* non-bonded interaction parameters */
    boost::mpi::broadcast(comm_cart, *get_ia_param(i, j), 0);

    *get_ia_param(j, i) = *get_ia_param(i, j);
  } else {
    /* bonded interaction parameters */
    MPI_Bcast(&(bonded_ia_params[i]), sizeof(Bonded_ia_parameters), MPI_BYTE, 0,
              comm_cart);
#ifdef TABULATED
    /* For tabulated potentials we have to send the tables extra */
    if (bonded_ia_params[i].type == BONDED_IA_TABULATED) {
      boost::mpi::broadcast(comm_cart, *bonded_ia_params[i].p.tab.pot, 0);
    }
#endif
#ifdef OVERLAPPED
    /* For overlapped potentials we have to send the ovelapped-functions extra
     */
    if (bonded_ia_params[i].type == BONDED_IA_OVERLAPPED) {
      int size = bonded_ia_params[i].p.overlap.noverlaps;
      MPI_Bcast(bonded_ia_params[i].p.overlap.para_a, size, MPI_DOUBLE, 0,
                comm_cart);
      MPI_Bcast(bonded_ia_params[i].p.overlap.para_b, size, MPI_DOUBLE, 0,
                comm_cart);
      MPI_Bcast(bonded_ia_params[i].p.overlap.para_c, size, MPI_DOUBLE, 0,
                comm_cart);
    }
#endif
  }

  on_short_range_ia_change();
}

void mpi_bcast_ia_params_slave(int i, int j) {
  if (j >= 0) { /* non-bonded interaction parameters */

    boost::mpi::broadcast(comm_cart, *get_ia_param(i, j), 0);

    *get_ia_param(j, i) = *get_ia_param(i, j);

  } else {                   /* bonded interaction parameters */
    make_bond_type_exist(i); /* realloc bonded_ia_params on slave nodes! */
    MPI_Bcast(&(bonded_ia_params[i]), sizeof(Bonded_ia_parameters), MPI_BYTE, 0,
              comm_cart);
#ifdef TABULATED
    /* For tabulated potentials we have to send the tables extra */
    if (bonded_ia_params[i].type == BONDED_IA_TABULATED) {
      auto *tab_pot = new TabulatedPotential();
      boost::mpi::broadcast(comm_cart, *tab_pot, 0);

      bonded_ia_params[i].p.tab.pot = tab_pot;
    }
#endif
#ifdef OVERLAPPED
    /* For overlapped potentials we have to send the ovelapped-functions extra
     */
    if (bonded_ia_params[i].type == BONDED_IA_OVERLAPPED) {
      int size = bonded_ia_params[i].p.overlap.noverlaps;
      /* alloc overlapped parameter arrays on slave nodes! */
      bonded_ia_params[i].p.overlap.para_a =
          (double *)Utils::malloc(size * sizeof(double));
      bonded_ia_params[i].p.overlap.para_b =
          (double *)Utils::malloc(size * sizeof(double));
      bonded_ia_params[i].p.overlap.para_c =
          (double *)Utils::malloc(size * sizeof(double));
      MPI_Bcast(bonded_ia_params[i].p.overlap.para_a, size, MPI_DOUBLE, 0,
                comm_cart);
      MPI_Bcast(bonded_ia_params[i].p.overlap.para_b, size, MPI_DOUBLE, 0,
                comm_cart);
      MPI_Bcast(bonded_ia_params[i].p.overlap.para_c, size, MPI_DOUBLE, 0,
                comm_cart);
    }
#endif
  }

  on_short_range_ia_change();
}

/*************** REQ_BCAST_IA_SIZE ************/

void mpi_bcast_n_particle_types(int ns) {
  mpi_call(mpi_bcast_n_particle_types_slave, -1, ns);
  mpi_bcast_n_particle_types_slave(-1, ns);
}

void mpi_bcast_n_particle_types_slave(int pnode, int ns) {
  realloc_ia_params(ns);
}

/*************** REQ_GATHER ************/
void mpi_gather_stats(int job, void *result, void *result_t, void *result_nb,
                      void *result_t_nb) {
  switch (job) {
  case 1:
    mpi_call(mpi_gather_stats_slave, -1, 1);
    energy_calc((double *)result);
    break;
  case 2:
    /* calculate and reduce (sum up) virials for 'analyze pressure' or
       'analyze stress_tensor' */
    mpi_call(mpi_gather_stats_slave, -1, 2);
    pressure_calc((double *)result, (double *)result_t, (double *)result_nb,
                  (double *)result_t_nb, 0);
    break;
  case 3:
    mpi_call(mpi_gather_stats_slave, -1, 3);
    pressure_calc((double *)result, (double *)result_t, (double *)result_nb,
                  (double *)result_t_nb, 1);
    break;
  case 4:
    mpi_call(mpi_gather_stats_slave, -1, 4);
    predict_momentum_particles((double *)result);
    break;
#ifdef LB
  case 5:
    mpi_call(mpi_gather_stats_slave, -1, 5);
    lb_calc_fluid_mass((double *)result);
    break;
  case 6:
    mpi_call(mpi_gather_stats_slave, -1, 6);
    lb_calc_fluid_momentum((double *)result);
    break;
  case 7:
    mpi_call(mpi_gather_stats_slave, -1, 7);
    lb_calc_fluid_temp((double *)result);
    break;
#ifdef LB_BOUNDARIES
  case 8:
    mpi_call(mpi_gather_stats_slave, -1, 8);
    lb_collect_boundary_forces((double *)result);
    break;
#endif
#endif
  default:
    fprintf(
        stderr,
        "%d: INTERNAL ERROR: illegal request %d for mpi_gather_stats_slave\n",
        this_node, job);
    errexit();
  }
}

void mpi_gather_stats_slave(int ana_num, int job) {
  switch (job) {
  case 1:
    /* calculate and reduce (sum up) energies */
    energy_calc(nullptr);
    break;
  case 2:
    /* calculate and reduce (sum up) virials for 'analyze pressure' or 'analyze
     * stress_tensor'*/
    pressure_calc(nullptr, nullptr, nullptr, nullptr, 0);
    break;
  case 3:
    /* calculate and reduce (sum up) virials, revert velocities half a timestep
     * for 'analyze p_inst' */
    pressure_calc(nullptr, nullptr, nullptr, nullptr, 1);
    break;
  case 4:
    predict_momentum_particles(nullptr);
    break;
#ifdef LB
  case 5:
    lb_calc_fluid_mass(nullptr);
    break;
  case 6:
    lb_calc_fluid_momentum(nullptr);
    break;
  case 7:
    lb_calc_fluid_temp(nullptr);
    break;
#ifdef LB_BOUNDARIES
  case 8:
    lb_collect_boundary_forces(nullptr);
    break;
#endif
#endif
  default:
    fprintf(
        stderr,
        "%d: INTERNAL ERROR: illegal request %d for mpi_gather_stats_slave\n",
        this_node, job);
    errexit();
  }
}

/*************** REQ_GET_LOCAL_STRESS_TENSOR ************/
void mpi_local_stress_tensor(DoubleList *TensorInBin, int bins[3],
                             int periodic[3], double range_start[3],
                             double range[3]) {

  PTENSOR_TRACE(fprintf(stderr, "%d: mpi_local_stress_tensor: Broadcasting "
                                "local_stress_tensor parameters\n",
                        this_node));

  mpi_call(mpi_local_stress_tensor_slave, -1, 0);

  MPI_Bcast(bins, 3, MPI_INT, 0, comm_cart);
  MPI_Bcast(periodic, 3, MPI_INT, 0, comm_cart);
  MPI_Bcast(range_start, 3, MPI_DOUBLE, 0, comm_cart);
  MPI_Bcast(range, 3, MPI_DOUBLE, 0, comm_cart);

  PTENSOR_TRACE(fprintf(
      stderr, "%d: mpi_local_stress_tensor: Call local_stress_tensor_calc\n",
      this_node));
  local_stress_tensor_calc(TensorInBin, bins, periodic, range_start, range);

  PTENSOR_TRACE(fprintf(stderr, "%d: mpi_local_stress_tensor: Reduce local "
                                "stress tensors with MPI_Reduce\n",
                        this_node));
  for (int i = 0; i < bins[0] * bins[1] * bins[2]; i++) {
    MPI_Reduce(MPI_IN_PLACE, TensorInBin[i].e, 9, MPI_DOUBLE, MPI_SUM, 0,
               comm_cart);
  }
}

void mpi_local_stress_tensor_slave(int ana_num, int job) {
  int bins[3] = {0, 0, 0};
  int periodic[3] = {0, 0, 0};
  double range_start[3] = {0, 0, 0};
  double range[3] = {0, 0, 0};
  int i, j;

  MPI_Bcast(bins, 3, MPI_INT, 0, comm_cart);
  MPI_Bcast(periodic, 3, MPI_INT, 0, comm_cart);
  MPI_Bcast(range_start, 3, MPI_DOUBLE, 0, comm_cart);
  MPI_Bcast(range, 3, MPI_DOUBLE, 0, comm_cart);

  auto TensorInBin =
      std::vector<DoubleList>(bins[0] * bins[1] * bins[2], DoubleList(9, 0.0));

  local_stress_tensor_calc(TensorInBin.data(), bins, periodic, range_start,
                           range);

  for (i = 0; i < bins[0] * bins[1] * bins[2]; i++) {
    MPI_Reduce(TensorInBin[i].e, nullptr, 9, MPI_DOUBLE, MPI_SUM, 0, comm_cart);
    PTENSOR_TRACE(fprintf(
        stderr, "%d: mpi_local_stress_tensor: Tensor sent in bin %d is {",
        this_node, i));
    for (j = 0; j < 9; j++) {
      PTENSOR_TRACE(fprintf(stderr, "%f ", TensorInBin[i].e[j]));
    }
    PTENSOR_TRACE(fprintf(stderr, "}\n"));
  }
}

/*************** REQ_SET_TIME_STEP ************/
void mpi_set_time_step(double time_s) {
  double old_ts = time_step;

  mpi_call(mpi_set_time_step_slave, -1, 0);

  time_step = time_s;

  time_step_squared = time_step * time_step;
  time_step_squared_half = time_step_squared / 2.;
  time_step_half = time_step / 2.;

  MPI_Bcast(&time_step, 1, MPI_DOUBLE, 0, comm_cart);

  rescale_velocities(time_step / old_ts);
  on_parameter_change(FIELD_TIMESTEP);
}

void mpi_set_time_step_slave(int node, int i) {
  double old_ts = time_step;

  MPI_Bcast(&time_step, 1, MPI_DOUBLE, 0, comm_cart);
  rescale_velocities(time_step / old_ts);
  on_parameter_change(FIELD_TIMESTEP);
  time_step_squared = time_step * time_step;
  time_step_squared_half = time_step_squared / 2.;
  time_step_half = time_step / 2.;
}

int mpi_check_runtime_errors(void) {
  mpi_call(mpi_check_runtime_errors_slave, 0, 0);
  return check_runtime_errors();
}

void mpi_check_runtime_errors_slave(int a, int b) { check_runtime_errors(); }

/*************** REQ_BCAST_COULOMB ************/
void mpi_bcast_coulomb_params() {
#if defined(ELECTROSTATICS) || defined(DIPOLES)
  mpi_call(mpi_bcast_coulomb_params_slave, 1, 0);
  mpi_bcast_coulomb_params_slave(-1, 0);
#endif
}

void mpi_bcast_coulomb_params_slave(int node, int parm) {

#if defined(ELECTROSTATICS) || defined(DIPOLES)
  MPI_Bcast(&coulomb, sizeof(Coulomb_parameters), MPI_BYTE, 0, comm_cart);

#ifdef ELECTROSTATICS
  switch (coulomb.method) {
  case COULOMB_NONE:
  // fall through, scafacos has internal parameter propagation
  case COULOMB_SCAFACOS:
    break;
#ifdef P3M
  case COULOMB_ELC_P3M:
    MPI_Bcast(&elc_params, sizeof(ELC_struct), MPI_BYTE, 0, comm_cart);
  // fall through
  case COULOMB_P3M_GPU:
  case COULOMB_P3M:
    MPI_Bcast(&p3m.params, sizeof(p3m_parameter_struct), MPI_BYTE, 0,
              comm_cart);
    break;
#endif
  case COULOMB_DH:
    MPI_Bcast(&dh_params, sizeof(Debye_hueckel_params), MPI_BYTE, 0, comm_cart);
    break;
  case COULOMB_MMM1D:
  case COULOMB_MMM1D_GPU:
    MPI_Bcast(&mmm1d_params, sizeof(MMM1D_struct), MPI_BYTE, 0, comm_cart);
    break;
  case COULOMB_MMM2D:
    MPI_Bcast(&mmm2d_params, sizeof(MMM2D_struct), MPI_BYTE, 0, comm_cart);
    break;
  case COULOMB_MAGGS:
    MPI_Bcast(&maggs, sizeof(MAGGS_struct), MPI_BYTE, 0, comm_cart);
    break;
  case COULOMB_RF:
  case COULOMB_INTER_RF:
    MPI_Bcast(&rf_params, sizeof(Reaction_field_params), MPI_BYTE, 0,
              comm_cart);
    break;
  default:
    fprintf(stderr, "%d: INTERNAL ERROR: cannot bcast coulomb params for "
                    "unknown method %d\n",
            this_node, coulomb.method);
    errexit();
  }
#endif

#ifdef DIPOLES
  set_dipolar_method_local(coulomb.Dmethod);

  switch (coulomb.Dmethod) {
  case DIPOLAR_NONE:
    break;
#ifdef DP3M
  case DIPOLAR_MDLC_P3M:
    MPI_Bcast(&dlc_params, sizeof(DLC_struct), MPI_BYTE, 0, comm_cart);
  // fall through
  case DIPOLAR_P3M:
    MPI_Bcast(&dp3m.params, sizeof(p3m_parameter_struct), MPI_BYTE, 0,
              comm_cart);
    break;
#endif
  case DIPOLAR_ALL_WITH_ALL_AND_NO_REPLICA:
    break;
  case DIPOLAR_MDLC_DS:
  // fall trough
  case DIPOLAR_DS:
    break;
  case DIPOLAR_DS_GPU:
    break;
#ifdef DIPOLAR_BARNES_HUT
  case DIPOLAR_BH_GPU:
    break;
#endif
  case DIPOLAR_SCAFACOS:
    break;
  default:
    fprintf(stderr, "%d: INTERNAL ERROR: cannot bcast dipolar params for "
                    "unknown method %d\n",
            this_node, coulomb.Dmethod);
    errexit();
  }

#endif

  on_coulomb_change();
#endif
}

/*************** REQ_BCAST_COULOMB ************/
void mpi_bcast_collision_params() {
#ifdef COLLISION_DETECTION
  mpi_call(mpi_bcast_collision_params_slave, 1, 0);
  mpi_bcast_collision_params_slave(-1, 0);
#endif
}

void mpi_bcast_collision_params_slave(int node, int parm) {
#ifdef COLLISION_DETECTION
  MPI_Bcast(&collision_params, sizeof(Collision_parameters), MPI_BYTE, 0,
            comm_cart);

  recalc_forces = 1;
#endif
}

/****************** REQ_SET_PERM ************/

void mpi_send_permittivity_slave(int node, int index) {
#ifdef ELECTROSTATICS
  if (node == this_node) {
    double data[3];
    int indices[3];
    MPI_Recv(data, 3, MPI_DOUBLE, 0, SOME_TAG, comm_cart, MPI_STATUS_IGNORE);
    MPI_Recv(indices, 3, MPI_INT, 0, SOME_TAG, comm_cart, MPI_STATUS_IGNORE);
    for (int d = 0; d < 3; d++) {
      maggs_set_permittivity(indices[0], indices[1], indices[2], d, data[d]);
    }
  }
#endif
}

void mpi_send_permittivity(int node, int index, int *indices,
                           double *permittivity) {
#ifdef ELECTROSTATICS
  if (node == this_node) {
    for (int d = 0; d < 3; d++) {
      maggs_set_permittivity(indices[0], indices[1], indices[2], d,
                             permittivity[d]);
    }
  } else {
    mpi_call(mpi_send_permittivity_slave, node, index);
    MPI_Send(permittivity, 3, MPI_DOUBLE, node, SOME_TAG, comm_cart);
    MPI_Send(indices, 3, MPI_INT, node, SOME_TAG, comm_cart);
  }
#endif
}

/****************** REQ_SET_EXT ************/

void mpi_send_ext_torque(int pnode, int part, int flag, int mask,
                         double torque[3]) {
#ifdef EXTERNAL_FORCES
#ifdef ROTATION
  int s_buf[2];
  mpi_call(mpi_send_ext_torque_slave, pnode, part);

  if (pnode == this_node) {
    Particle *p = local_particles[part];
    /* mask out old flags */
    p->p.ext_flag &= ~mask;
    /* set new values */
    p->p.ext_flag |= flag;

    if (mask & PARTICLE_EXT_TORQUE)
      memmove(p->p.ext_torque, torque, 3 * sizeof(double));
  } else {
    s_buf[0] = flag;
    s_buf[1] = mask;
    MPI_Send(s_buf, 2, MPI_INT, pnode, SOME_TAG, comm_cart);
    if (mask & PARTICLE_EXT_TORQUE)
      MPI_Send(torque, 3, MPI_DOUBLE, pnode, SOME_TAG, comm_cart);
  }

  on_particle_change();
#endif
#endif
}

void mpi_send_ext_torque_slave(int pnode, int part) {
#ifdef EXTERNAL_FORCES
#ifdef ROTATION
  int s_buf[2] = {0, 0};
  if (pnode == this_node) {
    Particle *p = local_particles[part];
    MPI_Recv(s_buf, 2, MPI_INT, 0, SOME_TAG, comm_cart, MPI_STATUS_IGNORE);
    /* mask out old flags */
    p->p.ext_flag &= ~s_buf[1];
    /* set new values */
    p->p.ext_flag |= s_buf[0];

    if (s_buf[1] & PARTICLE_EXT_TORQUE)
      MPI_Recv(p->p.ext_torque, 3, MPI_DOUBLE, 0, SOME_TAG, comm_cart,
               MPI_STATUS_IGNORE);
  }

  on_particle_change();
#endif
#endif
}

void mpi_send_ext_force(int pnode, int part, int flag, int mask,
                        double force[3]) {
#ifdef EXTERNAL_FORCES
  int s_buf[2];
  mpi_call(mpi_send_ext_force_slave, pnode, part);

  if (pnode == this_node) {
    Particle *p = local_particles[part];
    /* mask out old flags */
    p->p.ext_flag &= ~mask;
    /* set new values */
    p->p.ext_flag |= flag;
    if (mask & PARTICLE_EXT_FORCE)
      memmove(p->p.ext_force, force, 3 * sizeof(double));
  } else {
    s_buf[0] = flag;
    s_buf[1] = mask;
    MPI_Send(s_buf, 2, MPI_INT, pnode, SOME_TAG, comm_cart);
    if (mask & PARTICLE_EXT_FORCE)
      MPI_Send(force, 3, MPI_DOUBLE, pnode, SOME_TAG, comm_cart);
  }

  on_particle_change();
#endif
}

void mpi_send_ext_force_slave(int pnode, int part) {
#ifdef EXTERNAL_FORCES
  int s_buf[2] = {0, 0};
  if (pnode == this_node) {
    Particle *p = local_particles[part];
    MPI_Recv(s_buf, 2, MPI_INT, 0, SOME_TAG, comm_cart, MPI_STATUS_IGNORE);
    /* mask out old flags */
    p->p.ext_flag &= ~s_buf[1];
    /* set new values */
    p->p.ext_flag |= s_buf[0];

    if (s_buf[1] & PARTICLE_EXT_FORCE)
      MPI_Recv(p->p.ext_force, 3, MPI_DOUBLE, 0, SOME_TAG, comm_cart,
               MPI_STATUS_IGNORE);
  }

  on_particle_change();
#endif
}

<<<<<<< HEAD
void mpi_cap_forces(double fc) {
  force_cap = fc;
  mpi_call(mpi_cap_forces_slave, 1, 0);
  mpi_cap_forces_slave(1, 0);
}

void mpi_cap_forces_slave(int node, int parm) {
#ifdef LENNARD_JONES
  MPI_Bcast(&force_cap, 1, MPI_DOUBLE, 0, comm_cart);
  calc_lj_cap_radii();
#ifdef LENNARD_JONES_GENERIC
  calc_ljgen_cap_radii();
#endif
#ifdef LJCOS2
  calc_ljcos2_cap_radii();
#endif
  on_short_range_ia_change();
#endif
#ifdef MORSE
  MPI_Bcast(&force_cap, 1, MPI_DOUBLE, 0, comm_cart);
  calc_morse_cap_radii();
  on_short_range_ia_change();
#endif
#ifdef BUCKINGHAM
  MPI_Bcast(&force_cap, 1, MPI_DOUBLE, 0, comm_cart);
  calc_buck_cap_radii();
  on_short_range_ia_change();
#endif
#ifdef TABULATED
  MPI_Bcast(&force_cap, 1, MPI_DOUBLE, 0, comm_cart);
  /* to do: check if "check_tab_forcecap" is still useful since force capping
     is defined globally now -- the cap for other forces would be removed too!
    check_tab_forcecap(force_cap);
  */
  on_short_range_ia_change();
#endif
}

=======
>>>>>>> 0aad12ec
/****************** REQ_RESCALE_PART ************/

void mpi_rescale_particles(int dir, double scale) {
  int pnode;

  mpi_call(mpi_rescale_particles_slave, -1, dir);
  for (pnode = 0; pnode < n_nodes; pnode++) {
    if (pnode == this_node) {
      local_rescale_particles(dir, scale);
    } else {
      MPI_Send(&scale, 1, MPI_DOUBLE, pnode, SOME_TAG, comm_cart);
    }
  }
  on_particle_change();
}

void mpi_rescale_particles_slave(int pnode, int dir) {
  double scale = 0.0;
  MPI_Recv(&scale, 1, MPI_DOUBLE, 0, SOME_TAG, comm_cart, MPI_STATUS_IGNORE);
  local_rescale_particles(dir, scale);
  on_particle_change();
}

/*************** REQ_BCAST_CS *****************/

void mpi_bcast_cell_structure(int cs) {
  mpi_call(mpi_bcast_cell_structure_slave, -1, cs);
  cells_re_init(cs);
}

void mpi_bcast_cell_structure_slave(int pnode, int cs) { cells_re_init(cs); }

/*************** REQ_BCAST_NPTISO_GEOM *****************/

void mpi_bcast_nptiso_geom() {
  mpi_call(mpi_bcast_nptiso_geom_slave, -1, 0);
  mpi_bcast_nptiso_geom_slave(-1, 0);
}

void mpi_bcast_nptiso_geom_slave(int node, int parm) {
  MPI_Bcast(&nptiso.geometry, 1, MPI_INT, 0, comm_cart);
  MPI_Bcast(&nptiso.dimension, 1, MPI_INT, 0, comm_cart);
  MPI_Bcast(&nptiso.cubic_box, 1, MPI_INT, 0, comm_cart);
  MPI_Bcast(&nptiso.non_const_dim, 1, MPI_INT, 0, comm_cart);
}

/***************REQ_UPDATE_MOL_IDS *********************/

void mpi_update_mol_ids() {
  mpi_call(mpi_update_mol_ids_slave, -1, 0);
  mpi_update_mol_ids_slave(-1, 0);
}

void mpi_update_mol_ids_slave(int node, int parm) {
  update_mol_ids_setchains();
}

/******************* REQ_SYNC_TOPO ********************/
int mpi_sync_topo_part_info() {
  int i;
  int molsize = 0;
  int moltype = 0;

  mpi_call(mpi_sync_topo_part_info_slave, -1, 0);
  int n_mols = topology.size();
  MPI_Bcast(&n_mols, 1, MPI_INT, 0, comm_cart);

  for (i = 0; i < n_mols; i++) {
    molsize = topology[i].part.n;
    moltype = topology[i].type;

#ifdef MOLFORCES
    MPI_Bcast(&(topology[i].trap_flag), 1, MPI_INT, 0, comm_cart);
    MPI_Bcast(topology[i].trap_center, 3, MPI_DOUBLE, 0, comm_cart);
    MPI_Bcast(&(topology[i].trap_spring_constant), 1, MPI_DOUBLE, 0, comm_cart);
    MPI_Bcast(&(topology[i].drag_constant), 1, MPI_DOUBLE, 0, comm_cart);
    MPI_Bcast(&(topology[i].noforce_flag), 1, MPI_INT, 0, comm_cart);
    MPI_Bcast(&(topology[i].isrelative), 1, MPI_INT, 0, comm_cart);
    MPI_Bcast(&(topology[i].favcounter), 1, MPI_INT, 0, comm_cart);
    if (topology[i].favcounter == -1)
      MPI_Bcast(topology[i].fav, 3, MPI_DOUBLE, 0, comm_cart);
    /* check if any molecules are trapped */
    if ((topology[i].trap_flag != 32) && (topology[i].noforce_flag != 32)) {
      IsTrapped = 1;
    }
#endif

    MPI_Bcast(&molsize, 1, MPI_INT, 0, comm_cart);
    MPI_Bcast(&moltype, 1, MPI_INT, 0, comm_cart);
    MPI_Bcast(topology[i].part.e, topology[i].part.n, MPI_INT, 0, comm_cart);
    MPI_Bcast(&topology[i].type, 1, MPI_INT, 0, comm_cart);
  }

  sync_topo_part_info();

  return 1;
}

void mpi_sync_topo_part_info_slave(int node, int parm) {
  int i;
  int molsize = 0;
  int moltype = 0;
  int n_mols = 0;

  MPI_Bcast(&n_mols, 1, MPI_INT, 0, comm_cart);
  realloc_topology(n_mols);
  for (i = 0; i < n_mols; i++) {

#ifdef MOLFORCES
    MPI_Bcast(&(topology[i].trap_flag), 1, MPI_INT, 0, comm_cart);
    MPI_Bcast(topology[i].trap_center, 3, MPI_DOUBLE, 0, comm_cart);
    MPI_Bcast(&(topology[i].trap_spring_constant), 1, MPI_DOUBLE, 0, comm_cart);
    MPI_Bcast(&(topology[i].drag_constant), 1, MPI_DOUBLE, 0, comm_cart);
    MPI_Bcast(&(topology[i].noforce_flag), 1, MPI_INT, 0, comm_cart);
    MPI_Bcast(&(topology[i].isrelative), 1, MPI_INT, 0, comm_cart);
    MPI_Bcast(&(topology[i].favcounter), 1, MPI_INT, 0, comm_cart);
    if (topology[i].favcounter == -1)
      MPI_Bcast(topology[i].fav, 3, MPI_DOUBLE, 0, comm_cart);
    /* check if any molecules are trapped */
    if ((topology[i].trap_flag != 32) && (topology[i].noforce_flag != 32)) {
      IsTrapped = 1;
    }
#endif

    MPI_Bcast(&molsize, 1, MPI_INT, 0, comm_cart);
    MPI_Bcast(&moltype, 1, MPI_INT, 0, comm_cart);
    topology[i].type = moltype;
    topology[i].part.resize(molsize);

    MPI_Bcast(topology[i].part.e, topology[i].part.n, MPI_INT, 0, comm_cart);
    MPI_Bcast(&topology[i].type, 1, MPI_INT, 0, comm_cart);
  }

  sync_topo_part_info();
}

/******************* REQ_BCAST_LBPAR ********************/

void mpi_bcast_lb_params(int field, int value) {
#ifdef LB
  mpi_call(mpi_bcast_lb_params_slave, field, value);
  mpi_bcast_lb_params_slave(field, value);
#endif
}

void mpi_bcast_lb_params_slave(int field, int value) {
#ifdef LB
  MPI_Bcast(&lbpar, sizeof(LB_Parameters), MPI_BYTE, 0, comm_cart);
  on_lb_params_change(field);
#endif
}

/******************* REQ_BCAST_CUDA_GLOBAL_PART_VARS ********************/

void mpi_bcast_cuda_global_part_vars() {
#ifdef CUDA
  mpi_call(mpi_bcast_cuda_global_part_vars_slave, 1,
           0); // third parameter is meaningless
  mpi_bcast_cuda_global_part_vars_slave(-1, 0);
#endif
}

void mpi_bcast_cuda_global_part_vars_slave(int node, int dummy) {
#ifdef CUDA
  MPI_Bcast(gpu_get_global_particle_vars_pointer_host(),
            sizeof(CUDA_global_part_vars), MPI_BYTE, 0, comm_cart);
  espressoSystemInterface.requestParticleStructGpu();
#endif
}

/********************* REQ_SET_EXCL ********/
void mpi_send_exclusion(int part1, int part2, int _delete) {
#ifdef EXCLUSIONS
  mpi_call(mpi_send_exclusion_slave, part1, part2);

  MPI_Bcast(&_delete, 1, MPI_INT, 0, comm_cart);
  local_change_exclusion(part1, part2, _delete);
  on_particle_change();
#endif
}

void mpi_send_exclusion_slave(int part1, int part2) {
#ifdef EXCLUSIONS
  int _delete = 0;
  MPI_Bcast(&_delete, 1, MPI_INT, 0, comm_cart);
  local_change_exclusion(part1, part2, _delete);
  on_particle_change();
#endif
}

/************** REQ_SET_FLUID **************/
void mpi_send_fluid(int node, int index, double rho, double *j, double *pi) {
#ifdef LB
  if (node == this_node) {
    lb_calc_n_from_rho_j_pi(index, rho, j, pi);
  } else {
    double data[10] = {rho,   j[0],  j[1],  j[2],  pi[0],
                       pi[1], pi[2], pi[3], pi[4], pi[5]};
    mpi_call(mpi_send_fluid_slave, node, index);
    MPI_Send(data, 10, MPI_DOUBLE, node, SOME_TAG, comm_cart);
  }
#endif
}

void mpi_send_fluid_slave(int node, int index) {
#ifdef LB
  if (node == this_node) {
    double data[10];
    MPI_Recv(data, 10, MPI_DOUBLE, 0, SOME_TAG, comm_cart, MPI_STATUS_IGNORE);

    lb_calc_n_from_rho_j_pi(index, data[0], &data[1], &data[4]);
  }
#endif
}

/************** REQ_GET_FLUID **************/
void mpi_recv_fluid(int node, int index, double *rho, double *j, double *pi) {
#ifdef LB
  if (node == this_node) {
    lb_calc_local_fields(index, rho, j, pi);
  } else {
    double data[10];
    mpi_call(mpi_recv_fluid_slave, node, index);
    MPI_Recv(data, 10, MPI_DOUBLE, node, SOME_TAG, comm_cart,
             MPI_STATUS_IGNORE);
    *rho = data[0];
    j[0] = data[1];
    j[1] = data[2];
    j[2] = data[3];
    pi[0] = data[4];
    pi[1] = data[5];
    pi[2] = data[6];
    pi[3] = data[7];
    pi[4] = data[8];
    pi[5] = data[9];
  }
#endif
}

void mpi_recv_fluid_slave(int node, int index) {
#ifdef LB
  if (node == this_node) {
    double data[10];
    lb_calc_local_fields(index, &data[0], &data[1], &data[4]);
    MPI_Send(data, 10, MPI_DOUBLE, 0, SOME_TAG, comm_cart);
  }
#endif
}

/************** REQ_LB_GET_BOUNDARY_FLAG **************/
void mpi_recv_fluid_boundary_flag(int node, int index, int *boundary) {
#ifdef LB_BOUNDARIES
  if (node == this_node) {
    lb_local_fields_get_boundary_flag(index, boundary);
  } else {
    int data = 0;
    mpi_call(mpi_recv_fluid_boundary_flag_slave, node, index);
    MPI_Recv(&data, 1, MPI_INT, node, SOME_TAG, comm_cart, MPI_STATUS_IGNORE);
    *boundary = data;
  }
#endif
}

void mpi_recv_fluid_boundary_flag_slave(int node, int index) {
#ifdef LB_BOUNDARIES
  if (node == this_node) {
    int data;
    lb_local_fields_get_boundary_flag(index, &data);
    MPI_Send(&data, 1, MPI_INT, 0, SOME_TAG, comm_cart);
  }
#endif
}

/********************* REQ_ICCP3M_ITERATION ********/
int mpi_iccp3m_iteration(int dummy) {
#ifdef ELECTROSTATICS
  mpi_call(mpi_iccp3m_iteration_slave, -1, 0);

  iccp3m_iteration();

  COMM_TRACE(fprintf(stderr, "%d: iccp3m iteration task %d done.\n", this_node,
                     dummy));

  return check_runtime_errors();
#else
  return 0;
#endif
}

void mpi_iccp3m_iteration_slave(int dummy, int dummy2) {
#ifdef ELECTROSTATICS
  iccp3m_iteration();
  COMM_TRACE(
      fprintf(stderr, "%d: iccp3m iteration task %d done.\n", dummy, dummy2));

  check_runtime_errors();
#endif
}

/********************* REQ_ICCP3M_INIT********/
int mpi_iccp3m_init(int n_induced_charges) {
#ifdef ELECTROSTATICS
  /* nothing has to be done on the master node, this
   * passes only the number of induced charges, in order for
   * slaves to allocate memory */

  mpi_call(mpi_iccp3m_init_slave, -1, n_induced_charges);

  bcast_iccp3m_cfg();

  COMM_TRACE(fprintf(stderr, "%d: iccp3m init task %d done.\n", this_node,
                     n_induced_charges));

  return check_runtime_errors();
#else
  return 0;
#endif
}

void mpi_iccp3m_init_slave(int node, int dummy) {
#ifdef ELECTROSTATICS
  COMM_TRACE(fprintf(stderr, "%d: iccp3m iteration task %d done.\n", this_node,
                     dummy));

  if (iccp3m_initialized == 0) {
    iccp3m_init();
    iccp3m_initialized = 1;
  }

  bcast_iccp3m_cfg();

  check_runtime_errors();
#endif
}

void mpi_recv_fluid_populations(int node, int index, double *pop) {
#ifdef LB
  if (node == this_node) {
    lb_get_populations(index, pop);
  } else {
    mpi_call(mpi_recv_fluid_populations_slave, node, index);
    MPI_Recv(pop, 19 * LB_COMPONENTS, MPI_DOUBLE, node, SOME_TAG, comm_cart,
             MPI_STATUS_IGNORE);
  }
  lbpar.resend_halo = 1;
#endif
}

void mpi_recv_fluid_populations_slave(int node, int index) {
#ifdef LB
  if (node == this_node) {
    double data[19 * LB_COMPONENTS];
    lb_get_populations(index, data);
    MPI_Send(data, 19 * LB_COMPONENTS, MPI_DOUBLE, 0, SOME_TAG, comm_cart);
  }
  lbpar.resend_halo = 1;
#endif
}

void mpi_send_fluid_populations(int node, int index, double *pop) {
#ifdef LB
  if (node == this_node) {
    lb_set_populations(index, pop);
  } else {
    mpi_call(mpi_send_fluid_populations_slave, node, index);
    MPI_Send(pop, 19 * LB_COMPONENTS, MPI_DOUBLE, node, SOME_TAG, comm_cart);
  }
#endif
}

void mpi_send_fluid_populations_slave(int node, int index) {
#ifdef LB
  if (node == this_node) {
    double data[19 * LB_COMPONENTS];
    MPI_Recv(data, 19 * LB_COMPONENTS, MPI_DOUBLE, 0, SOME_TAG, comm_cart,
             MPI_STATUS_IGNORE);
    lb_set_populations(index, data);
  }
#endif
}

/****************************************************/

void mpi_bcast_max_mu() {
#ifdef DIPOLES
  mpi_call(mpi_bcast_max_mu_slave, -1, 0);

  calc_mu_max();

#endif
}

void mpi_bcast_max_mu_slave(int node, int dummy) {
#ifdef DIPOLES

  calc_mu_max();

#endif
}

#ifdef LANGEVIN_PER_PARTICLE

/******************** REQ_SEND_PARTICLE_T ********************/
void mpi_set_particle_temperature(int pnode, int part, double _T) {
  mpi_call(mpi_set_particle_temperature_slave, pnode, part);

  if (pnode == this_node) {
    Particle *p = local_particles[part];
    /* here the setting actually happens, if the particle belongs to the local
     * node */
    p->p.T = _T;
  } else {
    MPI_Send(&_T, 1, MPI_DOUBLE, pnode, SOME_TAG, comm_cart);
  }

  on_particle_change();
}
#endif

void mpi_set_particle_temperature_slave(int pnode, int part) {
#ifdef LANGEVIN_PER_PARTICLE
  double s_buf = 0.;
  if (pnode == this_node) {
    Particle *p = local_particles[part];
    MPI_Status status;
    MPI_Recv(&s_buf, 1, MPI_DOUBLE, 0, SOME_TAG, comm_cart, &status);
    /* here the setting happens for nonlocal nodes */
    p->p.T = s_buf;
  }

  on_particle_change();
#endif
}

#ifdef LANGEVIN_PER_PARTICLE
#ifndef PARTICLE_ANISOTROPY
void mpi_set_particle_gamma(int pnode, int part, double gamma) {
#else
void mpi_set_particle_gamma(int pnode, int part, Vector3d gamma) {
#endif
  mpi_call(mpi_set_particle_gamma_slave, pnode, part);

  if (pnode == this_node) {
    Particle *p = local_particles[part];
    /* here the setting actually happens, if the particle belongs to the local
     * node */
    p->p.gamma = gamma;
  } else {
    comm_cart.send(pnode, SOME_TAG, gamma);
  }

  on_particle_change();
}
#endif

void mpi_set_particle_gamma_slave(int pnode, int part) {
#ifdef LANGEVIN_PER_PARTICLE
  if (pnode == this_node) {
    Particle *p = local_particles[part];
    comm_cart.recv(0, SOME_TAG, p->p.gamma);
  }

  on_particle_change();
#endif
}

#if defined(LANGEVIN_PER_PARTICLE) && defined(ROTATION)
#ifndef PARTICLE_ANISOTROPY
void mpi_set_particle_gamma_rot(int pnode, int part, double gamma_rot)
#else
void mpi_set_particle_gamma_rot(int pnode, int part, Vector3d gamma_rot)
#endif
{
  mpi_call(mpi_set_particle_gamma_rot_slave, pnode, part);

  if (pnode == this_node) {
    Particle *p = local_particles[part];
    /* here the setting actually happens, if the particle belongs to the local
     * node */
    p->p.gamma_rot = gamma_rot;
  } else {
    comm_cart.send(pnode, SOME_TAG, gamma_rot);
  }

  on_particle_change();
}
#endif

void mpi_set_particle_gamma_rot_slave(int pnode, int part) {
#if defined(LANGEVIN_PER_PARTICLE) && defined(ROTATION)
  if (pnode == this_node) {
    Particle *p = local_particles[part];
    comm_cart.recv(pnode, SOME_TAG, p->p.gamma_rot);
  }

  on_particle_change();
#endif
}

/***** GALILEI TRANSFORM AND ASSOCIATED FUNCTIONS ****/

void mpi_kill_particle_motion(int rotation) {
  mpi_call(mpi_kill_particle_motion_slave, -1, rotation);
  local_kill_particle_motion(rotation);
  on_particle_change();
}

void mpi_kill_particle_motion_slave(int pnode, int rotation) {
  local_kill_particle_motion(rotation);
  on_particle_change();
}

void mpi_kill_particle_forces(int torque) {
  mpi_call(mpi_kill_particle_forces_slave, -1, torque);
  local_kill_particle_forces(torque);
  on_particle_change();
}

void mpi_kill_particle_forces_slave(int pnode, int torque) {
  local_kill_particle_forces(torque);
  on_particle_change();
}

void mpi_system_CMS() {
  int pnode;
  double data[4];
  double rdata[4];
  double *pdata = rdata;

  data[0] = 0.0;
  data[1] = 0.0;
  data[2] = 0.0;
  data[3] = 0.0;

  mpi_call(mpi_system_CMS_slave, -1, 0);

  for (pnode = 0; pnode < n_nodes; pnode++) {
    if (pnode == this_node) {
      local_system_CMS(pdata);
      data[0] += rdata[0];
      data[1] += rdata[1];
      data[2] += rdata[2];
      data[3] += rdata[3];
    } else {
      MPI_Recv(rdata, 4, MPI_DOUBLE, MPI_ANY_SOURCE, SOME_TAG, comm_cart,
               MPI_STATUS_IGNORE);
      data[0] += rdata[0];
      data[1] += rdata[1];
      data[2] += rdata[2];
      data[3] += rdata[3];
    }
  }

  gal.cms[0] = data[0] / data[3];
  gal.cms[1] = data[1] / data[3];
  gal.cms[2] = data[2] / data[3];
}

void mpi_system_CMS_slave(int node, int index) {
  double rdata[4];
  double *pdata = rdata;
  local_system_CMS(pdata);
  MPI_Send(rdata, 4, MPI_DOUBLE, 0, SOME_TAG, comm_cart);
}

void mpi_system_CMS_velocity() {
  int pnode;
  double data[4];
  double rdata[4];
  double *pdata = rdata;

  data[0] = 0.0;
  data[1] = 0.0;
  data[2] = 0.0;
  data[3] = 0.0;

  mpi_call(mpi_system_CMS_velocity_slave, -1, 0);

  for (pnode = 0; pnode < n_nodes; pnode++) {
    if (pnode == this_node) {
      local_system_CMS_velocity(pdata);
      data[0] += rdata[0];
      data[1] += rdata[1];
      data[2] += rdata[2];
      data[3] += rdata[3];
    } else {
      MPI_Recv(rdata, 4, MPI_DOUBLE, MPI_ANY_SOURCE, SOME_TAG, comm_cart,
               MPI_STATUS_IGNORE);
      data[0] += rdata[0];
      data[1] += rdata[1];
      data[2] += rdata[2];
      data[3] += rdata[3];
    }
  }

  gal.cms_vel[0] = data[0] / data[3];
  gal.cms_vel[1] = data[1] / data[3];
  gal.cms_vel[2] = data[2] / data[3];
}

void mpi_system_CMS_velocity_slave(int node, int index) {
  double rdata[4];
  double *pdata = rdata;
  local_system_CMS_velocity(pdata);
  MPI_Send(rdata, 4, MPI_DOUBLE, 0, SOME_TAG, comm_cart);
}

void mpi_galilei_transform() {
  double cmsvel[3];

  mpi_system_CMS_velocity();
  memmove(cmsvel, gal.cms_vel, 3 * sizeof(double));

  mpi_call(mpi_galilei_transform_slave, -1, 0);
  MPI_Bcast(cmsvel, 3, MPI_DOUBLE, 0, comm_cart);

  local_galilei_transform(cmsvel);

  on_particle_change();
}

void mpi_galilei_transform_slave(int pnode, int i) {
  double cmsvel[3];
  MPI_Bcast(cmsvel, 3, MPI_DOUBLE, 0, comm_cart);

  local_galilei_transform(cmsvel);
  on_particle_change();
}

/******************** REQ_SWIMMER_REACTIONS ********************/

void mpi_setup_reaction() {
#ifdef SWIMMER_REACTIONS
  mpi_call(mpi_setup_reaction_slave, -1, 0);
  local_setup_reaction();
#endif
}

void mpi_setup_reaction_slave(int pnode, int i) {
#ifdef SWIMMER_REACTIONS
  local_setup_reaction();
#endif
}

/*********************** MAIN LOOP for slaves ****************/

void mpi_loop() {
  if (this_node != 0)
    mpiCallbacks().loop();
}

/*********************** error abort ****************/

void mpi_abort() {
  if (terminated)
    return;

  terminated = 1;
  MPI_Abort(comm_cart, -1);
}

/*********************** other stuff ****************/

void mpi_external_potential_broadcast(int number) {
  mpi_call(mpi_external_potential_broadcast_slave, 0, number);
  MPI_Bcast(&external_potentials[number], sizeof(ExternalPotential), MPI_BYTE,
            0, comm_cart);
  MPI_Bcast(external_potentials[number].scale,
            external_potentials[number].n_particle_types, MPI_DOUBLE, 0,
            comm_cart);
}

void mpi_external_potential_broadcast_slave(int node, int number) {
  ExternalPotential E;
  MPI_Bcast(&E, sizeof(ExternalPotential), MPI_BYTE, 0, comm_cart);
  ExternalPotential *new_;
  generate_external_potential(&new_);
  external_potentials[number] = E;
  external_potentials[number].scale =
      (double *)Utils::malloc(external_potentials[number].n_particle_types);
  MPI_Bcast(external_potentials[number].scale,
            external_potentials[number].n_particle_types, MPI_DOUBLE, 0,
            comm_cart);
}

void mpi_external_potential_tabulated_read_potential_file(int number) {
  mpi_call(mpi_external_potential_tabulated_read_potential_file_slave, 0,
           number);
  external_potential_tabulated_read_potential_file(number);
}

void mpi_external_potential_tabulated_read_potential_file_slave(int node,
                                                                int number) {
  external_potential_tabulated_read_potential_file(number);
}

void mpi_external_potential_sum_energies() {
  mpi_call(mpi_external_potential_sum_energies_slave, 0, 0);
  double *energies =
      (double *)Utils::malloc(n_external_potentials * sizeof(double));
  for (int i = 0; i < n_external_potentials; i++) {
    energies[i] = external_potentials[i].energy;
  }
  double *energies_sum =
      (double *)Utils::malloc(n_external_potentials * sizeof(double));
  MPI_Reduce(energies, energies_sum, n_external_potentials, MPI_DOUBLE, MPI_SUM,
             0, comm_cart);
  for (int i = 0; i < n_external_potentials; i++) {
    external_potentials[i].energy = energies_sum[i];
  }
  free(energies);
  free(energies_sum);
}

void mpi_external_potential_sum_energies_slave(int dummy1, int dummy2) {
  double *energies =
      (double *)Utils::malloc(n_external_potentials * sizeof(double));
  for (int i = 0; i < n_external_potentials; i++) {
    energies[i] = external_potentials[i].energy;
  }
  MPI_Reduce(energies, 0, n_external_potentials, MPI_DOUBLE, MPI_SUM, 0,
             comm_cart);
  free(energies);
}

#ifdef CUDA
std::vector<EspressoGpuDevice> mpi_gather_cuda_devices() {
  mpi_call(mpi_gather_cuda_devices_slave, 0, 0);
  return cuda_gather_gpus();
}
#endif

void mpi_gather_cuda_devices_slave(int dummy1, int dummy2) {
#ifdef CUDA
  cuda_gather_gpus();
#endif
}

std::vector<int> mpi_resort_particles(int global_flag) {
  mpi_call(mpi_resort_particles_slave, global_flag, 0);
  cells_resort_particles(global_flag);

  std::vector<int> n_parts;
  boost::mpi::gather(comm_cart, cells_get_n_particles(), n_parts, 0);

  return n_parts;
}

void mpi_resort_particles_slave(int global_flag, int) {
  cells_resort_particles(global_flag);

  boost::mpi::gather(comm_cart, cells_get_n_particles(), 0);
}<|MERGE_RESOLUTION|>--- conflicted
+++ resolved
@@ -1706,47 +1706,6 @@
 #endif
 }
 
-<<<<<<< HEAD
-void mpi_cap_forces(double fc) {
-  force_cap = fc;
-  mpi_call(mpi_cap_forces_slave, 1, 0);
-  mpi_cap_forces_slave(1, 0);
-}
-
-void mpi_cap_forces_slave(int node, int parm) {
-#ifdef LENNARD_JONES
-  MPI_Bcast(&force_cap, 1, MPI_DOUBLE, 0, comm_cart);
-  calc_lj_cap_radii();
-#ifdef LENNARD_JONES_GENERIC
-  calc_ljgen_cap_radii();
-#endif
-#ifdef LJCOS2
-  calc_ljcos2_cap_radii();
-#endif
-  on_short_range_ia_change();
-#endif
-#ifdef MORSE
-  MPI_Bcast(&force_cap, 1, MPI_DOUBLE, 0, comm_cart);
-  calc_morse_cap_radii();
-  on_short_range_ia_change();
-#endif
-#ifdef BUCKINGHAM
-  MPI_Bcast(&force_cap, 1, MPI_DOUBLE, 0, comm_cart);
-  calc_buck_cap_radii();
-  on_short_range_ia_change();
-#endif
-#ifdef TABULATED
-  MPI_Bcast(&force_cap, 1, MPI_DOUBLE, 0, comm_cart);
-  /* to do: check if "check_tab_forcecap" is still useful since force capping
-     is defined globally now -- the cap for other forces would be removed too!
-    check_tab_forcecap(force_cap);
-  */
-  on_short_range_ia_change();
-#endif
-}
-
-=======
->>>>>>> 0aad12ec
 /****************** REQ_RESCALE_PART ************/
 
 void mpi_rescale_particles(int dir, double scale) {
