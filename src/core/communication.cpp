--- conflicted
+++ resolved
@@ -310,13 +310,6 @@
     p3m_count_charged_particles();
     break;
 #endif
-<<<<<<< HEAD
-#endif
-=======
-  case CHECK_PARTICLES:
-    check_particles();
-    break;
->>>>>>> 882c0581
 
 #ifdef DP3M
   case P3M_COUNT_DIPOLES:
