/*
  Copyright (C) 2010-2018 The ESPResSo project
  Copyright (C) 2002,2003,2004,2005,2006,2007,2008,2009,2010
    Max-Planck-Institute for Polymer Research, Theory Group

  This file is part of ESPResSo.

  ESPResSo is free software: you can redistribute it and/or modify
  it under the terms of the GNU General Public License as published by
  the Free Software Foundation, either version 3 of the License, or
  (at your option) any later version.

  ESPResSo is distributed in the hope that it will be useful,
  but WITHOUT ANY WARRANTY; without even the implied warranty of
  MERCHANTABILITY or FITNESS FOR A PARTICULAR PURPOSE.  See the
  GNU General Public License for more details.

  You should have received a copy of the GNU General Public License
  along with this program.  If not, see <http://www.gnu.org/licenses/>.
*/
#include <cstdio>
#include <cstdlib>
#include <cstring>
#include <mpi.h>
#ifdef OPEN_MPI
#include <dlfcn.h>
#endif
#include <cassert>

#include "communication.hpp"

#include "errorhandling.hpp"

#include "EspressoSystemInterface.hpp"
#include "bonded_interactions/bonded_tab.hpp"
#include "cells.hpp"
#include "collision.hpp"
#include "cuda_interface.hpp"
#include "electrostatics_magnetostatics/debye_hueckel.hpp"
#include "electrostatics_magnetostatics/elc.hpp"
#include "electrostatics_magnetostatics/icc.hpp"
#include "electrostatics_magnetostatics/mdlc_correction.hpp"
#include "electrostatics_magnetostatics/mmm1d.hpp"
#include "electrostatics_magnetostatics/mmm2d.hpp"
#include "electrostatics_magnetostatics/p3m-dipolar.hpp"
#include "electrostatics_magnetostatics/p3m.hpp"
#include "electrostatics_magnetostatics/scafacos.hpp"
#include "energy.hpp"
#include "forces.hpp"
#include "galilei.hpp"
#include "global.hpp"
#include "grid.hpp"
#include "grid_based_algorithms/lb.hpp"
#include "grid_based_algorithms/lb_interface.hpp"
#include "grid_based_algorithms/lb_interpolation.hpp"
#include "grid_based_algorithms/lb_particle_coupling.hpp"
#include "initialize.hpp"
#include "integrate.hpp"
#include "io/mpiio/mpiio.hpp"
#include "minimize_energy.hpp"
#include "nonbonded_interactions/nonbonded_tab.hpp"
#include "nonbonded_interactions/reaction_field.hpp"
#include "npt.hpp"
#include "partCfg_global.hpp"
#include "particle_data.hpp"
#include "pressure.hpp"
#include "rotation.hpp"
#include "statistics.hpp"
#include "statistics_chain.hpp"
#include "swimmer_reaction.hpp"
#include "topology.hpp"
#include "virtual_sites.hpp"

#include "serialization/IA_parameters.hpp"
#include "serialization/Particle.hpp"
#include "serialization/ParticleParametersSwimming.hpp"
#include "utils.hpp"
#include "utils/Counter.hpp"
#include "utils/make_unique.hpp"
#include "utils/u32_to_u64.hpp"

#include <boost/mpi.hpp>
#include <boost/serialization/array.hpp>
#include <boost/serialization/string.hpp>

using namespace std;

namespace Communication {
auto const &mpi_datatype_cache = boost::mpi::detail::mpi_datatype_cache();
std::unique_ptr<boost::mpi::environment> mpi_env;
} // namespace Communication

boost::mpi::communicator comm_cart;

namespace Communication {
std::unique_ptr<MpiCallbacks> m_callbacks;

/* We use a singleton callback class for now. */
MpiCallbacks &mpiCallbacks() {
  assert(m_callbacks && "Mpi not initialized!");

  return *m_callbacks;
}
} // namespace Communication

using Communication::mpiCallbacks;

int this_node = -1;
int n_nodes = -1;

// if you want to add a callback, add it here, and here only
#define CALLBACK_LIST                                                          \
  CB(mpi_bcast_parameter_slave)                                                \
  CB(mpi_who_has_slave)                                                        \
  CB(mpi_bcast_event_slave)                                                    \
  CB(mpi_place_particle_slave)                                                 \
  CB(mpi_recv_part_slave)                                                      \
  CB(mpi_integrate_slave)                                                      \
  CB(mpi_bcast_ia_params_slave)                                                \
  CB(mpi_bcast_all_ia_params_slave)                                            \
  CB(mpi_bcast_max_seen_particle_type_slave)                                   \
  CB(mpi_gather_stats_slave)                                                   \
  CB(mpi_set_time_step_slave)                                                  \
  CB(mpi_bcast_coulomb_params_slave)                                           \
  CB(mpi_place_new_particle_slave)                                             \
  CB(mpi_remove_particle_slave)                                                \
  CB(mpi_rescale_particles_slave)                                              \
  CB(mpi_bcast_cell_structure_slave)                                           \
  CB(mpi_bcast_nptiso_geom_slave)                                              \
  CB(mpi_update_mol_ids_slave)                                                 \
  CB(mpi_sync_topo_part_info_slave)                                            \
  CB(mpi_send_exclusion_slave)                                                 \
  CB(mpi_bcast_lb_params_slave)                                                \
  CB(mpi_bcast_cuda_global_part_vars_slave)                                    \
  CB(mpi_send_fluid_slave)                                                     \
  CB(mpi_recv_fluid_slave)                                                     \
  CB(mpi_iccp3m_iteration_slave)                                               \
  CB(mpi_iccp3m_init_slave)                                                    \
  CB(mpi_bcast_max_mu_slave)                                                   \
  CB(mpi_recv_fluid_populations_slave)                                         \
  CB(mpi_send_fluid_populations_slave)                                         \
  CB(mpi_recv_fluid_boundary_flag_slave)                                       \
  CB(mpi_kill_particle_motion_slave)                                           \
  CB(mpi_kill_particle_forces_slave)                                           \
  CB(mpi_system_CMS_slave)                                                     \
  CB(mpi_system_CMS_velocity_slave)                                            \
  CB(mpi_galilei_transform_slave)                                              \
  CB(mpi_setup_reaction_slave)                                                 \
  CB(mpi_check_runtime_errors_slave)                                           \
  CB(mpi_minimize_energy_slave)                                                \
  CB(mpi_gather_cuda_devices_slave)                                            \
  CB(mpi_scafacos_set_parameters_slave)                                        \
  CB(mpi_scafacos_set_r_cut_and_tune_slave)                                    \
  CB(mpi_scafacos_free_slave)                                                  \
  CB(mpi_resort_particles_slave)                                               \
  CB(mpi_get_pairs_slave)                                                      \
  CB(mpi_get_particles_slave)                                                  \
  CB(mpi_rotate_system_slave)                                                  \
<<<<<<< HEAD
  CB(mpi_update_particle_slave) \
  CB(cells_find_closest_particle_slave) \
  CB(cells_find_nearby_particles_slave)
=======
  CB(mpi_set_lb_fluid_counter)                                                 \
  CB(mpi_update_particle_slave)                                                \
  CB(mpi_bcast_lb_particle_coupling_slave)                                     \
  CB(mpi_recv_lb_interpolated_velocity_slave)                                  \
  CB(mpi_set_interpolation_order_slave)
>>>>>>> 95247781

// create the forward declarations
#define CB(name) void name(int node, int param);
CALLBACK_LIST

#ifdef DOXYGEN
    (void); /* this line prevents an interaction in Doxygen between
               CALLBACK_LIST and the anonymous namespace that follows */
#endif

namespace {

#undef CB
#define CB(name) name,
/// List of callbacks
std::vector<SlaveCallback *> slave_callbacks{CALLBACK_LIST};

#ifdef COMM_DEBUG
// create the list of names
#undef CB
#define CB(name) #name,

/** List of callback names for debugging. */
std::vector<std::string> names{CALLBACK_LIST};
#endif
} // namespace

/** Forward declarations */

int mpi_check_runtime_errors();

/**********************************************
 * procedures
 **********************************************/

#if defined(OPEN_MPI)
/** Workaround for "Read -1, expected XXXXXXX, errno = 14" that sometimes
 *  appears when CUDA is used. This is a bug in OpenMPI 2.0-2.1.2 and 3.0.0
 *  according to
 *  https://www.mail-archive.com/users@lists.open-mpi.org/msg32357.html,
 *  so we set btl_vader_single_copy_mechanism = none.
 */
static void openmpi_fix_vader() {
  if (OMPI_MAJOR_VERSION < 2 || OMPI_MAJOR_VERSION > 3)
    return;
  if (OMPI_MAJOR_VERSION == 2 && OMPI_MINOR_VERSION == 1 &&
      OMPI_RELEASE_VERSION >= 3)
    return;
  if (OMPI_MAJOR_VERSION == 3 &&
      (OMPI_MINOR_VERSION > 0 || OMPI_RELEASE_VERSION > 0))
    return;

  std::string varname = "btl_vader_single_copy_mechanism";
  std::string varval = "none";

  setenv((std::string("OMPI_MCA_") + varname).c_str(), varval.c_str(), 0);
}
#endif

void mpi_init() {
#ifdef OPEN_MPI
  openmpi_fix_vader();

  void *handle = 0;
  int mode = RTLD_NOW | RTLD_GLOBAL;
#ifdef RTLD_NOLOAD
  mode |= RTLD_NOLOAD;
#endif
  void *_openmpi_symbol = dlsym(RTLD_DEFAULT, "MPI_Init");
  if (!_openmpi_symbol) {
    fprintf(stderr, "%d: Aborting because unable to find OpenMPI symbol.\n",
            this_node);
    errexit();
  }
  Dl_info _openmpi_info;
  dladdr(_openmpi_symbol, &_openmpi_info);

  if (!handle)
    handle = dlopen(_openmpi_info.dli_fname, mode);

  if (!handle) {
    fprintf(stderr,
            "%d: Aborting because unable to load libmpi into the "
            "global symbol space.\n",
            this_node);
    errexit();
  }
#endif

#ifdef BOOST_MPI_HAS_NOARG_INITIALIZATION
  Communication::mpi_env = Utils::make_unique<boost::mpi::environment>();
#else
  int argc{};
  char **argv{};
  Communication::mpi_env =
      Utils::make_unique<boost::mpi::environment>(argc, argv);
#endif

  MPI_Comm_size(MPI_COMM_WORLD, &n_nodes);
  MPI_Dims_create(n_nodes, 3, node_grid);

  mpi_reshape_communicator({{node_grid[0], node_grid[1], node_grid[2]}},
                           /* periodicity */ {{1, 1, 1}});
  MPI_Cart_coords(comm_cart, this_node, 3, node_pos);

  Communication::m_callbacks =
      Utils::make_unique<Communication::MpiCallbacks>(comm_cart);

  for (auto &cb : slave_callbacks) {
    mpiCallbacks().add(cb);
  }

  ErrorHandling::init_error_handling(mpiCallbacks());
  partCfg(Utils::make_unique<PartCfg>(mpiCallbacks(), GetLocalParts()));

  on_program_start();
}

void mpi_reshape_communicator(std::array<int, 3> const &node_grid,
                              std::array<int, 3> const &periodicity) {
  MPI_Comm temp_comm;
  MPI_Cart_create(MPI_COMM_WORLD, 3, const_cast<int *>(node_grid.data()),
                  const_cast<int *>(periodicity.data()), 0, &temp_comm);
  comm_cart =
      boost::mpi::communicator(temp_comm, boost::mpi::comm_take_ownership);

  this_node = comm_cart.rank();
}

void mpi_call(SlaveCallback cb, int node, int param) {
#ifdef COMM_DEBUG
  auto it = std::find(slave_callbacks.begin(), slave_callbacks.end(), cb);

  if (it != slave_callbacks.end()) {
    auto const id = it - slave_callbacks.begin();
    COMM_TRACE(fprintf(stderr, "%d: issuing %s %d %d\n", this_node,
                       names[id].c_str(), node, param));
  }
#endif /* COMM_DEBUG */
  mpiCallbacks().call(cb, node, param);

  COMM_TRACE(fprintf(stderr, "%d: finished sending.\n", this_node));
}

/**************** REQ_CHTOPL ***********/
void mpi_bcast_event(int event) {
  mpi_call(mpi_bcast_event_slave, -1, event);
  mpi_bcast_event_slave(-1, event);
}

void mpi_bcast_event_slave(int node, int event) {
  switch (event) {
#ifdef P3M
  case P3M_COUNT_CHARGES:
    p3m_count_charged_particles();
    break;
#endif
  case CHECK_PARTICLES:
    check_particles();
    break;

#ifdef DP3M
  case P3M_COUNT_DIPOLES:
    dp3m_count_magnetic_particles();
    break;
#endif

  default:;
  }
}

/****************** REQ_PLACE/REQ_PLACE_NEW ************/

void mpi_place_particle(int pnode, int part, double p[3]) {
  mpi_call(mpi_place_particle_slave, pnode, part);

  if (pnode == this_node)
    local_place_particle(part, p, 0);
  else
    MPI_Send(p, 3, MPI_DOUBLE, pnode, SOME_TAG, comm_cart);

  set_resort_particles(Cells::RESORT_GLOBAL);
  on_particle_change();
}

void mpi_place_particle_slave(int pnode, int part) {

  if (pnode == this_node) {
    double p[3];
    MPI_Recv(p, 3, MPI_DOUBLE, 0, SOME_TAG, comm_cart, MPI_STATUS_IGNORE);
    local_place_particle(part, p, 0);
  }

  set_resort_particles(Cells::RESORT_GLOBAL);
  on_particle_change();
}

void mpi_place_new_particle(int pnode, int part, double p[3]) {
  mpi_call(mpi_place_new_particle_slave, pnode, part);
  added_particle(part);

  if (pnode == this_node)
    local_place_particle(part, p, 1);
  else
    MPI_Send(p, 3, MPI_DOUBLE, pnode, SOME_TAG, comm_cart);

  on_particle_change();
}

void mpi_place_new_particle_slave(int pnode, int part) {

  added_particle(part);

  if (pnode == this_node) {
    double p[3];
    MPI_Recv(p, 3, MPI_DOUBLE, 0, SOME_TAG, comm_cart, MPI_STATUS_IGNORE);
    local_place_particle(part, p, 1);
  }

  on_particle_change();
}

/****************** REQ_GET_PART ************/
Particle mpi_recv_part(int pnode, int part) {
  Particle ret;

  mpi_call(mpi_recv_part_slave, pnode, part);
  comm_cart.recv(pnode, SOME_TAG, ret);

  return ret;
}

void mpi_recv_part_slave(int pnode, int part) {
  if (pnode != this_node)
    return;

  assert(local_particles[part]);
  comm_cart.send(0, SOME_TAG, *local_particles[part]);
}

/****************** REQ_REM_PART ************/
void mpi_remove_particle(int pnode, int part) {
  mpi_call(mpi_remove_particle_slave, pnode, part);
  mpi_remove_particle_slave(pnode, part);
}

void mpi_remove_particle_slave(int pnode, int part) {
  if (part != -1) {
    n_part--;

    if (pnode == this_node)
      local_remove_particle(part);

    remove_all_bonds_to(part);
  } else
    local_remove_all_particles();

  on_particle_change();
}

/********************* REQ_MIN_ENERGY ********/

int mpi_minimize_energy() {
  mpi_call(mpi_minimize_energy_slave, 0, 0);
  return minimize_energy();
}

void mpi_minimize_energy_slave(int, int) { minimize_energy(); }

/********************* REQ_INTEGRATE ********/
int mpi_integrate(int n_steps, int reuse_forces) {
  mpi_call(mpi_integrate_slave, n_steps, reuse_forces);
  integrate_vv(n_steps, reuse_forces);
  COMM_TRACE(
      fprintf(stderr, "%d: integration task %d done.\n", this_node, n_steps));
  return mpi_check_runtime_errors();
}

void mpi_integrate_slave(int n_steps, int reuse_forces) {
  integrate_vv(n_steps, reuse_forces);
  COMM_TRACE(fprintf(
      stderr, "%d: integration for %d n_steps with %d reuse_forces done.\n",
      this_node, n_steps, reuse_forces));
}

/*************** REQ_BCAST_IA ************/
void mpi_bcast_all_ia_params() {
  mpi_call(mpi_bcast_all_ia_params_slave, -1, -1);
  boost::mpi::broadcast(comm_cart, ia_params, 0);
}

void mpi_bcast_all_ia_params_slave(int, int) {
  boost::mpi::broadcast(comm_cart, ia_params, 0);
}

void mpi_bcast_ia_params(int i, int j) {
  mpi_call(mpi_bcast_ia_params_slave, i, j);

  if (j >= 0) {
    /* non-bonded interaction parameters */
    boost::mpi::broadcast(comm_cart, *get_ia_param(i, j), 0);

    *get_ia_param(j, i) = *get_ia_param(i, j);
  } else {
    /* bonded interaction parameters */
    MPI_Bcast(&(bonded_ia_params[i]), sizeof(Bonded_ia_parameters), MPI_BYTE, 0,
              comm_cart);
#ifdef TABULATED
    /* For tabulated potentials we have to send the tables extra */
    if (bonded_ia_params[i].type == BONDED_IA_TABULATED) {
      boost::mpi::broadcast(comm_cart, *bonded_ia_params[i].p.tab.pot, 0);
    }
#endif
  }

  on_short_range_ia_change();
}

void mpi_bcast_ia_params_slave(int i, int j) {
  if (j >= 0) { /* non-bonded interaction parameters */

    boost::mpi::broadcast(comm_cart, *get_ia_param(i, j), 0);

    *get_ia_param(j, i) = *get_ia_param(i, j);

  } else {                   /* bonded interaction parameters */
    make_bond_type_exist(i); /* realloc bonded_ia_params on slave nodes! */
    MPI_Bcast(&(bonded_ia_params[i]), sizeof(Bonded_ia_parameters), MPI_BYTE, 0,
              comm_cart);
#ifdef TABULATED
    /* For tabulated potentials we have to send the tables extra */
    if (bonded_ia_params[i].type == BONDED_IA_TABULATED) {
      auto *tab_pot = new TabulatedPotential();
      boost::mpi::broadcast(comm_cart, *tab_pot, 0);

      bonded_ia_params[i].p.tab.pot = tab_pot;
    }
#endif
  }

  on_short_range_ia_change();
}

/*************** REQ_BCAST_IA_SIZE ************/

void mpi_bcast_max_seen_particle_type(int ns) {
  mpi_call(mpi_bcast_max_seen_particle_type_slave, -1, ns);
  mpi_bcast_max_seen_particle_type_slave(-1, ns);
}

void mpi_bcast_max_seen_particle_type_slave(int, int ns) {
  realloc_ia_params(ns);
}

/*************** REQ_GATHER ************/
void mpi_gather_stats(int job, void *result, void *result_t, void *result_nb,
                      void *result_t_nb) {
  switch (job) {
  case 1:
    mpi_call(mpi_gather_stats_slave, -1, 1);
    energy_calc((double *)result);
    break;
  case 2:
    /* calculate and reduce (sum up) virials for 'analyze pressure' or
       'analyze stress_tensor' */
    mpi_call(mpi_gather_stats_slave, -1, 2);
    pressure_calc((double *)result, (double *)result_t, (double *)result_nb,
                  (double *)result_t_nb, 0);
    break;
  case 3:
    mpi_call(mpi_gather_stats_slave, -1, 3);
    pressure_calc((double *)result, (double *)result_t, (double *)result_nb,
                  (double *)result_t_nb, 1);
    break;
  case 4:
    mpi_call(mpi_gather_stats_slave, -1, 4);
    predict_momentum_particles((double *)result);
    break;
#ifdef LB
  case 6:
    mpi_call(mpi_gather_stats_slave, -1, 6);
    lb_calc_fluid_momentum((double *)result);
    break;
  case 7:
    break;
#ifdef LB_BOUNDARIES
  case 8:
    mpi_call(mpi_gather_stats_slave, -1, 8);
    lb_collect_boundary_forces((double *)result);
    break;
#endif
#endif
  default:
    fprintf(
        stderr,
        "%d: INTERNAL ERROR: illegal request %d for mpi_gather_stats_slave\n",
        this_node, job);
    errexit();
  }
}

void mpi_gather_stats_slave(int, int job) {
  switch (job) {
  case 1:
    /* calculate and reduce (sum up) energies */
    energy_calc(nullptr);
    break;
  case 2:
    /* calculate and reduce (sum up) virials for 'analyze pressure' or 'analyze
     * stress_tensor'*/
    pressure_calc(nullptr, nullptr, nullptr, nullptr, 0);
    break;
  case 3:
    /* calculate and reduce (sum up) virials, revert velocities half a timestep
     * for 'analyze p_inst' */
    pressure_calc(nullptr, nullptr, nullptr, nullptr, 1);
    break;
  case 4:
    predict_momentum_particles(nullptr);
    break;
#ifdef LB
  case 6:
    lb_calc_fluid_momentum(nullptr);
    break;
  case 7:
    break;
#ifdef LB_BOUNDARIES
  case 8:
    lb_collect_boundary_forces(nullptr);
    break;
#endif
#endif
  default:
    fprintf(
        stderr,
        "%d: INTERNAL ERROR: illegal request %d for mpi_gather_stats_slave\n",
        this_node, job);
    errexit();
  }
}

/*************** REQ_SET_TIME_STEP ************/
void mpi_set_time_step(double time_s) {
  double old_ts = time_step;

  mpi_call(mpi_set_time_step_slave, -1, 0);

  time_step = time_s;

  time_step_squared = time_step * time_step;
  time_step_squared_half = time_step_squared / 2.;
  time_step_half = time_step / 2.;

  MPI_Bcast(&time_step, 1, MPI_DOUBLE, 0, comm_cart);

  on_parameter_change(FIELD_TIMESTEP);
}

void mpi_set_time_step_slave(int, int) {
  MPI_Bcast(&time_step, 1, MPI_DOUBLE, 0, comm_cart);
  on_parameter_change(FIELD_TIMESTEP);
  time_step_squared = time_step * time_step;
  time_step_squared_half = time_step_squared / 2.;
  time_step_half = time_step / 2.;
}

int mpi_check_runtime_errors() {
  mpi_call(mpi_check_runtime_errors_slave, 0, 0);
  return check_runtime_errors();
}

void mpi_check_runtime_errors_slave(int, int) { check_runtime_errors(); }

/*************** REQ_BCAST_COULOMB ************/
void mpi_bcast_coulomb_params() {
#if defined(ELECTROSTATICS) || defined(DIPOLES)
  mpi_call(mpi_bcast_coulomb_params_slave, 1, 0);
  mpi_bcast_coulomb_params_slave(-1, 0);
#endif
}

void mpi_bcast_coulomb_params_slave(int, int) {

#if defined(ELECTROSTATICS) || defined(DIPOLES)
  MPI_Bcast(&coulomb, sizeof(Coulomb_parameters), MPI_BYTE, 0, comm_cart);

#ifdef ELECTROSTATICS
  switch (coulomb.method) {
  case COULOMB_NONE:
  // fall through, scafacos has internal parameter propagation
  case COULOMB_SCAFACOS:
    break;
#ifdef P3M
  case COULOMB_ELC_P3M:
    MPI_Bcast(&elc_params, sizeof(ELC_struct), MPI_BYTE, 0, comm_cart);
  // fall through
  case COULOMB_P3M_GPU:
  case COULOMB_P3M:
    MPI_Bcast(&p3m.params, sizeof(p3m_parameter_struct), MPI_BYTE, 0,
              comm_cart);
    break;
#endif
  case COULOMB_DH:
    MPI_Bcast(&dh_params, sizeof(Debye_hueckel_params), MPI_BYTE, 0, comm_cart);
    break;
  case COULOMB_MMM1D:
  case COULOMB_MMM1D_GPU:
    MPI_Bcast(&mmm1d_params, sizeof(MMM1D_struct), MPI_BYTE, 0, comm_cart);
    break;
  case COULOMB_MMM2D:
    MPI_Bcast(&mmm2d_params, sizeof(MMM2D_struct), MPI_BYTE, 0, comm_cart);
    break;
  case COULOMB_RF:
  case COULOMB_INTER_RF:
    MPI_Bcast(&rf_params, sizeof(Reaction_field_params), MPI_BYTE, 0,
              comm_cart);
    break;
  default:
    fprintf(stderr,
            "%d: INTERNAL ERROR: cannot bcast coulomb params for "
            "unknown method %d\n",
            this_node, coulomb.method);
    errexit();
  }
#endif

#ifdef DIPOLES
  set_dipolar_method_local(coulomb.Dmethod);

  switch (coulomb.Dmethod) {
  case DIPOLAR_NONE:
    break;
#ifdef DP3M
  case DIPOLAR_MDLC_P3M:
    MPI_Bcast(&dlc_params, sizeof(DLC_struct), MPI_BYTE, 0, comm_cart);
  // fall through
  case DIPOLAR_P3M:
    MPI_Bcast(&dp3m.params, sizeof(p3m_parameter_struct), MPI_BYTE, 0,
              comm_cart);
    break;
#endif
  case DIPOLAR_ALL_WITH_ALL_AND_NO_REPLICA:
    break;
  case DIPOLAR_MDLC_DS:
  // fall trough
  case DIPOLAR_DS:
    break;
  case DIPOLAR_DS_GPU:
    break;
#ifdef DIPOLAR_BARNES_HUT
  case DIPOLAR_BH_GPU:
    break;
#endif
  case DIPOLAR_SCAFACOS:
    break;
  default:
    fprintf(stderr,
            "%d: INTERNAL ERROR: cannot bcast dipolar params for "
            "unknown method %d\n",
            this_node, coulomb.Dmethod);
    errexit();
  }

#endif

  on_coulomb_change();
#endif
}

/****************** REQ_RESCALE_PART ************/

void mpi_rescale_particles(int dir, double scale) {
  int pnode;

  mpi_call(mpi_rescale_particles_slave, -1, dir);
  for (pnode = 0; pnode < n_nodes; pnode++) {
    if (pnode == this_node) {
      local_rescale_particles(dir, scale);
    } else {
      MPI_Send(&scale, 1, MPI_DOUBLE, pnode, SOME_TAG, comm_cart);
    }
  }
  on_particle_change();
}

void mpi_rescale_particles_slave(int, int dir) {
  double scale = 0.0;
  MPI_Recv(&scale, 1, MPI_DOUBLE, 0, SOME_TAG, comm_cart, MPI_STATUS_IGNORE);
  local_rescale_particles(dir, scale);
  on_particle_change();
}

/*************** REQ_BCAST_CS *****************/

void mpi_bcast_cell_structure(int cs) {
  mpi_call(mpi_bcast_cell_structure_slave, -1, cs);
  cells_re_init(cs);
}

void mpi_bcast_cell_structure_slave(int, int cs) { cells_re_init(cs); }

/*************** REQ_BCAST_NPTISO_GEOM *****************/

void mpi_bcast_nptiso_geom() {
  mpi_call(mpi_bcast_nptiso_geom_slave, -1, 0);
  mpi_bcast_nptiso_geom_slave(-1, 0);
}

void mpi_bcast_nptiso_geom_slave(int, int) {
  MPI_Bcast(&nptiso.geometry, 1, MPI_INT, 0, comm_cart);
  MPI_Bcast(&nptiso.dimension, 1, MPI_INT, 0, comm_cart);
  MPI_Bcast(&nptiso.cubic_box, 1, MPI_INT, 0, comm_cart);
  MPI_Bcast(&nptiso.non_const_dim, 1, MPI_INT, 0, comm_cart);
}

/***************REQ_UPDATE_MOL_IDS *********************/

void mpi_update_mol_ids() {
  mpi_call(mpi_update_mol_ids_slave, -1, 0);
  mpi_update_mol_ids_slave(-1, 0);
}

void mpi_update_mol_ids_slave(int, int) { update_mol_ids_setchains(); }

/******************* REQ_SYNC_TOPO ********************/
int mpi_sync_topo_part_info() {
  int i;
  int molsize = 0;
  int moltype = 0;

  mpi_call(mpi_sync_topo_part_info_slave, -1, 0);
  int n_mols = topology.size();
  MPI_Bcast(&n_mols, 1, MPI_INT, 0, comm_cart);

  for (i = 0; i < n_mols; i++) {
    molsize = topology[i].part.n;
    moltype = topology[i].type;

#ifdef MOLFORCES
    MPI_Bcast(&(topology[i].trap_flag), 1, MPI_INT, 0, comm_cart);
    MPI_Bcast(topology[i].trap_center, 3, MPI_DOUBLE, 0, comm_cart);
    MPI_Bcast(&(topology[i].trap_spring_constant), 1, MPI_DOUBLE, 0, comm_cart);
    MPI_Bcast(&(topology[i].drag_constant), 1, MPI_DOUBLE, 0, comm_cart);
    MPI_Bcast(&(topology[i].noforce_flag), 1, MPI_INT, 0, comm_cart);
    MPI_Bcast(&(topology[i].isrelative), 1, MPI_INT, 0, comm_cart);
    MPI_Bcast(&(topology[i].favcounter), 1, MPI_INT, 0, comm_cart);
    if (topology[i].favcounter == -1)
      MPI_Bcast(topology[i].fav, 3, MPI_DOUBLE, 0, comm_cart);
    /* check if any molecules are trapped */
    if ((topology[i].trap_flag != 32) && (topology[i].noforce_flag != 32)) {
      IsTrapped = 1;
    }
#endif

    MPI_Bcast(&molsize, 1, MPI_INT, 0, comm_cart);
    MPI_Bcast(&moltype, 1, MPI_INT, 0, comm_cart);
    MPI_Bcast(topology[i].part.e, topology[i].part.n, MPI_INT, 0, comm_cart);
    MPI_Bcast(&topology[i].type, 1, MPI_INT, 0, comm_cart);
  }

  sync_topo_part_info();

  return 1;
}

void mpi_sync_topo_part_info_slave(int, int) {
  int i;
  int molsize = 0;
  int moltype = 0;
  int n_mols = 0;

  MPI_Bcast(&n_mols, 1, MPI_INT, 0, comm_cart);
  realloc_topology(n_mols);
  for (i = 0; i < n_mols; i++) {

#ifdef MOLFORCES
    MPI_Bcast(&(topology[i].trap_flag), 1, MPI_INT, 0, comm_cart);
    MPI_Bcast(topology[i].trap_center, 3, MPI_DOUBLE, 0, comm_cart);
    MPI_Bcast(&(topology[i].trap_spring_constant), 1, MPI_DOUBLE, 0, comm_cart);
    MPI_Bcast(&(topology[i].drag_constant), 1, MPI_DOUBLE, 0, comm_cart);
    MPI_Bcast(&(topology[i].noforce_flag), 1, MPI_INT, 0, comm_cart);
    MPI_Bcast(&(topology[i].isrelative), 1, MPI_INT, 0, comm_cart);
    MPI_Bcast(&(topology[i].favcounter), 1, MPI_INT, 0, comm_cart);
    if (topology[i].favcounter == -1)
      MPI_Bcast(topology[i].fav, 3, MPI_DOUBLE, 0, comm_cart);
    /* check if any molecules are trapped */
    if ((topology[i].trap_flag != 32) && (topology[i].noforce_flag != 32)) {
      IsTrapped = 1;
    }
#endif

    MPI_Bcast(&molsize, 1, MPI_INT, 0, comm_cart);
    MPI_Bcast(&moltype, 1, MPI_INT, 0, comm_cart);
    topology[i].type = moltype;
    topology[i].part.resize(molsize);

    MPI_Bcast(topology[i].part.e, topology[i].part.n, MPI_INT, 0, comm_cart);
    MPI_Bcast(&topology[i].type, 1, MPI_INT, 0, comm_cart);
  }

  sync_topo_part_info();
}

/******************* REQ_BCAST_LBPAR ********************/

void mpi_bcast_lb_params(int field, int value) {
#ifdef LB
  mpi_call(mpi_bcast_lb_params_slave, field, value);
  mpi_bcast_lb_params_slave(field, value);
#endif
}

void mpi_bcast_lb_params_slave(int field, int) {
#ifdef LB
  MPI_Bcast(&lbpar, sizeof(LB_Parameters), MPI_BYTE, 0, comm_cart);
  lb_lbfluid_on_lb_params_change(field);
#endif
}

void mpi_bcast_lb_particle_coupling() {
  mpi_call(mpi_bcast_lb_particle_coupling_slave, 0, 0);
  boost::mpi::broadcast(comm_cart, lb_particle_coupling, 0);
}

/******************* REQ_BCAST_CUDA_GLOBAL_PART_VARS ********************/

void mpi_bcast_cuda_global_part_vars() {
#ifdef CUDA
  mpi_call(mpi_bcast_cuda_global_part_vars_slave, 1,
           0); // third parameter is meaningless
  mpi_bcast_cuda_global_part_vars_slave(-1, 0);
#endif
}

void mpi_bcast_cuda_global_part_vars_slave(int, int) {
#ifdef CUDA
  MPI_Bcast(gpu_get_global_particle_vars_pointer_host(),
            sizeof(CUDA_global_part_vars), MPI_BYTE, 0, comm_cart);
  espressoSystemInterface.requestParticleStructGpu();
#endif
}

/********************* REQ_SET_EXCL ********/
void mpi_send_exclusion(int part1, int part2, int _delete) {
#ifdef EXCLUSIONS
  mpi_call(mpi_send_exclusion_slave, part1, part2);

  MPI_Bcast(&_delete, 1, MPI_INT, 0, comm_cart);
  local_change_exclusion(part1, part2, _delete);
  on_particle_change();
#endif
}

void mpi_send_exclusion_slave(int part1, int part2) {
#ifdef EXCLUSIONS
  int _delete = 0;
  MPI_Bcast(&_delete, 1, MPI_INT, 0, comm_cart);
  local_change_exclusion(part1, part2, _delete);
  on_particle_change();
#endif
}

/************** REQ_SET_FLUID **************/
void mpi_send_fluid(int node, int index, double rho, Vector3d const &j,
                    Vector6d const &pi) {
#ifdef LB
  if (node == this_node) {
    lb_calc_n_from_rho_j_pi(index, rho, j, pi);
  } else {
    double data[10] = {rho,   j[0],  j[1],  j[2],  pi[0],
                       pi[1], pi[2], pi[3], pi[4], pi[5]};
    mpi_call(mpi_send_fluid_slave, node, index);
    MPI_Send(data, 10, MPI_DOUBLE, node, SOME_TAG, comm_cart);
  }
#endif
}

void mpi_send_fluid_slave(int node, int index) {
#ifdef LB
  if (node == this_node) {
    double data[10];
    MPI_Recv(data, 10, MPI_DOUBLE, 0, SOME_TAG, comm_cart, MPI_STATUS_IGNORE);
    Vector3d j = {{data[1], data[2], data[3]}};
    Vector6d pi = {{data[4], data[5], data[6], data[7], data[8], data[9]}};
    lb_calc_n_from_rho_j_pi(index, data[0], j, pi);
  }
#endif
}

/************** REQ_GET_FLUID **************/
void mpi_recv_fluid(int node, int index, double *rho, double *j, double *pi) {
#ifdef LB
  if (node == this_node) {
    lb_calc_local_fields(index, rho, j, pi);
  } else {
    double data[10];
    mpi_call(mpi_recv_fluid_slave, node, index);
    MPI_Recv(data, 10, MPI_DOUBLE, node, SOME_TAG, comm_cart,
             MPI_STATUS_IGNORE);
    *rho = data[0];
    j[0] = data[1];
    j[1] = data[2];
    j[2] = data[3];
    pi[0] = data[4];
    pi[1] = data[5];
    pi[2] = data[6];
    pi[3] = data[7];
    pi[4] = data[8];
    pi[5] = data[9];
  }
#endif
}

void mpi_recv_fluid_slave(int node, int index) {
#ifdef LB
  if (node == this_node) {
    double data[10];
    lb_calc_local_fields(index, &data[0], &data[1], &data[4]);
    MPI_Send(data, 10, MPI_DOUBLE, 0, SOME_TAG, comm_cart);
  }
#endif
}

/************** REQ_LB_GET_BOUNDARY_FLAG **************/
void mpi_recv_fluid_boundary_flag(int node, int index, int *boundary) {
#ifdef LB_BOUNDARIES
  if (node == this_node) {
    lb_local_fields_get_boundary_flag(index, boundary);
  } else {
    int data = 0;
    mpi_call(mpi_recv_fluid_boundary_flag_slave, node, index);
    MPI_Recv(&data, 1, MPI_INT, node, SOME_TAG, comm_cart, MPI_STATUS_IGNORE);
    *boundary = data;
  }
#endif
}

void mpi_recv_fluid_boundary_flag_slave(int node, int index) {
#ifdef LB_BOUNDARIES
  if (node == this_node) {
    int data;
    lb_local_fields_get_boundary_flag(index, &data);
    MPI_Send(&data, 1, MPI_INT, 0, SOME_TAG, comm_cart);
  }
#endif
}

/********************* REQ_ICCP3M_ITERATION ********/
int mpi_iccp3m_iteration() {
#ifdef ELECTROSTATICS
  mpi_call(mpi_iccp3m_iteration_slave, -1, 0);

  iccp3m_iteration();

  return check_runtime_errors();
#else
  return 0;
#endif
}

void mpi_iccp3m_iteration_slave(int, int) {
#ifdef ELECTROSTATICS
  iccp3m_iteration();

  check_runtime_errors();
#endif
}

/********************* REQ_ICCP3M_INIT********/
int mpi_iccp3m_init() {
#ifdef ELECTROSTATICS
  mpi_call(mpi_iccp3m_init_slave, -1, -1);

  boost::mpi::broadcast(comm_cart, iccp3m_cfg, 0);
  return check_runtime_errors();
#else
  return 0;
#endif
}

void mpi_iccp3m_init_slave(int, int) {
#ifdef ELECTROSTATICS
  boost::mpi::broadcast(comm_cart, iccp3m_cfg, 0);

  check_runtime_errors();
#endif
}

void mpi_recv_fluid_populations(int node, int index, double *pop) {
#ifdef LB
  if (node == this_node) {
    lb_get_populations(index, pop);
  } else {
    mpi_call(mpi_recv_fluid_populations_slave, node, index);
    MPI_Recv(pop, 19, MPI_DOUBLE, node, SOME_TAG, comm_cart, MPI_STATUS_IGNORE);
  }
#endif
}

void mpi_recv_fluid_populations_slave(int node, int index) {
#ifdef LB
  if (node == this_node) {
    double data[19];
    lb_get_populations(index, data);
    MPI_Send(data, 19, MPI_DOUBLE, 0, SOME_TAG, comm_cart);
  }
#endif
}

Vector3d mpi_recv_lb_interpolated_velocity(int node, Vector3d const &pos) {
#ifdef LB
  if (this_node == 0) {
    comm_cart.send(node, SOME_TAG, pos);
    mpi_call(mpi_recv_lb_interpolated_velocity_slave, node, 0);
    Vector3d interpolated_u{};
    comm_cart.recv(node, SOME_TAG, interpolated_u);
    return interpolated_u;
  }
#endif
  return {};
}

void mpi_recv_lb_interpolated_velocity_slave(int node, int) {
#ifdef LB
  if (node == this_node) {
    Vector3d pos{};
    comm_cart.recv(0, SOME_TAG, pos);
    auto const interpolated_u =
        lb_lbinterpolation_get_interpolated_velocity(pos);
    comm_cart.send(0, SOME_TAG, interpolated_u);
  }
#endif
}

void mpi_send_fluid_populations(int node, int index, const Vector19d &pop) {
#ifdef LB
  if (node == this_node) {
    lb_set_populations(index, pop);
  } else {
    mpi_call(mpi_send_fluid_populations_slave, node, index);
    MPI_Send(pop.data(), 19, MPI_DOUBLE, node, SOME_TAG, comm_cart);
  }
#endif
}

void mpi_send_fluid_populations_slave(int node, int index) {
#ifdef LB
  if (node == this_node) {
    Vector19d populations;
    MPI_Recv(populations.data(), 19, MPI_DOUBLE, 0, SOME_TAG, comm_cart,
             MPI_STATUS_IGNORE);
    lb_set_populations(index, populations);
  }
#endif
}

/****************************************************/

void mpi_bcast_max_mu() {
#if defined(DIPOLES) and defined(DP3M)
  mpi_call(mpi_bcast_max_mu_slave, -1, 0);

  calc_mu_max();

#endif
}

void mpi_bcast_max_mu_slave(int, int) {
#if defined(DIPOLES) and defined(DP3M)

  calc_mu_max();

#endif
}

/***** GALILEI TRANSFORM AND ASSOCIATED FUNCTIONS ****/

void mpi_kill_particle_motion(int rotation) {
  mpi_call(mpi_kill_particle_motion_slave, -1, rotation);
  local_kill_particle_motion(rotation);
  on_particle_change();
}

void mpi_kill_particle_motion_slave(int, int rotation) {
  local_kill_particle_motion(rotation);
  on_particle_change();
}

void mpi_kill_particle_forces(int torque) {
  mpi_call(mpi_kill_particle_forces_slave, -1, torque);
  local_kill_particle_forces(torque);
  on_particle_change();
}

void mpi_kill_particle_forces_slave(int, int torque) {
  local_kill_particle_forces(torque);
  on_particle_change();
}

void mpi_system_CMS() {
  int pnode;
  double data[4];
  double rdata[4];
  double *pdata = rdata;

  data[0] = 0.0;
  data[1] = 0.0;
  data[2] = 0.0;
  data[3] = 0.0;

  mpi_call(mpi_system_CMS_slave, -1, 0);

  for (pnode = 0; pnode < n_nodes; pnode++) {
    if (pnode == this_node) {
      local_system_CMS(pdata);
      data[0] += rdata[0];
      data[1] += rdata[1];
      data[2] += rdata[2];
      data[3] += rdata[3];
    } else {
      MPI_Recv(rdata, 4, MPI_DOUBLE, MPI_ANY_SOURCE, SOME_TAG, comm_cart,
               MPI_STATUS_IGNORE);
      data[0] += rdata[0];
      data[1] += rdata[1];
      data[2] += rdata[2];
      data[3] += rdata[3];
    }
  }

  gal.cms[0] = data[0] / data[3];
  gal.cms[1] = data[1] / data[3];
  gal.cms[2] = data[2] / data[3];
}

void mpi_system_CMS_slave(int, int) {
  double rdata[4];
  double *pdata = rdata;
  local_system_CMS(pdata);
  MPI_Send(rdata, 4, MPI_DOUBLE, 0, SOME_TAG, comm_cart);
}

void mpi_system_CMS_velocity() {
  int pnode;
  double data[4];
  double rdata[4];
  double *pdata = rdata;

  data[0] = 0.0;
  data[1] = 0.0;
  data[2] = 0.0;
  data[3] = 0.0;

  mpi_call(mpi_system_CMS_velocity_slave, -1, 0);

  for (pnode = 0; pnode < n_nodes; pnode++) {
    if (pnode == this_node) {
      local_system_CMS_velocity(pdata);
      data[0] += rdata[0];
      data[1] += rdata[1];
      data[2] += rdata[2];
      data[3] += rdata[3];
    } else {
      MPI_Recv(rdata, 4, MPI_DOUBLE, MPI_ANY_SOURCE, SOME_TAG, comm_cart,
               MPI_STATUS_IGNORE);
      data[0] += rdata[0];
      data[1] += rdata[1];
      data[2] += rdata[2];
      data[3] += rdata[3];
    }
  }

  gal.cms_vel[0] = data[0] / data[3];
  gal.cms_vel[1] = data[1] / data[3];
  gal.cms_vel[2] = data[2] / data[3];
}

void mpi_system_CMS_velocity_slave(int, int) {
  double rdata[4];
  double *pdata = rdata;
  local_system_CMS_velocity(pdata);
  MPI_Send(rdata, 4, MPI_DOUBLE, 0, SOME_TAG, comm_cart);
}

void mpi_galilei_transform() {
  double cmsvel[3];

  mpi_system_CMS_velocity();
  memmove(cmsvel, gal.cms_vel, 3 * sizeof(double));

  mpi_call(mpi_galilei_transform_slave, -1, 0);
  MPI_Bcast(cmsvel, 3, MPI_DOUBLE, 0, comm_cart);

  local_galilei_transform(cmsvel);

  on_particle_change();
}

void mpi_galilei_transform_slave(int, int) {
  double cmsvel[3];
  MPI_Bcast(cmsvel, 3, MPI_DOUBLE, 0, comm_cart);

  local_galilei_transform(cmsvel);
  on_particle_change();
}

/******************** REQ_SWIMMER_REACTIONS ********************/

void mpi_setup_reaction() {
#ifdef SWIMMER_REACTIONS
  mpi_call(mpi_setup_reaction_slave, -1, 0);
  local_setup_reaction();
#endif
}

void mpi_setup_reaction_slave(int, int) {
#ifdef SWIMMER_REACTIONS
  local_setup_reaction();
#endif
}

/*********************** MAIN LOOP for slaves ****************/

void mpi_loop() {
  if (this_node != 0)
    mpiCallbacks().loop();
}

/*********************** other stuff ****************/

#ifdef CUDA
std::vector<EspressoGpuDevice> mpi_gather_cuda_devices() {
  mpi_call(mpi_gather_cuda_devices_slave, 0, 0);
  return cuda_gather_gpus();
}
#endif

void mpi_gather_cuda_devices_slave(int, int) {
#ifdef CUDA
  cuda_gather_gpus();
#endif
}

std::vector<int> mpi_resort_particles(int global_flag) {
  mpi_call(mpi_resort_particles_slave, global_flag, 0);
  cells_resort_particles(global_flag);

  std::vector<int> n_parts;
  boost::mpi::gather(comm_cart, cells_get_n_particles(), n_parts, 0);

  return n_parts;
}

void mpi_resort_particles_slave(int global_flag, int) {
  cells_resort_particles(global_flag);

  boost::mpi::gather(comm_cart, cells_get_n_particles(), 0);
}<|MERGE_RESOLUTION|>--- conflicted
+++ resolved
@@ -156,17 +156,14 @@
   CB(mpi_get_pairs_slave)                                                      \
   CB(mpi_get_particles_slave)                                                  \
   CB(mpi_rotate_system_slave)                                                  \
-<<<<<<< HEAD
   CB(mpi_update_particle_slave) \
   CB(cells_find_closest_particle_slave) \
-  CB(cells_find_nearby_particles_slave)
-=======
+  CB(cells_find_nearby_particles_slave) \
   CB(mpi_set_lb_fluid_counter)                                                 \
   CB(mpi_update_particle_slave)                                                \
   CB(mpi_bcast_lb_particle_coupling_slave)                                     \
   CB(mpi_recv_lb_interpolated_velocity_slave)                                  \
   CB(mpi_set_interpolation_order_slave)
->>>>>>> 95247781
 
 // create the forward declarations
 #define CB(name) void name(int node, int param);
