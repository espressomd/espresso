/*
  Copyright (C) 2010-2018 The ESPResSo project
  Copyright (C) 2002,2003,2004,2005,2006,2007,2008,2009,2010
    Max-Planck-Institute for Polymer Research, Theory Group

  This file is part of ESPResSo.

  ESPResSo is free software: you can redistribute it and/or modify
  it under the terms of the GNU General Public License as published by
  the Free Software Foundation, either version 3 of the License, or
  (at your option) any later version.

  ESPResSo is distributed in the hope that it will be useful,
  but WITHOUT ANY WARRANTY; without even the implied warranty of
  MERCHANTABILITY or FITNESS FOR A PARTICULAR PURPOSE.  See the
  GNU General Public License for more details.

  You should have received a copy of the GNU General Public License
  along with this program.  If not, see <http://www.gnu.org/licenses/>.
*/
/** \file
 *  Ghost particles and particle exchange.
 *
 *  For more information on ghosts,
 *  see \ref ghosts.hpp "ghosts.hpp"
 */
#include "ghosts.hpp"
#include "communication.hpp"
#include "debug.hpp"
#include "errorhandling.hpp"
#include "particle_data.hpp"

#include <algorithm>
#include <boost/range/algorithm/reverse.hpp>
#include <cstdio>
#include <cstdlib>
#include <cstring>
#include <mpi.h>
#include <vector>

/** Tag for communication in ghost_comm. */
#define REQ_GHOST_SEND 100

static int n_s_buffer = 0;
static int max_s_buffer = 0;
/** send buffer. Just grows, which should be ok */
static char *s_buffer = nullptr;

static int n_r_buffer = 0;
static int max_r_buffer = 0;
/** recv buffer. Just grows, which should be ok */
static char *r_buffer = nullptr;

static std::vector<int> s_bondbuffer;
static std::vector<int> r_bondbuffer;

void prepare_comm(GhostCommunicator *comm, int num) {
  assert(comm);

  comm->num = num;
  comm->comm.resize(num);
  for (int i = 0; i < num; i++) {
    comm->comm[i].shift = {};
    comm->comm[i].n_part_lists = 0;
    comm->comm[i].part_lists = nullptr;
  }
}

void free_comm(GhostCommunicator *comm) {
  int n;
  for (n = 0; n < comm->num; n++)
    free(comm->comm[n].part_lists);
}

static int calc_transmit_size(GhostCommunication *gc, unsigned int data_parts) {
  int n_buffer_new;

  if (data_parts & GHOSTTRANS_PARTNUM)
    n_buffer_new = sizeof(int) * gc->n_part_lists;
  else {
    int count = 0;
    for (int p = 0; p < gc->n_part_lists; p++)
      count += gc->part_lists[p]->n;

    n_buffer_new = 0;
    if (data_parts & GHOSTTRANS_PROPRTS) {
      n_buffer_new += sizeof(ParticleProperties);
      // sending size of bond lists
      if (data_parts & GHOSTTRANS_BONDS) {
        n_buffer_new += sizeof(int);
      }
    }
    if (data_parts & GHOSTTRANS_POSITION)
      n_buffer_new += sizeof(ParticlePosition);
    if (data_parts & GHOSTTRANS_MOMENTUM)
      n_buffer_new += sizeof(ParticleMomentum);
    if (data_parts & GHOSTTRANS_FORCE)
      n_buffer_new += sizeof(ParticleForce);

#ifdef ENGINE
    if (data_parts & GHOSTTRANS_SWIMMING)
      n_buffer_new += sizeof(ParticleParametersSwimming);
#endif
    n_buffer_new *= count;
  }
  // also sending length of bond buffer
  if (data_parts & GHOSTTRANS_PROPRTS)
    n_buffer_new += sizeof(int);
  return n_buffer_new;
}

static void prepare_send_buffer(GhostCommunication *gc,
                                unsigned int data_parts) {
  GHOST_TRACE(fprintf(stderr, "%d: prepare sending to/bcast from %d\n",
                      this_node, gc->node));

  /* reallocate send buffer */
  n_s_buffer = calc_transmit_size(gc, data_parts);
  if (n_s_buffer > max_s_buffer) {
    max_s_buffer = n_s_buffer;
    s_buffer = Utils::realloc(s_buffer, max_s_buffer);
  }
  GHOST_TRACE(fprintf(stderr, "%d: will send %d\n", this_node, n_s_buffer));

  s_bondbuffer.resize(0);

  /* put in data */
  char *insert = s_buffer;
  for (int pl = 0; pl < gc->n_part_lists; pl++) {
    int np = gc->part_lists[pl]->n;
    if (data_parts & GHOSTTRANS_PARTNUM) {
      *(int *)insert = np;
      insert += sizeof(int);
      GHOST_TRACE(
          fprintf(stderr, "%d: %d particles assigned\n", this_node, np));
    } else {
      Particle *part = gc->part_lists[pl]->part;
      for (int p = 0; p < np; p++) {
        Particle *pt = &part[p];
        if (data_parts & GHOSTTRANS_PROPRTS) {
          memcpy(insert, &pt->p, sizeof(ParticleProperties));
          insert += sizeof(ParticleProperties);
          if (data_parts & GHOSTTRANS_BONDS) {
            *(int *)insert = pt->bl.n;
            insert += sizeof(int);
            if (pt->bl.n) {
              s_bondbuffer.insert(s_bondbuffer.end(), pt->bl.e,
                                  pt->bl.e + pt->bl.n);
            }
          }
        }
        if (data_parts & GHOSTTRANS_POSITION) {
          /* ok, this is not nice, but perhaps fast */
<<<<<<< HEAD
          auto *pp = new (insert) ParticlePosition(pt->r);

          if (gc->shift) {
            pp->p += *(gc->shift);
          }

=======
          auto pp = pt->r;
          pp.p += gc->shift;
          memcpy(insert, &pp, sizeof(pp));
          insert += sizeof(ParticlePosition);
        } else if (data_parts & GHOSTTRANS_POSITION) {
          memcpy(insert, &pt->r, sizeof(ParticlePosition));
>>>>>>> 7e10ad0b
          insert += sizeof(ParticlePosition);
        }
        if (data_parts & GHOSTTRANS_MOMENTUM) {
          memcpy(insert, &pt->m, sizeof(ParticleMomentum));
          insert += sizeof(ParticleMomentum);
        }
        if (data_parts & GHOSTTRANS_FORCE) {
          memcpy(insert, &pt->f, sizeof(ParticleForce));
          insert += sizeof(ParticleForce);
        }

#ifdef ENGINE
        if (data_parts & GHOSTTRANS_SWIMMING) {
          memcpy(insert, &pt->swim, sizeof(ParticleParametersSwimming));
          insert += sizeof(ParticleParametersSwimming);
        }
#endif
      }
    }
  }
  if (data_parts & GHOSTTRANS_PROPRTS) {
    GHOST_TRACE(fprintf(stderr, "%d: bond buffer size is %ld\n", this_node,
                        s_bondbuffer.size()));
    *(int *)insert = int(s_bondbuffer.size());
    insert += sizeof(int);
  }

  if (insert - s_buffer != n_s_buffer) {
    fprintf(stderr,
            "%d: INTERNAL ERROR: send buffer size %d "
            "differs from what I put in (%td)\n",
            this_node, n_s_buffer, insert - s_buffer);
    errexit();
  }
}

static void prepare_ghost_cell(Cell *cell, int size) {
<<<<<<< HEAD
  // free all allocated information, will be resent
  {
    int np = cell->n;
    Particle *part = cell->part;
    for (int p = 0; p < np; p++) {
      free_particle(part + p);
    }
  }

=======
  using Utils::make_span;
  auto const old_cap = cell->max;

  /* reset excess particles */
  if (size < cell->max) {
    for (auto &p : make_span<Particle>(cell->part + size, cell->max - size)) {
      p = Particle{};
      p.l.ghost = true;
    }
  }

  /* Adapt size */
>>>>>>> 7e10ad0b
  cell->resize(size);

  /* initialize new particles */
  if (old_cap < cell->max) {
    auto new_parts = make_span(cell->part + old_cap, cell->max - old_cap);
    std::uninitialized_fill(new_parts.begin(), new_parts.end(), Particle{});
    for (auto &p : new_parts) {
      p.l.ghost = true;
    }
  }
}

static void prepare_recv_buffer(GhostCommunication *gc, unsigned data_parts) {
  GHOST_TRACE(
      fprintf(stderr, "%d: prepare receiving from %d\n", this_node, gc->node));
  /* reallocate recv buffer */
  n_r_buffer = calc_transmit_size(gc, data_parts);
  if (n_r_buffer > max_r_buffer) {
    max_r_buffer = n_r_buffer;
    r_buffer = Utils::realloc(r_buffer, max_r_buffer);
  }
  GHOST_TRACE(fprintf(stderr, "%d: will get %d\n", this_node, n_r_buffer));
}

static void put_recv_buffer(GhostCommunication *gc, unsigned data_parts) {
  /* put back data */
  char *retrieve = r_buffer;

  std::vector<int>::const_iterator bond_retrieve = r_bondbuffer.begin();

  for (int pl = 0; pl < gc->n_part_lists; pl++) {
    auto cur_list = gc->part_lists[pl];
    if (data_parts & GHOSTTRANS_PARTNUM) {
      GHOST_TRACE(fprintf(
          stderr, "%d: reallocating cell %p to size %d, assigned to node %d\n",
          this_node, (void *)cur_list, *(int *)retrieve, gc->node));
      prepare_ghost_cell(cur_list, *(int *)retrieve);
      retrieve += sizeof(int);
    } else {
      int np = cur_list->n;
      Particle *part = cur_list->part;
      for (int p = 0; p < np; p++) {
        Particle *pt = &part[p];
        if (data_parts & GHOSTTRANS_PROPRTS) {
          memcpy(&pt->p, retrieve, sizeof(ParticleProperties));
          retrieve += sizeof(ParticleProperties);
          if (data_parts & GHOSTTRANS_BONDS) {
            int n_bonds;
            memcpy(&n_bonds, retrieve, sizeof(int));
            retrieve += sizeof(int);
<<<<<<< HEAD
            if (n_bonds) {
              pt->bl.resize(n_bonds);
              std::copy_n(bond_retrieve, n_bonds, pt->bl.begin());
              bond_retrieve += n_bonds;
            }
=======
            pt->bl.resize(n_bonds);
            std::copy_n(bond_retrieve, n_bonds, pt->bl.begin());
            bond_retrieve += n_bonds;
>>>>>>> 7e10ad0b
          }
          if (local_particles[pt->p.identity] == nullptr) {
            local_particles[pt->p.identity] = pt;
          }
        }
        if (data_parts & GHOSTTRANS_POSITION) {
          memcpy(&pt->r, retrieve, sizeof(ParticlePosition));
          retrieve += sizeof(ParticlePosition);
        }
        if (data_parts & GHOSTTRANS_MOMENTUM) {
          memcpy(&pt->m, retrieve, sizeof(ParticleMomentum));
          retrieve += sizeof(ParticleMomentum);
        }
        if (data_parts & GHOSTTRANS_FORCE) {
          memcpy(&pt->f, retrieve, sizeof(ParticleForce));
          retrieve += sizeof(ParticleForce);
        }

#ifdef ENGINE
        if (data_parts & GHOSTTRANS_SWIMMING) {
          memcpy(&pt->swim, retrieve, sizeof(ParticleParametersSwimming));
          retrieve += sizeof(ParticleParametersSwimming);
        }
#endif
      }
    }
  }

  if (data_parts & GHOSTTRANS_PROPRTS) {
    // skip the final information on bonds to be sent in a second round
    retrieve += sizeof(int);
  }

  if (retrieve - r_buffer != n_r_buffer) {
    fprintf(stderr,
            "%d: recv buffer size %d differs "
            "from what I read out (%td)\n",
            this_node, n_r_buffer, retrieve - r_buffer);
    errexit();
  }
  if (bond_retrieve != r_bondbuffer.end()) {
    fprintf(stderr,
            "%d: recv bond buffer was not used up, %td elements remain\n",
            this_node, r_bondbuffer.end() - bond_retrieve);
    errexit();
  }
  r_bondbuffer.resize(0);
}

static void add_forces_from_recv_buffer(GhostCommunication *gc) {
  int pl, p;
  Particle *part, *pt;
  char *retrieve;

  /* put back data */
  retrieve = r_buffer;
  for (pl = 0; pl < gc->n_part_lists; pl++) {
    int np = gc->part_lists[pl]->n;
    part = gc->part_lists[pl]->part;
    for (p = 0; p < np; p++) {
      pt = &part[p];
      ParticleForce pf;
      memcpy(&pf, retrieve, sizeof(pf));
      pt->f += pf;
      retrieve += sizeof(ParticleForce);
    }
  }
  if (retrieve - r_buffer != n_r_buffer) {
    fprintf(stderr,
            "%d: recv buffer size %d differs "
            "from what I put in %td\n",
            this_node, n_r_buffer, retrieve - r_buffer);
    errexit();
  }
}

static void cell_cell_transfer(GhostCommunication *gc, unsigned data_parts) {
  int pl, p, offset;
  Particle *part1, *part2, *pt1, *pt2;

  GHOST_TRACE(fprintf(stderr, "%d: local_transfer: type %d data_parts %d\n",
                      this_node, gc->type, data_parts));

  /* transfer data */
  offset = gc->n_part_lists / 2;
  for (pl = 0; pl < offset; pl++) {
    Cell *src_list = gc->part_lists[pl];
    Cell *dst_list = gc->part_lists[pl + offset];

    if (data_parts & GHOSTTRANS_PARTNUM) {
      prepare_ghost_cell(dst_list, src_list->n);
    } else {
      int np = src_list->n;
      part1 = src_list->part;
      part2 = dst_list->part;
      for (p = 0; p < np; p++) {
        pt1 = &part1[p];
        pt2 = &part2[p];
        if (data_parts & GHOSTTRANS_PROPRTS) {
          pt2->p = pt1->p;
          if (data_parts & GHOSTTRANS_BONDS) {
            pt2->bl = pt1->bl;
          }
        }
        if (data_parts & GHOSTTRANS_POSITION) {
          pt2->r = pt1->r;
          if (gc->shift) {
            pt2->r.p += *(gc->shift);
          }
        }
        if (data_parts & GHOSTTRANS_MOMENTUM) {
          pt2->m = pt1->m;
        }
        if (data_parts & GHOSTTRANS_FORCE)
          pt2->f += pt1->f;

#ifdef ENGINE
        if (data_parts & GHOSTTRANS_SWIMMING)
          pt2->swim = pt1->swim;
#endif
      }
    }
  }
}

static int is_send_op(unsigned comm_type, int node) {
  return ((comm_type == GHOST_SEND) || (comm_type == GHOST_RDCE) ||
          (comm_type == GHOST_BCST && node == this_node));
}

static int is_recv_op(unsigned comm_type, int node) {
  return ((comm_type == GHOST_RECV) ||
          (comm_type == GHOST_BCST && node != this_node) ||
          (comm_type == GHOST_RDCE && node == this_node));
}

void ghost_communicator(GhostCommunicator *gc, unsigned int data_parts) {
  /* Don't do empty communications */
  if (data_parts == GHOSTTRANS_NONE)
    return;

  for (int n = 0; n < gc->num; n++) {
    GhostCommunication *gcn = &gc->comm[n];
    auto const comm_type = gcn->type & GHOST_JOBMASK;
    auto const prefetch = gcn->type & GHOST_PREFETCH;
    auto const poststore = gcn->type & GHOST_PSTSTORE;
    int node = gcn->node;

    if (comm_type == GHOST_LOCL)
      cell_cell_transfer(gcn, data_parts);
    else {
      /* prepare send buffer if necessary */
      if (is_send_op(comm_type, node)) {
        /* ok, we send this step, prepare send buffer if not yet done */
        if (!prefetch)
          prepare_send_buffer(gcn, data_parts);
        else {
          GHOST_TRACE(fprintf(stderr,
                              "%d: ghost_comm using prefetched data for "
                              "operation %d, sending to %d\n",
                              this_node, n, node));
#ifdef ADDITIONAL_CHECKS
          if (n_s_buffer != calc_transmit_size(gcn, data_parts)) {
            fprintf(stderr,
                    "%d: ghost_comm transmission size and current size of "
                    "cells to transmit do not match\n",
                    this_node);
            errexit();
          }
#endif
        }
      } else {
        /* we do not send this time, let's look for a prefetch */
        if (prefetch) {
          /* find next action where we send and which has PREFETCH set */
          for (int n2 = n + 1; n2 < gc->num; n2++) {
            GhostCommunication *gcn2 = &gc->comm[n2];
            auto const comm_type2 = gcn2->type & GHOST_JOBMASK;
            auto const prefetch2 = gcn2->type & GHOST_PREFETCH;
            int node2 = gcn2->node;
            if (is_send_op(comm_type2, node2) && prefetch2) {
              GHOST_TRACE(fprintf(stderr,
                                  "%d: ghost_comm prefetch operation %d, is "
                                  "send/bcast to/from %d\n",
                                  this_node, n2, node2));
              prepare_send_buffer(gcn2, data_parts);
              break;
            }
          }
        }
      }

      /* recv buffer for recv and multinode operations to this node */
      if (is_recv_op(comm_type, node))
        prepare_recv_buffer(gcn, data_parts);

      /* transfer data */
      switch (comm_type) {
      case GHOST_RECV: {
        GHOST_TRACE(fprintf(stderr,
                            "%d: ghost_comm receive from %d (%d bytes)\n",
                            this_node, node, n_r_buffer));
        MPI_Recv(r_buffer, n_r_buffer, MPI_BYTE, node, REQ_GHOST_SEND,
                 comm_cart, MPI_STATUS_IGNORE);
        if (data_parts & GHOSTTRANS_PROPRTS) {
          int n_bonds = *(int *)(r_buffer + n_r_buffer - sizeof(int));
          GHOST_TRACE(fprintf(stderr,
                              "%d: ghost_comm receive from %d (%d bonds)\n",
                              this_node, node, n_bonds));
          if (n_bonds) {
            r_bondbuffer.resize(n_bonds);
            MPI_Recv(&r_bondbuffer[0], n_bonds, MPI_INT, node, REQ_GHOST_SEND,
                     comm_cart, MPI_STATUS_IGNORE);
          }
        }
        break;
      }
      case GHOST_SEND: {
        GHOST_TRACE(fprintf(stderr, "%d: ghost_comm send to %d (%d bytes)\n",
                            this_node, node, n_s_buffer));
        MPI_Send(s_buffer, n_s_buffer, MPI_BYTE, node, REQ_GHOST_SEND,
                 comm_cart);
        int n_bonds = s_bondbuffer.size();
        if (!(data_parts & GHOSTTRANS_PROPRTS) && n_bonds > 0) {
          fprintf(stderr,
                  "%d: INTERNAL ERROR: not sending properties, but bond buffer "
                  "not empty\n",
                  this_node);
          errexit();
        }
        GHOST_TRACE(fprintf(stderr, "%d: ghost_comm send to %d (%d ints)\n",
                            this_node, node, n_bonds));
        if (n_bonds) {
          MPI_Send(&s_bondbuffer[0], n_bonds, MPI_INT, node, REQ_GHOST_SEND,
                   comm_cart);
        }
        break;
      }
      case GHOST_BCST:
        GHOST_TRACE(fprintf(stderr, "%d: ghost_comm bcast from %d (%d bytes)\n",
                            this_node, node,
                            (node == this_node) ? n_s_buffer : n_r_buffer));
        if (node == this_node) {
          MPI_Bcast(s_buffer, n_s_buffer, MPI_BYTE, node, comm_cart);
          int n_bonds = s_bondbuffer.size();
          if (!(data_parts & GHOSTTRANS_PROPRTS) && n_bonds > 0) {
            fprintf(stderr,
                    "%d: INTERNAL ERROR: not sending properties, but bond "
                    "buffer not empty\n",
                    this_node);
            errexit();
          }
          if (n_bonds) {
            MPI_Bcast(&s_bondbuffer[0], n_bonds, MPI_INT, node, comm_cart);
          }
        } else {
          MPI_Bcast(r_buffer, n_r_buffer, MPI_BYTE, node, comm_cart);
          if (data_parts & GHOSTTRANS_PROPRTS) {
            int n_bonds = *(int *)(r_buffer + n_r_buffer - sizeof(int));
            if (n_bonds) {
              r_bondbuffer.resize(n_bonds);
              MPI_Bcast(&r_bondbuffer[0], n_bonds, MPI_INT, node, comm_cart);
            }
          }
        }
        break;
      case GHOST_RDCE: {
        GHOST_TRACE(fprintf(stderr, "%d: ghost_comm reduce to %d (%d bytes)\n",
                            this_node, node, n_s_buffer));

        if (node == this_node)
          MPI_Reduce(reinterpret_cast<double *>(s_buffer),
                     reinterpret_cast<double *>(r_buffer),
                     n_s_buffer / sizeof(double), MPI_DOUBLE, MPI_SUM, node,
                     comm_cart);
        else
          MPI_Reduce(reinterpret_cast<double *>(s_buffer), nullptr,
                     n_s_buffer / sizeof(double), MPI_DOUBLE, MPI_SUM, node,
                     comm_cart);
      } break;
      }
      GHOST_TRACE(fprintf(stderr, "%d: ghost_comm done\n", this_node));

      /* recv op; write back data directly, if no PSTSTORE delay is requested.
       */
      if (is_recv_op(comm_type, node)) {
        if (!poststore) {
          /* forces have to be added, the rest overwritten. Exception is RDCE,
             where the addition is integrated into the communication. */
          if (data_parts == GHOSTTRANS_FORCE && comm_type != GHOST_RDCE)
            add_forces_from_recv_buffer(gcn);
          else
            put_recv_buffer(gcn, data_parts);
        } else {
          GHOST_TRACE(fprintf(
              stderr, "%d: ghost_comm delaying operation %d, recv from %d\n",
              this_node, n, node));
        }
      } else {
        /* send op; write back delayed data from last recv, when this was a
         * prefetch send. */
        if (poststore) {
          /* find previous action where we recv and which has PSTSTORE set */
          for (int n2 = n - 1; n2 >= 0; n2--) {
            GhostCommunication *gcn2 = &gc->comm[n2];
            auto const comm_type2 = gcn2->type & GHOST_JOBMASK;
            auto const poststore2 = gcn2->type & GHOST_PSTSTORE;
            int node2 = gcn2->node;
            if (is_recv_op(comm_type2, node2) && poststore2) {
              GHOST_TRACE(fprintf(stderr,
                                  "%d: ghost_comm storing delayed recv, "
                                  "operation %d, from %d\n",
                                  this_node, n2, node2));
#ifdef ADDITIONAL_CHECKS
              if (n_r_buffer != calc_transmit_size(gcn2, data_parts)) {
                fprintf(stderr,
                        "%d: ghost_comm transmission size and current size of "
                        "cells to transmit do not match\n",
                        this_node);
                errexit();
              }
#endif
              /* as above */
              if (data_parts == GHOSTTRANS_FORCE && comm_type != GHOST_RDCE)
                add_forces_from_recv_buffer(gcn2);
              else
                put_recv_buffer(gcn2, data_parts);
              break;
            }
          }
        }
      }
    }
  }
<<<<<<< HEAD
}

/** Of every two communication rounds, set the first receivers to prefetch and
 *  poststore
 */
void ghosts_assign_prefetches(GhostCommunicator *comm) {
  if (comm->num < 2) {
    return;
  }

  for (int cnt = 0; cnt < comm->num; cnt += 2) {
    if (comm->comm[cnt].type == GHOST_RECV &&
        comm->comm[cnt + 1].type == GHOST_SEND) {
      comm->comm[cnt].type |= GHOST_PREFETCH | GHOST_PSTSTORE;
      comm->comm[cnt + 1].type |= GHOST_PREFETCH | GHOST_PSTSTORE;
    }
  }
}

/** Revert the order of a communicator: After calling this the
 *  communicator is working in reverted order with exchanged
 *  communication types GHOST_SEND <-> GHOST_RECV,
 *                      GHOST_BCST <-> GHOST_REDC,
 *                      GHOST_LOCL <-> GHOST_LOCL
 */
void ghosts_revert_comm_order(GhostCommunicator *comm) {
  /* revert order */
  boost::reverse(comm->comm);

  /* exchange SEND/RECV */
  for (int i = 0; i < comm->num; i++) {
    if (comm->comm[i].type == GHOST_SEND)
      comm->comm[i].type = GHOST_RECV;
    else if (comm->comm[i].type == GHOST_RECV)
      comm->comm[i].type = GHOST_SEND;
    else if (comm->comm[i].type == GHOST_LOCL) {
      auto part_lists = Utils::make_span(comm->comm[i].part_lists,
                                         comm->comm[i].n_part_lists);
      boost::reverse(part_lists);
    } else if (comm->comm[i].type == GHOST_BCST) {
      comm->comm[i].type = GHOST_RDCE;
    }
  }
}

/** Go through \ref ghost_cells and remove the ghost entries from \ref
    local_particles. Part of \ref dd_exchange_and_sort_particles.*/
void invalidate_ghosts() {
  int c, p;
  /* remove ghosts, but keep Real Particles */
  for (c = 0; c < ghost_cells.n; c++) {
    Particle *part = ghost_cells.cell[c]->part;
    int np = ghost_cells.cell[c]->n;
    for (p = 0; p < np; p++) {
      /* Particle is stored as ghost in the local_particles array,
         if the pointer stored there belongs to a ghost cell
         particle array. */
      if (&(part[p]) == local_particles[part[p].p.identity])
        local_particles[part[p].p.identity] = nullptr;
      free_particle(part + p);
    }
    ghost_cells.cell[c]->n = 0;
  }
=======
>>>>>>> 7e10ad0b
}<|MERGE_RESOLUTION|>--- conflicted
+++ resolved
@@ -151,21 +151,13 @@
         }
         if (data_parts & GHOSTTRANS_POSITION) {
           /* ok, this is not nice, but perhaps fast */
-<<<<<<< HEAD
-          auto *pp = new (insert) ParticlePosition(pt->r);
+          auto pp = pt->r;
 
           if (gc->shift) {
-            pp->p += *(gc->shift);
-          }
-
-=======
-          auto pp = pt->r;
-          pp.p += gc->shift;
+            pp.p += *(gc->shift);
+          }
+
           memcpy(insert, &pp, sizeof(pp));
-          insert += sizeof(ParticlePosition);
-        } else if (data_parts & GHOSTTRANS_POSITION) {
-          memcpy(insert, &pt->r, sizeof(ParticlePosition));
->>>>>>> 7e10ad0b
           insert += sizeof(ParticlePosition);
         }
         if (data_parts & GHOSTTRANS_MOMENTUM) {
@@ -203,17 +195,6 @@
 }
 
 static void prepare_ghost_cell(Cell *cell, int size) {
-<<<<<<< HEAD
-  // free all allocated information, will be resent
-  {
-    int np = cell->n;
-    Particle *part = cell->part;
-    for (int p = 0; p < np; p++) {
-      free_particle(part + p);
-    }
-  }
-
-=======
   using Utils::make_span;
   auto const old_cap = cell->max;
 
@@ -226,7 +207,6 @@
   }
 
   /* Adapt size */
->>>>>>> 7e10ad0b
   cell->resize(size);
 
   /* initialize new particles */
@@ -277,17 +257,9 @@
             int n_bonds;
             memcpy(&n_bonds, retrieve, sizeof(int));
             retrieve += sizeof(int);
-<<<<<<< HEAD
-            if (n_bonds) {
-              pt->bl.resize(n_bonds);
-              std::copy_n(bond_retrieve, n_bonds, pt->bl.begin());
-              bond_retrieve += n_bonds;
-            }
-=======
             pt->bl.resize(n_bonds);
             std::copy_n(bond_retrieve, n_bonds, pt->bl.begin());
             bond_retrieve += n_bonds;
->>>>>>> 7e10ad0b
           }
           if (local_particles[pt->p.identity] == nullptr) {
             local_particles[pt->p.identity] = pt;
@@ -622,7 +594,6 @@
       }
     }
   }
-<<<<<<< HEAD
 }
 
 /** Of every two communication rounds, set the first receivers to prefetch and
@@ -667,25 +638,3 @@
     }
   }
 }
-
-/** Go through \ref ghost_cells and remove the ghost entries from \ref
-    local_particles. Part of \ref dd_exchange_and_sort_particles.*/
-void invalidate_ghosts() {
-  int c, p;
-  /* remove ghosts, but keep Real Particles */
-  for (c = 0; c < ghost_cells.n; c++) {
-    Particle *part = ghost_cells.cell[c]->part;
-    int np = ghost_cells.cell[c]->n;
-    for (p = 0; p < np; p++) {
-      /* Particle is stored as ghost in the local_particles array,
-         if the pointer stored there belongs to a ghost cell
-         particle array. */
-      if (&(part[p]) == local_particles[part[p].p.identity])
-        local_particles[part[p].p.identity] = nullptr;
-      free_particle(part + p);
-    }
-    ghost_cells.cell[c]->n = 0;
-  }
-=======
->>>>>>> 7e10ad0b
-}