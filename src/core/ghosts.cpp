/*
  Copyright (C) 2010,2012,2013,2014,2015,2016 The ESPResSo project
  Copyright (C) 2002,2003,2004,2005,2006,2007,2008,2009,2010 
    Max-Planck-Institute for Polymer Research, Theory Group
  
  This file is part of ESPResSo.
  
  ESPResSo is free software: you can redistribute it and/or modify
  it under the terms of the GNU General Public License as published by
  the Free Software Foundation, either version 3 of the License, or
  (at your option) any later version.
  
  ESPResSo is distributed in the hope that it will be useful,
  but WITHOUT ANY WARRANTY; without even the implied warranty of
  MERCHANTABILITY or FITNESS FOR A PARTICULAR PURPOSE.  See the
  GNU General Public License for more details.
  
  You should have received a copy of the GNU General Public License
  along with this program.  If not, see <http://www.gnu.org/licenses/>. 
*/
/** \file ghosts.cpp   Ghost particles and particle exchange.
 *
 *  For more information on ghosts,
 *  see \ref ghosts.hpp "ghosts.hpp" 
*/
#include <mpi.h>
#include <cstdio>
#include <cstdlib>
#include <cstring>
#include <vector>
#include <algorithm>
#include "utils.hpp"
#include "ghosts.hpp"
#include "global.hpp"
#include "cells.hpp"
#include "communication.hpp"
#include "grid.hpp"
#include "particle_data.hpp"
<<<<<<< HEAD
#include "forces_inline.hpp"
=======
#include "domain_decomposition.hpp"
>>>>>>> f5ec6811

/** Tag for communication in ghost_comm. */
#define REQ_GHOST_SEND 100

static int n_s_buffer = 0;
static int max_s_buffer = 0;
/** send buffer. Just grows, which should be ok */
static char *s_buffer = NULL;

std::vector<int> s_bondbuffer;

static int n_r_buffer = 0;
static int max_r_buffer = 0;
/** recv buffer. Just grows, which should be ok */
static char *r_buffer = NULL;

std::vector<int> r_bondbuffer;

static MPI_Op MPI_FORCES_SUM;

/** whether the ghosts should also have velocity information, e. g. for DPD or RATTLE.
    You need this whenever you need the relative velocity of two particles.
    NO CHANGES OF THIS VALUE OUTSIDE OF \ref on_ghost_flags_change !!!!
*/
int ghosts_have_v = 0;

/** add force to another. This is used when collecting ghost forces. */
inline void add_force(ParticleForce *F_to, ParticleForce *F_add) {
  for (int i = 0; i < 3; i++)
    F_to->f[i] += F_add->f[i];
#ifdef ROTATION
  for (int i = 0; i < 3; i++)
    F_to->torque[i] += F_add->torque[i];
#endif
}

void prepare_comm(GhostCommunicator *comm, int data_parts, int num)
{
  int i;
  comm->data_parts = data_parts;

  /* if ghosts should have uptodate velocities, they have to be updated like positions
     (except for shifting...) */
  if (ghosts_have_v && (data_parts & GHOSTTRANS_POSITION))
    comm->data_parts |= GHOSTTRANS_MOMENTUM;

  GHOST_TRACE(fprintf(stderr, "%d: prepare_comm, data_parts = %d\n", this_node, comm->data_parts));

  comm->num = num;
  comm->comm = (GhostCommunication*)Utils::malloc(num*sizeof(GhostCommunication));
  for(i=0; i<num; i++) {
    comm->comm[i].shift[0]=comm->comm[i].shift[1]=comm->comm[i].shift[2]=0.0;
  }
}

void free_comm(GhostCommunicator *comm)
{
  int n;
  GHOST_TRACE(fprintf(stderr,"%d: free_comm: %p has %d ghost communications\n",this_node,comm,comm->num));
  for (n = 0; n < comm->num; n++) free(comm->comm[n].part_lists);
  free(comm->comm);
}

int calc_transmit_size(GhostCommunication *gc, int data_parts)
{
  int p, n_buffer_new;

  if (data_parts & GHOSTTRANS_PARTNUM)
    n_buffer_new = sizeof(int)*gc->n_part_lists;
  else {
    int count = 0;
    for (p = 0; p < gc->n_part_lists; p++)
      count += gc->part_lists[p]->n;

    n_buffer_new = 0;
    if (data_parts & GHOSTTRANS_PROPRTS) {
      n_buffer_new += sizeof(ParticleProperties);
      // sending size of bond/exclusion lists
#ifdef GHOSTS_HAVE_BONDS
      n_buffer_new += sizeof(int);
#ifdef EXCLUSIONS
      n_buffer_new += sizeof(int);
#endif
#endif
    }
    if (data_parts & GHOSTTRANS_POSITION)
      n_buffer_new += sizeof(ParticlePosition);
    if (data_parts & GHOSTTRANS_MOMENTUM)
      n_buffer_new += sizeof(ParticleMomentum);
    if (data_parts & GHOSTTRANS_FORCE)
      n_buffer_new += sizeof(ParticleForce);
#ifdef LB
    if (data_parts & GHOSTTRANS_COUPLING)
      n_buffer_new += sizeof(ParticleLatticeCoupling);
#endif
#ifdef ENGINE
    if (data_parts & GHOSTTRANS_SWIMMING)
      n_buffer_new += sizeof(ParticleParametersSwimming);
#endif
    n_buffer_new *= count;
  }
  // also sending length of bond buffer
  if (data_parts & GHOSTTRANS_PROPRTS)
    n_buffer_new += sizeof(int);
  return n_buffer_new;
}

void prepare_send_buffer(GhostCommunication *gc, int data_parts)
{
  GHOST_TRACE(fprintf(stderr, "%d: prepare sending to/bcast from %d\n", this_node, gc->node));

  /* reallocate send buffer */
  n_s_buffer = calc_transmit_size(gc, data_parts);
  if (n_s_buffer > max_s_buffer) {
    max_s_buffer = n_s_buffer;
    s_buffer = Utils::realloc(s_buffer, max_s_buffer);
  }
  GHOST_TRACE(fprintf(stderr, "%d: will send %d\n", this_node, n_s_buffer));

  s_bondbuffer.resize(0);

  /* put in data */
  char *insert = s_buffer;
  for (int pl = 0; pl < gc->n_part_lists; pl++) {
    int np   = gc->part_lists[pl]->n;
    if (data_parts & GHOSTTRANS_PARTNUM) {
      *(int *)insert = np;
      insert += sizeof(int);
      GHOST_TRACE(fprintf(stderr, "%d: %d particles assigned\n",
			  this_node, np));
    }
    else {
      Particle *part = gc->part_lists[pl]->part;
      for (int p = 0; p < np; p++) {
	Particle *pt = &part[p];
	if (data_parts & GHOSTTRANS_PROPRTS) {
	  memmove(insert, &pt->p, sizeof(ParticleProperties));
	  insert +=  sizeof(ParticleProperties);
#ifdef GHOSTS_HAVE_BONDS
          *(int *)insert = pt->bl.n;
	  insert += sizeof(int);
          if (pt->bl.n) {
            s_bondbuffer.insert(s_bondbuffer.end(), pt->bl.e, pt->bl.e + pt->bl.n);
          }
#ifdef EXCLUSIONS
          *(int *)insert = pt->el.n;
	  insert += sizeof(int);
          if (pt->el.n) {
            s_bondbuffer.insert(s_bondbuffer.end(), pt->el.e, pt->el.e + pt->el.n);
          }
#endif
#endif
	}
	if (data_parts & GHOSTTRANS_POSSHFTD) {
	  /* ok, this is not nice, but perhaps fast */
	  ParticlePosition *pp = (ParticlePosition *)insert;
	  int i;
	  memmove(pp, &pt->r, sizeof(ParticlePosition));
	  for (i = 0; i < 3; i++)
	    pp->p[i] += gc->shift[i];
      /* No special wrapping for Lees-Edwards here:
       * LE wrap-on-receive instead, for convenience in
       * mapping to local cell geometry. */
	  insert +=  sizeof(ParticlePosition);
	}
	else if (data_parts & GHOSTTRANS_POSITION) {
	  memmove(insert, &pt->r, sizeof(ParticlePosition));
	  insert +=  sizeof(ParticlePosition);
	}
	if (data_parts & GHOSTTRANS_MOMENTUM) {
	  memmove(insert, &pt->m, sizeof(ParticleMomentum));
	  insert +=  sizeof(ParticleMomentum);
	}
	if (data_parts & GHOSTTRANS_FORCE) {
	  memmove(insert, &pt->f, sizeof(ParticleForce));
	  insert +=  sizeof(ParticleForce);
	}
#ifdef LB
	if (data_parts & GHOSTTRANS_COUPLING) {
	  memmove(insert, &pt->lc, sizeof(ParticleLatticeCoupling));
	  insert +=  sizeof(ParticleLatticeCoupling);
	}
#endif
#ifdef ENGINE
	if (data_parts & GHOSTTRANS_SWIMMING) {
          memmove(insert, &pt->swim, sizeof(ParticleParametersSwimming));
          insert +=  sizeof(ParticleParametersSwimming);
        }
#endif
      }
    }
  }
  if (data_parts & GHOSTTRANS_PROPRTS) {
    GHOST_TRACE(fprintf(stderr, "%d: bond buffer size is %ld\n",
                        this_node, s_bondbuffer.size()));
    *(int *)insert = int(s_bondbuffer.size());
    insert += sizeof(int);
  }

  if (insert - s_buffer != n_s_buffer) {
    fprintf(stderr, "%d: INTERNAL ERROR: send buffer size %d "
            "differs from what I put in (%ld)\n",
            this_node, n_s_buffer, insert - s_buffer);
    errexit();
  }
}

static void prepare_ghost_cell(Cell *cell, int size)
{
#ifdef GHOSTS_HAVE_BONDS
  // free all allocated information, will be resent
  {
    int np   = cell->n;
    Particle *part = cell->part;
    for (int p = 0; p < np; p++) {
      free_particle(part + p);
    }
  }          
#endif
  realloc_particlelist(cell, cell->n = size);
  // invalidate pointers etc
  {
    int np   = cell->n;
    Particle *part = cell->part;
    for (int p = 0; p < np; p++) {
      Particle *pt = new(&part[p]) Particle();

      //init ghost variable
      pt->l.ghost=1;
    }
  }
}

void prepare_recv_buffer(GhostCommunication *gc, int data_parts)
{
  GHOST_TRACE(fprintf(stderr, "%d: prepare receiving from %d\n", this_node, gc->node));
  /* reallocate recv buffer */
  n_r_buffer = calc_transmit_size(gc, data_parts);
  if (n_r_buffer > max_r_buffer) {
    max_r_buffer = n_r_buffer;
    r_buffer = Utils::realloc(r_buffer, max_r_buffer);
  }
  GHOST_TRACE(fprintf(stderr, "%d: will get %d\n", this_node, n_r_buffer));
}

void put_recv_buffer(GhostCommunication *gc, int data_parts)
{
  /* put back data */
  char *retrieve = r_buffer;

  std::vector<int>::const_iterator bond_retrieve = r_bondbuffer.begin();

  for (int pl = 0; pl < gc->n_part_lists; pl++) {
    ParticleList *cur_list = gc->part_lists[pl];
    if (data_parts & GHOSTTRANS_PARTNUM) {
      GHOST_TRACE(fprintf(stderr, "%d: reallocating cell %p to size %d, assigned to node %d\n",
			  this_node, cur_list, *(int *)retrieve, gc->node));
      prepare_ghost_cell(cur_list, *(int *)retrieve);
      retrieve += sizeof(int);
    }
    else {
      int np   = cur_list->n;
      Particle *part = cur_list->part;
      for (int p = 0; p < np; p++) {
	Particle *pt = &part[p];
	if (data_parts & GHOSTTRANS_PROPRTS) {
	  memmove(&pt->p, retrieve, sizeof(ParticleProperties));
	  retrieve +=  sizeof(ParticleProperties);
#ifdef GHOSTS_HAVE_BONDS
          int n_bonds;
	  memmove(&n_bonds, retrieve, sizeof(int));
	  retrieve +=  sizeof(int);
          if (n_bonds) {
            realloc_intlist(&pt->bl, pt->bl.n = n_bonds);
            std::copy(bond_retrieve, bond_retrieve + n_bonds, pt->bl.e);
            bond_retrieve += n_bonds;
          }
#ifdef EXCLUSIONS
	  memmove(&n_bonds, retrieve, sizeof(int));
	  retrieve +=  sizeof(int);
          if (n_bonds) {
            realloc_intlist(&pt->el, pt->el.n = n_bonds);
            std::copy(bond_retrieve, bond_retrieve + n_bonds, pt->el.e);
            bond_retrieve += n_bonds;
          }
#endif
#endif
	  if (local_particles[pt->p.identity] == NULL) {
	    local_particles[pt->p.identity] = pt;
	  }
	}
	if (data_parts & GHOSTTRANS_POSITION) {
	  memmove(&pt->r, retrieve, sizeof(ParticlePosition));
	  retrieve +=  sizeof(ParticlePosition);
#ifdef LEES_EDWARDS
      /* special wrapping conditions for x component of y LE shift */
      if( gc->shift[1] != 0.0 ){
               /* LE transforms are wrapped
                  ---Using this method because its a shortcut to getting a neat-looking verlet list. */
               if( pt->r.p[0]
                - (my_left[0] + cur_list->myIndex[0]*dd.cell_size[0]) >  2*dd.cell_size[0] )
                   pt->r.p[0]-=box_l[0];
               if( pt->r.p[0]
                - (my_left[0] + cur_list->myIndex[0]*dd.cell_size[0]) < -2*dd.cell_size[0] )
                   pt->r.p[0]+=box_l[0];
      }
#endif 
	}
	if (data_parts & GHOSTTRANS_MOMENTUM) {
	  memmove(&pt->m, retrieve, sizeof(ParticleMomentum));
	  retrieve +=  sizeof(ParticleMomentum);
#ifdef LEES_EDWARDS
     /* give ghost particles correct velocity for the main
      * non-ghost LE reference frame */
      if( gc->shift[1] > 0.0 )
                pt->m.v[0] += lees_edwards_rate;
      else if( gc->shift[1] < 0.0 )
                pt->m.v[0] -= lees_edwards_rate;
#endif
	}
	if (data_parts & GHOSTTRANS_FORCE) {
	  memmove(&pt->f, retrieve, sizeof(ParticleForce));
	  retrieve +=  sizeof(ParticleForce);
	}
#ifdef LB
	if (data_parts & GHOSTTRANS_COUPLING) {
	  memmove(&pt->lc, retrieve, sizeof(ParticleLatticeCoupling));
	  retrieve +=  sizeof(ParticleLatticeCoupling);
	}
#endif
#ifdef ENGINE
	if (data_parts & GHOSTTRANS_SWIMMING) {
          memmove(&pt->swim, retrieve, sizeof(ParticleParametersSwimming));
          retrieve +=  sizeof(ParticleParametersSwimming);
        }
#endif
      }
    }
  }

  if (data_parts & GHOSTTRANS_PROPRTS) {
    // skip the final information on bonds to be sent in a second round
    retrieve += sizeof(int);
  }

  if (retrieve - r_buffer != n_r_buffer) {
    fprintf(stderr, "%d: recv buffer size %d differs "
            "from what I read out (%ld)\n",
            this_node, n_r_buffer, retrieve - r_buffer);
    errexit();
  }
  if (bond_retrieve != r_bondbuffer.end()) {
    fprintf(stderr, "%d: recv bond buffer was not used up, %ld elements remain\n",
            this_node, r_bondbuffer.end() - bond_retrieve );
    errexit();
  }
  r_bondbuffer.resize(0);
}

void add_forces_from_recv_buffer(GhostCommunication *gc)
{
  int pl, p, np;
  Particle *part, *pt;
  char *retrieve;

  /* put back data */
  retrieve = r_buffer;
  for (pl = 0; pl < gc->n_part_lists; pl++) {
    np   = gc->part_lists[pl]->n;
    part = gc->part_lists[pl]->part;
    for (p = 0; p < np; p++) {
      pt = &part[p];
      add_force(&pt->f, (ParticleForce *)retrieve);
      retrieve +=  sizeof(ParticleForce);
    }
  }
  if (retrieve - r_buffer != n_r_buffer) {
    fprintf(stderr, "%d: recv buffer size %d differs "
            "from what I put in %ld\n",
            this_node, n_r_buffer, retrieve - r_buffer);
    errexit();
  }
}

void cell_cell_transfer(GhostCommunication *gc, int data_parts)
{
  int pl, p, offset;
  Particle *part1, *part2, *pt1, *pt2;

  GHOST_TRACE(fprintf(stderr, "%d: local_transfer: type %d data_parts %d\n", this_node,gc->type,data_parts));

  /* transfer data */
  offset = gc->n_part_lists/2;
  for (pl = 0; pl < offset; pl++) {
    Cell *src_list = gc->part_lists[pl];
    Cell *dst_list = gc->part_lists[pl + offset];

    if (data_parts & GHOSTTRANS_PARTNUM) {
        prepare_ghost_cell(dst_list, src_list->n);
    }
    else {
      int np = src_list->n;
      part1 = src_list->part;
      part2 = dst_list->part;
      for (p = 0; p < np; p++) {
	pt1 = &part1[p];
	pt2 = &part2[p];
	if (data_parts & GHOSTTRANS_PROPRTS) {
	  memmove(&pt2->p, &pt1->p, sizeof(ParticleProperties));
#ifdef GHOSTS_HAVE_BONDS
          realloc_intlist(&(pt2->bl), pt2->bl.n = pt1->bl.n);
	  memmove(pt2->bl.e, pt1->bl.e, pt1->bl.n*sizeof(int));
#ifdef EXCLUSIONS
          realloc_intlist(&(pt2->el), pt2->el.n = pt1->el.n);
	  memmove(pt2->el.e, pt1->el.e, pt1->el.n*sizeof(int));
#endif
#endif
        }
	if (data_parts & GHOSTTRANS_POSSHFTD) {
	  /* ok, this is not nice, but perhaps fast */
	  int i;
	  memmove(&pt2->r, &pt1->r, sizeof(ParticlePosition));
	  for (i = 0; i < 3; i++)
	    pt2->r.p[i] += gc->shift[i];
#ifdef LEES_EDWARDS
      /* special wrapping conditions for x component of y LE shift */
      if( gc->shift[1] != 0.0 ){
        /* LE transforms are wrapped */
         if(   pt2->r.p[0]
            - (my_left[0] + dst_list->myIndex[0]*dd.cell_size[0]) >  2*dd.cell_size[0] ) 
               pt2->r.p[0]-=box_l[0];
         if( pt2->r.p[0]
            - (my_left[0] + dst_list->myIndex[0]*dd.cell_size[0]) < -2*dd.cell_size[0] ) 
               pt2->r.p[0]+=box_l[0];
      }
#endif
	}
	else if (data_parts & GHOSTTRANS_POSITION)
	  memmove(&pt2->r, &pt1->r, sizeof(ParticlePosition));
	if (data_parts & GHOSTTRANS_MOMENTUM) {
	  memmove(&pt2->m, &pt1->m, sizeof(ParticleMomentum));
#ifdef LEES_EDWARDS
            /* special wrapping conditions for x component of y LE shift */
            if( gc->shift[1] > 0.0 )
                pt2->m.v[0] += lees_edwards_rate;
            else if( gc->shift[1] < 0.0 )
                pt2->m.v[0] -= lees_edwards_rate;
#endif
    }
	if (data_parts & GHOSTTRANS_FORCE)
	  add_force(&pt2->f, &pt1->f);
#ifdef LB
	if (data_parts & GHOSTTRANS_COUPLING)
	  memmove(&pt2->lc, &pt1->lc, sizeof(ParticleLatticeCoupling));
#endif
#ifdef ENGINE
	if (data_parts & GHOSTTRANS_SWIMMING)
	  memmove(&pt2->swim, &pt1->swim, sizeof(ParticleParametersSwimming));
#endif
      }
    }
  }
}

void reduce_forces_sum(void *add, void *to, int *len, MPI_Datatype *type)
{
  ParticleForce 
    *cadd = (ParticleForce*)add, 
    *cto = (ParticleForce*)to;
  int i, clen = *len/sizeof(ParticleForce);
 
  if (*type != MPI_BYTE || (*len % sizeof(ParticleForce)) != 0) {
    fprintf(stderr, "%d: transfer data type wrong\n", this_node);
    errexit();
  }

  for (i = 0; i < clen; i++)
    add_force(&cto[i], &cadd[i]);
}

static int is_send_op(int comm_type, int node)
{
  return ((comm_type == GHOST_SEND) || (comm_type == GHOST_RDCE) ||
          (comm_type == GHOST_BCST && node == this_node));
}

static int is_recv_op(int comm_type, int node)
{
  return ((comm_type == GHOST_RECV) ||
          (comm_type == GHOST_BCST && node != this_node) ||
          (comm_type == GHOST_RDCE && node == this_node));
}

void ghost_communicator(GhostCommunicator *gc)
{
  MPI_Status status;
  int n, n2;
  int data_parts = gc->data_parts;

  GHOST_TRACE(fprintf(stderr, "%d: ghost_comm %p, data_parts %d\n", this_node, gc, data_parts));

  for (n = 0; n < gc->num; n++) {
    GhostCommunication *gcn = &gc->comm[n];
    int comm_type = gcn->type & GHOST_JOBMASK;
    int prefetch  = gcn->type & GHOST_PREFETCH;
    int poststore = gcn->type & GHOST_PSTSTORE;
    int node      = gcn->node;
    
    GHOST_TRACE(fprintf(stderr, "%d: ghost_comm round %d, job %x\n", this_node, n, gc->comm[n].type));
    GHOST_TRACE(fprintf(stderr, "%d: ghost_comm shift %f %f %f\n",this_node, gc->comm[n].shift[0], gc->comm[n].shift[1], gc->comm[n].shift[2]));
    if (comm_type == GHOST_LOCL)
      cell_cell_transfer(gcn, data_parts);
    else {
      /* prepare send buffer if necessary */
      if (is_send_op(comm_type, node)) {
	/* ok, we send this step, prepare send buffer if not yet done */
	if (!prefetch)
	  prepare_send_buffer(gcn, data_parts);
	else {
	  GHOST_TRACE(fprintf(stderr, "%d: ghost_comm using prefetched data for operation %d, sending to %d\n", this_node, n, node));
#ifdef ADDITIONAL_CHECKS
	  if (n_s_buffer != calc_transmit_size(gcn, data_parts)) {
	    fprintf(stderr, "%d: ghost_comm transmission size and current size of cells to transmit do not match\n", this_node);
	    errexit();
	  }
#endif
	}
      }
      else {
	/* we do not send this time, let's look for a prefetch */
	if (prefetch) {
	  /* find next action where we send and which has PREFETCH set */
	  for (n2 = n+1; n2 < gc->num; n2++) {
	    GhostCommunication *gcn2 = &gc->comm[n2];
	    int comm_type2 = gcn2->type & GHOST_JOBMASK;
	    int prefetch2  = gcn2->type & GHOST_PREFETCH;
	    int node2      = gcn2->node;
	    if (is_send_op(comm_type2, node2) && prefetch2) {
	      GHOST_TRACE(fprintf(stderr, "%d: ghost_comm prefetch operation %d, is send/bcast to/from %d\n", this_node, n2, node2));
	      prepare_send_buffer(gcn2, data_parts);
	      break;
	    }
	  }
	}
      }

      /* recv buffer for recv and multinode operations to this node */
      if (is_recv_op(comm_type, node))
         prepare_recv_buffer(gcn, data_parts);

      /* transfer data */
      switch (comm_type) {
      case GHOST_RECV: {
	GHOST_TRACE(fprintf(stderr, "%d: ghost_comm receive from %d (%d bytes)\n", this_node, node, n_r_buffer));
	MPI_Recv(r_buffer, n_r_buffer, MPI_BYTE, node, REQ_GHOST_SEND, comm_cart, &status);
        if (data_parts & GHOSTTRANS_PROPRTS) {
          int n_bonds = *(int *)(r_buffer + n_r_buffer - sizeof(int));
          GHOST_TRACE(fprintf(stderr, "%d: ghost_comm receive from %d (%d bonds)\n", this_node, node, n_bonds));
          if (n_bonds) {
            r_bondbuffer.resize(n_bonds);
            MPI_Recv(&r_bondbuffer[0], n_bonds, MPI_INT, node, REQ_GHOST_SEND, comm_cart, &status);
          }
        }
	break;
      }
      case GHOST_SEND: {
	GHOST_TRACE(fprintf(stderr, "%d: ghost_comm send to %d (%d bytes)\n", this_node, node, n_s_buffer));
	MPI_Send(s_buffer, n_s_buffer, MPI_BYTE, node, REQ_GHOST_SEND, comm_cart);
        int n_bonds = s_bondbuffer.size();
        if (!(data_parts & GHOSTTRANS_PROPRTS) && n_bonds > 0) {
          fprintf(stderr, "%d: INTERNAL ERROR: not sending properties, but bond buffer not empty\n", this_node);
          errexit();
        }
        GHOST_TRACE(fprintf(stderr, "%d: ghost_comm send to %d (%d ints)\n", this_node, node, n_bonds));
        if (n_bonds) {
          MPI_Send(&s_bondbuffer[0], n_bonds, MPI_INT, node, REQ_GHOST_SEND, comm_cart);
        }
        break;
      }
      case GHOST_BCST:
	GHOST_TRACE(fprintf(stderr, "%d: ghost_comm bcast from %d (%d bytes)\n", this_node, node,
			    (node == this_node) ? n_s_buffer : n_r_buffer));
	if (node == this_node) {
	  MPI_Bcast(s_buffer, n_s_buffer, MPI_BYTE, node, comm_cart);
          int n_bonds = s_bondbuffer.size();
          if (!(data_parts & GHOSTTRANS_PROPRTS) && n_bonds > 0) {
            fprintf(stderr, "%d: INTERNAL ERROR: not sending properties, but bond buffer not empty\n", this_node);
            errexit();
          }
          if (n_bonds) {
            MPI_Bcast(&s_bondbuffer[0], n_bonds, MPI_INT, node, comm_cart);
          }
        }
	else {
	  MPI_Bcast(r_buffer, n_r_buffer, MPI_BYTE, node, comm_cart);
          if (data_parts & GHOSTTRANS_PROPRTS) {
            int n_bonds = *(int *)(r_buffer + n_r_buffer - sizeof(int));
            if (n_bonds) {
              r_bondbuffer.resize(n_bonds);
              MPI_Bcast(&r_bondbuffer[0], n_bonds, MPI_INT, node, comm_cart);
            }
          }
        }
	break;
      case GHOST_RDCE:
	GHOST_TRACE(fprintf(stderr, "%d: ghost_comm reduce to %d (%d bytes)\n", this_node, node, n_s_buffer));
	if (node == this_node)
	  MPI_Reduce(s_buffer, r_buffer, n_s_buffer, MPI_BYTE, MPI_FORCES_SUM, node, comm_cart);
	else
	  MPI_Reduce(s_buffer, NULL, n_s_buffer, MPI_BYTE, MPI_FORCES_SUM, node, comm_cart);
	break;
      }
      //GHOST_TRACE(MPI_Barrier(comm_cart));
      GHOST_TRACE(fprintf(stderr, "%d: ghost_comm done\n", this_node));

      /* recv op; write back data directly, if no PSTSTORE delay is requested. */
      if (is_recv_op(comm_type, node)) {
	if (!poststore) {
	  /* forces have to be added, the rest overwritten. Exception is RDCE, where the addition
	     is integrated into the communication. */
	  if (data_parts == GHOSTTRANS_FORCE && comm_type != GHOST_RDCE)
	    add_forces_from_recv_buffer(gcn);
	  else
	    put_recv_buffer(gcn, data_parts);
	}
	else {
	  GHOST_TRACE(fprintf(stderr, "%d: ghost_comm delaying operation %d, recv from %d\n", this_node, n, node));
	}
      }
      else {
	/* send op; write back delayed data from last recv, when this was a prefetch send. */
	if (poststore) {
	  /* find previous action where we recv and which has PSTSTORE set */
	  for (n2 = n-1; n2 >= 0; n2--) {
	    GhostCommunication *gcn2 = &gc->comm[n2];
	    int comm_type2 = gcn2->type & GHOST_JOBMASK;
	    int poststore2 = gcn2->type & GHOST_PSTSTORE;
	    int node2      = gcn2->node;
	    if (is_recv_op(comm_type2, node2) && poststore2) {
	      GHOST_TRACE(fprintf(stderr, "%d: ghost_comm storing delayed recv, operation %d, from %d\n", this_node, n2, node2));
#ifdef ADDITIONAL_CHECKS
	      if (n_r_buffer != calc_transmit_size(gcn2, data_parts)) {
		fprintf(stderr, "%d: ghost_comm transmission size and current size of cells to transmit do not match\n", this_node);
		errexit();
	      }
#endif
	      /* as above */
	      if (data_parts == GHOSTTRANS_FORCE && comm_type != GHOST_RDCE)
		add_forces_from_recv_buffer(gcn2);
	      else
		put_recv_buffer(gcn2, data_parts);
	      break;
	    }
	  }
	}
      }
    }
  }
}

void ghost_init()
{
  MPI_Op_create(reduce_forces_sum, 1, &MPI_FORCES_SUM);
}

/** Go through \ref ghost_cells and remove the ghost entries from \ref
    local_particles. Part of \ref dd_exchange_and_sort_particles.*/
void invalidate_ghosts()
{
  Particle *part;
  int c, np, p;
  /* remove ghosts, but keep Real Particles */
  for(c=0; c<ghost_cells.n; c++) {
    part = ghost_cells.cell[c]->part;
    np   = ghost_cells.cell[c]->n;
    for(p=0 ; p<np; p++) {
      /* Particle is stored as ghost in the local_particles array,
	 if the pointer stored there belongs to a ghost celll
	 particle array. */
      if( &(part[p]) == local_particles[part[p].p.identity] ) 
	local_particles[part[p].p.identity] = NULL;
      free_particle(part+p);
    }
    ghost_cells.cell[c]->n = 0;
  }
}<|MERGE_RESOLUTION|>--- conflicted
+++ resolved
@@ -36,14 +36,8 @@
 #include "communication.hpp"
 #include "grid.hpp"
 #include "particle_data.hpp"
-<<<<<<< HEAD
 #include "forces_inline.hpp"
-=======
 #include "domain_decomposition.hpp"
->>>>>>> f5ec6811
-
-/** Tag for communication in ghost_comm. */
-#define REQ_GHOST_SEND 100
 
 static int n_s_buffer = 0;
 static int max_s_buffer = 0;
