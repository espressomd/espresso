--- conflicted
+++ resolved
@@ -31,15 +31,9 @@
 #define cudaSetDevice(d)
 
 #include "EspressoSystemInterface.hpp"
-<<<<<<< HEAD
 #include "electrostatics_magnetostatics/mmm1d.hpp"
 #include "mmm-common_cuda.hpp"
 #include "nonbonded_interactions/nonbonded_interaction_data.hpp"
-=======
-#include "interaction_data.hpp"
-#include "mmm-common_cuda.hpp"
-#include "mmm1d.hpp"
->>>>>>> 210fba01
 
 #if defined(OMPI_MPI_H) || defined(_MPI_H)
 #error CU-file includes mpi.h! This should not happen!
@@ -346,12 +340,8 @@
     mmm1dgpu_real rxy = sqrt(rxy2);
     mmm1dgpu_real sum_r = 0, sum_z = 0;
 
-<<<<<<< HEAD
-    //		if (boxz <= 0.0) return; // otherwise we'd get into an infinite
-    //loop if we're not initialized correctly
-=======
-    // if (boxz <= 0.0) return; // in case we are not initialized yet
->>>>>>> 210fba01
+(??)		while (fabs(z) > boxz/2) // make sure we take the shortest distance
+(??)			z -= (z > 0? 1 : -1)*boxz;
 
     while (fabs(z) > boxz / 2) // make sure we take the shortest distance
       z -= (z > 0 ? 1 : -1) * boxz;
@@ -449,12 +439,7 @@
     mmm1dgpu_real rxy = sqrt(rxy2);
     mmm1dgpu_real sum_e = 0;
 
-<<<<<<< HEAD
-    //		if (boxz <= 0.0) return; // otherwise we'd get into an infinite
-    //loop if we're not initialized correctly
-=======
-    // if (boxz <= 0.0) return; // in case we are not initialized yet
->>>>>>> 210fba01
+(??)//		if (boxz <= 0.0) return; // otherwise we'd get into an infinite loop if we're not initialized correctly
 
     while (fabs(z) > boxz / 2) // make sure we take the shortest distance
       z -= (z > 0 ? 1 : -1) * boxz;
