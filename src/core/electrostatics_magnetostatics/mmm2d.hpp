--- conflicted
+++ resolved
@@ -115,13 +115,6 @@
 /// initialize the MMM2D constants
 void MMM2D_init();
 
-<<<<<<< HEAD
-=======
-/** if the number of particles has changed (even per node),
-    the particle buffers for the coefficients have to be resized. */
-void MMM2D_on_resort_particles(const ParticleRange &particles);
-
->>>>>>> 74b63f5c
 /** energy contribution from dielectric layers */
 double MMM2D_dielectric_layers_energy_contribution();
 
