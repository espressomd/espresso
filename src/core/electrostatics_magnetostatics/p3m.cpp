--- conflicted
+++ resolved
@@ -909,21 +909,10 @@
 
 /************************************************************/
 
-<<<<<<< HEAD
 void p3m_gather_fft_grid(double *data, const p3m_local_mesh &local_mesh,
                          const p3m_send_mesh &sm) {
-=======
-void p3m_gather_fft_grid(double *themesh) {
-  int s_dir, r_dir, evenodd;
-  MPI_Status status;
-  std::vector<double> tmp_vec;
-
-  P3M_TRACE(fprintf(stderr, "%d: p3m_gather_fft_grid:\n", this_node));
-
   auto const node_neighbors = calc_node_neighbors(comm_cart);
-  auto const node_pos = calc_node_pos(comm_cart);
-
->>>>>>> c3234737
+
   /* direction loop */
   for (int s_dir = 0; s_dir < 6; s_dir++) {
     auto const r_dir = (s_dir % 2 == 0) ? s_dir + 1 : s_dir - 1;
@@ -950,20 +939,10 @@
   }
 }
 
-<<<<<<< HEAD
 void p3m_spread_force_grid(double *data, const p3m_local_mesh &local_mesh,
                            const p3m_send_mesh &send_mesh) {
-=======
-void p3m_spread_force_grid(double *themesh) {
-  int s_dir, r_dir, evenodd;
-  MPI_Status status;
-  std::vector<double> tmp_vec;
-  P3M_TRACE(fprintf(stderr, "%d: p3m_spread_force_grid:\n", this_node));
-
   auto const node_neighbors = calc_node_neighbors(comm_cart);
-  auto const node_pos = calc_node_pos(comm_cart);
-
->>>>>>> c3234737
+
   /* direction loop */
   for (int s_dir = 5; s_dir >= 0; s_dir--) {
     auto const r_dir = (s_dir % 2 == 0) ? s_dir + 1 : s_dir - 1;
@@ -2030,69 +2009,11 @@
 
 void p3m_calc_local_ca_mesh() {
   /* total skin size */
-<<<<<<< HEAD
   Utils::Vector3d halo;
   for (int i = 0; i < 3; i++)
     halo[i] = p3m.params.cao_cut[i] + skin + p3m.params.additional_mesh[i];
-=======
-  double full_skin[3];
-
-  for (i = 0; i < 3; i++)
-    full_skin[i] = p3m.params.cao_cut[i] + skin + p3m.params.additional_mesh[i];
-
-  /* inner left down grid point (global index) */
-  for (i = 0; i < 3; i++)
-    p3m.local_mesh.in_ld[i] = (int)ceil(
-        local_geo.my_left()[i] * p3m.params.ai[i] - p3m.params.mesh_off[i]);
-  /* inner up right grid point (global index) */
-  for (i = 0; i < 3; i++)
-    p3m.local_mesh.in_ur[i] = (int)floor(
-        local_geo.my_right()[i] * p3m.params.ai[i] - p3m.params.mesh_off[i]);
-
-  /* correct roundof errors at boundary */
-  for (i = 0; i < 3; i++) {
-    if ((local_geo.my_right()[i] * p3m.params.ai[i] - p3m.params.mesh_off[i]) -
-            p3m.local_mesh.in_ur[i] <
-        ROUND_ERROR_PREC)
-      p3m.local_mesh.in_ur[i]--;
-    if (1.0 +
-            (local_geo.my_left()[i] * p3m.params.ai[i] -
-             p3m.params.mesh_off[i]) -
-            p3m.local_mesh.in_ld[i] <
-        ROUND_ERROR_PREC)
-      p3m.local_mesh.in_ld[i]--;
-  }
-  /* inner grid dimensions */
-  for (i = 0; i < 3; i++)
-    p3m.local_mesh.inner[i] =
-        p3m.local_mesh.in_ur[i] - p3m.local_mesh.in_ld[i] + 1;
-  /* index of left down grid point in global mesh */
-  for (i = 0; i < 3; i++)
-    p3m.local_mesh.ld_ind[i] =
-        (int)ceil((local_geo.my_left()[i] - full_skin[i]) * p3m.params.ai[i] -
-                  p3m.params.mesh_off[i]);
-  /* left down margin */
-  for (i = 0; i < 3; i++)
-    p3m.local_mesh.margin[i * 2] =
-        p3m.local_mesh.in_ld[i] - p3m.local_mesh.ld_ind[i];
-  /* up right grid point */
-  for (i = 0; i < 3; i++)
-    ind[i] =
-        (int)floor((local_geo.my_right()[i] + full_skin[i]) * p3m.params.ai[i] -
-                   p3m.params.mesh_off[i]);
-  /* correct roundof errors at up right boundary */
-  for (i = 0; i < 3; i++)
-    if (((local_geo.my_right()[i] + full_skin[i]) * p3m.params.ai[i] -
-         p3m.params.mesh_off[i]) -
-            ind[i] ==
-        0)
-      ind[i]--;
-  /* up right margin */
-  for (i = 0; i < 3; i++)
-    p3m.local_mesh.margin[(i * 2) + 1] = ind[i] - p3m.local_mesh.in_ur[i];
->>>>>>> c3234737
-
-  p3m.local_mesh = calc_local_mesh(p3m.params, my_left, my_right, halo);
+
+  p3m.local_mesh = calc_local_mesh(p3m.params, local_geo.my_left() ,local_geo.my_right(), halo);
 }
 
 void p3m_calc_lm_ld_pos() {
@@ -2231,21 +2152,13 @@
       send_mesh.max = send_mesh.s_size[i];
   }
   /* communication */
-<<<<<<< HEAD
+  auto const node_neighbors = calc_node_neighbors(comm_cart);
+  auto const node_pos = calc_node_pos(comm_cart);
+
   int r_margin[6];
   for (int i = 0; i < 6; i++) {
     auto const j = (i % 2 == 0) ? i + 1 : i - 1;
 
-=======
-  auto const node_neighbors = calc_node_neighbors(comm_cart);
-  auto const node_pos = calc_node_pos(comm_cart);
-
-  for (i = 0; i < 6; i++) {
-    if (i % 2 == 0)
-      j = i + 1;
-    else
-      j = i - 1;
->>>>>>> c3234737
     if (node_neighbors[i] != this_node) {
       /* two step communication: first all even positions than all odd */
       for (int evenodd = 0; evenodd < 2; evenodd++) {
