--- conflicted
+++ resolved
@@ -257,7 +257,6 @@
 template <int cao>
 void p3m_do_assign_charge(double q, Vector3d &real_pos, int cp_cnt);
 
-<<<<<<< HEAD
 p3m_data_struct::p3m_data_struct() {
   /* local_mesh is uninitialized */
   /* sm is uninitialized */
@@ -282,31 +281,6 @@
   d_op[2] = nullptr;
   g_force = nullptr;
   g_energy = nullptr;
-=======
-void p3m_pre_init() {
-  p3m_common_parameter_pre_init(&p3m.params);
-  /* p3m.local_mesh is uninitialized */
-  /* p3m.sm is uninitialized */
-
-  p3m.rs_mesh = nullptr;
-  p3m.ks_mesh = nullptr;
-  p3m.sum_qpart = 0;
-  p3m.sum_q2 = 0.0;
-  p3m.square_sum_q = 0.0;
-
-  for (auto &i : p3m.int_caf)
-    i = nullptr;
-  p3m.pos_shift = 0.0;
-  p3m.meshift_x = nullptr;
-  p3m.meshift_y = nullptr;
-  p3m.meshift_z = nullptr;
-
-  p3m.d_op[0] = nullptr;
-  p3m.d_op[1] = nullptr;
-  p3m.d_op[2] = nullptr;
-  p3m.g_force = nullptr;
-  p3m.g_energy = nullptr;
->>>>>>> de05645d
 
 #ifdef P3M_STORE_CA_FRAC
   ca_num = 0;
