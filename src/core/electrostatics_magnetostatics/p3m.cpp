/*
  Copyright (C) 2010-2018 The ESPResSo project
  Copyright (C) 2002,2003,2004,2005,2006,2007,2008,2009,2010
    Max-Planck-Institute for Polymer Research, Theory Group

  This file is part of ESPResSo.

  ESPResSo is free software: you can redistribute it and/or modify
  it under the terms of the GNU General Public License as published by
  the Free Software Foundation, either version 3 of the License, or
  (at your option) any later version.

  ESPResSo is distributed in the hope that it will be useful,
  but WITHOUT ANY WARRANTY; without even the implied warranty of
  MERCHANTABILITY or FITNESS FOR A PARTICULAR PURPOSE.  See the
  GNU General Public License for more details.

  You should have received a copy of the GNU General Public License
  along with this program.  If not, see <http://www.gnu.org/licenses/>.
*/
/** @file
 *
 *  The corresponding header file is p3m.hpp.
 */
#include "p3m.hpp"

#ifdef P3M

#include "cells.hpp"
#include "communication.hpp"
#include "domain_decomposition.hpp"
#include "electrostatics_magnetostatics/coulomb.hpp"
#include "electrostatics_magnetostatics/elc.hpp"
#include "electrostatics_magnetostatics/p3m.hpp"
#include "event.hpp"
#include "fft.hpp"
#include "global.hpp"
#include "grid.hpp"
#include "integrate.hpp"
#include "particle_data.hpp"
#include "tuning.hpp"
#include "utils.hpp"
#ifdef CUDA
#include "p3m_gpu_error.hpp"
#endif

#include "utils/math/int_pow.hpp"
#include "utils/math/sinc.hpp"
using Utils::sinc;
#include "utils/strcat_alloc.hpp"
using Utils::strcat_alloc;

#include <cstdio>
#include <cstdlib>
#include <cstring>
#include <mpi.h>

/************************************************
 * variables
 ************************************************/
p3m_data_struct p3m;

/* MPI tags for the charge-charge p3m communications: */
/** Tag for communication in p3m_init() -> p3m_calc_send_mesh(). */
#define REQ_P3M_INIT 200
/** Tag for communication in p3m_gather_fft_grid(). */
#define REQ_P3M_GATHER 201
/** Tag for communication in p3m_spread_force_grid(). */
#define REQ_P3M_SPREAD 202

/* Index helpers for direct and reciprocal space
 * After the FFT the data is in order YZX, which
 * means that Y is the slowest changing index.
 * The defines are here to not get confused and
 * be able to easily change the order.
 */
#define RX 0
#define RY 1
#define RZ 2
#define KY 0
#define KZ 1
#define KX 2

/*@{*/

#ifdef P3M_DEBUG
static void p3m_print(void) {
  fprintf(stderr,
          "general information:\n\t node: %d\n\t box_l: (%lf, %lf, %lf)\n",
          this_node, box_l[0], box_l[1], box_l[2]);

  fprintf(stderr, "p3m parameters:\n\t alpha_L: %lf\n\t r_cut_iL: %lf\n\t \
                   mesh: (%d, %d, %d)\n\t mesh_off: (%lf, %lf, %lf)\n\t \
                   cao: %d\n\t inter: %d\n\t accuracy: %lf\n\t epsilon: %lf\n\t \
                   cao_cut: (%lf, %lf, %lf)\n\t a: (%lf,%lf,%lf)\n\t \
                   ai: (%lf,%lf,%lf)\n\t alpha: %lf\n\t r_cut: %lf\n\t \
                   inter2: %d\n\t cao3: %d\n\t additional_mesh: (%lf,%lf,%lf)\n",
          p3m.params.alpha_L, p3m.params.r_cut_iL, p3m.params.mesh[0],
          p3m.params.mesh[1], p3m.params.mesh[2], p3m.params.mesh_off[0],
          p3m.params.mesh_off[1], p3m.params.mesh_off[2], p3m.params.cao,
          p3m.params.inter, p3m.params.accuracy, p3m.params.epsilon,
          p3m.params.cao_cut[0], p3m.params.cao_cut[1], p3m.params.cao_cut[2],
          p3m.params.a[0], p3m.params.a[1], p3m.params.a[2], p3m.params.ai[0],
          p3m.params.ai[1], p3m.params.ai[2], p3m.params.alpha,
          p3m.params.r_cut, p3m.params.inter2, p3m.params.cao3,
          p3m.params.additional_mesh[0], p3m.params.additional_mesh[1],
          p3m.params.additional_mesh[2]);
}

#endif

/** Calculate for charges the properties of the send/recv sub-meshes of the
 *  local FFT mesh.
 *  In order to calculate the recv sub-meshes there is a communication of
 *  the margins between neighbouring nodes. */
static void p3m_calc_send_mesh();

/** Initialize the (inverse) mesh constant @ref p3m_parameter_struct::a "a"
 *  (@ref p3m_parameter_struct::ai "ai") and the cutoff for charge assignment
 *  @ref p3m_parameter_struct::cao_cut "cao_cut".
 *
 *  Function called by @ref p3m_init() once and by @ref p3m_scaleby_box_l()
 *  whenever the @ref box_l changes.
 */
static void p3m_init_a_ai_cao_cut();

/** Calculate the spatial position of the left down mesh point of the local
 *  mesh, to be stored in @ref p3m_local_mesh::ld_pos "ld_pos".
 *
 *  Function called by @ref p3m_calc_local_ca_mesh() once and by
 *  @ref p3m_scaleby_box_l() whenever the @ref box_l changes.
 */
static void p3m_calc_lm_ld_pos();

/** Calculates the dipole term */
static double p3m_calc_dipole_term(int force_flag, int energy_flag);

/** Gather FFT grid.
 *  After the charge assignment Each node needs to gather the
 *  information for the FFT grid in his spatial domain.
 */
static void p3m_gather_fft_grid(double *mesh);

/** Spread force grid.
 *  After the k-space calculations each node needs to get all force
 *  information to reassign the forces from the grid to the
 *  particles.
 */
static void p3m_spread_force_grid(double *mesh);

#ifdef P3M_STORE_CA_FRAC
/** Realloc charge assignment fields. */
static void p3m_realloc_ca_fields(int newsize);
#endif

static bool p3m_sanity_checks_system(const Vector3i &grid);

/** Checks for correctness for charges in P3M of the cao_cut,
 *  necessary when the box length changes
 */
static bool p3m_sanity_checks_boxl();

/** Calculates properties of the local FFT mesh for the charge assignment
 *  process.
 */
static void p3m_calc_local_ca_mesh();

/** Interpolate the P-th order charge assignment function from
 *  Hockney/Eastwood 5-189 (or 8-61). The following charge fractions
 *  are also tabulated in Deserno/Holm.
 */
static void p3m_interpolate_charge_assignment_function();

/** Shift the mesh points by mesh/2 */
static void p3m_calc_meshift();

/** Calculate the Fourier transformed differential operator.
 *  Remark: This is done on the level of n-vectors and not k-vectors,
 *          i.e. the prefactor i*2*PI/L is missing!
 */
static void p3m_calc_differential_operator();

/** Calculate the optimal influence function of Hockney and Eastwood.
 *  (optimised for force calculations)
 *
 *  Each node calculates only the values for its domain in k-space
 *  (see fft.plan[3].mesh and fft.plan[3].start).
 *
 *  See also: Hockney/Eastwood 8-22 (p275). Note the somewhat
 *  different convention for the prefactors, which is described in
 *  Deserno/Holm.
 */
static void p3m_calc_influence_function_force();

/** Calculate the influence function optimized for the energy and the
 *  self energy correction.
 */
static void p3m_calc_influence_function_energy();

/** Calculate the aliasing sums for the optimal influence function.
 *
 *  Calculate the aliasing sums in the nominator and denominator of
 *  the expression for the optimal influence function (see
 *  Hockney/Eastwood: 8-22, p. 275).
 *
 *  \param  n           n-vector for which the aliasing sum is to be performed.
 *  \param  nominator   aliasing sums in the nominator.
 *  \retval denominator aliasing sum in the denominator
 */
double p3m_perform_aliasing_sums_force(int n[3], double nominator[3]);
double p3m_perform_aliasing_sums_energy(int n[3]);

/*@}*/

/* P3M tuning helper functions */
/*@{*/

/** Calculate the real space contribution to the rms error in the force (as
 *  described by Kolafa and Perram).
 *  \param prefac     Prefactor of Coulomb interaction.
 *  \param r_cut_iL   rescaled real space cutoff for p3m method.
 *  \param n_c_part   number of charged particles in the system.
 *  \param sum_q2     sum of square of charges in the system
 *  \param alpha_L    rescaled Ewald splitting parameter.
 *  \return real space error
 */
static double p3m_real_space_error(double prefac, double r_cut_iL, int n_c_part,
                                   double sum_q2, double alpha_L);

/** Calculate the analytic expression of the error estimate for the
 *  P3M method in the book of Hockney and Eastwood (Eqn. 8.23) in
 *  order to obtain the rms error in the force for a system of N
 *  randomly distributed particles in a cubic box (k-space part).
 *  \param prefac   Prefactor of Coulomb interaction.
 *  \param mesh     number of mesh points in one direction.
 *  \param cao      charge assignment order.
 *  \param n_c_part number of charged particles in the system.
 *  \param sum_q2   sum of square of charges in the system
 *  \param alpha_L  rescaled Ewald splitting parameter.
 *  \return reciprocal (k) space error
 */
static double p3m_k_space_error(double prefac, const int mesh[3], int cao,
                                int n_c_part, double sum_q2, double alpha_L);

/** Aliasing sum used by \ref p3m_k_space_error. */
static void p3m_tune_aliasing_sums(int nx, int ny, int nz, const int mesh[3],
                                   const double mesh_i[3], int cao,
                                   double alpha_L_i, double *alias1,
                                   double *alias2);

/** Template parameterized calculation of the charge assignment to be called by
 *  wrapper.
 *  \tparam cao      charge assignment order.
 */
template <int cao> static void p3m_do_charge_assign();

template <int cao>
void p3m_do_assign_charge(double q, Vector3d &real_pos, int cp_cnt);

<<<<<<< HEAD
void p3m_pre_init() {
  p3m_common_parameter_pre_init(&p3m.params);
  /* p3m.local_mesh is uninitialized */
  /* p3m.sm is uninitialized */

  p3m.rs_mesh = nullptr;
  p3m.ks_mesh = nullptr;
  p3m.sum_qpart = 0;
  p3m.sum_q2 = 0.0;
  p3m.square_sum_q = 0.0;

  for (auto &i : p3m.int_caf)
    i = nullptr;
  p3m.pos_shift = 0.0;
  p3m.meshift_x = nullptr;
  p3m.meshift_y = nullptr;
  p3m.meshift_z = nullptr;

  p3m.d_op[0] = nullptr;
  p3m.d_op[1] = nullptr;
  p3m.d_op[2] = nullptr;
  p3m.g_force = nullptr;
  p3m.g_energy = nullptr;
=======
p3m_data_struct::p3m_data_struct() {
  /* local_mesh is uninitialized */
  /* sm is uninitialized */

  rs_mesh = nullptr;
  ks_mesh = nullptr;
  sum_qpart = 0;
  sum_q2 = 0.0;
  square_sum_q = 0.0;

  for (auto &e : int_caf) {
    e = nullptr;
  }

  pos_shift = 0.0;
  meshift_x = nullptr;
  meshift_y = nullptr;
  meshift_z = nullptr;

  d_op[0] = nullptr;
  d_op[1] = nullptr;
  d_op[2] = nullptr;
  g_force = nullptr;
  g_energy = nullptr;
>>>>>>> 31292d64

#ifdef P3M_STORE_CA_FRAC
  ca_num = 0;
  ca_frac = nullptr;
  ca_fmp = nullptr;
#endif
  ks_pnum = 0;

<<<<<<< HEAD
  fft_common_pre_init(&p3m.fft);
=======
  send_grid = nullptr;
  recv_grid = nullptr;
>>>>>>> 31292d64
}

void p3m_free() {
  int i;
/* free memory */
#ifdef P3M_STORE_CA_FRAC
  free(p3m.ca_frac);
  free(p3m.ca_fmp);
#endif
  free(p3m.send_grid);
  free(p3m.recv_grid);
  free(p3m.rs_mesh);
  free(p3m.ks_mesh);
  for (i = 0; i < p3m.params.cao; i++)
    free(p3m.int_caf[i]);
}

void p3m_set_prefactor() {
  p3m.params.alpha = 0.0;
  p3m.params.alpha_L = 0.0;
  p3m.params.r_cut = 0.0;
  p3m.params.r_cut_iL = 0.0;
  p3m.params.mesh[0] = 0;
  p3m.params.mesh[1] = 0;
  p3m.params.mesh[2] = 0;
  p3m.params.cao = 0;
}

void p3m_init() {
  if (coulomb.prefactor <= 0.0) {
    p3m.params.r_cut = 0.0;
    p3m.params.r_cut_iL = 0.0;

    if (this_node == 0) {
      P3M_TRACE(fprintf(stderr, "0: P3M_init: prefactor is "
                                "zero.\nElectrostatics switched off!\n"););
    }

  } else {
    P3M_TRACE(fprintf(stderr, "%d: p3m_init:\n", this_node));

    if (p3m_sanity_checks()) {
      return;
    }

    P3M_TRACE(fprintf(stderr, "%d: p3m_init: starting\n", this_node));

    P3M_TRACE(fprintf(stderr, "%d: mesh=%d, cao=%d, mesh_off=(%f,%f,%f)\n",
                      this_node, p3m.params.mesh[0], p3m.params.cao,
                      p3m.params.mesh_off[0], p3m.params.mesh_off[1],
                      p3m.params.mesh_off[2]));
    p3m.params.cao3 = p3m.params.cao * p3m.params.cao * p3m.params.cao;

    /* initializes the (inverse) mesh constant p3m.params.a (p3m.params.ai) and
     * the cutoff for charge assignment p3m.params.cao_cut */
    p3m_init_a_ai_cao_cut();

#ifdef P3M_STORE_CA_FRAC
    /* initialize ca fields to size CA_INCREMENT: p3m.ca_frac and p3m.ca_fmp */
    p3m.ca_num = 0;
    p3m_realloc_ca_fields(CA_INCREMENT);
#endif

    p3m_calc_local_ca_mesh();

    p3m_calc_send_mesh();
    P3M_TRACE(p3m_p3m_print_local_mesh(p3m.local_mesh));
    P3M_TRACE(p3m_p3m_print_send_mesh(p3m.sm));
    p3m.send_grid = Utils::realloc(p3m.send_grid, sizeof(double) * p3m.sm.max);
    p3m.recv_grid = Utils::realloc(p3m.recv_grid, sizeof(double) * p3m.sm.max);

    /* FFT */
    P3M_TRACE(fprintf(stderr, "%d: p3m.rs_mesh ADR=%p\n", this_node,
                      (void *)p3m.rs_mesh));

<<<<<<< HEAD
    int ca_mesh_size = fft_init(
        &p3m.rs_mesh, p3m.local_mesh.dim, p3m.local_mesh.margin,
        p3m.params.mesh, p3m.params.mesh_off, &p3m.ks_pnum, p3m.fft, node_grid);
=======
    int ca_mesh_size =
        fft_init(&p3m.rs_mesh, p3m.local_mesh.dim, p3m.local_mesh.margin,
                 p3m.params.mesh, p3m.params.mesh_off, &p3m.ks_pnum, p3m.fft,
                 node_grid, comm_cart);
>>>>>>> 31292d64
    p3m.ks_mesh = Utils::realloc(p3m.ks_mesh, ca_mesh_size * sizeof(double));

    P3M_TRACE(fprintf(stderr, "%d: p3m.rs_mesh ADR=%p\n", this_node,
                      (void *)p3m.rs_mesh));

    /* k-space part: */
    p3m_calc_differential_operator();

    /* fix box length dependent constants */
    p3m_scaleby_box_l();

    if (p3m.params.inter > 0)
      p3m_interpolate_charge_assignment_function();

    /* position offset for calc. of first meshpoint */
    p3m.pos_shift =
        std::floor((p3m.params.cao - 1) / 2.0) - (p3m.params.cao % 2) / 2.0;
    P3M_TRACE(
        fprintf(stderr, "%d: p3m.pos_shift = %f\n", this_node, p3m.pos_shift));

    p3m_count_charged_particles();

    P3M_TRACE(fprintf(stderr, "%d: p3m-charges  initialized\n", this_node));
  }
}

void p3m_set_tune_params(double r_cut, const int mesh[3], int cao, double alpha,
                         double accuracy, int n_interpol) {
  if (r_cut >= 0) {
    p3m.params.r_cut = r_cut;
    p3m.params.r_cut_iL = r_cut * box_l_i[0];
  }

  if (mesh[0] >= 0) {
    p3m.params.mesh[0] = mesh[0];
    p3m.params.mesh[1] = mesh[1];
    p3m.params.mesh[2] = mesh[2];
  }

  if (cao >= 0)
    p3m.params.cao = cao;

  if (alpha >= 0) {
    p3m.params.alpha = alpha;
    p3m.params.alpha_L = alpha * box_l[0];
  }

  if (accuracy >= 0)
    p3m.params.accuracy = accuracy;

  if (n_interpol != -1)
    p3m.params.inter = n_interpol;
}

/*@}*/

int p3m_set_params(double r_cut, const int *mesh, int cao, double alpha,
                   double accuracy) {
  if (coulomb.method != COULOMB_P3M && coulomb.method != COULOMB_ELC_P3M &&
      coulomb.method != COULOMB_P3M_GPU)
    coulomb.method = COULOMB_P3M;

  if (r_cut < 0)
    return -1;

  if ((mesh[0] < 0) || (mesh[1] < 0) || (mesh[2] < 0))
    return -2;

  if (cao < 1 || cao > 7 || cao > mesh[0] || cao > mesh[1] || cao > mesh[2])
    return -3;

  p3m.params.r_cut = r_cut;
  p3m.params.r_cut_iL = r_cut * box_l_i[0];
  p3m.params.mesh[2] = mesh[2];
  p3m.params.mesh[1] = mesh[1];
  p3m.params.mesh[0] = mesh[0];
  p3m.params.cao = cao;

  if (alpha > 0) {
    p3m.params.alpha = alpha;
    p3m.params.alpha_L = alpha * box_l[0];
  } else if (alpha != -1.0)
    return -4;

  if (accuracy >= 0)
    p3m.params.accuracy = accuracy;
  else if (accuracy != -1.0)
    return -5;

  mpi_bcast_coulomb_params();

  return 0;
}

int p3m_set_mesh_offset(double x, double y, double z) {
  if (x < 0.0 || x > 1.0 || y < 0.0 || y > 1.0 || z < 0.0 || z > 1.0)
    return ES_ERROR;

  p3m.params.mesh_off[0] = x;
  p3m.params.mesh_off[1] = y;
  p3m.params.mesh_off[2] = z;

  mpi_bcast_coulomb_params();

  return ES_OK;
}

int p3m_set_eps(double eps) {
  p3m.params.epsilon = eps;

  mpi_bcast_coulomb_params();

  return ES_OK;
}

int p3m_set_ninterpol(int n) {
  if (n < 0)
    return ES_ERROR;

  p3m.params.inter = n;

  mpi_bcast_coulomb_params();

  return ES_OK;
}

void p3m_interpolate_charge_assignment_function() {
  double dInterpol = 0.5 / (double)p3m.params.inter;
  int i;
  long j;

  if (p3m.params.inter == 0)
    return;

  P3M_TRACE(fprintf(
      stderr,
      "%d - interpolating (%d) the order-%d charge assignment function\n",
      this_node, p3m.params.inter, p3m.params.cao));

  p3m.params.inter2 = 2 * p3m.params.inter + 1;

  for (i = 0; i < p3m.params.cao; i++) {
    /* allocate memory for interpolation array */
    p3m.int_caf[i] = Utils::realloc(
        p3m.int_caf[i], sizeof(double) * (2 * p3m.params.inter + 1));

    /* loop over all interpolation points */
    for (j = -p3m.params.inter; j <= p3m.params.inter; j++)
      p3m.int_caf[i][j + p3m.params.inter] =
          p3m_caf(i, j * dInterpol, p3m.params.cao);
  }
}

/* Template wrapper for p3m_do_charge_assign() */
void p3m_charge_assign() {
  switch (p3m.params.cao) {
  case 1:
    p3m_do_charge_assign<1>();
    break;
  case 2:
    p3m_do_charge_assign<2>();
    break;
  case 3:
    p3m_do_charge_assign<3>();
    break;
  case 4:
    p3m_do_charge_assign<4>();
    break;
  case 5:
    p3m_do_charge_assign<5>();
    break;
  case 6:
    p3m_do_charge_assign<6>();
    break;
  case 7:
    p3m_do_charge_assign<7>();
    break;
  }
}

/** Assign the charges */
template <int cao> void p3m_do_charge_assign() {
  /* charged particle counter, charge fraction counter */
  int cp_cnt = 0;
  /* prepare local FFT mesh */
  for (int i = 0; i < p3m.local_mesh.size; i++)
    p3m.rs_mesh[i] = 0.0;

  for (auto &p : local_cells.particles()) {
    if (p.p.q != 0.0) {
      p3m_do_assign_charge<cao>(p.p.q, p.r.p, cp_cnt);
      cp_cnt++;
    }
  }

#ifdef P3M_STORE_CA_FRAC
  p3m_shrink_wrap_charge_grid(cp_cnt);
#endif
}

/* Template wrapper for p3m_do_assign_charge() */
void p3m_assign_charge(double q, Vector3d &real_pos, int cp_cnt) {
  switch (p3m.params.cao) {
  case 1:
    p3m_do_assign_charge<1>(q, real_pos, cp_cnt);
    break;
  case 2:
    p3m_do_assign_charge<2>(q, real_pos, cp_cnt);
    break;
  case 3:
    p3m_do_assign_charge<3>(q, real_pos, cp_cnt);
    break;
  case 4:
    p3m_do_assign_charge<4>(q, real_pos, cp_cnt);
    break;
  case 5:
    p3m_do_assign_charge<5>(q, real_pos, cp_cnt);
    break;
  case 6:
    p3m_do_assign_charge<6>(q, real_pos, cp_cnt);
    break;
  case 7:
    p3m_do_assign_charge<7>(q, real_pos, cp_cnt);
    break;
  }
}

template <int cao>
void p3m_do_assign_charge(double q, Vector3d &real_pos, int cp_cnt) {
  auto const inter = not(p3m.params.inter == 0);
  /* distance to nearest mesh point */
  double dist[3];
  /* index for caf interpolation grid */
  int arg[3];
  /* index, index jumps for rs_mesh array */
  int q_ind = 0;
#ifdef P3M_STORE_CA_FRAC
  // make sure we have enough space
  if (cp_cnt >= p3m.ca_num)
    p3m_realloc_ca_fields(cp_cnt + 1);
  // do it here, since p3m_realloc_ca_fields may change the address of
  // p3m.ca_frac
  double *cur_ca_frac = p3m.ca_frac + cao * cao * cao * cp_cnt;
#endif

  for (int d = 0; d < 3; d++) {
    /* particle position in mesh coordinates */
    auto const pos =
        ((real_pos[d] - p3m.local_mesh.ld_pos[d]) * p3m.params.ai[d]) -
        p3m.pos_shift;
    /* nearest mesh point */
    auto const nmp = (int)pos;
    /* 3d-array index of nearest mesh point */
    q_ind = (d == 0) ? nmp : nmp + p3m.local_mesh.dim[d] * q_ind;

    if (!inter)
      /* distance to nearest mesh point */
      dist[d] = (pos - nmp) - 0.5;
    else
      /* distance to nearest mesh point for interpolation */
      arg[d] = (int)((pos - nmp) * p3m.params.inter2);

#ifdef ADDITIONAL_CHECKS
    if (pos < -skin * p3m.params.ai[d]) {
      fprintf(stderr, "%d: rs_mesh underflow! (pos %f)\n", this_node,
              real_pos[d]);
      fprintf(stderr, "%d: allowed coordinates: %f - %f\n", this_node,
              my_left[d] - skin, my_right[d] + skin);
    }
    if ((nmp + cao) > p3m.local_mesh.dim[d]) {
      fprintf(stderr, "%d: rs_mesh overflow! (pos %f, nmp=%d)\n", this_node,
              real_pos[d], nmp);
      fprintf(stderr, "%d: allowed coordinates: %f - %f\n", this_node,
              my_left[d] - skin, my_right[d] + skin);
    }
#endif
  }

#ifdef P3M_STORE_CA_FRAC
  if (cp_cnt >= 0)
    p3m.ca_fmp[cp_cnt] = q_ind;
#endif

  if (!inter) {
    for (int i0 = 0; i0 < cao; i0++) {
      auto const tmp0 = p3m_caf(i0, dist[0], cao);
      for (int i1 = 0; i1 < cao; i1++) {
        auto const tmp1 = tmp0 * p3m_caf(i1, dist[1], cao);
        for (int i2 = 0; i2 < cao; i2++) {
          auto const cur_ca_frac_val = q * tmp1 * p3m_caf(i2, dist[2], cao);
          p3m.rs_mesh[q_ind] += cur_ca_frac_val;
#ifdef P3M_STORE_CA_FRAC
          /* store current ca frac */
          if (cp_cnt >= 0)
            *(cur_ca_frac++) = cur_ca_frac_val;
#endif
          q_ind++;
        }
        q_ind += p3m.local_mesh.q_2_off;
      }
      q_ind += p3m.local_mesh.q_21_off;
    }
  } else {
    for (int i0 = 0; i0 < cao; i0++) {
      auto const tmp0 = p3m.int_caf[i0][arg[0]];
      for (int i1 = 0; i1 < cao; i1++) {
        auto const tmp1 = tmp0 * p3m.int_caf[i1][arg[1]];
        for (int i2 = 0; i2 < cao; i2++) {
          auto const cur_ca_frac_val = q * tmp1 * p3m.int_caf[i2][arg[2]];
          p3m.rs_mesh[q_ind] += cur_ca_frac_val;
#ifdef P3M_STORE_CA_FRAC
          /* store current ca frac */
          if (cp_cnt >= 0)
            *(cur_ca_frac++) = cur_ca_frac_val;
#endif
          q_ind++;
        }
        q_ind += p3m.local_mesh.q_2_off;
      }
      q_ind += p3m.local_mesh.q_21_off;
    }
  }
}

#ifdef P3M_STORE_CA_FRAC
void p3m_shrink_wrap_charge_grid(int n_charges) {
  /* we do not really want to export these */
  if (n_charges < p3m.ca_num)
    p3m_realloc_ca_fields(n_charges);
}
#endif

/* Assign the forces obtained from k-space */
template <int cao>
static void P3M_assign_forces(double force_prefac, int d_rs) {
  /* charged particle counter, charge fraction counter */
  int cp_cnt = 0;
#ifdef P3M_STORE_CA_FRAC
  int cf_cnt = 0;
#else
  /* distance to nearest mesh point */
  double dist[3];
  /* index for caf interpolation grid */
  int arg[3];
#endif
  /* index, index jumps for rs_mesh array */
  int q_ind = 0;

  for (auto &p : local_cells.particles()) {
    auto const q = p.p.q;
    if (q != 0.0) {
#ifdef P3M_STORE_CA_FRAC
      q_ind = p3m.ca_fmp[cp_cnt];
      for (int i0 = 0; i0 < cao; i0++) {
        for (int i1 = 0; i1 < cao; i1++) {
          for (int i2 = 0; i2 < cao; i2++) {
            p.f.f[d_rs] -=
                force_prefac * p3m.ca_frac[cf_cnt] * p3m.rs_mesh[q_ind];
            q_ind++;
            cf_cnt++;
          }
          q_ind += p3m.local_mesh.q_2_off;
        }
        q_ind += p3m.local_mesh.q_21_off;
      }
      cp_cnt++;
#else
      double pos;
      int nmp;
      double tmp0, tmp1;
      double cur_ca_frac_val;
      for (int d = 0; d < 3; d++) {
        /* particle position in mesh coordinates */
        pos = ((p.r.p[d] - p3m.local_mesh.ld_pos[d]) * p3m.params.ai[d]) -
              p3m.pos_shift;
        /* nearest mesh point */
        nmp = (int)pos;
        /* 3d-array index of nearest mesh point */
        q_ind = (d == 0) ? nmp : nmp + p3m.local_mesh.dim[d] * q_ind;

        if (p3m.params.inter == 0)
          /* distance to nearest mesh point */
          dist[d] = (pos - nmp) - 0.5;
        else
          /* distance to nearest mesh point for interpolation */
          arg[d] = (int)((pos - nmp) * p3m.params.inter2);
      }

      if (p3m.params.inter == 0) {
        for (int i0 = 0; i0 < cao; i0++) {
          tmp0 = p3m_caf(i0, dist[0], cao);
          for (int i1 = 0; i1 < cao; i1++) {
            tmp1 = tmp0 * p3m_caf(i1, dist[1], cao);
            for (int i2 = 0; i2 < cao; i2++) {
              cur_ca_frac_val = q * tmp1 * p3m_caf(i2, dist[2], cao);
              p.f.f[d_rs] -=
                  force_prefac * cur_ca_frac_val * p3m.rs_mesh[q_ind];
              q_ind++;
            }
            q_ind += p3m.local_mesh.q_2_off;
          }
          q_ind += p3m.local_mesh.q_21_off;
        }
      } else {
        for (int i0 = 0; i0 < cao; i0++) {
          tmp0 = p3m.int_caf[i0][arg[0]];
          for (int i1 = 0; i1 < cao; i1++) {
            tmp1 = tmp0 * p3m.int_caf[i1][arg[1]];
            for (int i2 = 0; i2 < cao; i2++) {
              cur_ca_frac_val = q * tmp1 * p3m.int_caf[i2][arg[2]];
              p.f.f[d_rs] -=
                  force_prefac * cur_ca_frac_val * p3m.rs_mesh[q_ind];
              q_ind++;
            }
            q_ind += p3m.local_mesh.q_2_off;
          }
          q_ind += p3m.local_mesh.q_21_off;
        }
      }
#endif

      ONEPART_TRACE(if (p.p.identity == check_id) fprintf(
          stderr, "%d: OPT: P3M  f = (%.3e,%.3e,%.3e) in dir %d\n", this_node,
          p.f.f[0], p.f.f[1], p.f.f[2], d_rs));
    }
  }
}

double p3m_calc_kspace_forces(int force_flag, int energy_flag) {
  int i, d, d_rs, ind, j[3];
  /**************************************************************/
  /* Prefactor for force */
  double force_prefac;
  /* k-space energy */
  double k_space_energy = 0.0, node_k_space_energy = 0.0;
  /* directions */
  double *d_operator = nullptr;

  P3M_TRACE(fprintf(stderr, "%d: p3m_perform:\n", this_node));
  //     fprintf(stderr, "calculating kspace forces\n");

  force_prefac = coulomb.prefactor / (2 * box_l[0] * box_l[1] * box_l[2]);

  /* Gather information for FFT grid inside the nodes domain (inner local mesh)
   */
  /* and Perform forward 3D FFT (Charge Assignment Mesh). */
  if (p3m.sum_q2 > 0) {
    p3m_gather_fft_grid(p3m.rs_mesh);
<<<<<<< HEAD
    fft_perform_forw(p3m.rs_mesh, p3m.fft);
=======
    fft_perform_forw(p3m.rs_mesh, p3m.fft, comm_cart);
>>>>>>> 31292d64
  }
  // Note: after these calls, the grids are in the order yzx and not xyz
  // anymore!!!

  /* === k-space calculations === */
  P3M_TRACE(fprintf(stderr, "%d: p3m_perform: k-space\n", this_node));

  /* === k-space energy calculation  === */
  //     if(energy_flag && p3m.sum_q2 > 0) {
  if (energy_flag) {
    /*********************
    Coulomb energy
    **********************/

    for (i = 0; i < p3m.fft.plan[3].new_size; i++) {
      // Use the energy optimized influence function for energy!
      node_k_space_energy +=
          p3m.g_energy[i] *
          (Utils::sqr(p3m.rs_mesh[2 * i]) + Utils::sqr(p3m.rs_mesh[2 * i + 1]));
    }
    node_k_space_energy *= force_prefac;

    MPI_Reduce(&node_k_space_energy, &k_space_energy, 1, MPI_DOUBLE, MPI_SUM, 0,
               comm_cart);
    if (this_node == 0) {
      /* self energy correction */
      k_space_energy -= coulomb.prefactor *
                        (p3m.sum_q2 * p3m.params.alpha * Utils::sqrt_pi_i());
      /* net charge correction */
      k_space_energy -=
          coulomb.prefactor * p3m.square_sum_q * Utils::pi() /
          (2.0 * box_l[0] * box_l[1] * box_l[2] * Utils::sqr(p3m.params.alpha));
    }

  } /* if (energy_flag) */

  /* === k-space force calculation  === */
  if (force_flag && p3m.sum_q2 > 0) {
    /***************************
     COULOMB FORCES (k-space)
     ****************************/
    /* Force preparation */
    ind = 0;
    /* apply the influence function */
    for (i = 0; i < p3m.fft.plan[3].new_size; i++) {
      p3m.ks_mesh[ind] = p3m.g_force[i] * p3m.rs_mesh[ind];
      ind++;
      p3m.ks_mesh[ind] = p3m.g_force[i] * p3m.rs_mesh[ind];
      ind++;
    }

    /* === 3 Fold backward 3D FFT (Force Component Meshes) === */

    /* Force component loop */
    for (d = 0; d < 3; d++) {
      if (d == KX)
        d_operator = p3m.d_op[RX];
      else if (d == KY)
        d_operator = p3m.d_op[RY];
      else if (d == KZ)
        d_operator = p3m.d_op[RZ];

      /* direction in k-space: */
      d_rs = (d + p3m.ks_pnum) % 3;
      /* sqrt(-1)*k differentiation */
      ind = 0;
      for (j[0] = 0; j[0] < p3m.fft.plan[3].new_mesh[0]; j[0]++) {
        for (j[1] = 0; j[1] < p3m.fft.plan[3].new_mesh[1]; j[1]++) {
          for (j[2] = 0; j[2] < p3m.fft.plan[3].new_mesh[2]; j[2]++) {
            /* i*k*(Re+i*Im) = - Im*k + i*Re*k     (i=sqrt(-1)) */
            p3m.rs_mesh[ind] = -2.0 * Utils::pi() *
                               (p3m.ks_mesh[ind + 1] *
                                d_operator[j[d] + p3m.fft.plan[3].start[d]]) /
                               box_l[d_rs];
            ind++;
<<<<<<< HEAD
            p3m.rs_mesh[ind] = 2.0 * PI * p3m.ks_mesh[ind - 1] *
=======
            p3m.rs_mesh[ind] = 2.0 * Utils::pi() * p3m.ks_mesh[ind - 1] *
>>>>>>> 31292d64
                               d_operator[j[d] + p3m.fft.plan[3].start[d]] /
                               box_l[d_rs];
            ind++;
          }
        }
      }
      /* Back FFT force component mesh */
      fft_perform_back(p3m.rs_mesh, /* check_complex */ !p3m.params.tuning,
<<<<<<< HEAD
                       p3m.fft);
=======
                       p3m.fft, comm_cart);
>>>>>>> 31292d64
      /* redistribute force component mesh */
      p3m_spread_force_grid(p3m.rs_mesh);
      /* Assign force component from mesh to particle */
      switch (p3m.params.cao) {
      case 1:
        P3M_assign_forces<1>(force_prefac, d_rs);
        break;
      case 2:
        P3M_assign_forces<2>(force_prefac, d_rs);
        break;
      case 3:
        P3M_assign_forces<3>(force_prefac, d_rs);
        break;
      case 4:
        P3M_assign_forces<4>(force_prefac, d_rs);
        break;
      case 5:
        P3M_assign_forces<5>(force_prefac, d_rs);
        break;
      case 6:
        P3M_assign_forces<6>(force_prefac, d_rs);
        break;
      case 7:
        P3M_assign_forces<7>(force_prefac, d_rs);
        break;
      }
    }
  } /* if(force_flag) */

  if (p3m.params.epsilon != P3M_EPSILON_METALLIC) {
    k_space_energy += p3m_calc_dipole_term(force_flag, energy_flag);
  }

  return k_space_energy;
}

/************************************************************/

double p3m_calc_dipole_term(int force_flag, int energy_flag) {
  double pref = coulomb.prefactor * 4 * M_PI * box_l_i[0] * box_l_i[1] *
                box_l_i[2] / (2 * p3m.params.epsilon + 1);
  double lcl_dm[3], gbl_dm[3];
  double en;

  for (double &j : lcl_dm)
    j = 0;

  for (auto const &p : local_cells.particles()) {
    for (int j = 0; j < 3; j++)
      /* dipole moment with unfolded coordinates */
      lcl_dm[j] += p.p.q * (p.r.p[j] + p.l.i[j] * box_l[j]);
  }

  MPI_Allreduce(lcl_dm, gbl_dm, 3, MPI_DOUBLE, MPI_SUM, comm_cart);

  if (energy_flag)
    en =
        0.5 * pref *
        (Utils::sqr(gbl_dm[0]) + Utils::sqr(gbl_dm[1]) + Utils::sqr(gbl_dm[2]));
  else
    en = 0;
  if (force_flag) {
    for (double &j : gbl_dm)
      j *= pref;
    for (auto &p : local_cells.particles()) {
      for (int j = 0; j < 3; j++)
        p.f.f[j] -= gbl_dm[j] * p.p.q;
    }
    return en;
  }
  return 0;
}

/************************************************************/

void p3m_gather_fft_grid(double *themesh) {
  int s_dir, r_dir, evenodd;
  MPI_Status status;
  double *tmp_ptr;

  P3M_TRACE(fprintf(stderr, "%d: p3m_gather_fft_grid:\n", this_node));

  /* direction loop */
  for (s_dir = 0; s_dir < 6; s_dir++) {
    if (s_dir % 2 == 0)
      r_dir = s_dir + 1;
    else
      r_dir = s_dir - 1;
    /* pack send block */
    if (p3m.sm.s_size[s_dir] > 0)
      fft_pack_block(themesh, p3m.send_grid, p3m.sm.s_ld[s_dir],
                     p3m.sm.s_dim[s_dir], p3m.local_mesh.dim, 1);

    /* communication */
    if (node_neighbors[s_dir] != this_node) {
      for (evenodd = 0; evenodd < 2; evenodd++) {
        if ((node_pos[s_dir / 2] + evenodd) % 2 == 0) {
          if (p3m.sm.s_size[s_dir] > 0)
            MPI_Send(p3m.send_grid, p3m.sm.s_size[s_dir], MPI_DOUBLE,
                     node_neighbors[s_dir], REQ_P3M_GATHER, comm_cart);
        } else {
          if (p3m.sm.r_size[r_dir] > 0)
            MPI_Recv(p3m.recv_grid, p3m.sm.r_size[r_dir], MPI_DOUBLE,
                     node_neighbors[r_dir], REQ_P3M_GATHER, comm_cart, &status);
        }
      }
    } else {
      tmp_ptr = p3m.recv_grid;
      p3m.recv_grid = p3m.send_grid;
      p3m.send_grid = tmp_ptr;
    }
    /* add recv block */
    if (p3m.sm.r_size[r_dir] > 0) {
      p3m_add_block(p3m.recv_grid, themesh, p3m.sm.r_ld[r_dir],
                    p3m.sm.r_dim[r_dir], p3m.local_mesh.dim);
    }
  }
}

void p3m_spread_force_grid(double *themesh) {
  int s_dir, r_dir, evenodd;
  MPI_Status status;
  double *tmp_ptr;
  P3M_TRACE(fprintf(stderr, "%d: p3m_spread_force_grid:\n", this_node));

  /* direction loop */
  for (s_dir = 5; s_dir >= 0; s_dir--) {
    if (s_dir % 2 == 0)
      r_dir = s_dir + 1;
    else
      r_dir = s_dir - 1;
    /* pack send block */
    if (p3m.sm.s_size[s_dir] > 0)
      fft_pack_block(themesh, p3m.send_grid, p3m.sm.r_ld[r_dir],
                     p3m.sm.r_dim[r_dir], p3m.local_mesh.dim, 1);
    /* communication */
    if (node_neighbors[r_dir] != this_node) {
      for (evenodd = 0; evenodd < 2; evenodd++) {
        if ((node_pos[r_dir / 2] + evenodd) % 2 == 0) {
          if (p3m.sm.r_size[r_dir] > 0)
            MPI_Send(p3m.send_grid, p3m.sm.r_size[r_dir], MPI_DOUBLE,
                     node_neighbors[r_dir], REQ_P3M_SPREAD, comm_cart);
        } else {
          if (p3m.sm.s_size[s_dir] > 0)
            MPI_Recv(p3m.recv_grid, p3m.sm.s_size[s_dir], MPI_DOUBLE,
                     node_neighbors[s_dir], REQ_P3M_SPREAD, comm_cart, &status);
        }
      }
    } else {
      tmp_ptr = p3m.recv_grid;
      p3m.recv_grid = p3m.send_grid;
      p3m.send_grid = tmp_ptr;
    }
    /* un pack recv block */
    if (p3m.sm.s_size[s_dir] > 0) {
      fft_unpack_block(p3m.recv_grid, themesh, p3m.sm.s_ld[s_dir],
                       p3m.sm.s_dim[s_dir], p3m.local_mesh.dim, 1);
    }
  }
}

#ifdef P3M_STORE_CA_FRAC
void p3m_realloc_ca_fields(int newsize) {
  newsize = ((newsize + CA_INCREMENT - 1) / CA_INCREMENT) * CA_INCREMENT;
  if (newsize == p3m.ca_num)
    return;
  if (newsize < CA_INCREMENT)
    newsize = CA_INCREMENT;

  P3M_TRACE(fprintf(stderr,
                    "%d: p3m_realloc_ca_fields: old_size=%d -> new_size=%d\n",
                    this_node, p3m.ca_num, newsize));
  p3m.ca_num = newsize;
  p3m.ca_frac = Utils::realloc(p3m.ca_frac,
                               p3m.params.cao3 * p3m.ca_num * sizeof(double));
  p3m.ca_fmp = Utils::realloc(p3m.ca_fmp, p3m.ca_num * sizeof(int));
}
#endif

void p3m_calc_meshift() {
  int i;

  p3m.meshift_x =
      Utils::realloc(p3m.meshift_x, p3m.params.mesh[0] * sizeof(double));
  p3m.meshift_y =
      Utils::realloc(p3m.meshift_y, p3m.params.mesh[1] * sizeof(double));
  p3m.meshift_z =
      Utils::realloc(p3m.meshift_z, p3m.params.mesh[2] * sizeof(double));

  p3m.meshift_x[0] = p3m.meshift_y[0] = p3m.meshift_z[0] = 0;
  for (i = 1; i <= p3m.params.mesh[RX] / 2; i++) {
    p3m.meshift_x[i] = i;
    p3m.meshift_x[p3m.params.mesh[0] - i] = -i;
  }

  for (i = 1; i <= p3m.params.mesh[RY] / 2; i++) {
    p3m.meshift_y[i] = i;
    p3m.meshift_y[p3m.params.mesh[1] - i] = -i;
  }

  for (i = 1; i <= p3m.params.mesh[RZ] / 2; i++) {
    p3m.meshift_z[i] = i;
    p3m.meshift_z[p3m.params.mesh[2] - i] = -i;
  }
}

void p3m_calc_differential_operator() {
  int i, j;

  for (i = 0; i < 3; i++) {
    p3m.d_op[i] =
        Utils::realloc(p3m.d_op[i], p3m.params.mesh[i] * sizeof(double));
    p3m.d_op[i][0] = 0;
    p3m.d_op[i][p3m.params.mesh[i] / 2] = 0.0;

    for (j = 1; j < p3m.params.mesh[i] / 2; j++) {
      p3m.d_op[i][j] = j;
      p3m.d_op[i][p3m.params.mesh[i] - j] = -j;
    }
  }
}

namespace {

template <int cao>
inline double perform_aliasing_sums_force(int const n[3], double numerator[3]) {
  using Utils::int_pow;

  int i;
  double denominator = 0.0;
  /* lots of temporary variables... */
  double sx, sy, sz, f1, f2, mx, my, mz, nmx, nmy, nmz, nm2, expo;
  double limit = 30;

  for (i = 0; i < 3; i++)
    numerator[i] = 0.0;

  f1 = Utils::sqr(Utils::pi() / (p3m.params.alpha));

  for (mx = -P3M_BRILLOUIN; mx <= P3M_BRILLOUIN; mx++) {
    nmx = p3m.meshift_x[n[KX]] + p3m.params.mesh[RX] * mx;
    sx = int_pow<2 * cao>(sinc(nmx / (double)p3m.params.mesh[RX]));
    for (my = -P3M_BRILLOUIN; my <= P3M_BRILLOUIN; my++) {
      nmy = p3m.meshift_y[n[KY]] + p3m.params.mesh[RY] * my;
      sy = sx * int_pow<2 * cao>(sinc(nmy / (double)p3m.params.mesh[RY]));
      for (mz = -P3M_BRILLOUIN; mz <= P3M_BRILLOUIN; mz++) {
        nmz = p3m.meshift_z[n[KZ]] + p3m.params.mesh[RZ] * mz;
        sz = sy * int_pow<2 * cao>(sinc(nmz / (double)p3m.params.mesh[RZ]));

        nm2 = Utils::sqr(nmx / box_l[RX]) + Utils::sqr(nmy / box_l[RY]) +
              Utils::sqr(nmz / box_l[RZ]);
        expo = f1 * nm2;
        f2 = (expo < limit) ? sz * exp(-expo) / nm2 : 0.0;

        numerator[RX] += f2 * nmx / box_l[RX];
        numerator[RY] += f2 * nmy / box_l[RY];
        numerator[RZ] += f2 * nmz / box_l[RZ];

        denominator += sz;
      }
    }
  }
  return denominator;
}

template <int cao> void calc_influence_function_force() {
  int i, n[3], ind;
  int end[3];
  int size = 1;
  double fak1, fak2, fak3;
  double nominator[3] = {0.0, 0.0, 0.0};

  p3m_calc_meshift();

  for (i = 0; i < 3; i++) {
    size *= p3m.fft.plan[3].new_mesh[i];
    end[i] = p3m.fft.plan[3].start[i] + p3m.fft.plan[3].new_mesh[i];
  }

  p3m.g_force = Utils::realloc(p3m.g_force, size * sizeof(double));

  /* Skip influence function calculation in tuning mode,
     the results need not be correct for timing. */
  if (p3m.params.tuning) {
    /* If resized, fill with zeros to avoid nan forces. */
    memset(p3m.g_force, 0, size * sizeof(double));

    return;
  }

  for (n[0] = p3m.fft.plan[3].start[0]; n[0] < end[0]; n[0]++) {
    for (n[1] = p3m.fft.plan[3].start[1]; n[1] < end[1]; n[1]++) {
      for (n[2] = p3m.fft.plan[3].start[2]; n[2] < end[2]; n[2]++) {
        ind =
            (n[2] - p3m.fft.plan[3].start[2]) +
            p3m.fft.plan[3].new_mesh[2] * ((n[1] - p3m.fft.plan[3].start[1]) +
                                           (p3m.fft.plan[3].new_mesh[1] *
                                            (n[0] - p3m.fft.plan[3].start[0])));

        if ((n[KX] % (p3m.params.mesh[RX] / 2) == 0) &&
            (n[KY] % (p3m.params.mesh[RY] / 2) == 0) &&
            (n[KZ] % (p3m.params.mesh[RZ] / 2) == 0)) {
          p3m.g_force[ind] = 0.0;
        } else {
          const double denominator =
              perform_aliasing_sums_force<cao>(n, nominator);

          fak1 = p3m.d_op[RX][n[KX]] * nominator[RX] / box_l[RX] +
                 p3m.d_op[RY][n[KY]] * nominator[RY] / box_l[RY] +
                 p3m.d_op[RZ][n[KZ]] * nominator[RZ] / box_l[RZ];
          fak2 = Utils::sqr(p3m.d_op[RX][n[KX]] / box_l[RX]) +
                 Utils::sqr(p3m.d_op[RY][n[KY]] / box_l[RY]) +
                 Utils::sqr(p3m.d_op[RZ][n[KZ]] / box_l[RZ]);

          if (fak2 == 0) {
            fak3 = 0;
          } else
            fak3 = fak1 / (fak2 * Utils::sqr(denominator));

          p3m.g_force[ind] = 2 * fak3 / (Utils::pi());
        }
      }
    }
  }
}

} /* namespace */

void p3m_calc_influence_function_force() {
  switch (p3m.params.cao) {
  case 1:
    calc_influence_function_force<1>();
    break;
  case 2:
    calc_influence_function_force<2>();
    break;
  case 3:
    calc_influence_function_force<3>();
    break;
  case 4:
    calc_influence_function_force<4>();
    break;
  case 5:
    calc_influence_function_force<5>();
    break;
  case 6:
    calc_influence_function_force<6>();
    break;
  case 7:
    calc_influence_function_force<7>();
    break;
  }
}

namespace {

template <int cao> inline double perform_aliasing_sums_energy(int const n[3]) {
  using Utils::int_pow;
  double numerator = 0.0, denominator = 0.0;
  /* lots of temporary variables... */
  double sx, sy, sz, f1, f2, mx, my, mz, nmx, nmy, nmz, nm2, expo;
  double limit = 30;

  f1 = Utils::sqr(Utils::pi() / (p3m.params.alpha));

  for (mx = -P3M_BRILLOUIN; mx <= P3M_BRILLOUIN; mx++) {
    nmx = p3m.meshift_x[n[KX]] + p3m.params.mesh[RX] * mx;
    sx = int_pow<2 * cao>(sinc(nmx / (double)p3m.params.mesh[RX]));
    for (my = -P3M_BRILLOUIN; my <= P3M_BRILLOUIN; my++) {
      nmy = p3m.meshift_y[n[KY]] + p3m.params.mesh[RY] * my;
      sy = sx * int_pow<2 * cao>(sinc(nmy / (double)p3m.params.mesh[RY]));
      for (mz = -P3M_BRILLOUIN; mz <= P3M_BRILLOUIN; mz++) {
        nmz = p3m.meshift_z[n[KZ]] + p3m.params.mesh[RZ] * mz;
        sz = sy * int_pow<2 * cao>(sinc(nmz / (double)p3m.params.mesh[RZ]));
        /* k = 2*pi * (nx/lx, ny/ly, nz/lz); expo = -k^2 / 4*alpha^2 */
        nm2 = Utils::sqr(nmx / box_l[RX]) + Utils::sqr(nmy / box_l[RY]) +
              Utils::sqr(nmz / box_l[RZ]);
        expo = f1 * nm2;
        f2 = (expo < limit) ? sz * exp(-expo) / nm2 : 0.0;

        numerator += f2;
        denominator += sz;
      }
    }
  }

  return numerator / Utils::sqr(denominator);
}

template <int cao> void calc_influence_function_energy() {
  int i, n[3], ind;
  int end[3];
  int start[3];
  int size = 1;

  p3m_calc_meshift();

  for (i = 0; i < 3; i++) {
    size *= p3m.fft.plan[3].new_mesh[i];
    end[i] = p3m.fft.plan[3].start[i] + p3m.fft.plan[3].new_mesh[i];
    start[i] = p3m.fft.plan[3].start[i];
  }

  p3m.g_energy = Utils::realloc(p3m.g_energy, size * sizeof(double));

  /* Skip influence function calculation in tuning mode,
     the results need not be correct for timing. */
  if (p3m.params.tuning)
    return;

  ind = 0;

  for (n[0] = start[0]; n[0] < end[0]; n[0]++) {
    for (n[1] = start[1]; n[1] < end[1]; n[1]++) {
      for (n[2] = start[2]; n[2] < end[2]; n[2]++) {
        ind = (n[2] - start[2]) +
              p3m.fft.plan[3].new_mesh[2] * (n[1] - start[1]) +
              p3m.fft.plan[3].new_mesh[2] * p3m.fft.plan[3].new_mesh[1] *
                  (n[0] - start[0]);
        if ((n[KX] % (p3m.params.mesh[RX] / 2) == 0) &&
            (n[KY] % (p3m.params.mesh[RY] / 2) == 0) &&
            (n[KZ] % (p3m.params.mesh[RZ] / 2) == 0)) {
          p3m.g_energy[ind] = 0.0;
        }

        else
          p3m.g_energy[ind] =
              perform_aliasing_sums_energy<cao>(n) / Utils::pi();
      }
    }
  }
}

} /* namespace */

void p3m_calc_influence_function_energy() {
  switch (p3m.params.cao) {
  case 1:
    calc_influence_function_energy<1>();
    break;
  case 2:
    calc_influence_function_energy<2>();
    break;
  case 3:
    calc_influence_function_energy<3>();
    break;
  case 4:
    calc_influence_function_energy<4>();
    break;
  case 5:
    calc_influence_function_energy<5>();
    break;
  case 6:
    calc_influence_function_energy<6>();
    break;
  case 7:
    calc_influence_function_energy<7>();
    break;
  }
}

/* Functions for P3M parameters tuning
 * This tuning is based on P3M_tune by M. Deserno
 */
/**@{*/
#define P3M_TUNE_MAX_CUTS 50

/** Get the minimal error for this combination of parameters.
 *
 *  The real space error is tuned such that it contributes half of the
 *  total error, and then the Fourier space error is calculated.
 *  If an optimal alpha is not found, the value 0.1 is used as fallback.
 *  @param[in]  mesh       @copybrief p3m_parameter_struct::mesh
 *  @param[in]  cao        @copybrief p3m_parameter_struct::cao
 *  @param[in]  r_cut_iL   @copybrief p3m_parameter_struct::r_cut_iL
 *  @param[out] _alpha_L   @copybrief p3m_parameter_struct::alpha_L
 *  @param[out] _rs_err    real space error
 *  @param[out] _ks_err    Fourier space error
 *  @returns Error magnitude
 */
static double p3m_get_accuracy(const int mesh[3], int cao, double r_cut_iL,
                               double *_alpha_L, double *_rs_err,
                               double *_ks_err) {
  double rs_err, ks_err;
  double alpha_L;
  P3M_TRACE(fprintf(stderr,
                    "p3m_get_accuracy: mesh (%d, %d, %d), cao %d, r_cut %f ",
                    mesh[0], mesh[1], mesh[2], cao, r_cut_iL));

  /* calc maximal real space error for setting */
  rs_err = p3m_real_space_error(coulomb.prefactor, r_cut_iL, p3m.sum_qpart,
                                p3m.sum_q2, 0);

  if (M_SQRT2 * rs_err > p3m.params.accuracy) {
    /* assume rs_err = ks_err -> rs_err = accuracy/sqrt(2.0) -> alpha_L */
    alpha_L = sqrt(log(M_SQRT2 * rs_err / p3m.params.accuracy)) / r_cut_iL;
  } else {
    /* even alpha=0 is ok, however, we cannot choose it since it kills the
       k-space error formula.
       Anyways, this very likely NOT the optimal solution */
    alpha_L = 0.1;
  }

  *_alpha_L = alpha_L;
  /* calculate real space and k-space error for this alpha_L */
  rs_err = p3m_real_space_error(coulomb.prefactor, r_cut_iL, p3m.sum_qpart,
                                p3m.sum_q2, alpha_L);
#ifdef CUDA
  if (coulomb.method == COULOMB_P3M_GPU)
    ks_err = p3m_k_space_error_gpu(coulomb.prefactor, mesh, cao, p3m.sum_qpart,
                                   p3m.sum_q2, alpha_L, box_l.data());
  else
#endif
    ks_err = p3m_k_space_error(coulomb.prefactor, mesh, cao, p3m.sum_qpart,
                               p3m.sum_q2, alpha_L);

  *_rs_err = rs_err;
  *_ks_err = ks_err;
  P3M_TRACE(fprintf(
      stderr, "resulting: alpha_L %g -> rs_err: %g, ks_err %g, total_err %g\n",
      alpha_L, rs_err, ks_err, sqrt(Utils::sqr(rs_err) + Utils::sqr(ks_err))));
  return sqrt(Utils::sqr(rs_err) + Utils::sqr(ks_err));
}

/** Get the computation time for some @p mesh, @p cao, @p r_cut and @p alpha.
 *
 *  @param[in]  mesh            @copybrief p3m_parameter_struct::mesh
 *  @param[in]  cao             @copybrief p3m_parameter_struct::cao
 *  @param[in]  r_cut_iL        @copybrief p3m_parameter_struct::r_cut_iL
 *  @param[in]  alpha_L         @copybrief p3m_parameter_struct::alpha_L
 *
 *  @returns The integration time in case of success, otherwise
 *           -@ref P3M_TUNE_FAIL
 */
static double p3m_mcr_time(const int mesh[3], int cao, double r_cut_iL,
                           double alpha_L) {
  /* rounded up 5000/n_charges timing force evaluations */
  int int_num = (5000 + p3m.sum_qpart) / p3m.sum_qpart;
  double int_time;

  /* broadcast p3m parameters for test run */
  if (coulomb.method != COULOMB_P3M && coulomb.method != COULOMB_ELC_P3M &&
      coulomb.method != COULOMB_P3M_GPU)
    coulomb.method = COULOMB_P3M;

  p3m.params.r_cut = r_cut_iL * box_l[0];
  p3m.params.r_cut_iL = r_cut_iL;
  p3m.params.mesh[0] = mesh[0];
  p3m.params.mesh[1] = mesh[1];
  p3m.params.mesh[2] = mesh[2];
  p3m.params.cao = cao;
  p3m.params.alpha_L = alpha_L;
  p3m.params.alpha = p3m.params.alpha_L * box_l_i[0];

  /* initialize p3m structures */
  mpi_bcast_coulomb_params();
  /* perform force calculation test */
  int_time = time_force_calc(int_num);
  P3M_TRACE(fprintf(stderr,
                    "%d: test integration with mesh (%d %d %d), "
                    "r_cut_iL %lf, cao %d, alpha_L %lf returned %lf.\n",
                    this_node, mesh[0], mesh[1], mesh[2], r_cut_iL, cao,
                    alpha_L, int_time));
  if (int_time == -1) {
    return -P3M_TUNE_FAIL;
  }
  return int_time;
}

/** Get the optimal alpha and the corresponding computation time for a fixed
 *  @p mesh and @p cao.
 *
 *  The @p _r_cut_iL is determined via a simple bisection.
 *
 *  @param[out] log             log output
 *  @param[in]  mesh            @copybrief p3m_parameter_struct::mesh
 *  @param[in]  cao             @copybrief p3m_parameter_struct::cao
 *  @param[in]  r_cut_iL_min    lower bound for @p _r_cut_iL
 *  @param[in]  r_cut_iL_max    upper bound for @p _r_cut_iL
 *  @param[out] _r_cut_iL       @copybrief p3m_parameter_struct::r_cut_iL
 *  @param[out] _alpha_L        @copybrief p3m_parameter_struct::alpha_L
 *  @param[out] _accuracy       @copybrief p3m_parameter_struct::accuracy
 *
 *  @returns The integration time in case of success, otherwise
 *           -@ref P3M_TUNE_FAIL, -@ref P3M_TUNE_ACCURACY_TOO_LARGE,
 *           -@ref P3M_TUNE_CAO_TOO_LARGE, or -@ref P3M_TUNE_ELCTEST
 */
static double p3m_mc_time(char **log, const int mesh[3], int cao,
                          double r_cut_iL_min, double r_cut_iL_max,
                          double *_r_cut_iL, double *_alpha_L,
                          double *_accuracy) {
  double int_time;
  double r_cut_iL;
  double rs_err, ks_err;
  int i, n_cells;
  char b[5 * ES_DOUBLE_SPACE + 3 * ES_INTEGER_SPACE + 128];

  /* initial checks. */
  auto const k_cut = std::max(box_l[0] * cao / (2.0 * mesh[0]),
                              std::max(box_l[1] * cao / (2.0 * mesh[1]),
                                       box_l[2] * cao / (2.0 * mesh[2])));

  P3M_TRACE(fprintf(
      stderr, "p3m_mc_time: mesh=(%d, %d, %d), cao=%d, rmin=%f, rmax=%f\n",
      mesh[0], mesh[1], mesh[2], cao, r_cut_iL_min, r_cut_iL_max));
  if (cao >= std::min(mesh[0], std::min(mesh[1], mesh[2])) ||
      k_cut >= (std::min(min_box_l, min_local_box_l) - skin)) {
    sprintf(b, "%-4d %-3d cao too large for this mesh\n", mesh[0], cao);
    *log = strcat_alloc(*log, b);
    return -P3M_TUNE_CAO_TOO_LARGE;
  }

  /* Either low and high boundary are equal (for fixed cut), or the low border
     is initially 0 and therefore
     has infinite error estimate, as required. Therefore if the high boundary
     fails, there is no possible r_cut */
  if ((*_accuracy = p3m_get_accuracy(mesh, cao, r_cut_iL_max, _alpha_L, &rs_err,
                                     &ks_err)) > p3m.params.accuracy) {
    /* print result */
    P3M_TRACE(puts("p3m_mc_time: accuracy not achieved."));
    sprintf(b, "%-4d %-3d %.5e %.5e %.5e %.3e %.3e accuracy not achieved\n",
            mesh[0], cao, r_cut_iL_max, *_alpha_L, *_accuracy, rs_err, ks_err);
    *log = strcat_alloc(*log, b);
    return -P3M_TUNE_ACCURACY_TOO_LARGE;
  }

  for (;;) {
    P3M_TRACE(fprintf(stderr, "p3m_mc_time: interval [%f,%f]\n", r_cut_iL_min,
                      r_cut_iL_max));
    r_cut_iL = 0.5 * (r_cut_iL_min + r_cut_iL_max);

    if (r_cut_iL_max - r_cut_iL_min < P3M_RCUT_PREC)
      break;

    /* bisection */
    if ((p3m_get_accuracy(mesh, cao, r_cut_iL, _alpha_L, &rs_err, &ks_err) >
         p3m.params.accuracy))
      r_cut_iL_min = r_cut_iL;
    else
      r_cut_iL_max = r_cut_iL;
  }

  /* final result is always the upper interval boundary, since only there
     we know that the desired minimal accuracy is obtained */
  *_r_cut_iL = r_cut_iL = r_cut_iL_max;

  /* check whether we are running P3M+ELC, and whether we leave a reasonable
   * gap
   * space */
  if (coulomb.method == COULOMB_ELC_P3M &&
      elc_params.gap_size <= 1.1 * r_cut_iL * box_l[0]) {
    P3M_TRACE(fprintf(stderr,
                      "p3m_mc_time: mesh (%d, %d, %d) cao %d r_cut %f "
                      "reject r_cut %f > gap %f\n",
                      mesh[0], mesh[1], mesh[2], cao, r_cut_iL,
                      2 * r_cut_iL * box_l[0], elc_params.gap_size));
    /* print result */
    sprintf(b, "%-4d %-3d %.5e %.5e %.5e %.3e %.3e conflict with ELC\n",
            mesh[0], cao, r_cut_iL, *_alpha_L, *_accuracy, rs_err, ks_err);
    *log = strcat_alloc(*log, b);
    return -P3M_TUNE_ELCTEST;
  }

  /* check whether this radius is too large, so that we would use less cells
   * than allowed */
  n_cells = 1;
  for (i = 0; i < 3; i++)
    n_cells *= (int)(floor(local_box_l[i] / (r_cut_iL * box_l[0] + skin)));
  if (n_cells < min_num_cells) {
    P3M_TRACE(fprintf(
        stderr,
        "p3m_mc_time: mesh (%d, %d, %d) cao %d r_cut %f reject n_cells %d\n",
        mesh[0], mesh[1], mesh[2], cao, r_cut_iL, n_cells));
    /* print result */
    sprintf(b, "%-4d %-3d %.5e %.5e %.5e %.3e %.3e radius dangerously high\n\n",
            mesh[0], cao, r_cut_iL, *_alpha_L, *_accuracy, rs_err, ks_err);
    *log = strcat_alloc(*log, b);
  }

  int_time = p3m_mcr_time(mesh, cao, r_cut_iL, *_alpha_L);
  if (int_time == -P3M_TUNE_FAIL) {
    *log = strcat_alloc(*log, "tuning failed, test integration not possible\n");
    return int_time;
  }

  *_accuracy =
      p3m_get_accuracy(mesh, cao, r_cut_iL, _alpha_L, &rs_err, &ks_err);

  P3M_TRACE(fprintf(stderr,
                    "p3m_mc_time: mesh (%d, %d, %d) cao %d r_cut %f time %f\n",
                    mesh[0], mesh[1], mesh[2], cao, r_cut_iL, int_time));
  /* print result */
  sprintf(b, "%-4d %-3d %.5e %.5e %.5e %.3e %.3e %-8.2f\n", mesh[0], cao,
          r_cut_iL, *_alpha_L, *_accuracy, rs_err, ks_err, int_time);
  *log = strcat_alloc(*log, b);
  return int_time;
}

/** Get the optimal alpha and the corresponding computation time for a fixed
 *  @p mesh.
 *
 *  @p _cao should contain an initial guess, which is then adapted by stepping
 *  up and down.
 *
 *  @param[out]     log             log output
 *  @param[in]      mesh            @copybrief p3m_parameter_struct::mesh
 *  @param[in]      cao_min         lower bound for @p _cao
 *  @param[in]      cao_max         upper bound for @p _cao
 *  @param[in,out]  _cao            initial guess for the
 *                                  @copybrief p3m_parameter_struct::cao
 *  @param[in]      r_cut_iL_min    lower bound for @p _r_cut_iL
 *  @param[in]      r_cut_iL_max    upper bound for @p _r_cut_iL
 *  @param[out]     _r_cut_iL       @copybrief p3m_parameter_struct::r_cut_iL
 *  @param[out]     _alpha_L        @copybrief p3m_parameter_struct::alpha_L
 *  @param[out]     _accuracy       @copybrief p3m_parameter_struct::accuracy
 *
 *  @returns The integration time in case of success, otherwise
 *           -@ref P3M_TUNE_FAIL or -@ref P3M_TUNE_CAO_TOO_LARGE
 */
static double p3m_m_time(char **log, const int mesh[3], int cao_min,
                         int cao_max, int *_cao, double r_cut_iL_min,
                         double r_cut_iL_max, double *_r_cut_iL,
                         double *_alpha_L, double *_accuracy) {
  double best_time = -1, tmp_time, tmp_r_cut_iL = 0.0, tmp_alpha_L = 0.0,
         tmp_accuracy = 0.0;
  /* in which direction improvement is possible. Initially, we don't know it
   * yet.
   */
  int final_dir = 0;
  int cao = *_cao;

  P3M_TRACE(fprintf(stderr,
                    "p3m_m_time: mesh=(%d, %d %d), cao_min=%d, "
                    "cao_max=%d, rmin=%f, rmax=%f\n",
                    mesh[0], mesh[1], mesh[2], cao_min, cao_max, r_cut_iL_min,
                    r_cut_iL_max));
  /* the initial step sets a timing mark. If there is no valid r_cut, we can
     only try
     to increase cao to increase the obtainable precision of the far formula.
     */
  do {
    tmp_time = p3m_mc_time(log, mesh, cao, r_cut_iL_min, r_cut_iL_max,
                           &tmp_r_cut_iL, &tmp_alpha_L, &tmp_accuracy);
    /* bail out if the force evaluation is not working */
    if (tmp_time == -P3M_TUNE_FAIL)
      return tmp_time;
    /* cao is too large for this grid, but still the accuracy cannot be
     * achieved, give up */
    if (tmp_time == -P3M_TUNE_CAO_TOO_LARGE) {
      P3M_TRACE(fprintf(stderr, "p3m_m_time: no possible cao found\n"));
      return tmp_time;
    }
    /* we have a valid time, start optimising from there */
    if (tmp_time >= 0) {
      best_time = tmp_time;
      *_r_cut_iL = tmp_r_cut_iL;
      *_alpha_L = tmp_alpha_L;
      *_accuracy = tmp_accuracy;
      *_cao = cao;
      break;
    }
    /* the required accuracy could not be obtained, try higher caos. Therefore
       optimisation can only be
       obtained with even higher caos, but not lower ones */
    P3M_TRACE(fprintf(stderr, "p3m_m_time: doesn't give precision, step up\n"));
    cao++;
    final_dir = 1;
  } while (cao <= cao_max);
  /* with this mesh, the required accuracy cannot be obtained. */
  if (cao > cao_max)
    return -P3M_TUNE_CAO_TOO_LARGE;

  /* at the boundaries, only the opposite direction can be used for
   * optimisation
   */
  if (cao == cao_min)
    final_dir = 1;
  else if (cao == cao_max)
    final_dir = -1;

  P3M_TRACE(
      fprintf(stderr, "p3m_m_time: final constraints dir %d\n", final_dir));

  if (final_dir == 0) {
    /* check in which direction we can optimise. Both directions are possible
     */
    double dir_times[3];
    for (final_dir = -1; final_dir <= 1; final_dir += 2) {
      dir_times[final_dir + 1] = tmp_time =
          p3m_mc_time(log, mesh, cao + final_dir, r_cut_iL_min, r_cut_iL_max,
                      &tmp_r_cut_iL, &tmp_alpha_L, &tmp_accuracy);
      /* bail out on errors, as usual */
      if (tmp_time == -P3M_TUNE_FAIL)
        return tmp_time;
      /* in this direction, we cannot optimise, since we get into precision
       * trouble */
      if (tmp_time < 0)
        continue;

      if (tmp_time < best_time) {
        best_time = tmp_time;
        *_r_cut_iL = tmp_r_cut_iL;
        *_alpha_L = tmp_alpha_L;
        *_accuracy = tmp_accuracy;
        *_cao = cao + final_dir;
      }
    }
    /* choose the direction which was optimal, if any of the two */
    if (dir_times[0] == best_time) {
      final_dir = -1;
    } else if (dir_times[2] == best_time) {
      final_dir = 1;
    } else {
      /* no improvement in either direction, however if one is only marginally
       * worse, we can still try */
      /* down is possible and not much worse, while up is either illegal or
       * even
       * worse */
      if ((dir_times[0] >= 0 && dir_times[0] < best_time + P3M_TIME_GRAN) &&
          (dir_times[2] < 0 || dir_times[2] > dir_times[0]))
        final_dir = -1;
      /* same for up */
      else if ((dir_times[2] >= 0 &&
                dir_times[2] < best_time + P3M_TIME_GRAN) &&
               (dir_times[0] < 0 || dir_times[0] > dir_times[2]))
        final_dir = 1;
      else {
        /* really no chance for optimisation */
        P3M_TRACE(fprintf(
            stderr, "p3m_m_time: mesh=(%d, %d, %d) final cao=%d time=%f\n",
            mesh[0], mesh[1], mesh[2], cao, best_time));
        return best_time;
      }
    }
    /* we already checked the initial cao and its neighbor */
    cao += 2 * final_dir;
  } else {
    /* here some constraint is active, and we only checked the initial cao
     * itself */
    cao += final_dir;
  }

  P3M_TRACE(
      fprintf(stderr, "p3m_m_time: optimise in direction %d\n", final_dir));

  /* move cao into the optimisation direction until we do not gain anymore. */
  for (; cao >= cao_min && cao <= cao_max; cao += final_dir) {
    tmp_time = p3m_mc_time(log, mesh, cao, r_cut_iL_min, r_cut_iL_max,
                           &tmp_r_cut_iL, &tmp_alpha_L, &tmp_accuracy);
    /* bail out on errors, as usual */
    if (tmp_time == -P3M_TUNE_FAIL)
      return tmp_time;
    /* if we cannot meet the precision anymore, give up */
    if (tmp_time < 0)
      break;

    if (tmp_time < best_time) {
      best_time = tmp_time;
      *_r_cut_iL = tmp_r_cut_iL;
      *_alpha_L = tmp_alpha_L;
      *_accuracy = tmp_accuracy;
      *_cao = cao;
    }
    /* no hope of further optimisation */
    else if (tmp_time > best_time + P3M_TIME_GRAN)
      break;
  }
  P3M_TRACE(fprintf(
      stderr, "p3m_m_time: mesh=(%d, %d, %d) final cao=%d r_cut=%f time=%f\n",
      mesh[0], mesh[1], mesh[2], *_cao, *_r_cut_iL, best_time));
  return best_time;
}

int p3m_adaptive_tune(char **log) {
  int mesh[3] = {0, 0, 0};
  int tmp_mesh[3];
  double r_cut_iL_min, r_cut_iL_max, r_cut_iL = -1, tmp_r_cut_iL = 0.0;
  int cao_min, cao_max, cao = -1, tmp_cao;
  double alpha_L = -1, tmp_alpha_L = 0.0;
  double accuracy = -1, tmp_accuracy = 0.0;
  double time_best = 1e20, tmp_time;
  double mesh_density = 0.0, mesh_density_min, mesh_density_max;
  char b[3 * ES_INTEGER_SPACE + 3 * ES_DOUBLE_SPACE + 128];
  bool tune_mesh = false; // indicates if mesh should be tuned

  if (p3m.params.epsilon != P3M_EPSILON_METALLIC) {
    if (!((box_l[0] == box_l[1]) && (box_l[1] == box_l[2]))) {
      *log = strcat_alloc(
          *log, "{049 P3M_init: Nonmetallic epsilon requires cubic box} ");
      return ES_ERROR;
    }
  }

  if (p3m_sanity_checks_system(node_grid)) {
    return ES_ERROR;
  }

  /* preparation */
  mpi_call(p3m_count_charged_particles);
  p3m_count_charged_particles();

  /* Print Status */
  sprintf(b, "P3M tune parameters: Accuracy goal = %.5e prefactor = %.5e\n",
          p3m.params.accuracy, coulomb.prefactor);
  *log = strcat_alloc(*log, b);
  sprintf(b, "System: box_l = %.5e # charged part = %d Sum[q_i^2] = %.5e\n",
          box_l[0], p3m.sum_qpart, p3m.sum_q2);
  *log = strcat_alloc(*log, b);

  if (p3m.sum_qpart == 0) {
    *log = strcat_alloc(*log,
                        "no charged particles in the system, cannot tune P3M");
    return ES_ERROR;
  }

  /* Activate tuning mode */
  p3m.params.tuning = true;

  /* parameter ranges */
  /* if at least the number of meshpoints in one direction is not set, we have
   * to tune it. */
  if (p3m.params.mesh[0] == 0 || p3m.params.mesh[1] == 0 ||
      p3m.params.mesh[2] == 0) {
    /* Medium-educated guess for the minimal mesh */
    mesh_density_min =
        pow(p3m.sum_qpart / (box_l[0] * box_l[1] * box_l[2]), 1.0 / 3.0);
    mesh_density_max = 512 / pow(box_l[0] * box_l[1] * box_l[2], 1.0 / 3.0);
    tune_mesh = true;
    /* this limits the tried meshes if the accuracy cannot
       be obtained with smaller meshes, but normally not all these
       meshes have to be tested */
    /* avoid using more than 1 GB of FFT arrays (per default, see config.hpp)
     */

    P3M_TRACE(fprintf(stderr,
                      "%d: starting with meshdensity %lf, using at most %lf.\n",
                      this_node, mesh_density_min, mesh_density_max));

  } else if (p3m.params.mesh[1] == -1 && p3m.params.mesh[2] == -1) {
    mesh_density = mesh_density_min = mesh_density_max =
        p3m.params.mesh[0] / box_l[0];
    p3m.params.mesh[1] = lround(mesh_density * box_l[1]);
    p3m.params.mesh[2] = lround(mesh_density * box_l[2]);
    if (p3m.params.mesh[1] % 2 == 1)
      p3m.params.mesh[1]++; // Make sure that the mesh is even in all directions
    if (p3m.params.mesh[2] % 2 == 1)
      p3m.params.mesh[2]++;

    sprintf(b, "fixed mesh %d %d %d\n", p3m.params.mesh[0], p3m.params.mesh[1],
            p3m.params.mesh[2]);
    *log = strcat_alloc(*log, b);
  } else {
    mesh_density_min = mesh_density_max = p3m.params.mesh[0] / box_l[0];

    sprintf(b, "fixed mesh %d %d %d\n", p3m.params.mesh[0], p3m.params.mesh[1],
            p3m.params.mesh[2]);
    *log = strcat_alloc(*log, b);
  }

  if (p3m.params.r_cut_iL == 0.0) {
    r_cut_iL_min = 0;
    r_cut_iL_max = std::min(min_local_box_l, min_box_l / 2.0) - skin;
    r_cut_iL_min *= box_l_i[0];
    r_cut_iL_max *= box_l_i[0];
  } else {
    r_cut_iL_min = r_cut_iL_max = p3m.params.r_cut_iL;

    sprintf(b, "fixed r_cut_iL %f\n", p3m.params.r_cut_iL);
    *log = strcat_alloc(*log, b);
  }

  if (p3m.params.cao == 0) {
    cao_min = 1;
    cao_max = 7;
    cao = cao_max;
  } else {
    cao_min = cao_max = cao = p3m.params.cao;

    sprintf(b, "fixed cao %d\n", p3m.params.cao);
    *log = strcat_alloc(*log, b);
  }

  *log = strcat_alloc(*log, "mesh cao r_cut_iL     alpha_L      err          "
                            "rs_err     ks_err     time [ms]\n");

  /* mesh loop */
  /* we're tuning the density of mesh points, which is the same in every
   * direction. */
  for (mesh_density = mesh_density_min; mesh_density <= mesh_density_max;
       mesh_density += 0.1) {
    tmp_cao = cao;

    P3M_TRACE(fprintf(stderr, "%d: trying meshdensity %lf.\n", this_node,
                      mesh_density));

    if (tune_mesh) {
      tmp_mesh[0] = lround(box_l[0] * mesh_density);
      tmp_mesh[1] = lround(box_l[1] * mesh_density);
      tmp_mesh[2] = lround(box_l[2] * mesh_density);
    } else {
      tmp_mesh[0] = p3m.params.mesh[0];
      tmp_mesh[1] = p3m.params.mesh[1];
      tmp_mesh[2] = p3m.params.mesh[2];
    }

    if (tmp_mesh[0] % 2) // Make sure that the mesh is even in all directions
      tmp_mesh[0]++;
    if (tmp_mesh[1] % 2)
      tmp_mesh[1]++;
    if (tmp_mesh[2] % 2)
      tmp_mesh[2]++;

    tmp_time =
        p3m_m_time(log, tmp_mesh, cao_min, cao_max, &tmp_cao, r_cut_iL_min,
                   r_cut_iL_max, &tmp_r_cut_iL, &tmp_alpha_L, &tmp_accuracy);
    /* some error occurred during the tuning force evaluation */
    P3M_TRACE(fprintf(stderr, "delta_accuracy: %lf tune time: %lf\n",
                      p3m.params.accuracy - tmp_accuracy, tmp_time));
    /* this mesh does not work at all */
    if (tmp_time < 0.0)
      continue;

    /* the optimum r_cut for this mesh is the upper limit for higher meshes,
       everything else is slower */
    if (coulomb.method == COULOMB_P3M)
      r_cut_iL_max = tmp_r_cut_iL;

    /* new optimum */
    if (tmp_time < time_best) {
      P3M_TRACE(fprintf(stderr,
                        "Found new optimum: time %lf, mesh (%d %d %d)\n",
                        tmp_time, tmp_mesh[0], tmp_mesh[1], tmp_mesh[2]));
      time_best = tmp_time;
      mesh[0] = tmp_mesh[0];
      mesh[1] = tmp_mesh[1];
      mesh[2] = tmp_mesh[2];
      cao = tmp_cao;
      r_cut_iL = tmp_r_cut_iL;
      alpha_L = tmp_alpha_L;
      accuracy = tmp_accuracy;
    }
    /* no hope of further optimisation */
    else if (tmp_time > time_best + P3M_TIME_GRAN) {
      P3M_TRACE(fprintf(stderr,
                        "%d: %lf is much slower than best time, aborting.\n",
                        this_node, tmp_time));
      break;
    }
  }

  P3M_TRACE(fprintf(stderr, "%d: finished tuning, best time: %lf\n", this_node,
                    time_best));
  if (time_best == 1e20) {
    *log = strcat_alloc(*log,
                        "failed to tune P3M parameters to required accuracy\n");
    return ES_ERROR;
  }

  /* set tuned p3m parameters */
  p3m.params.tuning = false;
  p3m.params.r_cut = r_cut_iL * box_l[0];
  p3m.params.r_cut_iL = r_cut_iL;
  p3m.params.mesh[0] = mesh[0];
  p3m.params.mesh[1] = mesh[1];
  p3m.params.mesh[2] = mesh[2];
  p3m.params.cao = cao;
  p3m.params.alpha_L = alpha_L;
  p3m.params.alpha = p3m.params.alpha_L * box_l_i[0];
  p3m.params.accuracy = accuracy;
  /* broadcast tuned p3m parameters */
  P3M_TRACE(fprintf(stderr,
                    "%d: Broadcasting P3M parameters: mesh: (%d %d %d), "
                    "cao: %d, alpha_L: %lf, acccuracy: %lf\n",
                    this_node, p3m.params.mesh[0], p3m.params.mesh[1],
                    p3m.params.mesh[2], p3m.params.cao, p3m.params.alpha_L,
                    p3m.params.accuracy));
  mpi_bcast_coulomb_params();

  P3M_TRACE(p3m_print());

  /* Tell the user about the outcome */
  sprintf(b,
          "\nresulting parameters: mesh: (%d %d %d), cao: %d, r_cut_iL: %.4e,"
          "\n                      alpha_L: %.4e, accuracy: %.4e, time: %.2f\n",
          mesh[0], mesh[1], mesh[2], cao, r_cut_iL, alpha_L, accuracy,
          time_best);
  *log = strcat_alloc(*log, b);
  return ES_OK;
}

void p3m_count_charged_particles() {
  double node_sums[3], tot_sums[3];

  P3M_TRACE(fprintf(stderr, "%d: p3m_count_charged_particles\n", this_node));

  for (int i = 0; i < 3; i++) {
    node_sums[i] = 0.0;
    tot_sums[i] = 0.0;
  }

  for (auto const &p : local_cells.particles()) {
    if (p.p.q != 0.0) {
      node_sums[0] += 1.0;
      node_sums[1] += Utils::sqr(p.p.q);
      node_sums[2] += p.p.q;
    }
  }

  MPI_Allreduce(node_sums, tot_sums, 3, MPI_DOUBLE, MPI_SUM, comm_cart);
  p3m.sum_qpart = (int)(tot_sums[0] + 0.1);
  p3m.sum_q2 = tot_sums[1];
  p3m.square_sum_q = Utils::sqr(tot_sums[2]);

  P3M_TRACE(fprintf(
      stderr, "%d: p3m.sum_qpart: %d, p3m.sum_q2: %lf, total_charge %lf\n",
      this_node, p3m.sum_qpart, p3m.sum_q2, sqrt(p3m.square_sum_q)));
}

REGISTER_CALLBACK(p3m_count_charged_particles)

double p3m_real_space_error(double prefac, double r_cut_iL, int n_c_part,
                            double sum_q2, double alpha_L) {
  return (2.0 * prefac * sum_q2 * exp(-Utils::sqr(r_cut_iL * alpha_L))) /
         sqrt((double)n_c_part * r_cut_iL * box_l[0] * box_l[0] * box_l[1] *
              box_l[2]);
}

double p3m_k_space_error(double prefac, const int mesh[3], int cao,
                         int n_c_part, double sum_q2, double alpha_L) {
  int nx, ny, nz;
  double he_q = 0.0, mesh_i[3] = {1.0 / mesh[0], 1.0 / mesh[1], 1.0 / mesh[2]},
         alpha_L_i = 1. / alpha_L;
  double alias1, alias2, n2, cs;
  double ctan_x, ctan_y;

  for (nx = -mesh[0] / 2; nx < mesh[0] / 2; nx++) {
    ctan_x = p3m_analytic_cotangent_sum(nx, mesh_i[0], cao);
    for (ny = -mesh[1] / 2; ny < mesh[1] / 2; ny++) {
      ctan_y = ctan_x * p3m_analytic_cotangent_sum(ny, mesh_i[1], cao);
      for (nz = -mesh[2] / 2; nz < mesh[2] / 2; nz++) {
        if ((nx != 0) || (ny != 0) || (nz != 0)) {
          n2 = Utils::sqr(nx) + Utils::sqr(ny) + Utils::sqr(nz);
          cs = p3m_analytic_cotangent_sum(nz, mesh_i[2], cao) * ctan_y;
          p3m_tune_aliasing_sums(nx, ny, nz, mesh, mesh_i, cao, alpha_L_i,
                                 &alias1, &alias2);

          double d = alias1 - Utils::sqr(alias2 / cs) / n2;
          /* at high precisions, d can become negative due to extinction;
             also, don't take values that have no significant digits left*/
          if (d > 0 && (fabs(d / alias1) > ROUND_ERROR_PREC))
            he_q += d;
        }
      }
    }
  }
  return 2.0 * prefac * sum_q2 * sqrt(he_q / (double)n_c_part) /
         (box_l[1] * box_l[2]);
}

void p3m_tune_aliasing_sums(int nx, int ny, int nz, const int mesh[3],
                            const double mesh_i[3], int cao, double alpha_L_i,
                            double *alias1, double *alias2) {

  int mx, my, mz;
  double nmx, nmy, nmz;
  double fnmx, fnmy, fnmz;

  double ex, ex2, nm2, U2, factor1;

  factor1 = Utils::sqr(Utils::pi() * alpha_L_i);

  *alias1 = *alias2 = 0.0;
  for (mx = -P3M_BRILLOUIN; mx <= P3M_BRILLOUIN; mx++) {
    fnmx = mesh_i[0] * (nmx = nx + mx * mesh[0]);
    for (my = -P3M_BRILLOUIN; my <= P3M_BRILLOUIN; my++) {
      fnmy = mesh_i[1] * (nmy = ny + my * mesh[1]);
      for (mz = -P3M_BRILLOUIN; mz <= P3M_BRILLOUIN; mz++) {
        fnmz = mesh_i[2] * (nmz = nz + mz * mesh[2]);

        nm2 = Utils::sqr(nmx) + Utils::sqr(nmy) + Utils::sqr(nmz);
        ex2 = Utils::sqr(ex = exp(-factor1 * nm2));

        U2 = pow(sinc(fnmx) * sinc(fnmy) * sinc(fnmz), 2.0 * cao);

        *alias1 += ex2 / nm2;
        *alias2 += U2 * ex * (nx * nmx + ny * nmy + nz * nmz) / nm2;
      }
    }
  }
}
/**@}*/

void p3m_calc_local_ca_mesh() {
  int i;
  int ind[3];
  /* total skin size */
  double full_skin[3];

  for (i = 0; i < 3; i++)
    full_skin[i] = p3m.params.cao_cut[i] + skin + p3m.params.additional_mesh[i];

  /* inner left down grid point (global index) */
  for (i = 0; i < 3; i++)
    p3m.local_mesh.in_ld[i] =
        (int)ceil(my_left[i] * p3m.params.ai[i] - p3m.params.mesh_off[i]);
  /* inner up right grid point (global index) */
  for (i = 0; i < 3; i++)
    p3m.local_mesh.in_ur[i] =
        (int)floor(my_right[i] * p3m.params.ai[i] - p3m.params.mesh_off[i]);

  /* correct roundof errors at boundary */
  for (i = 0; i < 3; i++) {
    if ((my_right[i] * p3m.params.ai[i] - p3m.params.mesh_off[i]) -
            p3m.local_mesh.in_ur[i] <
        ROUND_ERROR_PREC)
      p3m.local_mesh.in_ur[i]--;
    if (1.0 + (my_left[i] * p3m.params.ai[i] - p3m.params.mesh_off[i]) -
            p3m.local_mesh.in_ld[i] <
        ROUND_ERROR_PREC)
      p3m.local_mesh.in_ld[i]--;
  }
  /* inner grid dimensions */
  for (i = 0; i < 3; i++)
    p3m.local_mesh.inner[i] =
        p3m.local_mesh.in_ur[i] - p3m.local_mesh.in_ld[i] + 1;
  /* index of left down grid point in global mesh */
  for (i = 0; i < 3; i++)
    p3m.local_mesh.ld_ind[i] =
        (int)ceil((my_left[i] - full_skin[i]) * p3m.params.ai[i] -
                  p3m.params.mesh_off[i]);
  /* left down margin */
  for (i = 0; i < 3; i++)
    p3m.local_mesh.margin[i * 2] =
        p3m.local_mesh.in_ld[i] - p3m.local_mesh.ld_ind[i];
  /* up right grid point */
  for (i = 0; i < 3; i++)
    ind[i] = (int)floor((my_right[i] + full_skin[i]) * p3m.params.ai[i] -
                        p3m.params.mesh_off[i]);
  /* correct roundof errors at up right boundary */
  for (i = 0; i < 3; i++)
    if (((my_right[i] + full_skin[i]) * p3m.params.ai[i] -
         p3m.params.mesh_off[i]) -
            ind[i] ==
        0)
      ind[i]--;
  /* up right margin */
  for (i = 0; i < 3; i++)
    p3m.local_mesh.margin[(i * 2) + 1] = ind[i] - p3m.local_mesh.in_ur[i];

  /* grid dimension */
  p3m.local_mesh.size = 1;
  for (i = 0; i < 3; i++) {
    p3m.local_mesh.dim[i] = ind[i] - p3m.local_mesh.ld_ind[i] + 1;
    p3m.local_mesh.size *= p3m.local_mesh.dim[i];
  }
  /* reduce inner grid indices from global to local */
  for (i = 0; i < 3; i++)
    p3m.local_mesh.in_ld[i] = p3m.local_mesh.margin[i * 2];
  for (i = 0; i < 3; i++)
    p3m.local_mesh.in_ur[i] =
        p3m.local_mesh.margin[i * 2] + p3m.local_mesh.inner[i];

  p3m.local_mesh.q_2_off = p3m.local_mesh.dim[2] - p3m.params.cao;
  p3m.local_mesh.q_21_off =
      p3m.local_mesh.dim[2] * (p3m.local_mesh.dim[1] - p3m.params.cao);
}

void p3m_calc_lm_ld_pos() {
  int i;
  /* spatial position of left down mesh point */
  for (i = 0; i < 3; i++) {
    p3m.local_mesh.ld_pos[i] =
        (p3m.local_mesh.ld_ind[i] + p3m.params.mesh_off[i]) * p3m.params.a[i];
  }
}

void p3m_init_a_ai_cao_cut() {
  int i;
  for (i = 0; i < 3; i++) {
    p3m.params.ai[i] = (double)p3m.params.mesh[i] / box_l[i];
    p3m.params.a[i] = 1.0 / p3m.params.ai[i];
    p3m.params.cao_cut[i] = 0.5 * p3m.params.a[i] * p3m.params.cao;
  }
}

bool p3m_sanity_checks_boxl() {
  int i;
  bool ret = false;
  for (i = 0; i < 3; i++) {
    /* check k-space cutoff */
    if (p3m.params.cao_cut[i] >= 0.5 * box_l[i]) {
      runtimeErrorMsg() << "P3M_init: k-space cutoff " << p3m.params.cao_cut[i]
                        << " is larger than half of box dimension " << box_l[i];
      ret = true;
    }
    if (p3m.params.cao_cut[i] >= local_box_l[i]) {
      runtimeErrorMsg() << "P3M_init: k-space cutoff " << p3m.params.cao_cut[i]
                        << " is larger than local box dimension "
                        << local_box_l[i];
      ret = true;
    }
  }

  return ret;
}

/**
 * @brief General sanity checks independent of p3m parameters.
 *
 * @return false if ok, true on error.
 */
bool p3m_sanity_checks_system(const Vector3i &grid) {
  bool ret = false;

  if (!PERIODIC(0) || !PERIODIC(1) || !PERIODIC(2)) {
    runtimeErrorMsg() << "P3M requires periodicity 1 1 1";
    ret = true;
  }

  if (cell_structure.type != CELL_STRUCTURE_DOMDEC) {
    runtimeErrorMsg()
        << "P3M at present requires the domain decomposition cell system";
    ret = true;
  }

  if (grid[0] < grid[1] || grid[1] < grid[2]) {
    runtimeErrorMsg() << "P3M_init: node grid must be sorted, largest first";
    ret = true;
  }

  if (p3m.params.epsilon != P3M_EPSILON_METALLIC) {
    if (!((p3m.params.mesh[0] == p3m.params.mesh[1]) &&
          (p3m.params.mesh[1] == p3m.params.mesh[2]))) {
      runtimeErrorMsg() << "P3M_init: Nonmetallic epsilon requires cubic box";
      ret = true;
    }
  }

  return ret;
}

bool p3m_sanity_checks() {
  bool ret = false;

  if (p3m_sanity_checks_system(node_grid))
    ret = true;

  if (p3m_sanity_checks_boxl())
    ret = true;

  if (p3m.params.mesh[0] == 0) {
    runtimeErrorMsg() << "P3M_init: mesh size is not yet set";
    ret = true;
  }
  if (p3m.params.cao == 0) {
    runtimeErrorMsg() << "P3M_init: cao is not yet set";
    ret = true;
  }
  if (p3m.params.alpha < 0.0) {
    runtimeErrorMsg() << "P3M_init: alpha must be >0";
    ret = true;
  }

  return ret;
}

void p3m_calc_send_mesh() {
  int i, j, evenodd;
  int done[3] = {0, 0, 0};
  MPI_Status status;
  /* send grids */
  for (i = 0; i < 3; i++) {
    for (j = 0; j < 3; j++) {
      /* left */
      p3m.sm.s_ld[i * 2][j] = 0 + done[j] * p3m.local_mesh.margin[j * 2];
      if (j == i)
        p3m.sm.s_ur[i * 2][j] = p3m.local_mesh.margin[j * 2];
      else
        p3m.sm.s_ur[i * 2][j] = p3m.local_mesh.dim[j] -
                                done[j] * p3m.local_mesh.margin[(j * 2) + 1];
      /* right */
      if (j == i)
        p3m.sm.s_ld[(i * 2) + 1][j] = p3m.local_mesh.in_ur[j];
      else
        p3m.sm.s_ld[(i * 2) + 1][j] =
            0 + done[j] * p3m.local_mesh.margin[j * 2];
      p3m.sm.s_ur[(i * 2) + 1][j] =
          p3m.local_mesh.dim[j] - done[j] * p3m.local_mesh.margin[(j * 2) + 1];
    }
    done[i] = 1;
  }
  p3m.sm.max = 0;
  for (i = 0; i < 6; i++) {
    p3m.sm.s_size[i] = 1;
    for (j = 0; j < 3; j++) {
      p3m.sm.s_dim[i][j] = p3m.sm.s_ur[i][j] - p3m.sm.s_ld[i][j];
      p3m.sm.s_size[i] *= p3m.sm.s_dim[i][j];
    }
    if (p3m.sm.s_size[i] > p3m.sm.max)
      p3m.sm.max = p3m.sm.s_size[i];
  }
  /* communication */
  for (i = 0; i < 6; i++) {
    if (i % 2 == 0)
      j = i + 1;
    else
      j = i - 1;
    if (node_neighbors[i] != this_node) {
      /* two step communication: first all even positions than all odd */
      for (evenodd = 0; evenodd < 2; evenodd++) {
        if ((node_pos[i / 2] + evenodd) % 2 == 0)
          MPI_Send(&(p3m.local_mesh.margin[i]), 1, MPI_INT, node_neighbors[i],
                   REQ_P3M_INIT, comm_cart);
        else
          MPI_Recv(&(p3m.local_mesh.r_margin[j]), 1, MPI_INT, node_neighbors[j],
                   REQ_P3M_INIT, comm_cart, &status);
      }
    } else {
      p3m.local_mesh.r_margin[j] = p3m.local_mesh.margin[i];
    }
  }
  /* recv grids */
  for (i = 0; i < 3; i++)
    for (j = 0; j < 3; j++) {
      if (j == i) {
        p3m.sm.r_ld[i * 2][j] =
            p3m.sm.s_ld[i * 2][j] + p3m.local_mesh.margin[2 * j];
        p3m.sm.r_ur[i * 2][j] =
            p3m.sm.s_ur[i * 2][j] + p3m.local_mesh.r_margin[2 * j];
        p3m.sm.r_ld[(i * 2) + 1][j] =
            p3m.sm.s_ld[(i * 2) + 1][j] - p3m.local_mesh.r_margin[(2 * j) + 1];
        p3m.sm.r_ur[(i * 2) + 1][j] =
            p3m.sm.s_ur[(i * 2) + 1][j] - p3m.local_mesh.margin[(2 * j) + 1];
      } else {
        p3m.sm.r_ld[i * 2][j] = p3m.sm.s_ld[i * 2][j];
        p3m.sm.r_ur[i * 2][j] = p3m.sm.s_ur[i * 2][j];
        p3m.sm.r_ld[(i * 2) + 1][j] = p3m.sm.s_ld[(i * 2) + 1][j];
        p3m.sm.r_ur[(i * 2) + 1][j] = p3m.sm.s_ur[(i * 2) + 1][j];
      }
    }
  for (i = 0; i < 6; i++) {
    p3m.sm.r_size[i] = 1;
    for (j = 0; j < 3; j++) {
      p3m.sm.r_dim[i][j] = p3m.sm.r_ur[i][j] - p3m.sm.r_ld[i][j];
      p3m.sm.r_size[i] *= p3m.sm.r_dim[i][j];
    }
    if (p3m.sm.r_size[i] > p3m.sm.max)
      p3m.sm.max = p3m.sm.r_size[i];
  }
}

void p3m_scaleby_box_l() {
  if (coulomb.prefactor < 0.0) {
    runtimeErrorMsg() << "The Coulomb prefactor has to be >=0";
    return;
  }

  p3m.params.r_cut = p3m.params.r_cut_iL * box_l[0];
  p3m.params.alpha = p3m.params.alpha_L * box_l_i[0];
  p3m_init_a_ai_cao_cut();
  p3m_calc_lm_ld_pos();
  p3m_sanity_checks_boxl();
  p3m_calc_influence_function_force();
  p3m_calc_influence_function_energy();
}

void p3m_calc_kspace_stress(double *stress) {
  /**
   * Calculates the long range electrostatics part of the stress tensor. This is
   * part Pi_{dir, alpha,beta} in the paper by Essmann et al "A smooth particle
   * mesh Ewald method", The Journal of Chemical Physics 103, 8577 (1995);
   * doi: 10.1063/1.470117. The part Pi_{corr, alpha, beta} in the Essmann paper
   * is not present here since M is the empty set in our simulations.
   */
  if (p3m.sum_q2 > 0) {
    double *node_k_space_stress;
    double *k_space_stress;
    double force_prefac, node_k_space_energy, sqk, vterm, kx, ky, kz;

    int j[3], i, ind = 0;
    // ordering after Fourier transform
    node_k_space_stress = (double *)Utils::malloc(9 * sizeof(double));
    k_space_stress = (double *)Utils::malloc(9 * sizeof(double));

    for (i = 0; i < 9; i++) {
      node_k_space_stress[i] = 0.0;
      k_space_stress[i] = 0.0;
    }

    p3m_gather_fft_grid(p3m.rs_mesh);
<<<<<<< HEAD
    fft_perform_forw(p3m.rs_mesh, p3m.fft);
=======
    fft_perform_forw(p3m.rs_mesh, p3m.fft, comm_cart);
>>>>>>> 31292d64
    force_prefac = coulomb.prefactor / (2.0 * box_l[0] * box_l[1] * box_l[2]);

    for (j[0] = 0; j[0] < p3m.fft.plan[3].new_mesh[RX]; j[0]++) {
      for (j[1] = 0; j[1] < p3m.fft.plan[3].new_mesh[RY]; j[1]++) {
        for (j[2] = 0; j[2] < p3m.fft.plan[3].new_mesh[RZ]; j[2]++) {
<<<<<<< HEAD
          kx = 2.0 * PI * p3m.d_op[RX][j[KX] + p3m.fft.plan[3].start[KX]] /
               box_l[RX];
          ky = 2.0 * PI * p3m.d_op[RY][j[KY] + p3m.fft.plan[3].start[KY]] /
               box_l[RY];
          kz = 2.0 * PI * p3m.d_op[RZ][j[KZ] + p3m.fft.plan[3].start[KZ]] /
               box_l[RZ];
=======
          kx = 2.0 * Utils::pi() *
               p3m.d_op[RX][j[KX] + p3m.fft.plan[3].start[KX]] / box_l[RX];
          ky = 2.0 * Utils::pi() *
               p3m.d_op[RY][j[KY] + p3m.fft.plan[3].start[KY]] / box_l[RY];
          kz = 2.0 * Utils::pi() *
               p3m.d_op[RZ][j[KZ] + p3m.fft.plan[3].start[KZ]] / box_l[RZ];
>>>>>>> 31292d64
          sqk = Utils::sqr(kx) + Utils::sqr(ky) + Utils::sqr(kz);
          if (sqk == 0) {
            node_k_space_energy = 0.0;
            vterm = 0.0;
          } else {
            vterm = -2.0 * (1 / sqk + Utils::sqr(1.0 / 2.0 / p3m.params.alpha));
            node_k_space_energy =
                p3m.g_energy[ind] * (Utils::sqr(p3m.rs_mesh[2 * ind]) +
                                     Utils::sqr(p3m.rs_mesh[2 * ind + 1]));
          }
          ind++;
          node_k_space_stress[0] +=
              node_k_space_energy *
              (1.0 + vterm * Utils::sqr(kx)); /* sigma_xx */
          node_k_space_stress[1] +=
              node_k_space_energy * (vterm * kx * ky); /* sigma_xy */
          node_k_space_stress[2] +=
              node_k_space_energy * (vterm * kx * kz); /* sigma_xz */

          node_k_space_stress[3] +=
              node_k_space_energy * (vterm * kx * ky); /* sigma_yx */
          node_k_space_stress[4] +=
              node_k_space_energy *
              (1.0 + vterm * Utils::sqr(ky)); /* sigma_yy */
          node_k_space_stress[5] +=
              node_k_space_energy * (vterm * ky * kz); /* sigma_yz */

          node_k_space_stress[6] +=
              node_k_space_energy * (vterm * kx * kz); /* sigma_zx */
          node_k_space_stress[7] +=
              node_k_space_energy * (vterm * ky * kz); /* sigma_zy */
          node_k_space_stress[8] +=
              node_k_space_energy *
              (1.0 + vterm * Utils::sqr(kz)); /* sigma_zz */
        }
      }
    }

    MPI_Reduce(node_k_space_stress, k_space_stress, 9, MPI_DOUBLE, MPI_SUM, 0,
               comm_cart);
    if (this_node == 0) {
      for (i = 0; i < 9; i++) {
        stress[i] = k_space_stress[i] * force_prefac;
      }
    }
    free(node_k_space_stress);
    free(k_space_stress);
  }
}

/** Debug function to print p3m parameters */
<<<<<<< HEAD
void p3m_p3m_print_struct(p3m_parameter_struct ps) {
  fprintf(stderr, "%d: p3m_parameter_struct:\n", this_node);
=======
void p3m_p3m_print_struct(P3MParameters ps) {
  fprintf(stderr, "%d: P3MParameters:\n", this_node);
>>>>>>> 31292d64
  fprintf(stderr, "   alpha_L=%f, r_cut_iL=%f\n", ps.alpha_L, ps.r_cut_iL);
  fprintf(stderr, "   mesh=(%d,%d,%d), mesh_off=(%.4f,%.4f,%.4f)\n", ps.mesh[0],
          ps.mesh[1], ps.mesh[2], ps.mesh_off[0], ps.mesh_off[1],
          ps.mesh_off[2]);
  fprintf(stderr, "   cao=%d, inter=%d, epsilon=%f\n", ps.cao, ps.inter,
          ps.epsilon);
  fprintf(stderr, "   cao_cut=(%f,%f,%f)\n", ps.cao_cut[0], ps.cao_cut[1],
          ps.cao_cut[2]);
  fprintf(stderr, "   a=(%f,%f,%f), ai=(%f,%f,%f)\n", ps.a[0], ps.a[1], ps.a[2],
          ps.ai[0], ps.ai[1], ps.ai[2]);
}

#endif /* of P3M */<|MERGE_RESOLUTION|>--- conflicted
+++ resolved
@@ -257,31 +257,6 @@
 template <int cao>
 void p3m_do_assign_charge(double q, Vector3d &real_pos, int cp_cnt);
 
-<<<<<<< HEAD
-void p3m_pre_init() {
-  p3m_common_parameter_pre_init(&p3m.params);
-  /* p3m.local_mesh is uninitialized */
-  /* p3m.sm is uninitialized */
-
-  p3m.rs_mesh = nullptr;
-  p3m.ks_mesh = nullptr;
-  p3m.sum_qpart = 0;
-  p3m.sum_q2 = 0.0;
-  p3m.square_sum_q = 0.0;
-
-  for (auto &i : p3m.int_caf)
-    i = nullptr;
-  p3m.pos_shift = 0.0;
-  p3m.meshift_x = nullptr;
-  p3m.meshift_y = nullptr;
-  p3m.meshift_z = nullptr;
-
-  p3m.d_op[0] = nullptr;
-  p3m.d_op[1] = nullptr;
-  p3m.d_op[2] = nullptr;
-  p3m.g_force = nullptr;
-  p3m.g_energy = nullptr;
-=======
 p3m_data_struct::p3m_data_struct() {
   /* local_mesh is uninitialized */
   /* sm is uninitialized */
@@ -306,7 +281,6 @@
   d_op[2] = nullptr;
   g_force = nullptr;
   g_energy = nullptr;
->>>>>>> 31292d64
 
 #ifdef P3M_STORE_CA_FRAC
   ca_num = 0;
@@ -315,12 +289,8 @@
 #endif
   ks_pnum = 0;
 
-<<<<<<< HEAD
-  fft_common_pre_init(&p3m.fft);
-=======
   send_grid = nullptr;
   recv_grid = nullptr;
->>>>>>> 31292d64
 }
 
 void p3m_free() {
@@ -396,16 +366,10 @@
     P3M_TRACE(fprintf(stderr, "%d: p3m.rs_mesh ADR=%p\n", this_node,
                       (void *)p3m.rs_mesh));
 
-<<<<<<< HEAD
-    int ca_mesh_size = fft_init(
-        &p3m.rs_mesh, p3m.local_mesh.dim, p3m.local_mesh.margin,
-        p3m.params.mesh, p3m.params.mesh_off, &p3m.ks_pnum, p3m.fft, node_grid);
-=======
     int ca_mesh_size =
         fft_init(&p3m.rs_mesh, p3m.local_mesh.dim, p3m.local_mesh.margin,
                  p3m.params.mesh, p3m.params.mesh_off, &p3m.ks_pnum, p3m.fft,
                  node_grid, comm_cart);
->>>>>>> 31292d64
     p3m.ks_mesh = Utils::realloc(p3m.ks_mesh, ca_mesh_size * sizeof(double));
 
     P3M_TRACE(fprintf(stderr, "%d: p3m.rs_mesh ADR=%p\n", this_node,
@@ -854,11 +818,7 @@
   /* and Perform forward 3D FFT (Charge Assignment Mesh). */
   if (p3m.sum_q2 > 0) {
     p3m_gather_fft_grid(p3m.rs_mesh);
-<<<<<<< HEAD
-    fft_perform_forw(p3m.rs_mesh, p3m.fft);
-=======
     fft_perform_forw(p3m.rs_mesh, p3m.fft, comm_cart);
->>>>>>> 31292d64
   }
   // Note: after these calls, the grids are in the order yzx and not xyz
   // anymore!!!
@@ -934,11 +894,7 @@
                                 d_operator[j[d] + p3m.fft.plan[3].start[d]]) /
                                box_l[d_rs];
             ind++;
-<<<<<<< HEAD
-            p3m.rs_mesh[ind] = 2.0 * PI * p3m.ks_mesh[ind - 1] *
-=======
             p3m.rs_mesh[ind] = 2.0 * Utils::pi() * p3m.ks_mesh[ind - 1] *
->>>>>>> 31292d64
                                d_operator[j[d] + p3m.fft.plan[3].start[d]] /
                                box_l[d_rs];
             ind++;
@@ -947,11 +903,7 @@
       }
       /* Back FFT force component mesh */
       fft_perform_back(p3m.rs_mesh, /* check_complex */ !p3m.params.tuning,
-<<<<<<< HEAD
-                       p3m.fft);
-=======
                        p3m.fft, comm_cart);
->>>>>>> 31292d64
       /* redistribute force component mesh */
       p3m_spread_force_grid(p3m.rs_mesh);
       /* Assign force component from mesh to particle */
@@ -2442,31 +2394,18 @@
     }
 
     p3m_gather_fft_grid(p3m.rs_mesh);
-<<<<<<< HEAD
-    fft_perform_forw(p3m.rs_mesh, p3m.fft);
-=======
     fft_perform_forw(p3m.rs_mesh, p3m.fft, comm_cart);
->>>>>>> 31292d64
     force_prefac = coulomb.prefactor / (2.0 * box_l[0] * box_l[1] * box_l[2]);
 
     for (j[0] = 0; j[0] < p3m.fft.plan[3].new_mesh[RX]; j[0]++) {
       for (j[1] = 0; j[1] < p3m.fft.plan[3].new_mesh[RY]; j[1]++) {
         for (j[2] = 0; j[2] < p3m.fft.plan[3].new_mesh[RZ]; j[2]++) {
-<<<<<<< HEAD
-          kx = 2.0 * PI * p3m.d_op[RX][j[KX] + p3m.fft.plan[3].start[KX]] /
-               box_l[RX];
-          ky = 2.0 * PI * p3m.d_op[RY][j[KY] + p3m.fft.plan[3].start[KY]] /
-               box_l[RY];
-          kz = 2.0 * PI * p3m.d_op[RZ][j[KZ] + p3m.fft.plan[3].start[KZ]] /
-               box_l[RZ];
-=======
           kx = 2.0 * Utils::pi() *
                p3m.d_op[RX][j[KX] + p3m.fft.plan[3].start[KX]] / box_l[RX];
           ky = 2.0 * Utils::pi() *
                p3m.d_op[RY][j[KY] + p3m.fft.plan[3].start[KY]] / box_l[RY];
           kz = 2.0 * Utils::pi() *
                p3m.d_op[RZ][j[KZ] + p3m.fft.plan[3].start[KZ]] / box_l[RZ];
->>>>>>> 31292d64
           sqk = Utils::sqr(kx) + Utils::sqr(ky) + Utils::sqr(kz);
           if (sqk == 0) {
             node_k_space_energy = 0.0;
@@ -2518,13 +2457,8 @@
 }
 
 /** Debug function to print p3m parameters */
-<<<<<<< HEAD
-void p3m_p3m_print_struct(p3m_parameter_struct ps) {
-  fprintf(stderr, "%d: p3m_parameter_struct:\n", this_node);
-=======
 void p3m_p3m_print_struct(P3MParameters ps) {
   fprintf(stderr, "%d: P3MParameters:\n", this_node);
->>>>>>> 31292d64
   fprintf(stderr, "   alpha_L=%f, r_cut_iL=%f\n", ps.alpha_L, ps.r_cut_iL);
   fprintf(stderr, "   mesh=(%d,%d,%d), mesh_off=(%.4f,%.4f,%.4f)\n", ps.mesh[0],
           ps.mesh[1], ps.mesh[2], ps.mesh_off[0], ps.mesh_off[1],
