/*
  Copyright (C) 2010-2018 The ESPResSo project
  Copyright (C) 2002,2003,2004,2005,2006,2007,2008,2009,2010
    Max-Planck-Institute for Polymer Research, Theory Group

  This file is part of ESPResSo.

  ESPResSo is free software: you can redistribute it and/or modify
  it under the terms of the GNU General Public License as published by
  the Free Software Foundation, either version 3 of the License, or
  (at your option) any later version.

  ESPResSo is distributed in the hope that it will be useful,
  but WITHOUT ANY WARRANTY; without even the implied warranty of
  MERCHANTABILITY or FITNESS FOR A PARTICULAR PURPOSE.  See the
  GNU General Public License for more details.

  You should have received a copy of the GNU General Public License
  along with this program.  If not, see <http://www.gnu.org/licenses/>.
*/
/** \file
 *  MMM2D algorithm for long range Coulomb interaction.
 *
 *  For more information about MMM2D, see \ref mmm2d.hpp "mmm2d.hpp".
 */

#include "electrostatics_magnetostatics/mmm2d.hpp"

#ifdef ELECTROSTATICS
#include "cells.hpp"
#include "communication.hpp"
#include "electrostatics_magnetostatics/coulomb.hpp"
#include "errorhandling.hpp"
#include "grid.hpp"
#include "integrate.hpp"
#include "mmm-common.hpp"
#include "particle_data.hpp"
#include "specfunc.hpp"

#include <utils/constants.hpp>
#include <utils/math/sqr.hpp>

#include <boost/range/algorithm/copy.hpp>
#include <boost/range/algorithm/fill.hpp>
#include <boost/range/algorithm/transform.hpp>
#include <boost/range/value_type.hpp>

#include <boost/range/numeric.hpp>
#include <cmath>
#include <mpi.h>
#include <numeric>

char const *mmm2d_errors[] = {
    "ok",
    "Layer height too large for MMM2D near formula, increase n_layers",
    "box_l[1]/box_l[0] too large for MMM2D near formula, please exchange x and "
    "y",
    "Could find not reasonable Bessel cutoff. Please decrease n_layers or the "
    "error bound",
    "Could find not reasonable Polygamma cutoff. Consider exchanging x and y",
    "Far cutoff too large, decrease the error bound",
    "Layer height too small for MMM2D far formula, decrease n_layers or skin",
    "IC requires layered cellsystem with more than 3 layers",
};

/** if you define this, the Besselfunctions are calculated up
    to machine precision, otherwise 10^-14, which should be
    definitely enough for daily life. */
#undef BESSEL_MACHINE_PREC

#ifndef BESSEL_MACHINE_PREC
#define K0 LPK0
#define K1 LPK1
#endif

/****************************************
 * LOCAL DEFINES
 ****************************************/

/** Largest reasonable cutoff for far formula. A double cannot overflow
    with this value. */
#define MAXIMAL_FAR_CUT 100

/** Largest reasonable cutoff for Bessel function. The Bessel functions
    are quite slow, so do not make too large. */
#define MAXIMAL_B_CUT 50

/** Largest reasonable order of polygamma series. These are pretty fast,
    so use more of them. Also, the real cutoff is determined at run time,
    so normally we are faster */
#define MAXIMAL_POLYGAMMA 100

/** internal relative precision of far formula. This controls how many
    p,q vectors are done at once. This has nothing to do with the effective
    precision, but rather controls how different values can be we add up without
    loosing the smallest values. In principle one could choose smaller values,
   but that would not make things faster */
#define FARRELPREC 1e-6

/** number of steps in the complex cutoff table */
#define COMPLEX_STEP 16
/** map numbers from 0 to 1/2 onto the complex cutoff table
    (with security margin) */
#define COMPLEX_FAC (COMPLEX_STEP / (.5 + 0.01))

/****************************************
 * LOCAL VARIABLES
 ****************************************/

/** up to that error the sums in the NF are evaluated */
static double part_error;

/** cutoffs for the Bessel sum */
static IntList besselCutoff;

/** cutoffs for the complex sum */
static int complexCutoff[COMPLEX_STEP + 1];
/** bernoulli numbers divided by n */
static DoubleList bon;

/** inverse box dimensions */
/*@{*/
static double ux, ux2, uy, uy2, uz;
/*@}*/

static double layer_h;

/** maximal z for near formula, minimal z for far formula.
    Is identical in the theory, but with the Verlet tricks
    this is no longer true, the skin has to be added/subtracted */
/*@{*/
static double max_near, min_far;
/*@}*/

MMM2D_struct mmm2d_params = {1e100, 10, 1, 0, false, false, 0, 1, 1, 1};

/** return codes for \ref MMM2D_tune_near and \ref MMM2D_tune_far */
/*@{*/
/** cell too large */
#define ERROR_LARGE 1
/** box too large */
#define ERROR_BOXL 2
/** no reasonable Bessel cutoff found */
#define ERROR_BESSEL 3
/** no reasonable polygamma cutoff found */
#define ERROR_POLY 4
/** no reasonable cutoff for the far formula found */
#define ERROR_FARC 5
/** cell too small */
#define ERROR_SMALL 6
/** IC layer requirement */
#define ERROR_ICL 7
/*@}*/

/****************************************
 * LOCAL ARRAYS
 ****************************************/

/** \name Product decomposition data organization
    For the cell blocks
    it is assumed that the lower blocks part is in the lower half.
    This has to have positive sign, so that has to be first. */
/*@{*/

#define POQESP 0
#define POQECP 1
#define POQESM 2
#define POQECM 3

#define PQESSP 0
#define PQESCP 1
#define PQECSP 2
#define PQECCP 3
#define PQESSM 4
#define PQESCM 5
#define PQECSM 6
#define PQECCM 7

#define QQEQQP 0
#define QQEQQM 1

#define ABEQQP 0
#define ABEQZP 1
#define ABEQQM 2
#define ABEQZM 3

/*@}*/

/** number of local particles */
static int n_localpart = 0;

/** temporary buffers for product decomposition */
static std::vector<double> partblk;
/** for all local cells including ghosts */
static double *lclcblk = nullptr;
/** collected data from the cells above the top neighbor
    of a cell rsp. below the bottom neighbor
    (P=below, M=above, as the signs in the exp). */
static double *gblcblk = nullptr;

/** contribution from the image charges */
static double lclimge[8];

struct SCCache {
  double s, c;
};

/** sin/cos caching */
static std::vector<SCCache> scxcache;
/* _Not_ the size of scxcache */
static int n_scxcache;
/** sin/cos caching */
static std::vector<SCCache> scycache;
/* _Not_ the size of scycache */
static int n_scycache;

/** \name Local functions for the near formula */
/************************************************************/
/*@{*/

/** complex evaluation */
static void prepareBernoulliNumbers(int nmax);

/** cutoff error setup. Returns error code */
static int MMM2D_tune_near(double error);

/** energy of all local particles with their copies */
double MMM2D_self_energy(const ParticleRange &particles);

/*@}*/

/** \name Local functions for the far formula */
/************************************************************/
/*@{*/

/** sin/cos storage */
static void prepare_scx_cache(const ParticleRange &particles);
static void prepare_scy_cache(const ParticleRange &particles);
/** clear the image contributions if there is no dielectric contrast and no
 * image charges */
static void clear_image_contributions(int size);
/** gather the informations for the far away image charges */
static void gather_image_contributions(int size);
/** spread the top/bottom sums */
static void distribute(int size, double fac);
/** 2 pi |z| code */
static void setup_z_force();
static void setup_z_energy();
static void add_z_force();
static double z_energy();
/** p=0 per frequency code */
static void setup_P(int p, double omega, double fac);
static void add_P_force();
static double P_energy(double omega);
/** q=0 per frequency code */
static void setup_Q(int q, double omega, double fac);
static void add_Q_force();
static double Q_energy(double omega);
/** p,q <> 0 per frequency code */
static void setup_PQ(int p, int q, double omega, double fac, int n_localpart);
static void add_PQ_force(int p, int q, double omega);
static double PQ_energy(double omega);

/** cutoff error setup. Returns error code */
static int MMM2D_tune_far(double error);

/*@}*/

///
void MMM2D_setup_constants() {
  ux = 1 / box_geo.length()[0];
  ux2 = ux * ux;
  uy = 1 / box_geo.length()[1];
  uy2 = uy * uy;
  uz = 1 / box_geo.length()[2];
  layer_h = local_geo.length()[2] / local_cells.n;

  switch (cell_structure.type) {
  case CELL_STRUCTURE_NSQUARE:
    max_near = box_geo.length()[2];
    /* not used */
    min_far = 0.0;
    break;
  case CELL_STRUCTURE_LAYERED:
    max_near = 2 * layer_h + skin;
    min_far = layer_h - skin;
    break;
  default:
    fprintf(
        stderr,
        "%d: INTERNAL ERROR: MMM2D setup for cell structure it should reject\n",
        this_node);
    errexit();
  }
}

static void layered_get_mi_vector(double res[3], double const a[3],
                                  double const b[3]) {
  for (int i = 0; i < 2; i++) {
    res[i] = a[i] - b[i];
    if (box_geo.periodic(i))
      res[i] -=
          std::round(res[i] * (1. / box_geo.length()[i])) * box_geo.length()[i];
  }
  res[2] = a[2] - b[2];
}

/****************************************
 * FAR FORMULA
 ****************************************/

static SCCache sc(double arg) { return {sin(arg), cos(arg)}; }

template <size_t dir>
static void prepare_sc_cache(std::vector<SCCache> &sccache, double u,
                             int n_sccache, const ParticleRange &particles) {
  sccache.resize(n_sccache * particles.size());

  for (int freq = 1; freq <= n_sccache; freq++) {
    auto const o = sccache.begin() + (freq - 1) * particles.size();

    boost::transform(particles, o,
                     [pref = C_2PI * u * freq](const Particle &p) {
                       auto const arg = pref * p.r.p[dir];
                       return sc(arg);
                     });
  }
}

static void prepare_scx_cache(const ParticleRange &particles) {
  prepare_sc_cache<0>(scxcache, ux, n_scxcache, particles);
}

static void prepare_scy_cache(const ParticleRange &particles) {
  prepare_sc_cache<1>(scycache, uy, n_scycache, particles);
}

/*****************************************************************/
/* data distribution */
/*****************************************************************/

/* vector operations */

/** pdc = 0 */
template <class OutputRange> inline void clear_vec(OutputRange rng) {
  boost::fill(rng, typename boost::range_value<OutputRange>::type{});
}

template <class T> inline void clear_vec(T *p, size_t size) {
  clear_vec(Utils::make_span(p, size));
}

template <class OutputRange, class InputRange>
void copy_vec(OutputRange out, InputRange in) {
  assert(out.size() == in.size());

  boost::copy(in, out.begin());
}

/** pdc_d = pdc_s */
inline void copy_vec(double *pdc_d, double const *pdc_s, int size) {
  using Utils::make_const_span;
  using Utils::make_span;

  copy_vec(make_span(pdc_d, size), make_const_span(pdc_s, size));
}

template <class OutRange, class InRange1, class InRange2>
void add_vec(OutRange out, InRange1 in1, InRange2 in2) {
  assert(in2.size() == out.size());
  boost::transform(in1, in2, out.begin(), std::plus<>{});
}

/** pdc_d = pdc_s1 + pdc_s2 */
inline void add_vec(double *pdc_d, double const *pdc_s1, double const *pdc_s2,
                    int size) {
  using Utils::make_const_span;
  using Utils::make_span;

  add_vec(make_span(pdc_d, size), make_const_span(pdc_s1, size),
          make_const_span(pdc_s2, size));
}

template <class OutRange, class T, class InRange1, class InRange2>
void addscale_vec(OutRange out, T scale, InRange1 in1, InRange2 in2) {
  assert(in2.size() == out.size());
  boost::transform(in1, in2, out.begin(), [scale](auto const&a, auto const&b) {
      return scale * a + b;
  } );
}

/** pdc_d = scale*pdc_s1 + pdc_s2 */
inline void addscale_vec(double *pdc_d, double scale, double const *pdc_s1,
                         double const *pdc_s2, int size) {
  using Utils::make_const_span;
  using Utils::make_span;

  addscale_vec(make_span(pdc_d, size), scale, make_const_span(pdc_s1, size),
          make_const_span(pdc_s2, size));
}

template<class OutRange, class T>
void scale_vec(T scale, OutRange out) {
  boost::transform(out, out.begin(), [scale](auto const&e) {
    return scale * e;
  });
}

/** pdc_d = scale*pdc */
inline void scale_vec(double scale, double *pdc, int size) {
  scale_vec(scale, Utils::make_span(pdc, size));
}

/* block indexing - has to fit to the PQ block definitions above.
   size gives the full size of the data block,
   e_size is the size of only the top or bottom half, i.e. half of size.
*/

template<class Span>
auto block(Span in, int index, int size) {
  using Utils::make_span;

  assert(in.size() >= ((index + 1) * size));

  return in.data() + index * size;
}

inline double *block(double *p, int index, int size) {
  return &p[index * size];
}

/*
inline double *blwentry(double *p, int index, int e_size) {
  return &p[2 * index * e_size];
}
*/

auto blwentry(double *p, int index, int e_size) {
  return block(p, 2*index, e_size);
}

auto abventry(double *p, int index, int e_size) {
  return block(p, 2* index + 1, e_size);
}

/* dealing with the image contributions from far outside the simulation box */

void clear_image_contributions(int e_size) {
  if (this_node == 0)
    /* the gblcblk contains all contributions from layers deeper than one layer
       below our system,
       which is precisely what the gblcblk should contain for the lowest layer.
     */
    clear_vec(blwentry(gblcblk, 0, e_size), e_size);

  if (this_node == n_nodes - 1)
    /* same for the top node */
    clear_vec(abventry(gblcblk, local_cells.n - 1, e_size), e_size);
}

void gather_image_contributions(int e_size) {
  double recvbuf[8];

  /* collect the image charge contributions with at least a layer distance */
  MPI_Allreduce(lclimge, recvbuf, 2 * e_size, MPI_DOUBLE, MPI_SUM, comm_cart);

  if (this_node == 0)
    /* the gblcblk contains all contributions from layers deeper than one layer
       below our system,
       which is precisely what the gblcblk should contain for the lowest layer.
     */
    copy_vec(blwentry(gblcblk, 0, e_size), recvbuf, e_size);

  if (this_node == n_nodes - 1)
    /* same for the top node */
    copy_vec(abventry(gblcblk, local_cells.n - 1, e_size), recvbuf + e_size,
             e_size);
}

/* the data transfer routine for the lclcblks itself */
void distribute(int e_size, double fac) {
  int c, node, inv_node;
  double sendbuf[8];
  double recvbuf[8] = {0, 0, 0, 0, 0, 0, 0, 0};
  MPI_Status status;

  /* send/recv to/from other nodes. Also builds up the gblcblk. */
  for (node = 0; node < n_nodes; node++) {
    inv_node = n_nodes - node - 1;
    /* up */
    if (node == this_node) {
      /* calculate sums of cells below */
      for (c = 1; c < local_cells.n; c++)
        addscale_vec(blwentry(gblcblk, c, e_size), fac,
                     blwentry(gblcblk, c - 1, e_size),
                     blwentry(lclcblk, c - 1, e_size), e_size);

      /* calculate my ghost contribution only if a node above exists */
      if (node + 1 < n_nodes) {
        addscale_vec(sendbuf, fac, blwentry(gblcblk, local_cells.n - 1, e_size),
                     blwentry(lclcblk, local_cells.n - 1, e_size), e_size);
        copy_vec(sendbuf + e_size, blwentry(lclcblk, local_cells.n, e_size),
                 e_size);
        MPI_Send(sendbuf, 2 * e_size, MPI_DOUBLE, node + 1, 0, comm_cart);
      }
    } else if (node + 1 == this_node) {
      MPI_Recv(recvbuf, 2 * e_size, MPI_DOUBLE, node, 0, comm_cart, &status);
      copy_vec(blwentry(gblcblk, 0, e_size), recvbuf, e_size);
      copy_vec(blwentry(lclcblk, 0, e_size), recvbuf + e_size, e_size);
    }

    /* down */
    if (inv_node == this_node) {
      /* calculate sums of all cells above */
      for (c = local_cells.n + 1; c > 2; c--)
        addscale_vec(abventry(gblcblk, c - 3, e_size), fac,
                     abventry(gblcblk, c - 2, e_size),
                     abventry(lclcblk, c, e_size), e_size);

      /* calculate my ghost contribution only if a node below exists */
      if (inv_node - 1 >= 0) {
        addscale_vec(sendbuf, fac, abventry(gblcblk, 0, e_size),
                     abventry(lclcblk, 2, e_size), e_size);
        copy_vec(sendbuf + e_size, abventry(lclcblk, 1, e_size), e_size);
        MPI_Send(sendbuf, 2 * e_size, MPI_DOUBLE, inv_node - 1, 0, comm_cart);
      }
    } else if (inv_node - 1 == this_node) {
      MPI_Recv(recvbuf, 2 * e_size, MPI_DOUBLE, inv_node, 0, comm_cart,
               &status);
      copy_vec(abventry(gblcblk, local_cells.n - 1, e_size), recvbuf, e_size);
      copy_vec(abventry(lclcblk, local_cells.n + 1, e_size), recvbuf + e_size,
               e_size);
    }
  }
}

/*****************************************************************/
/* 2 pi (sign)(z) */
/*****************************************************************/

static void setup_z_force() {
  const double pref = coulomb.prefactor * C_2PI * ux * uy;
  constexpr int e_size = 1, size = 2;

  /* there is NO contribution from images here, unlike claimed in Tyagi et al.
     Please refer to the Entropy
     article of Arnold, Kesselheim, Breitsprecher et al, 2013, for details. */

  if (this_node == 0) {
    clear_vec(blwentry(lclcblk, 0, e_size), e_size);
  }

  if (this_node == n_nodes - 1) {
    clear_vec(abventry(lclcblk, local_cells.n + 1, e_size), e_size);
  }

  /* calculate local cellblks. partblks don't make sense */
  for (int c = 1; c <= local_cells.n; c++) {
    auto cell = local_cells[c - 1];

    lclcblk[size * c] = pref * boost::accumulate(cell->particles(), 0.,
                                                 [](double Q, auto const &p) {
                                                   return Q + p.p.q;
                                                 });

    lclcblk[size * c + 1] = lclcblk[size * c];
  }
}

static void add_z_force() {
  auto constexpr size = 2;
  double field_tot = 0;

  /* Const. potential: subtract global dipole moment */
  if (mmm2d_params.const_pot_on) {
    double lcl_dm_z = 0;
    for (auto const &p : local_cells.particles()) {
      lcl_dm_z += p.p.q * (p.r.p[2] + p.l.i[2] * box_geo.length()[2]);
    }

    double gbl_dm_z = 0;
    MPI_Allreduce(&lcl_dm_z, &gbl_dm_z, 1, MPI_DOUBLE, MPI_SUM, comm_cart);

    coulomb.field_induced =
        gbl_dm_z * coulomb.prefactor * 4 * M_PI * ux * uy * uz;
    coulomb.field_applied = mmm2d_params.pot_diff * uz;
    field_tot = coulomb.field_induced + coulomb.field_applied;
  }

  for (int c = 1; c <= local_cells.n; c++) {
    auto othcblk = block(gblcblk, c - 1, size);
    auto const add = othcblk[QQEQQP] - othcblk[QQEQQM];
    auto cell = local_cells[c - 1];

    for (auto &p : cell->particles()) {
      p.f.f[2] += p.p.q * (add + field_tot);
    }
  }
}

static void setup_z_energy() {
  const double pref = -coulomb.prefactor * C_2PI * ux * uy;
  constexpr int e_size = 2, size = 4;

  if (this_node == 0)
    /* the lowest lclcblk does not contain anything, since there are no charges
       below the simulation box, at least for this term. */
    clear_vec(blwentry(lclcblk, 0, e_size), e_size);

  if (this_node == n_nodes - 1)
    /* same for the top node */
    clear_vec(abventry(lclcblk, local_cells.n + 1, e_size), e_size);

  /* calculate local cellblks. partblks don't make sense */
  for (int c = 1; c <= local_cells.n; c++) {
    auto cell = local_cells[c - 1];

    clear_vec(blwentry(lclcblk, c, e_size), e_size);
    for (auto const &p : cell->particles()) {
      lclcblk[size * c + ABEQQP] += p.p.q;
      lclcblk[size * c + ABEQZP] += p.p.q * p.r.p[2];
    }

    scale_vec(pref, blwentry(lclcblk, c, e_size), e_size);
    /* just to be able to use the standard distribution. Here below
       and above terms are the same */
    copy_vec(abventry(lclcblk, c, e_size), blwentry(lclcblk, c, e_size),
             e_size);
  }
}

static double z_energy() {
  constexpr int size = 4;
  double eng = 0;
  for (int c = 1; c <= local_cells.n; c++) {
    auto othcblk = block(gblcblk, c - 1, size);
    auto cell = local_cells[c - 1];

    for (auto const &p : cell->particles()) {
      eng += p.p.q * (p.r.p[2] * othcblk[ABEQQP] - othcblk[ABEQZP] -
                      p.r.p[2] * othcblk[ABEQQM] + othcblk[ABEQZM]);
    }
  }

  /* total dipole moment term, for capacitor feature */
  if (mmm2d_params.const_pot_on) {
    double gbl_dm_z = 0;
    double lcl_dm_z = 0;

    for (auto &p : local_cells.particles()) {
      lcl_dm_z += p.p.q * (p.r.p[2] + p.l.i[2] * box_geo.length()[2]);
    }

    MPI_Allreduce(&lcl_dm_z, &gbl_dm_z, 1, MPI_DOUBLE, MPI_SUM, comm_cart);
    if (this_node == 0) {
      // zero potential difference contribution
      eng += gbl_dm_z * gbl_dm_z * coulomb.prefactor * 2 * M_PI * ux * uy * uz;
      // external potential shift contribution
      eng -= mmm2d_params.pot_diff * uz * gbl_dm_z;
    }
  }

  return eng;
}

static void setup(int p, double omega, double fac,
                  Utils::Span<const SCCache> sccache, const int n_localpart) {
  auto const o = (p - 1) * n_localpart;
  const double pref = coulomb.prefactor * 4 * M_PI * ux * uy * fac * fac;
  const double h = box_geo.length()[2];
  const double fac_imgsum =
      1 / (1 - mmm2d_params.delta_mult * exp(-omega * 2 * h));
  const double fac_delta_mid_bot = mmm2d_params.delta_mid_bot * fac_imgsum;
  const double fac_delta_mid_top = mmm2d_params.delta_mid_top * fac_imgsum;
  const double fac_delta = mmm2d_params.delta_mult * fac_imgsum;
  constexpr int e_size = 2, size = 4;

  if (mmm2d_params.dielectric_contrast_on)
    clear_vec(lclimge, size);

  if (this_node == 0) {
    /* on the lowest node, clear the lclcblk below, which only contains the
       images of the lowest layer
       if there is dielectric contrast, otherwise it is empty */
    clear_vec(blwentry(lclcblk, 0, e_size), e_size);
  }
  if (this_node == n_nodes - 1) {
    /* same for the top node */
    clear_vec(abventry(lclcblk, local_cells.n + 1, e_size), e_size);
  }

  auto layer_top = local_geo.my_left()[2] + layer_h;
  int ic = 0;
  for (int c = 1; c <= local_cells.n; c++) {
    auto llclcblk = block(lclcblk, c, size);

    clear_vec(llclcblk, size);

    auto cell = local_cells[c - 1];
    for (auto const &p : cell->particles()) {
      auto const e = exp(omega * (p.r.p[2] - layer_top));

      partblk[size * ic + POQESM] = p.p.q * sccache[o + ic].s / e;
      partblk[size * ic + POQESP] = p.p.q * sccache[o + ic].s * e;
      partblk[size * ic + POQECM] = p.p.q * sccache[o + ic].c / e;
      partblk[size * ic + POQECP] = p.p.q * sccache[o + ic].c * e;

      /* take images due to different dielectric constants into account */
      if (mmm2d_params.dielectric_contrast_on) {
        double e_di_l;
        if (c == 1 && this_node == 0) {
          /* There are image charges at -(2h+z) and -(2h-z) etc. layer_h
             included due to the shift in z */
          e_di_l = (exp(omega * (-p.r.p[2] - 2 * h + layer_h)) *
                        mmm2d_params.delta_mid_bot +
                    exp(omega * (p.r.p[2] - 2 * h + layer_h))) *
                   fac_delta;

          auto const e = exp(omega * (-p.r.p[2])) * mmm2d_params.delta_mid_bot;
          auto lclimgebot = block(lclcblk, 0, size);
          lclimgebot[POQESP] += p.p.q * sccache[o + ic].s * e;
          lclimgebot[POQECP] += p.p.q * sccache[o + ic].c * e;
        } else {
          /* There are image charges at -(z) and -(2h-z) etc. layer_h included
           * due to the shift in z */
          e_di_l = (exp(omega * (-p.r.p[2] + layer_h)) +
                    exp(omega * (p.r.p[2] - 2 * h + layer_h)) *
                        mmm2d_params.delta_mid_top) *
                   fac_delta_mid_bot;
        }

        double e_di_h;
        if (c == local_cells.n && this_node == n_nodes - 1) {
          /* There are image charges at (3h-z) and (h+z) from the top layer etc.
             layer_h included due to the shift in z */
          e_di_h = (exp(omega * (p.r.p[2] - 3 * h + 2 * layer_h)) *
                        mmm2d_params.delta_mid_top +
                    exp(omega * (-p.r.p[2] - h + 2 * layer_h))) *
                   fac_delta;

          /* There are image charges at (h-z) layer_h included due to the shift
           * in z */
          auto e = exp(omega * (p.r.p[2] - h + layer_h)) *
                   mmm2d_params.delta_mid_top;

          auto lclimgetop = block(lclcblk, local_cells.n + 1, size);
          lclimgetop[POQESM] += p.p.q * sccache[o + ic].s * e;
          lclimgetop[POQECM] += p.p.q * sccache[o + ic].c * e;
        } else
          /* There are image charges at (h-z) and (h+z) from the top layer etc.
             layer_h included due to the shift in z */
          e_di_h = (exp(omega * (p.r.p[2] - h + 2 * layer_h)) +
                    exp(omega * (-p.r.p[2] - h + 2 * layer_h)) *
                        mmm2d_params.delta_mid_bot) *
                   fac_delta_mid_top;

        lclimge[POQESP] += p.p.q * sccache[o + ic].s * e_di_l;
        lclimge[POQECP] += p.p.q * sccache[o + ic].c * e_di_l;
        lclimge[POQESM] += p.p.q * sccache[o + ic].s * e_di_h;
        lclimge[POQECM] += p.p.q * sccache[o + ic].c * e_di_h;
      }

      add_vec(llclcblk, llclcblk, block(partblk, ic, size), size);
      ic++;
    }
    scale_vec(pref, blwentry(lclcblk, c, e_size), e_size);
    scale_vec(pref, abventry(lclcblk, c, e_size), e_size);

    layer_top += layer_h;
  }

  if (mmm2d_params.dielectric_contrast_on) {
    scale_vec(pref, lclimge, size);
    if (this_node == 0)
      scale_vec(pref, blwentry(lclcblk, 0, e_size), e_size);
    if (this_node == n_nodes - 1)
      scale_vec(pref, abventry(lclcblk, local_cells.n + 1, e_size), e_size);
  }
}

/*****************************************************************/
/* PoQ exp sum */
/*****************************************************************/
static void setup_P(int p, double omega, double fac) {
  setup(p, omega, fac, scxcache, n_localpart);
}

/* compare setup_P */
static void setup_Q(int q, double omega, double fac) {
  setup(q, omega, fac, scycache, n_localpart);
}

template <size_t dir> static void add_force() {
  constexpr const auto size = 4;

  auto ic = 0;
  for (int c = 0; c < local_cells.n; c++) {
    auto const othcblk = block(gblcblk, c, size);

    auto cell = local_cells[c];
    for (auto &p : cell->particles()) {
      p.f.f[dir] += partblk[size * ic + POQESM] * othcblk[POQECP] -
                    partblk[size * ic + POQECM] * othcblk[POQESP] +
                    partblk[size * ic + POQESP] * othcblk[POQECM] -
                    partblk[size * ic + POQECP] * othcblk[POQESM];
      p.f.f[2] += partblk[size * ic + POQECM] * othcblk[POQECP] +
                  partblk[size * ic + POQESM] * othcblk[POQESP] -
                  partblk[size * ic + POQECP] * othcblk[POQECM] -
                  partblk[size * ic + POQESP] * othcblk[POQESM];
      ic++;
    }
  }
}

static void add_P_force() { add_force<0>(); }
static void add_Q_force() { add_force<1>(); }

static double P_energy(double omega) {
  const int size = 4;
  double eng = 0;
  double pref = 1 / omega;

  auto ic = 0;
  for (int c = 0; c < local_cells.n; c++) {
    auto const othcblk = block(gblcblk, c, size);
    auto cell = local_cells[c];
    for (int i = 0; i < cell->particles().size(); i++) {
      eng += pref * (partblk[size * ic + POQECM] * othcblk[POQECP] +
                     partblk[size * ic + POQESM] * othcblk[POQESP] +
                     partblk[size * ic + POQECP] * othcblk[POQECM] +
                     partblk[size * ic + POQESP] * othcblk[POQESM]);
      ic++;
    }
  }
  return eng;
}

static double Q_energy(double omega) {
  constexpr int size = 4;
  double eng = 0;
  const double pref = 1 / omega;

  auto ic = 0;
  for (int c = 0; c < local_cells.n; c++) {
    auto cell = local_cells[c];
    auto othcblk = block(gblcblk, c, size);

    for (int i = 0; i < cell->particles().size(); i++) {
      eng += pref * (partblk[size * ic + POQECM] * othcblk[POQECP] +
                     partblk[size * ic + POQESM] * othcblk[POQESP] +
                     partblk[size * ic + POQECP] * othcblk[POQECM] +
                     partblk[size * ic + POQESP] * othcblk[POQESM]);
      ic++;
    }
  }
  return eng;
}

/*****************************************************************/
/* PQ particle blocks */
/*****************************************************************/

/* compare setup_P */
static void setup_PQ(int p, int q, double omega, double fac,
                     const int n_localpart) {
  const int ox = (p - 1) * n_localpart, oy = (q - 1) * n_localpart;
  const double pref = coulomb.prefactor * 8 * M_PI * ux * uy * fac * fac;
  const double h = box_geo.length()[2];
  const double fac_imgsum =
      1 / (1 - mmm2d_params.delta_mult * exp(-omega * 2 * h));
  const double fac_delta_mid_bot = mmm2d_params.delta_mid_bot * fac_imgsum;
  const double fac_delta_mid_top = mmm2d_params.delta_mid_top * fac_imgsum;
  const double fac_delta = mmm2d_params.delta_mult * fac_imgsum;
  constexpr int e_size = 4, size = 8;

  if (mmm2d_params.dielectric_contrast_on)
    clear_vec(lclimge, size);

  if (this_node == 0) {
    clear_vec(blwentry(lclcblk, 0, e_size), e_size);
  }

  if (this_node == n_nodes - 1) {
    clear_vec(abventry(lclcblk, local_cells.n + 1, e_size), e_size);
  }

  auto layer_top = local_geo.my_left()[2] + layer_h;
  int ic = 0;
  for (int c = 1; c <= local_cells.n; c++) {
    auto const llclcblk = block(lclcblk, c, size);

    clear_vec(llclcblk, size);

    auto cell = local_cells[c - 1];
    for (auto const &p : cell->particles()) {
      auto const e = exp(omega * (p.r.p[2] - layer_top));

      partblk[size * ic + PQESSM] =
          scxcache[ox + ic].s * scycache[oy + ic].s * p.p.q / e;
      partblk[size * ic + PQESCM] =
          scxcache[ox + ic].s * scycache[oy + ic].c * p.p.q / e;
      partblk[size * ic + PQECSM] =
          scxcache[ox + ic].c * scycache[oy + ic].s * p.p.q / e;
      partblk[size * ic + PQECCM] =
          scxcache[ox + ic].c * scycache[oy + ic].c * p.p.q / e;

      partblk[size * ic + PQESSP] =
          scxcache[ox + ic].s * scycache[oy + ic].s * p.p.q * e;
      partblk[size * ic + PQESCP] =
          scxcache[ox + ic].s * scycache[oy + ic].c * p.p.q * e;
      partblk[size * ic + PQECSP] =
          scxcache[ox + ic].c * scycache[oy + ic].s * p.p.q * e;
      partblk[size * ic + PQECCP] =
          scxcache[ox + ic].c * scycache[oy + ic].c * p.p.q * e;

      if (mmm2d_params.dielectric_contrast_on) {
        double e_di_l;
        if (c == 1 && this_node == 0) {
          e_di_l = (exp(omega * (-p.r.p[2] - 2 * h + layer_h)) *
                        mmm2d_params.delta_mid_bot +
                    exp(omega * (p.r.p[2] - 2 * h + layer_h))) *
                   fac_delta;

          auto const e_di =
              exp(omega * (-p.r.p[2])) * mmm2d_params.delta_mid_bot;

          auto const lclimgebot = block(lclcblk, 0, size);
          lclimgebot[PQESSP] +=
              scxcache[ox + ic].s * scycache[oy + ic].s * p.p.q * e_di;
          lclimgebot[PQESCP] +=
              scxcache[ox + ic].s * scycache[oy + ic].c * p.p.q * e_di;
          lclimgebot[PQECSP] +=
              scxcache[ox + ic].c * scycache[oy + ic].s * p.p.q * e_di;
          lclimgebot[PQECCP] +=
              scxcache[ox + ic].c * scycache[oy + ic].c * p.p.q * e_di;
        } else {
          e_di_l = (exp(omega * (-p.r.p[2] + layer_h)) +
                    exp(omega * (p.r.p[2] - 2 * h + layer_h)) *
                        mmm2d_params.delta_mid_top) *
                   fac_delta_mid_bot;
        }

        double e_di_h;
        if (c == local_cells.n && this_node == n_nodes - 1) {
          e_di_h = (exp(omega * (p.r.p[2] - 3 * h + 2 * layer_h)) *
                        mmm2d_params.delta_mid_top +
                    exp(omega * (-p.r.p[2] - h + 2 * layer_h))) *
                   fac_delta;

          auto const e_di = exp(omega * (p.r.p[2] - h + layer_h)) *
                            mmm2d_params.delta_mid_top;

          auto const lclimgetop = block(lclcblk, local_cells.n + 1, size);
          lclimgetop[PQESSM] +=
              scxcache[ox + ic].s * scycache[oy + ic].s * p.p.q * e_di;
          lclimgetop[PQESCM] +=
              scxcache[ox + ic].s * scycache[oy + ic].c * p.p.q * e_di;
          lclimgetop[PQECSM] +=
              scxcache[ox + ic].c * scycache[oy + ic].s * p.p.q * e_di;
          lclimgetop[PQECCM] +=
              scxcache[ox + ic].c * scycache[oy + ic].c * p.p.q * e_di;
        } else {
          e_di_h = (exp(omega * (p.r.p[2] - h + 2 * layer_h)) +
                    exp(omega * (-p.r.p[2] - h + 2 * layer_h)) *
                        mmm2d_params.delta_mid_bot) *
                   fac_delta_mid_top;
        }

        lclimge[PQESSP] +=
            scxcache[ox + ic].s * scycache[oy + ic].s * p.p.q * e_di_l;
        lclimge[PQESCP] +=
            scxcache[ox + ic].s * scycache[oy + ic].c * p.p.q * e_di_l;
        lclimge[PQECSP] +=
            scxcache[ox + ic].c * scycache[oy + ic].s * p.p.q * e_di_l;
        lclimge[PQECCP] +=
            scxcache[ox + ic].c * scycache[oy + ic].c * p.p.q * e_di_l;

        lclimge[PQESSM] +=
            scxcache[ox + ic].s * scycache[oy + ic].s * p.p.q * e_di_h;
        lclimge[PQESCM] +=
            scxcache[ox + ic].s * scycache[oy + ic].c * p.p.q * e_di_h;
        lclimge[PQECSM] +=
            scxcache[ox + ic].c * scycache[oy + ic].s * p.p.q * e_di_h;
        lclimge[PQECCM] +=
            scxcache[ox + ic].c * scycache[oy + ic].c * p.p.q * e_di_h;
      }

      add_vec(llclcblk, llclcblk, block(partblk, ic, size), size);
      ic++;
    }
    scale_vec(pref, blwentry(lclcblk, c, e_size), e_size);
    scale_vec(pref, abventry(lclcblk, c, e_size), e_size);

    layer_top += layer_h;
  }

  if (mmm2d_params.dielectric_contrast_on) {
    scale_vec(pref, lclimge, size);

    if (this_node == 0)
      scale_vec(pref, blwentry(lclcblk, 0, e_size), e_size);
    if (this_node == n_nodes - 1)
      scale_vec(pref, abventry(lclcblk, local_cells.n + 1, e_size), e_size);
  }
}

static void add_PQ_force(int p, int q, double omega) {
  const double pref_x = C_2PI * ux * p / omega;
  const double pref_y = C_2PI * uy * q / omega;
  constexpr int size = 8;

  int ic = 0;
  for (int c = 1; c <= local_cells.n; c++) {
    auto othcblk = block(gblcblk, c - 1, size);

    auto cell = local_cells[c - 1];
    for (auto &p : cell->particles()) {
      p.f.f[0] += pref_x * (partblk[size * ic + PQESCM] * othcblk[PQECCP] +
                            partblk[size * ic + PQESSM] * othcblk[PQECSP] -
                            partblk[size * ic + PQECCM] * othcblk[PQESCP] -
                            partblk[size * ic + PQECSM] * othcblk[PQESSP] +
                            partblk[size * ic + PQESCP] * othcblk[PQECCM] +
                            partblk[size * ic + PQESSP] * othcblk[PQECSM] -
                            partblk[size * ic + PQECCP] * othcblk[PQESCM] -
                            partblk[size * ic + PQECSP] * othcblk[PQESSM]);
      p.f.f[1] += pref_y * (partblk[size * ic + PQECSM] * othcblk[PQECCP] +
                            partblk[size * ic + PQESSM] * othcblk[PQESCP] -
                            partblk[size * ic + PQECCM] * othcblk[PQECSP] -
                            partblk[size * ic + PQESCM] * othcblk[PQESSP] +
                            partblk[size * ic + PQECSP] * othcblk[PQECCM] +
                            partblk[size * ic + PQESSP] * othcblk[PQESCM] -
                            partblk[size * ic + PQECCP] * othcblk[PQECSM] -
                            partblk[size * ic + PQESCP] * othcblk[PQESSM]);
      p.f.f[2] += (partblk[size * ic + PQECCM] * othcblk[PQECCP] +
                   partblk[size * ic + PQECSM] * othcblk[PQECSP] +
                   partblk[size * ic + PQESCM] * othcblk[PQESCP] +
                   partblk[size * ic + PQESSM] * othcblk[PQESSP] -
                   partblk[size * ic + PQECCP] * othcblk[PQECCM] -
                   partblk[size * ic + PQECSP] * othcblk[PQECSM] -
                   partblk[size * ic + PQESCP] * othcblk[PQESCM] -
                   partblk[size * ic + PQESSP] * othcblk[PQESSM]);
      ic++;
    }
  }
}

static double PQ_energy(double omega) {
  int size = 8;
  double eng = 0;
  double pref = 1 / omega;

  int ic = 0;
  for (int c = 1; c <= local_cells.n; c++) {
    int np = local_cells[c - 1]->particles().size();
    auto const *othcblk = block(gblcblk, c - 1, size);

    for (int i = 0; i < np; i++) {
      eng += pref * (partblk[size * ic + PQECCM] * othcblk[PQECCP] +
                     partblk[size * ic + PQECSM] * othcblk[PQECSP] +
                     partblk[size * ic + PQESCM] * othcblk[PQESCP] +
                     partblk[size * ic + PQESSM] * othcblk[PQESSP] +
                     partblk[size * ic + PQECCP] * othcblk[PQECCM] +
                     partblk[size * ic + PQECSP] * othcblk[PQECSM] +
                     partblk[size * ic + PQESCP] * othcblk[PQESCM] +
                     partblk[size * ic + PQESSP] * othcblk[PQESSM]);
      ic++;
    }
  }
  return eng;
}

/*****************************************************************/
/* main loops */
/*****************************************************************/

static void add_force_contribution(int p, int q) {
  double omega, fac;

  if (q == 0) {
    if (p == 0) {
      setup_z_force();

      // Clear image contr. calculated for p,q <> 0
      clear_image_contributions(1);

      distribute(1, 1.);

      add_z_force();

    } else {
      omega = C_2PI * ux * p;
      fac = exp(-omega * layer_h);
      setup_P(p, omega, fac);
      if (mmm2d_params.dielectric_contrast_on)
        gather_image_contributions(2);
      else
        clear_image_contributions(2);
      distribute(2, fac);
      add_P_force();
    }
  } else if (p == 0) {
    omega = C_2PI * uy * q;
    fac = exp(-omega * layer_h);
    setup_Q(q, omega, fac);
    if (mmm2d_params.dielectric_contrast_on)
      gather_image_contributions(2);
    else
      clear_image_contributions(2);
    distribute(2, fac);
    add_Q_force();
  } else {
    omega = C_2PI * sqrt(Utils::sqr(ux * p) + Utils::sqr(uy * q));
    fac = exp(-omega * layer_h);
    setup_PQ(p, q, omega, fac, n_localpart);
    if (mmm2d_params.dielectric_contrast_on)
      gather_image_contributions(4);
    else
      clear_image_contributions(4);
    distribute(4, fac);
    add_PQ_force(p, q, omega);
  }
}

static double energy_contribution(int p, int q) {
  double eng;
  double omega, fac;

  if (q == 0) {
    if (p == 0) {
      setup_z_energy();
      clear_image_contributions(2);
      distribute(2, 1.);
      eng = z_energy();
    } else {
      omega = C_2PI * ux * p;
      fac = exp(-omega * layer_h);
      setup_P(p, omega, fac);
      if (mmm2d_params.dielectric_contrast_on)
        gather_image_contributions(2);
      else
        clear_image_contributions(2);
      distribute(2, fac);
      eng = P_energy(omega);
    }
  } else if (p == 0) {
    omega = C_2PI * uy * q;
    fac = exp(-omega * layer_h);
    setup_Q(q, omega, fac);
    if (mmm2d_params.dielectric_contrast_on)
      gather_image_contributions(2);
    else
      clear_image_contributions(2);
    distribute(2, fac);
    eng = Q_energy(omega);
  } else {
    omega = C_2PI * sqrt(Utils::sqr(ux * p) + Utils::sqr(uy * q));
    fac = exp(-omega * layer_h);
    setup_PQ(p, q, omega, fac, n_localpart);
    if (mmm2d_params.dielectric_contrast_on)
      gather_image_contributions(4);
    else
      clear_image_contributions(4);
    distribute(4, fac);
    eng = PQ_energy(omega);
  }
  return eng;
}

double MMM2D_add_far(int f, int e) {
  int p, q;
  double R, dR, q2;

  n_localpart = cells_get_n_particles();
  n_scxcache = (int)(ceil(mmm2d_params.far_cut / ux) + 1);
  n_scycache = (int)(ceil(mmm2d_params.far_cut / uy) + 1);

  partblk.resize(n_localpart * 8);
  lclcblk = Utils::realloc(lclcblk, cells.size() * 8 * sizeof(double));
  gblcblk = Utils::realloc(gblcblk, local_cells.n * 8 * sizeof(double));

  // It's not really far...
  auto eng = e ? MMM2D_self_energy(local_cells.particles()) : 0;

  if (mmm2d_params.far_cut == 0.0)
    return 0.5 * eng;

  auto undone = std::vector<int>(n_scxcache + 1);

  prepare_scx_cache(local_cells.particles());
  prepare_scy_cache(local_cells.particles());

  /* complicated loop. We work through the p,q vectors in rings
     from outside to inside to avoid problems with cancellation */

  /* up to which q vector we have to work */
  for (p = 0; p <= n_scxcache; p++) {
    if (p == 0)
      q = n_scycache;
    else {
      q2 = mmm2d_params.far_cut2 - Utils::sqr(ux * (p - 1));
      if (q2 > 0)
        q = 1 + (int)ceil(box_geo.length()[1] * sqrt(q2));
      else
        q = 1;
      /* just to be on the safe side... */
      if (q > n_scycache)
        q = n_scycache;
    }
    undone[p] = q;
  }

  dR = -log(FARRELPREC) / C_2PI * uz;

  for (R = mmm2d_params.far_cut; R > 0; R -= dR) {
    for (p = n_scxcache; p >= 0; p--) {
      for (q = undone[p]; q >= 0; q--) {
        if (ux2 * Utils::sqr(p) + uy2 * Utils::sqr(q) < Utils::sqr(R))
          break;
        if (f)
          add_force_contribution(p, q);
        if (e)
          eng += energy_contribution(p, q);
      }
      undone[p] = q;
    }
  }
  // printf("yyyy\n");
  /* clean up left overs */
  for (p = n_scxcache; p >= 0; p--) {
    q = undone[p];
    // fprintf(stderr, "left over %d\n", q);
    for (; q >= 0; q--) {
      // printf("xxxxx %d %d\n", p, q);
      if (f)
        add_force_contribution(p, q);
      if (e)
        eng += energy_contribution(p, q);
    }
  }

  return 0.5 * eng;
}

static int MMM2D_tune_far(double error) {
  double err;
  double min_inv_boxl = std::min(ux, uy);
  mmm2d_params.far_cut = min_inv_boxl;
  do {
    err = exp(-2 * M_PI * mmm2d_params.far_cut * min_far) / min_far *
          (C_2PI * mmm2d_params.far_cut + 2 * (ux + uy) + 1 / min_far);
    // fprintf(stderr, "far tuning: %f -> %f, %f\n", mmm2d_params.far_cut, err,
    // min_far);
    mmm2d_params.far_cut += min_inv_boxl;
  } while (err > error && mmm2d_params.far_cut * layer_h < MAXIMAL_FAR_CUT);
  if (mmm2d_params.far_cut * layer_h >= MAXIMAL_FAR_CUT)
    return ERROR_FARC;
  // fprintf(stderr, "far cutoff %g %g %g\n", mmm2d_params.far_cut, err,
  // min_far);
  mmm2d_params.far_cut -= min_inv_boxl;
  mmm2d_params.far_cut2 = Utils::sqr(mmm2d_params.far_cut);
  return 0;
}

/****************************************
 * NEAR FORMULA
 ****************************************/

static int MMM2D_tune_near(double error) {
  int P, n, i;
  double uxrho2m2max, uxrhomax2;
  int p;
  double T, pref, err, exponent;
  double L, sum;

  /* yes, it's y only... */
  if (max_near > box_geo.length()[1] / 2)
    return ERROR_LARGE;
  if (min_far < 0)
    return ERROR_SMALL;
  if (ux * box_geo.length()[1] >= 3 / M_SQRT2)
    return ERROR_BOXL;

  /* error is split into three parts:
     one part for Bessel, one for complex
     and one for polygamma cutoff */
  part_error = error / 3;

  /* Bessel sum, determine cutoff */
  P = 2;
  exponent = M_PI * ux * box_geo.length()[1];
  T = exp(exponent) / exponent;
  pref = 8 * ux * std::max(C_2PI * ux, 1.0);
  do {
    L = M_PI * ux * (P - 1);
    sum = 0;
    for (p = 1; p <= P; p++)
      sum += p * exp(-exponent * p);
    err = pref * K1(box_geo.length()[1] * L) *
          (T * ((L + uy) / M_PI * box_geo.length()[0] - 1) + sum);
    P++;
  } while (err > part_error && (P - 1) < MAXIMAL_B_CUT);
  P--;
  if (P == MAXIMAL_B_CUT)
    return ERROR_BESSEL;

  // fprintf(stderr, "bessel cutoff %d %g\n", P, err);

  besselCutoff.resize(P);
  for (p = 1; p < P; p++)
    besselCutoff[p - 1] = (int)floor(((double)P) / (2 * p)) + 1;

  /* complex sum, determine cutoffs (dist dependent) */
  T = log(part_error / (16 * M_SQRT2) * box_geo.length()[0] *
          box_geo.length()[1]);
  // for 0, the sum is exactly zero, so do not calculate anything
  complexCutoff[0] = 0;
  for (i = 1; i <= COMPLEX_STEP; i++)
    complexCutoff[i] = (int)ceil(T / log(i / COMPLEX_FAC));
  prepareBernoulliNumbers(complexCutoff[COMPLEX_STEP]);

  /* polygamma, determine order */
  n = 1;
  uxrhomax2 = Utils::sqr(ux * box_geo.length()[1]) / 2;
  uxrho2m2max = 1.0;
  do {
    create_mod_psi_up_to(n + 1);

    err = 2 * n * fabs(mod_psi_even(n, 0.5)) * uxrho2m2max;
    uxrho2m2max *= uxrhomax2;
    n++;
  } while (err > 0.1 * part_error && n < MAXIMAL_POLYGAMMA);
  if (n == MAXIMAL_POLYGAMMA)
    return ERROR_POLY;
  // fprintf(stderr, "polygamma cutoff %d %g\n", n, err);

  return 0;
}

static void prepareBernoulliNumbers(int bon_order) {
  int l;
  /* BernoulliB[2 n]/(2 n)!(2 Pi)^(2n) up to order 33 */
  static double bon_table[34] = {
      1.0000000000000000000,  3.2898681336964528729,  -2.1646464674222763830,
      2.0346861239688982794,  -2.0081547123958886788, 2.0019891502556361707,
      -2.0004921731066160966, 2.0001224962701174097,  -2.0000305645188173037,
      2.0000076345865299997,  -2.0000019079240677456, 2.0000004769010054555,
      -2.0000001192163781025, 2.0000000298031096567,  -2.0000000074506680496,
      2.0000000018626548648,  -2.0000000004656623667, 2.0000000001164154418,
      -2.0000000000291038438, 2.0000000000072759591,  -2.0000000000018189896,
      2.0000000000004547474,  -2.0000000000001136868, 2.0000000000000284217,
      -2.0000000000000071054, 2.0000000000000017764,  -2.0000000000000004441,
      2.0000000000000001110,  -2.0000000000000000278, 2.0000000000000000069,
      -2.0000000000000000017, 2.0000000000000000004,  -2.0000000000000000001,
      2.0000000000000000000};

  if (bon_order < 2)
    bon_order = 2;

  bon.resize(bon_order);

  /* the ux is multiplied in to Bessel, complex and psi at once, not here,
     and we use uy*(z + iy), so the uy is also treated below */
  for (l = 1; (l <= bon_order) && (l < 34); l++)
    bon[l - 1] = 2 * uy * bon_table[l];

  for (; l <= bon_order; l++) {
    if (l & 1)
      bon[l - 1] = 4.0 * uy;
    else
      bon[l - 1] = -4.0 * uy;
  }
}

void add_mmm2d_coulomb_pair_force(double pref, Utils::Vector3d const &d,
                                  double dl, Utils::Vector3d &force) {
  Utils::Vector3d F{};
  double z2 = d[2] * d[2];
  double rho2 = d[1] * d[1] + z2;
  int i;

#ifdef ADDITIONAL_CHECKS
  if (d[2] > box_geo.length()[1] / 2) {
    runtimeErrorMsg() << "near formula called for too distant particle pair";
    return;
  }
#endif

  /* Bessel sum */
  {
    int p, l;
    double k0, k1;
    double k0Sum, k1ySum, k1Sum;
    double freq;
    double rho_l, ypl;
    double c, s;

    for (p = 1; p < besselCutoff.n; p++) {
      k0Sum = 0;
      k1ySum = 0;
      k1Sum = 0;

      freq = C_2PI * ux * p;

      for (l = 1; l < besselCutoff.e[p - 1]; l++) {
        ypl = d[1] + l * box_geo.length()[1];
        rho_l = sqrt(ypl * ypl + z2);
#ifdef BESSEL_MACHINE_PREC
        k0 = K0(freq * rho_l);
        k1 = K1(freq * rho_l);
#else
        LPK01(freq * rho_l, &k0, &k1);
#endif
        k1 /= rho_l;
        k0Sum += k0;
        k1Sum += k1;
        k1ySum += k1 * ypl;

        ypl = d[1] - l * box_geo.length()[1];
        rho_l = sqrt(ypl * ypl + z2);
#ifdef BESSEL_MACHINE_PREC
        k0 = K0(freq * rho_l);
        k1 = K1(freq * rho_l);
#else
        LPK01(freq * rho_l, &k0, &k1);
#endif
        k1 /= rho_l;
        k0Sum += k0;
        k1Sum += k1;
        k1ySum += k1 * ypl;
      }

      /* the ux is multiplied in to Bessel, complex and psi at once, not here */
      c = 4 * freq * cos(freq * d[0]);
      s = 4 * freq * sin(freq * d[0]);
      F[0] += s * k0Sum;
      F[1] += c * k1ySum;
      F[2] += d[2] * c * k1Sum;
    }
    // fprintf(stderr, " bessel force %f %f %f\n", F[0], F[1], F[2]);
  }

  /* complex sum */
  {
    double zeta_r, zeta_i;
    double zet2_r, zet2_i;
    double ztn_r, ztn_i;
    double tmp_r;
    int end, n;

    ztn_r = zeta_r = uy * d[2];
    ztn_i = zeta_i = uy * d[1];
    zet2_r = zeta_r * zeta_r - zeta_i * zeta_i;
    zet2_i = 2 * zeta_r * zeta_i;

    end = (int)ceil(COMPLEX_FAC * uy2 * rho2);
    if (end > COMPLEX_STEP) {
      end = COMPLEX_STEP;
      fprintf(stderr, "MMM2D: some particles left the assumed slab, precision "
                      "might be lost\n");
    }
    if (end < 0) {
      runtimeErrorMsg()
          << "MMM2D: distance was negative, coordinates probably out of range";
      end = 0;
    }
    end = complexCutoff[end];

    for (n = 0; n < end; n++) {
      F[1] -= bon.e[n] * ztn_i;
      F[2] += bon.e[n] * ztn_r;

      tmp_r = ztn_r * zet2_r - ztn_i * zet2_i;
      ztn_i = ztn_r * zet2_i + ztn_i * zet2_r;
      ztn_r = tmp_r;
    }
    // fprintf(stderr, "complex force %f %f %f %d\n", F[0], F[1], F[2], end);
  }

  /* psi sum */
  {
    int n;
    double uxx = ux * d[0];
    double uxrho2 = ux2 * rho2;
    double uxrho_2n, uxrho_2nm2; /* rho^{2n-2} */
    double mpe, mpo;

    /* n = 0 inflicts only Fx and pot */
    /* one ux is multiplied in to Bessel, complex and psi at once, not here */
    F[0] += ux * mod_psi_odd(0, uxx);

    uxrho_2nm2 = 1.0;
    for (n = 1; n < n_modPsi; n++) {
      mpe = mod_psi_even(n, uxx);
      mpo = mod_psi_odd(n, uxx);
      uxrho_2n = uxrho_2nm2 * uxrho2;

      F[0] += ux * uxrho_2n * mpo;
      F[1] += 2 * n * ux2 * uxrho_2nm2 * mpe * d[1];
      F[2] += 2 * n * ux2 * uxrho_2nm2 * mpe * d[2];

      /* y < rho => ux2*uxrho_2nm2*d[1] < ux*uxrho_2n */
      if (fabs(2 * n * ux * uxrho_2n * mpe) < part_error)
        break;

      uxrho_2nm2 = uxrho_2n;
    }
    // fprintf(stderr, "    psi force %f %f %f %d\n", F[0], F[1], F[2], n);
  }

  F *= ux;

  /* explicitly added potentials r_{-1,0} and r_{1,0} */
  {
    double cx = d[0] + box_geo.length()[0];
    double rinv2 = 1.0 / (cx * cx + rho2), rinv = sqrt(rinv2);
    double rinv3 = rinv * rinv2;
    F[0] += cx * rinv3;
    F[1] += d[1] * rinv3;
    F[2] += d[2] * rinv3;

    cx = d[0] - box_geo.length()[0];
    rinv2 = 1.0 / (cx * cx + rho2);
    rinv = sqrt(rinv2);
    rinv3 = rinv * rinv2;
    F[0] += cx * rinv3;
    F[1] += d[1] * rinv3;
    F[2] += d[2] * rinv3;

    rinv3 = 1 / (dl * dl * dl);
    F[0] += d[0] * rinv3;
    F[1] += d[1] * rinv3;
    F[2] += d[2] * rinv3;
  }

  force += pref * F;
}

inline double calc_mmm2d_copy_pair_energy(Utils::Vector3d const &d) {
  double eng;
  double z2 = d[2] * d[2];
  double rho2 = d[1] * d[1] + z2;

  /* the ux is multiplied in below */
  eng = -2 * log(4 * M_PI * uy * box_geo.length()[0]);

  /* Bessel sum */
  {
    int p, l;
    double k0Sum;
    double freq;
    double rho_l, ypl;
    double c;

    for (p = 1; p < besselCutoff.n; p++) {
      k0Sum = 0;

      freq = C_2PI * ux * p;

      for (l = 1; l < besselCutoff.e[p - 1]; l++) {
        ypl = d[1] + l * box_geo.length()[1];
        rho_l = sqrt(ypl * ypl + z2);
        k0Sum += K0(freq * rho_l);

        ypl = d[1] - l * box_geo.length()[1];
        rho_l = sqrt(ypl * ypl + z2);
        k0Sum += K0(freq * rho_l);
      }

      /* the ux is multiplied in to Bessel, complex and psi at once, not here */
      c = 4 * cos(freq * d[0]);
      eng += c * k0Sum;
    }
    // fprintf(stderr, " bessel energy %f\n", eng);
  }

  /* complex sum */
  {
    double zeta_r, zeta_i;
    double zet2_r, zet2_i;
    double ztn_r, ztn_i;
    double tmp_r;
    int end, n;

    zeta_r = uy * d[2];
    zeta_i = uy * d[1];

    zet2_r = zeta_r * zeta_r - zeta_i * zeta_i;
    zet2_i = 2 * zeta_r * zeta_i;

    ztn_r = zet2_r;
    ztn_i = zet2_i;

    end = (int)ceil(COMPLEX_FAC * uy2 * rho2);
    if (end > COMPLEX_STEP) {
      end = COMPLEX_STEP;
      fprintf(stderr, "MMM2D: some particles left the assumed slab, precision "
                      "might be lost\n");
    }
    end = complexCutoff[end];
    for (n = 1; n <= end; n++) {
      eng -= box_geo.length()[1] / (2 * n) * bon.e[n - 1] * ztn_r;

      tmp_r = ztn_r * zet2_r - ztn_i * zet2_i;
      ztn_i = ztn_r * zet2_i + ztn_i * zet2_r;
      ztn_r = tmp_r;
    }
    // fprintf(stderr, "complex energy %f %d\n", eng, end);
  }

  /* psi sum */
  {
    int n;
    double add;
    double uxx = ux * d[0];
    double uxrho2 = ux2 * rho2;
    double uxrho_2n;

    /* n = 0 inflicts only Fx and pot */
    /* one ux is multiplied in to Bessel, complex and psi at once, not here */
    eng -= mod_psi_even(0, uxx);

    uxrho_2n = uxrho2;
    for (n = 1; n < n_modPsi; n++) {
      add = uxrho_2n * mod_psi_even(n, uxx);
      eng -= add;
      if (fabs(add) < part_error)
        break;
      uxrho_2n *= uxrho2;
    }
    // fprintf(stderr, "    psi energy %f %d\n", eng, n);
  }

  eng *= ux;

  /* explicitly added potentials r_{-1,0} and r_{1,0} */
  {
    double cx = d[0] + box_geo.length()[0];
    double rinv = sqrt(1.0 / (cx * cx + rho2));
    eng += rinv;

    cx = d[0] - box_geo.length()[0];
    rinv = sqrt(1.0 / (cx * cx + rho2));
    eng += rinv;
  }

  return eng;
}

double mmm2d_coulomb_pair_energy(double charge_factor,
                                 Utils::Vector3d const &dv, double d) {
  if (charge_factor) {
    return charge_factor * (calc_mmm2d_copy_pair_energy(dv) + 1. / d);
  }
  return 0.0;
}

<<<<<<< HEAD
double MMM2D_self_energy(const ParticleRange &particles) {
  double dv[3] = {0, 0, 0};
=======
void MMM2D_self_energy() {
  Utils::Vector3d dv{};
>>>>>>> cefc3b95
  double seng = coulomb.prefactor * calc_mmm2d_copy_pair_energy(dv);

  /* this one gives twice the real self energy, as it is used
     in the far formula which counts everything twice and in
     the end divides by two*/
  return std::accumulate(particles.begin(), particles.end(), 0.0,
                         [seng](double sum, Particle const &p) {
                           return sum + seng * Utils::sqr(p.p.q);
                         });
}

/****************************************
 * COMMON PARTS
 ****************************************/

int MMM2D_set_params(double maxPWerror, double far_cut, double delta_top,
                     double delta_bot, bool const_pot_on, double pot_diff) {
  int err;

  if (cell_structure.type != CELL_STRUCTURE_NSQUARE &&
      cell_structure.type != CELL_STRUCTURE_LAYERED) {
    return ES_ERROR;
  }

  mmm2d_params.maxPWerror = maxPWerror;

  if (const_pot_on) {
    mmm2d_params.dielectric_contrast_on = true;
    mmm2d_params.delta_mid_top = -1;
    mmm2d_params.delta_mid_bot = -1;
    mmm2d_params.delta_mult = 1;
    mmm2d_params.const_pot_on = true;
    mmm2d_params.pot_diff = pot_diff;
  } else if (delta_top != 0.0 || delta_bot != 0.0) {
    mmm2d_params.dielectric_contrast_on = true;
    mmm2d_params.delta_mid_top = delta_top;
    mmm2d_params.delta_mid_bot = delta_bot;
    mmm2d_params.delta_mult = delta_top * delta_bot;
    mmm2d_params.const_pot_on = false;
  } else {
    mmm2d_params.dielectric_contrast_on = false;
    mmm2d_params.delta_mid_top = 0;
    mmm2d_params.delta_mid_bot = 0;
    mmm2d_params.delta_mult = 0;
    mmm2d_params.const_pot_on = false;
  }

  MMM2D_setup_constants();

  if ((err = MMM2D_tune_near(maxPWerror)))
    return err;

  /* if we cannot do the far formula, force off */
  if (cell_structure.type == CELL_STRUCTURE_NSQUARE ||
      (cell_structure.type == CELL_STRUCTURE_LAYERED &&
       n_nodes * local_cells.n < 3)) {
    mmm2d_params.far_cut = 0.0;
    if (mmm2d_params.dielectric_contrast_on) {
      return ERROR_ICL;
    }
  } else {
    mmm2d_params.far_cut = far_cut;
    mmm2d_params.far_cut2 = Utils::sqr(far_cut);
    if (mmm2d_params.far_cut > 0)
      mmm2d_params.far_calculated = 0;
    else {
      if ((err = MMM2D_tune_far(maxPWerror)))
        return err;
      mmm2d_params.far_calculated = 1;
    }
  }

  coulomb.method = COULOMB_MMM2D;

  mpi_bcast_coulomb_params();

  return ES_OK;
}

int MMM2D_sanity_checks() {

  if (!box_geo.periodic(0) || !box_geo.periodic(1) || box_geo.periodic(2)) {
    runtimeErrorMsg() << "MMM2D requires periodicity 1 1 0";
    return 1;
  }

  if (cell_structure.type != CELL_STRUCTURE_LAYERED &&
      cell_structure.type != CELL_STRUCTURE_NSQUARE) {
    runtimeErrorMsg()
        << "MMM2D at present requires layered (or n-square) cellsystem";
    return 1;
  }

  if (cell_structure.use_verlet_list) {
    runtimeErrorMsg() << "MMM2D at present does not work with verlet lists";
    return 1;
  }

  return 0;
}

void MMM2D_init() {
  int err;

  if (MMM2D_sanity_checks())
    return;

  MMM2D_setup_constants();
  if ((err = MMM2D_tune_near(mmm2d_params.maxPWerror))) {
    runtimeErrorMsg() << "MMM2D auto-retuning: " << mmm2d_errors[err];
    coulomb.method = COULOMB_NONE;
    return;
  }
  if (cell_structure.type == CELL_STRUCTURE_NSQUARE ||
      (cell_structure.type == CELL_STRUCTURE_LAYERED &&
       n_nodes * local_cells.n < 3)) {
    mmm2d_params.far_cut = 0.0;
    if (mmm2d_params.dielectric_contrast_on) {
      runtimeErrorMsg() << "MMM2D auto-retuning: IC requires layered "
                           "cellsystem with > 3 layers";
    }
  } else {
    if (mmm2d_params.far_calculated) {
      if ((err = MMM2D_tune_far(mmm2d_params.maxPWerror))) {
        runtimeErrorMsg() << "MMM2D auto-retuning: " << mmm2d_errors[err];
        coulomb.method = COULOMB_NONE;
        return;
      }
    }
  }
}

namespace {
template <int dir>
Utils::Vector3d reflect_z(BoxGeometry const &, Utils::Vector3d);

template <>
Utils::Vector3d reflect_z<-1>(BoxGeometry const &, Utils::Vector3d v) {
  return {v[0], v[1], -v[2]};
}

template <>
Utils::Vector3d reflect_z<1>(BoxGeometry const &box, Utils::Vector3d v) {
  return {v[0], v[1], 2. * box.length()[2] - v[2]};
}
} // namespace

void MMM2D_dielectric_layers_force_contribution() {
<<<<<<< HEAD
=======
  int c, i, j;
  Cell *celll;
  int npl;
  Particle *pl, *p1;
  double charge_factor;
  double a[3];
  Utils::Vector3d force{};
  double pref = coulomb.prefactor * C_2PI * ux * uy;
>>>>>>> cefc3b95

  if (!mmm2d_params.dielectric_contrast_on)
    return;

  auto const pref = coulomb.prefactor * C_2PI * ux * uy;

  // First and last layer near field force contribution
  if (this_node == 0) {
<<<<<<< HEAD
    auto cell = local_cells[0];
    for (auto &p1 : cell->particles()) {
      Utils::Vector3d force{};

      for (auto const &p2 : cell->particles()) {
        auto const a = reflect_z<-1>(box_geo, p2.r.p);

=======
    c = 1;
    celll = &cells[c];
    pl = celll->part;
    npl = celll->n;

    for (i = 0; i < npl; i++) {
      // printf("enter mmm2d_dielectric %f \n",my_left[2]);
      force = {};
      p1 = &pl[i];
      for (j = 0; j < npl; j++) {
        a[0] = pl[j].r.p[0];
        a[1] = pl[j].r.p[1];
        a[2] = -pl[j].r.p[2];
>>>>>>> cefc3b95
        Utils::Vector3d d;
        layered_get_mi_vector(d.data(), p1.r.p.data(), a.data());
        auto const dist2 = d.norm2();
        auto const dist = sqrt(dist2);
<<<<<<< HEAD
        auto const charge_factor = p1.p.q * p2.p.q * mmm2d_params.delta_mid_bot;
        add_mmm2d_coulomb_pair_force(charge_factor, d.data(), dist,
                                     force.data());
        /* remove unwanted 2 pi |z| part (cancels due to charge neutrality) */
        force[2] -= pref * charge_factor;
      }

      p1.f.f += force;
=======
        charge_factor = p1->p.q * pl[j].p.q * mmm2d_params.delta_mid_bot;
        add_mmm2d_coulomb_pair_force(charge_factor, d, dist, force);
        /* remove unwanted 2 pi |z| part (cancels due to charge neutrality) */
        force[2] -= pref * charge_factor;
      }
      p1->f.f += force;
>>>>>>> cefc3b95
    }
  }

  if (this_node == n_nodes - 1) {
    auto cell = local_cells[local_cells.n - 1];

    for (auto &p1 : cell->particles()) {
      Utils::Vector3d force{};

      for (auto const &p2 : cell->particles()) {
        auto const a = reflect_z<1>(box_geo, p2.r.p);

<<<<<<< HEAD
=======
    c = n_layers;
    celll = &cells[c];
    pl = celll->part;
    npl = celll->n;
    for (i = 0; i < npl; i++) {
      force = {};
      p1 = &pl[i];
      for (j = 0; j < npl; j++) {
        a[0] = pl[j].r.p[0];
        a[1] = pl[j].r.p[1];
        a[2] = 2 * box_geo.length()[2] - pl[j].r.p[2];
>>>>>>> cefc3b95
        Utils::Vector3d d;
        layered_get_mi_vector(d.data(), p2.r.p.data(), a.data());
        auto const dist2 = d.norm2();
        auto const dist = sqrt(dist2);
<<<<<<< HEAD
        auto const charge_factor = p1.p.q * p2.p.q * mmm2d_params.delta_mid_top;
        add_mmm2d_coulomb_pair_force(charge_factor, d.data(), dist,
                                     force.data());
        /* remove unwanted 2 pi |z| part (cancels due to charge neutrality) */
        force[2] += pref * charge_factor;
      }

      p1.f.f += force;
=======
        charge_factor = p1->p.q * pl[j].p.q * mmm2d_params.delta_mid_top;
        add_mmm2d_coulomb_pair_force(charge_factor, d, dist, force);
        /* remove unwanted 2 pi |z| part (cancels due to charge neutrality) */
        force[2] += pref * charge_factor;
      }
      p1->f.f += force;
>>>>>>> cefc3b95
    }
  }
}

double MMM2D_dielectric_layers_energy_contribution() {
  if (!mmm2d_params.dielectric_contrast_on)
    return 0.0;

  auto const pref = coulomb.prefactor * C_2PI * ux * uy;
  double eng = 0.0;

  if (this_node == 0) {
    auto cell = local_cells[0];

    for (auto const &p1 : cell->particles()) {
      for (auto const &p2 : cell->particles()) {
        auto const a = reflect_z<-1>(box_geo, p2.r.p);

        Utils::Vector3d d;
        layered_get_mi_vector(d.data(), p1.r.p.data(), a.data());
        auto const dist2 = d.norm2();
        auto const charge_factor = mmm2d_params.delta_mid_bot * p1.p.q * p2.p.q;
        /* last term removes unwanted 2 pi |z| part (cancels due to charge
         * neutrality) */
        eng += mmm2d_coulomb_pair_energy(charge_factor, d, sqrt(dist2)) +
               pref * charge_factor * d[2];
      }
    }
  }

  if (this_node == n_nodes - 1) {
    auto cell = local_cells[local_cells.n - 1];

    for (auto const &p1 : cell->particles()) {
      for (auto const &p2 : cell->particles()) {
        auto const a = reflect_z<1>(box_geo, p2.r.p);

        Utils::Vector3d d;
        layered_get_mi_vector(d.data(), p1.r.p.data(), a.data());
        auto const dist2 = d.norm2();
        auto const charge_factor = mmm2d_params.delta_mid_bot * p1.p.q * p2.p.q;
        /* last term removes unwanted 2 pi |z| part (cancels due to charge
         * neutrality) */
<<<<<<< HEAD
        eng += mmm2d_coulomb_pair_energy(charge_factor, d.data(), sqrt(dist2)) +
=======
        eng += mmm2d_coulomb_pair_energy(charge_factor, d, sqrt(dist2)) -
>>>>>>> cefc3b95
               pref * charge_factor * d[2];
      }
    }
  }

  return 0.5 * eng;
}

#endif<|MERGE_RESOLUTION|>--- conflicted
+++ resolved
@@ -1654,13 +1654,8 @@
   return 0.0;
 }
 
-<<<<<<< HEAD
 double MMM2D_self_energy(const ParticleRange &particles) {
-  double dv[3] = {0, 0, 0};
-=======
-void MMM2D_self_energy() {
   Utils::Vector3d dv{};
->>>>>>> cefc3b95
   double seng = coulomb.prefactor * calc_mmm2d_copy_pair_energy(dv);
 
   /* this one gives twice the real self energy, as it is used
@@ -1809,17 +1804,6 @@
 } // namespace
 
 void MMM2D_dielectric_layers_force_contribution() {
-<<<<<<< HEAD
-=======
-  int c, i, j;
-  Cell *celll;
-  int npl;
-  Particle *pl, *p1;
-  double charge_factor;
-  double a[3];
-  Utils::Vector3d force{};
-  double pref = coulomb.prefactor * C_2PI * ux * uy;
->>>>>>> cefc3b95
 
   if (!mmm2d_params.dielectric_contrast_on)
     return;
@@ -1828,7 +1812,6 @@
 
   // First and last layer near field force contribution
   if (this_node == 0) {
-<<<<<<< HEAD
     auto cell = local_cells[0];
     for (auto &p1 : cell->particles()) {
       Utils::Vector3d force{};
@@ -1836,42 +1819,17 @@
       for (auto const &p2 : cell->particles()) {
         auto const a = reflect_z<-1>(box_geo, p2.r.p);
 
-=======
-    c = 1;
-    celll = &cells[c];
-    pl = celll->part;
-    npl = celll->n;
-
-    for (i = 0; i < npl; i++) {
-      // printf("enter mmm2d_dielectric %f \n",my_left[2]);
-      force = {};
-      p1 = &pl[i];
-      for (j = 0; j < npl; j++) {
-        a[0] = pl[j].r.p[0];
-        a[1] = pl[j].r.p[1];
-        a[2] = -pl[j].r.p[2];
->>>>>>> cefc3b95
         Utils::Vector3d d;
         layered_get_mi_vector(d.data(), p1.r.p.data(), a.data());
         auto const dist2 = d.norm2();
         auto const dist = sqrt(dist2);
-<<<<<<< HEAD
         auto const charge_factor = p1.p.q * p2.p.q * mmm2d_params.delta_mid_bot;
-        add_mmm2d_coulomb_pair_force(charge_factor, d.data(), dist,
-                                     force.data());
-        /* remove unwanted 2 pi |z| part (cancels due to charge neutrality) */
-        force[2] -= pref * charge_factor;
-      }
-
-      p1.f.f += force;
-=======
-        charge_factor = p1->p.q * pl[j].p.q * mmm2d_params.delta_mid_bot;
         add_mmm2d_coulomb_pair_force(charge_factor, d, dist, force);
         /* remove unwanted 2 pi |z| part (cancels due to charge neutrality) */
         force[2] -= pref * charge_factor;
       }
-      p1->f.f += force;
->>>>>>> cefc3b95
+
+      p1.f.f += force;
     }
   }
 
@@ -1884,41 +1842,17 @@
       for (auto const &p2 : cell->particles()) {
         auto const a = reflect_z<1>(box_geo, p2.r.p);
 
-<<<<<<< HEAD
-=======
-    c = n_layers;
-    celll = &cells[c];
-    pl = celll->part;
-    npl = celll->n;
-    for (i = 0; i < npl; i++) {
-      force = {};
-      p1 = &pl[i];
-      for (j = 0; j < npl; j++) {
-        a[0] = pl[j].r.p[0];
-        a[1] = pl[j].r.p[1];
-        a[2] = 2 * box_geo.length()[2] - pl[j].r.p[2];
->>>>>>> cefc3b95
         Utils::Vector3d d;
         layered_get_mi_vector(d.data(), p2.r.p.data(), a.data());
         auto const dist2 = d.norm2();
         auto const dist = sqrt(dist2);
-<<<<<<< HEAD
         auto const charge_factor = p1.p.q * p2.p.q * mmm2d_params.delta_mid_top;
-        add_mmm2d_coulomb_pair_force(charge_factor, d.data(), dist,
-                                     force.data());
-        /* remove unwanted 2 pi |z| part (cancels due to charge neutrality) */
-        force[2] += pref * charge_factor;
-      }
-
-      p1.f.f += force;
-=======
-        charge_factor = p1->p.q * pl[j].p.q * mmm2d_params.delta_mid_top;
         add_mmm2d_coulomb_pair_force(charge_factor, d, dist, force);
         /* remove unwanted 2 pi |z| part (cancels due to charge neutrality) */
         force[2] += pref * charge_factor;
       }
-      p1->f.f += force;
->>>>>>> cefc3b95
+
+      p1.f.f += force;
     }
   }
 }
@@ -1962,11 +1896,7 @@
         auto const charge_factor = mmm2d_params.delta_mid_bot * p1.p.q * p2.p.q;
         /* last term removes unwanted 2 pi |z| part (cancels due to charge
          * neutrality) */
-<<<<<<< HEAD
-        eng += mmm2d_coulomb_pair_energy(charge_factor, d.data(), sqrt(dist2)) +
-=======
-        eng += mmm2d_coulomb_pair_energy(charge_factor, d, sqrt(dist2)) -
->>>>>>> cefc3b95
+        eng += mmm2d_coulomb_pair_energy(charge_factor, d, sqrt(dist2)) +
                pref * charge_factor * d[2];
       }
     }
