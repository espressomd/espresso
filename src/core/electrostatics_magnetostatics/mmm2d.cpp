--- conflicted
+++ resolved
@@ -685,17 +685,10 @@
     for (auto const &p : cell->particles()) {
       auto const e = exp(omega * (p.r.p[2] - layer_top));
 
-<<<<<<< HEAD
       partblk[size * ic + POQESM] = sccache[o + ic].s / e;
       partblk[size * ic + POQESP] = sccache[o + ic].s * e;
       partblk[size * ic + POQECM] = sccache[o + ic].c / e;
       partblk[size * ic + POQECP] = sccache[o + ic].c * e;
-=======
-      partblk[size * ic + POQESM] = p.p.q * sccache[o + ic].s / e;
-      partblk[size * ic + POQESP] = p.p.q * sccache[o + ic].s * e;
-      partblk[size * ic + POQECM] = p.p.q * sccache[o + ic].c / e;
-      partblk[size * ic + POQECP] = p.p.q * sccache[o + ic].c * e;
->>>>>>> c920e410
 
       /* take images due to different dielectric constants into account */
       if (mmm2d_params.dielectric_contrast_on) {
@@ -752,8 +745,7 @@
         lclimge[POQECM] += p.p.q * sccache[o + ic].c * e_di_h;
       }
 
-      addscale_vec(llclcblk, part[i].p.q, block(partblk, ic, size), llclcblk,
-                   size);
+      addscale_vec(llclcblk, p.p.q, block(partblk, ic, size), llclcblk, size);
       ic++;
     }
     scale_vec(pref, blwentry(lclcblk, c, e_size), e_size);
@@ -787,42 +779,18 @@
   constexpr const auto size = 4;
 
   auto ic = 0;
-<<<<<<< HEAD
-  for (int c = 1; c <= n_layers; c++) {
-    auto const np = cells[c].n;
-    auto const part = cells[c].part;
-    auto const othcblk = block(gblcblk, c - 1, size);
-
-    for (int i = 0; i < np; i++) {
-      part[i].f.f[dir] +=
-          part[i].p.q * (partblk[size * ic + POQESM] * othcblk[POQECP] -
-                         partblk[size * ic + POQECM] * othcblk[POQESP] +
-                         partblk[size * ic + POQESP] * othcblk[POQECM] -
-                         partblk[size * ic + POQECP] * othcblk[POQESM]);
-      part[i].f.f[2] +=
-          part[i].p.q * (partblk[size * ic + POQECM] * othcblk[POQECP] +
-                         partblk[size * ic + POQESM] * othcblk[POQESP] -
-                         partblk[size * ic + POQECP] * othcblk[POQECM] -
-                         partblk[size * ic + POQESP] * othcblk[POQESM]);
-
-      LOG_FORCES(fprintf(stderr, "%d: part %d force %10.3g %10.3g %10.3g\n",
-                         this_node, part[i].p.identity, part[i].f.f[0],
-                         part[i].f.f[1], part[i].f.f[2]));
-=======
   for (int c = 0; c < local_cells.n; c++) {
     auto const othcblk = block(gblcblk, c, size);
-
     auto cell = local_cells[c];
     for (auto &p : cell->particles()) {
-      p.f.f[dir] += partblk[size * ic + POQESM] * othcblk[POQECP] -
-                    partblk[size * ic + POQECM] * othcblk[POQESP] +
-                    partblk[size * ic + POQESP] * othcblk[POQECM] -
-                    partblk[size * ic + POQECP] * othcblk[POQESM];
-      p.f.f[2] += partblk[size * ic + POQECM] * othcblk[POQECP] +
-                  partblk[size * ic + POQESM] * othcblk[POQESP] -
-                  partblk[size * ic + POQECP] * othcblk[POQECM] -
-                  partblk[size * ic + POQESP] * othcblk[POQESM];
->>>>>>> c920e410
+      p.f.f[dir] += p.p.q * (partblk[size * ic + POQESM] * othcblk[POQECP] -
+                             partblk[size * ic + POQECM] * othcblk[POQESP] +
+                             partblk[size * ic + POQESP] * othcblk[POQECM] -
+                             partblk[size * ic + POQECP] * othcblk[POQESM]);
+      p.f.f[2] += p.p.q * (partblk[size * ic + POQECM] * othcblk[POQECP] +
+                           partblk[size * ic + POQESM] * othcblk[POQESP] -
+                           partblk[size * ic + POQECP] * othcblk[POQECM] -
+                           partblk[size * ic + POQESP] * othcblk[POQESM]);
       ic++;
     }
   }
@@ -836,31 +804,16 @@
   double eng = 0;
   double pref = 1 / omega;
 
-<<<<<<< HEAD
-  Particle *part;
-
-  ic = 0;
-  for (c = 1; c <= n_layers; c++) {
-    np = cells[c].n;
-    part = cells[c].part;
-    othcblk = block(gblcblk, c - 1, size);
-    for (i = 0; i < np; i++) {
-      eng += pref * part[i].p.q *
+  auto ic = 0;
+  for (int c = 0; c < local_cells.n; c++) {
+    auto const othcblk = block(gblcblk, c, size);
+    auto cell = local_cells[c];
+    for (auto const &p : cell->particles()) {
+      eng += pref * p.p.q *
              (partblk[size * ic + POQECM] * othcblk[POQECP] +
               partblk[size * ic + POQESM] * othcblk[POQESP] +
               partblk[size * ic + POQECP] * othcblk[POQECM] +
               partblk[size * ic + POQESP] * othcblk[POQESM]);
-=======
-  auto ic = 0;
-  for (int c = 0; c < local_cells.n; c++) {
-    auto const othcblk = block(gblcblk, c, size);
-    auto cell = local_cells[c];
-    for (int i = 0; i < cell->particles().size(); i++) {
-      eng += pref * (partblk[size * ic + POQECM] * othcblk[POQECP] +
-                     partblk[size * ic + POQESM] * othcblk[POQESP] +
-                     partblk[size * ic + POQECP] * othcblk[POQECM] +
-                     partblk[size * ic + POQESP] * othcblk[POQESM]);
->>>>>>> c920e410
       ic++;
     }
   }
@@ -872,34 +825,16 @@
   double eng = 0;
   const double pref = 1 / omega;
 
-<<<<<<< HEAD
-  Particle *part;
-
-  ic = 0;
-  for (c = 1; c <= n_layers; c++) {
-    np = cells[c].n;
-    part = cells[c].part;
-
-    othcblk = block(gblcblk, c - 1, size);
-
-    for (i = 0; i < np; i++) {
-      eng += pref * part[i].p.q *
+  auto ic = 0;
+  for (int c = 0; c < local_cells.n; c++) {
+    auto cell = local_cells[c];
+    auto othcblk = block(gblcblk, c, size);
+    for (auto &p : cell->particles()) {
+      eng += pref * p.p.q *
              (partblk[size * ic + POQECM] * othcblk[POQECP] +
               partblk[size * ic + POQESM] * othcblk[POQESP] +
               partblk[size * ic + POQECP] * othcblk[POQECM] +
               partblk[size * ic + POQESP] * othcblk[POQESM]);
-=======
-  auto ic = 0;
-  for (int c = 0; c < local_cells.n; c++) {
-    auto cell = local_cells[c];
-    auto othcblk = block(gblcblk, c, size);
-
-    for (int i = 0; i < cell->particles().size(); i++) {
-      eng += pref * (partblk[size * ic + POQECM] * othcblk[POQECP] +
-                     partblk[size * ic + POQESM] * othcblk[POQESP] +
-                     partblk[size * ic + POQECP] * othcblk[POQECM] +
-                     partblk[size * ic + POQESP] * othcblk[POQESM]);
->>>>>>> c920e410
       ic++;
     }
   }
@@ -947,7 +882,6 @@
       auto const e = exp(omega * (p.r.p[2] - layer_top));
 
       partblk[size * ic + PQESSM] =
-<<<<<<< HEAD
           scxcache[ox + ic].s * scycache[oy + ic].s / e;
       partblk[size * ic + PQESCM] =
           scxcache[ox + ic].s * scycache[oy + ic].c / e;
@@ -964,24 +898,6 @@
           scxcache[ox + ic].c * scycache[oy + ic].s * e;
       partblk[size * ic + PQECCP] =
           scxcache[ox + ic].c * scycache[oy + ic].c * e;
-=======
-          scxcache[ox + ic].s * scycache[oy + ic].s * p.p.q / e;
-      partblk[size * ic + PQESCM] =
-          scxcache[ox + ic].s * scycache[oy + ic].c * p.p.q / e;
-      partblk[size * ic + PQECSM] =
-          scxcache[ox + ic].c * scycache[oy + ic].s * p.p.q / e;
-      partblk[size * ic + PQECCM] =
-          scxcache[ox + ic].c * scycache[oy + ic].c * p.p.q / e;
-
-      partblk[size * ic + PQESSP] =
-          scxcache[ox + ic].s * scycache[oy + ic].s * p.p.q * e;
-      partblk[size * ic + PQESCP] =
-          scxcache[ox + ic].s * scycache[oy + ic].c * p.p.q * e;
-      partblk[size * ic + PQECSP] =
-          scxcache[ox + ic].c * scycache[oy + ic].s * p.p.q * e;
-      partblk[size * ic + PQECCP] =
-          scxcache[ox + ic].c * scycache[oy + ic].c * p.p.q * e;
->>>>>>> c920e410
 
       if (mmm2d_params.dielectric_contrast_on) {
         double e_di_l;
@@ -1055,8 +971,7 @@
             scxcache[ox + ic].c * scycache[oy + ic].c * p.p.q * e_di_h;
       }
 
-      addscale_vec(llclcblk, part[i].p.q, block(partblk, ic, size), llclcblk,
-                   size);
+      addscale_vec(llclcblk, p.p.q, block(partblk, ic, size), llclcblk, size);
       ic++;
     }
     scale_vec(pref, blwentry(lclcblk, c, e_size), e_size);
@@ -1080,77 +995,38 @@
   const double pref_y = C_2PI * uy * q / omega;
   constexpr int size = 8;
 
-<<<<<<< HEAD
-  ic = 0;
-  for (c = 1; c <= n_layers; c++) {
-    np = cells[c].n;
-    part = cells[c].part;
-    othcblk = block(gblcblk, c - 1, size);
-
-    for (i = 0; i < np; i++) {
-      part[i].f.f[0] += pref_x * part[i].p.q *
-                        (partblk[size * ic + PQESCM] * othcblk[PQECCP] +
-                         partblk[size * ic + PQESSM] * othcblk[PQECSP] -
-                         partblk[size * ic + PQECCM] * othcblk[PQESCP] -
-                         partblk[size * ic + PQECSM] * othcblk[PQESSP] +
-                         partblk[size * ic + PQESCP] * othcblk[PQECCM] +
-                         partblk[size * ic + PQESSP] * othcblk[PQECSM] -
-                         partblk[size * ic + PQECCP] * othcblk[PQESCM] -
-                         partblk[size * ic + PQECSP] * othcblk[PQESSM]);
-      part[i].f.f[1] += pref_y * part[i].p.q *
-                        (partblk[size * ic + PQECSM] * othcblk[PQECCP] +
-                         partblk[size * ic + PQESSM] * othcblk[PQESCP] -
-                         partblk[size * ic + PQECCM] * othcblk[PQECSP] -
-                         partblk[size * ic + PQESCM] * othcblk[PQESSP] +
-                         partblk[size * ic + PQECSP] * othcblk[PQECCM] +
-                         partblk[size * ic + PQESSP] * othcblk[PQESCM] -
-                         partblk[size * ic + PQECCP] * othcblk[PQECSM] -
-                         partblk[size * ic + PQESCP] * othcblk[PQESSM]);
-      part[i].f.f[2] +=
-          part[i].p.q * (partblk[size * ic + PQECCM] * othcblk[PQECCP] +
-                         partblk[size * ic + PQECSM] * othcblk[PQECSP] +
-                         partblk[size * ic + PQESCM] * othcblk[PQESCP] +
-                         partblk[size * ic + PQESSM] * othcblk[PQESSP] -
-                         partblk[size * ic + PQECCP] * othcblk[PQECCM] -
-                         partblk[size * ic + PQECSP] * othcblk[PQECSM] -
-                         partblk[size * ic + PQESCP] * othcblk[PQESCM] -
-                         partblk[size * ic + PQESSP] * othcblk[PQESSM]);
-
-      LOG_FORCES(fprintf(stderr, "%d: part %d force %10.3g %10.3g %10.3g\n",
-                         this_node, part[i].p.identity, part[i].f.f[0],
-                         part[i].f.f[1], part[i].f.f[2]));
-=======
   int ic = 0;
   for (int c = 1; c <= local_cells.n; c++) {
     auto othcblk = block(gblcblk, c - 1, size);
 
     auto cell = local_cells[c - 1];
     for (auto &p : cell->particles()) {
-      p.f.f[0] += pref_x * (partblk[size * ic + PQESCM] * othcblk[PQECCP] +
-                            partblk[size * ic + PQESSM] * othcblk[PQECSP] -
-                            partblk[size * ic + PQECCM] * othcblk[PQESCP] -
-                            partblk[size * ic + PQECSM] * othcblk[PQESSP] +
-                            partblk[size * ic + PQESCP] * othcblk[PQECCM] +
-                            partblk[size * ic + PQESSP] * othcblk[PQECSM] -
-                            partblk[size * ic + PQECCP] * othcblk[PQESCM] -
-                            partblk[size * ic + PQECSP] * othcblk[PQESSM]);
-      p.f.f[1] += pref_y * (partblk[size * ic + PQECSM] * othcblk[PQECCP] +
-                            partblk[size * ic + PQESSM] * othcblk[PQESCP] -
-                            partblk[size * ic + PQECCM] * othcblk[PQECSP] -
-                            partblk[size * ic + PQESCM] * othcblk[PQESSP] +
-                            partblk[size * ic + PQECSP] * othcblk[PQECCM] +
-                            partblk[size * ic + PQESSP] * othcblk[PQESCM] -
-                            partblk[size * ic + PQECCP] * othcblk[PQECSM] -
-                            partblk[size * ic + PQESCP] * othcblk[PQESSM]);
-      p.f.f[2] += (partblk[size * ic + PQECCM] * othcblk[PQECCP] +
-                   partblk[size * ic + PQECSM] * othcblk[PQECSP] +
-                   partblk[size * ic + PQESCM] * othcblk[PQESCP] +
-                   partblk[size * ic + PQESSM] * othcblk[PQESSP] -
-                   partblk[size * ic + PQECCP] * othcblk[PQECCM] -
-                   partblk[size * ic + PQECSP] * othcblk[PQECSM] -
-                   partblk[size * ic + PQESCP] * othcblk[PQESCM] -
-                   partblk[size * ic + PQESSP] * othcblk[PQESSM]);
->>>>>>> c920e410
+      p.f.f[0] += pref_x * p.p.q *
+                  (partblk[size * ic + PQESCM] * othcblk[PQECCP] +
+                   partblk[size * ic + PQESSM] * othcblk[PQECSP] -
+                   partblk[size * ic + PQECCM] * othcblk[PQESCP] -
+                   partblk[size * ic + PQECSM] * othcblk[PQESSP] +
+                   partblk[size * ic + PQESCP] * othcblk[PQECCM] +
+                   partblk[size * ic + PQESSP] * othcblk[PQECSM] -
+                   partblk[size * ic + PQECCP] * othcblk[PQESCM] -
+                   partblk[size * ic + PQECSP] * othcblk[PQESSM]);
+      p.f.f[1] += pref_y * p.p.q *
+                  (partblk[size * ic + PQECSM] * othcblk[PQECCP] +
+                   partblk[size * ic + PQESSM] * othcblk[PQESCP] -
+                   partblk[size * ic + PQECCM] * othcblk[PQECSP] -
+                   partblk[size * ic + PQESCM] * othcblk[PQESSP] +
+                   partblk[size * ic + PQECSP] * othcblk[PQECCM] +
+                   partblk[size * ic + PQESSP] * othcblk[PQESCM] -
+                   partblk[size * ic + PQECCP] * othcblk[PQECSM] -
+                   partblk[size * ic + PQESCP] * othcblk[PQESSM]);
+      p.f.f[2] += p.p.q * (partblk[size * ic + PQECCM] * othcblk[PQECCP] +
+                           partblk[size * ic + PQECSM] * othcblk[PQECSP] +
+                           partblk[size * ic + PQESCM] * othcblk[PQESCP] +
+                           partblk[size * ic + PQESSM] * othcblk[PQESSP] -
+                           partblk[size * ic + PQECCP] * othcblk[PQECCM] -
+                           partblk[size * ic + PQECSP] * othcblk[PQECSM] -
+                           partblk[size * ic + PQESCP] * othcblk[PQESCM] -
+                           partblk[size * ic + PQESSP] * othcblk[PQESSM]);
       ic++;
     }
   }
@@ -1161,22 +1037,12 @@
   double eng = 0;
   double pref = 1 / omega;
 
-  Particle *part;
-
   int ic = 0;
-<<<<<<< HEAD
-  for (int c = 1; c <= n_layers; c++) {
-    int np = cells[c].n;
-    part = cells[c].part;
-    double *othcblk = block(gblcblk, c - 1, size);
-=======
   for (int c = 1; c <= local_cells.n; c++) {
-    int np = local_cells[c - 1]->particles().size();
     auto const *othcblk = block(gblcblk, c - 1, size);
->>>>>>> c920e410
-
-    for (int i = 0; i < np; i++) {
-      eng += pref * part[i].p.q *
+    auto cell = local_cells[c - 1];
+    for (auto const &p : cell->particles()) {
+      eng += pref * p.p.q *
              (partblk[size * ic + PQECCM] * othcblk[PQECCP] +
               partblk[size * ic + PQECSM] * othcblk[PQECSP] +
               partblk[size * ic + PQESCM] * othcblk[PQESCP] +
