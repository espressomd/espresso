/*
  Copyright (C) 2010-2018 The ESPResSo project
  Copyright (C) 2002,2003,2004,2005,2006,2007,2008,2009,2010
    Max-Planck-Institute for Polymer Research, Theory Group

  This file is part of ESPResSo.

  ESPResSo is free software: you can redistribute it and/or modify
  it under the terms of the GNU General Public License as published by
  the Free Software Foundation, either version 3 of the License, or
  (at your option) any later version.

  ESPResSo is distributed in the hope that it will be useful,
  but WITHOUT ANY WARRANTY; without even the implied warranty of
  MERCHANTABILITY or FITNESS FOR A PARTICULAR PURPOSE.  See the
  GNU General Public License for more details.

  You should have received a copy of the GNU General Public License
  along with this program.  If not, see <http://www.gnu.org/licenses/>.
*/
<<<<<<< HEAD

=======
/** \file
 *  Implementation of \ref elc.hpp.
 */
>>>>>>> 5c698421
#include "cells.hpp"
#include "communication.hpp"
#include "errorhandling.hpp"
#include "mmm-common.hpp"
#include "particle_data.hpp"
#include "pressure.hpp"
#include <cmath>
#include <mpi.h>

#include "electrostatics_magnetostatics/coulomb.hpp"
#include "electrostatics_magnetostatics/elc.hpp"
#include "electrostatics_magnetostatics/p3m.hpp"

#ifdef P3M

/****************************************
 * LOCAL DEFINES
 ****************************************/

/** Largest reasonable cutoff for far formula */
#define MAXIMAL_FAR_CUT 50

/****************************************
 * LOCAL VARIABLES
 ****************************************/

/** \name Inverse box dimensions and derived constants */
/*@{*/
static double ux, ux2, uy, uy2, uz, height_inverse;
/*@}*/

ELC_struct elc_params = {1e100, 10,    1, 0, true, true, false, 1,
                         1,     false, 0, 0, 0,    0,    0.0};

/****************************************
 * LOCAL ARRAYS
 ****************************************/

/** \name Product decomposition data organization
 *  For the cell blocks it is assumed that the lower blocks part is in the
 *  lower half. This has to have positive sign, so that has to be first.
 */
/*@{*/
#define POQESP 0
#define POQECP 1
#define POQESM 2
#define POQECM 3

#define PQESSP 0
#define PQESCP 1
#define PQECSP 2
#define PQECCP 3
#define PQESSM 4
#define PQESCM 5
#define PQECSM 6
#define PQECCM 7
/*@}*/

/** number of local particles, equals the size of \ref elc::partblk. */
static int n_localpart = 0;

/** temporary buffers for product decomposition */
static std::vector<double> partblk;
/** collected data from the other cells */
static double gblcblk[8];

/** structure for caching sin and cos values */
typedef struct {
  double s, c;
} SCCache;

/** Cached sin/cos values along the x-axis and y-axis */
/*@{*/
static std::vector<SCCache> scxcache;
static int n_scxcache;
static std::vector<SCCache> scycache;
static int n_scycache;
/*@}*/

/****************************************
 * LOCAL FUNCTIONS
 ****************************************/

/** \name sin/cos storage */
/*@{*/
static void prepare_scx_cache(const ParticleRange &particles);
static void prepare_scy_cache(const ParticleRange &particles);
/*@}*/
static void distribute(int size);
/** \name p=0 per frequency code */
/*@{*/
static void setup_P(int p, double omega, const ParticleRange &particles);
static void add_P_force(const ParticleRange &particles);
static double P_energy(double omega);
/*@}*/
/** \name q=0 per frequency code */
/*@{*/
static void setup_Q(int q, double omega, const ParticleRange &particles);
static void add_Q_force(const ParticleRange &particles);
static double Q_energy(double omega);
/*@}*/
/** \name p,q <> 0 per frequency code */
/*@{*/
static void setup_PQ(int p, int q, double omega,
                     const ParticleRange &particles);
static void add_PQ_force(int p, int q, double omega,
                         const ParticleRange &particles);
static double PQ_energy(double omega);
/*@}*/
static void add_dipole_force(const ParticleRange &particles);
static double dipole_energy(const ParticleRange &particles);
static double z_energy(const ParticleRange &particles);
static void add_z_force(const ParticleRange &particles);

void ELC_setup_constants() {
  ux = 1 / box_geo.length()[0];
  ux2 = ux * ux;
  uy = 1 / box_geo.length()[1];
  uy2 = uy * uy;
  uz = 1 / box_geo.length()[2];

  height_inverse = 1 / elc_params.h;
}

static void prepare_scx_cache(const ParticleRange &particles) {
  int freq;
  double arg;

  for (freq = 1; freq <= n_scxcache; freq++) {
    double pref = C_2PI * ux * freq;
    int o = (freq - 1) * n_localpart;
    int ic = 0;
    for (auto const &part : particles) {
      arg = pref * part.r.p[0];
      scxcache[o + ic].s = sin(arg);
      scxcache[o + ic].c = cos(arg);
      ic++;
    }
  }
}

static void prepare_scy_cache(const ParticleRange &particles) {
  int freq;
  double arg;

  for (freq = 1; freq <= n_scycache; freq++) {
    double pref = C_2PI * uy * freq;
    int o = (freq - 1) * n_localpart;
    int ic = 0;
    for (auto const &part : particles) {
      arg = pref * part.r.p[1];
      scycache[o + ic].s = sin(arg);
      scycache[o + ic].c = cos(arg);
      ic++;
    }
  }
}

/*****************************************************************/
/* data distribution */
/*****************************************************************/

inline void clear_vec(double *pdc, int size) {
  int i;
  for (i = 0; i < size; i++)
    pdc[i] = 0;
}

inline void copy_vec(double *pdc_d, double const *pdc_s, int size) {
  int i;
  for (i = 0; i < size; i++)
    pdc_d[i] = pdc_s[i];
}

inline void add_vec(double *pdc_d, double const *pdc_s1, double const *pdc_s2,
                    int size) {
  int i;
  for (i = 0; i < size; i++)
    pdc_d[i] = pdc_s1[i] + pdc_s2[i];
}

inline void addscale_vec(double *pdc_d, double scale, double const *pdc_s1,
                         double const *pdc_s2, int size) {
  int i;
  for (i = 0; i < size; i++)
    pdc_d[i] = scale * pdc_s1[i] + pdc_s2[i];
}

inline void scale_vec(double scale, double *pdc, int size) {
  int i;
  for (i = 0; i < size; i++)
    pdc[i] *= scale;
}

inline double *block(double *p, int index, int size) {
  return &p[index * size];
}

void distribute(int size) {
  double send_buf[8];
  copy_vec(send_buf, gblcblk, size);
  MPI_Allreduce(send_buf, gblcblk, size, MPI_DOUBLE, MPI_SUM, comm_cart);
}

/*****************************************************************/
/* dipole terms */
/*****************************************************************/

static void add_dipole_force(const ParticleRange &particles) {
  double pref = coulomb.prefactor * 4 * M_PI * ux * uy * uz;
  int size = 3;

  auto local_particles = particles;

  /* for nonneutral systems, this shift gives the background contribution
     (rsp. for this shift, the DM of the background is zero) */
  double shift = 0.5 * box_geo.length()[2];
  double field_tot = 0;

  // collect moments

  gblcblk[0] = 0; // sum q_i (z_i - L/2)
  gblcblk[1] = 0; // sum q_i z_i
  gblcblk[2] = 0; // sum q_i

  for (auto const &p : local_particles) {
    gblcblk[0] += p.p.q * (p.r.p[2] - shift);
    gblcblk[1] += p.p.q * p.r.p[2];
    gblcblk[2] += p.p.q;

    if (elc_params.dielectric_contrast_on) {
      if (p.r.p[2] < elc_params.space_layer) {
        gblcblk[0] += elc_params.delta_mid_bot * p.p.q * (-p.r.p[2] - shift);
        gblcblk[2] += elc_params.delta_mid_bot * p.p.q;
      }
      if (p.r.p[2] > (elc_params.h - elc_params.space_layer)) {
        gblcblk[0] += elc_params.delta_mid_top * p.p.q *
                      (2 * elc_params.h - p.r.p[2] - shift);
        gblcblk[2] += elc_params.delta_mid_top * p.p.q;
      }
    }
  }

  gblcblk[0] *= pref;
  gblcblk[1] *= pref * height_inverse / uz;
  gblcblk[2] *= pref;

  distribute(size);

  // Yeh+Berkowitz dipole term
  field_tot = gblcblk[0];

  // Const. potential contribution
  if (elc_params.const_pot) {
    coulomb.field_induced = gblcblk[1];
    coulomb.field_applied = elc_params.pot_diff * height_inverse;
    field_tot -= coulomb.field_applied + coulomb.field_induced;
  }

  for (auto &p : local_particles) {
    p.f.f[2] -= field_tot * p.p.q;

    if (!elc_params.neutralize) {
      // SUBTRACT the forces of the P3M homogeneous neutralizing background
      p.f.f[2] += gblcblk[2] * p.p.q * (p.r.p[2] - shift);
    }
  }
}

static double dipole_energy(const ParticleRange &particles) {
  double pref = coulomb.prefactor * 2 * M_PI * ux * uy * uz;
  int size = 7;
  /* for nonneutral systems, this shift gives the background contribution
     (rsp. for this shift, the DM of the background is zero) */
  double shift = 0.5 * box_geo.length()[2];

  // collect moments

  gblcblk[0] = 0; // sum q_i               primary box
  gblcblk[1] = 0; // sum q_i               boundary layers
  gblcblk[2] = 0; // sum q_i (z_i - L/2)   primary box
  gblcblk[3] = 0; // sum q_i (z_i - L/2)   boundary layers
  gblcblk[4] = 0; // sum q_i (z_i - L/2)^2 primary box
  gblcblk[5] = 0; // sum q_i (z_i - L/2)^2 boundary layers
  gblcblk[6] = 0; // sum q_i z_i           primary box

  for (auto &p : particles) {
    gblcblk[0] += p.p.q;
    gblcblk[2] += p.p.q * (p.r.p[2] - shift);
    gblcblk[4] += p.p.q * (Utils::sqr(p.r.p[2] - shift));
    gblcblk[6] += p.p.q * p.r.p[2];

    if (elc_params.dielectric_contrast_on) {
      if (p.r.p[2] < elc_params.space_layer) {
        gblcblk[1] += elc_params.delta_mid_bot * p.p.q;
        gblcblk[3] += elc_params.delta_mid_bot * p.p.q * (-p.r.p[2] - shift);
        gblcblk[5] +=
            elc_params.delta_mid_bot * p.p.q * (Utils::sqr(-p.r.p[2] - shift));
      }
      if (p.r.p[2] > (elc_params.h - elc_params.space_layer)) {
        gblcblk[1] += elc_params.delta_mid_top * p.p.q;
        gblcblk[3] += elc_params.delta_mid_top * p.p.q *
                      (2 * elc_params.h - p.r.p[2] - shift);
        gblcblk[5] += elc_params.delta_mid_top * p.p.q *
                      (Utils::sqr(2 * elc_params.h - p.r.p[2] - shift));
      }
    }
  }

  distribute(size);

  // Yeh + Berkowitz term
  double eng = 2 * pref * (Utils::sqr(gblcblk[2]) + gblcblk[2] * gblcblk[3]);

  if (!elc_params.neutralize) {
    // SUBTRACT the energy of the P3M homogeneous neutralizing background
    eng += 2 * pref *
           (-gblcblk[0] * gblcblk[4] -
            (.25 - .5 / 3.) * Utils::sqr(gblcblk[0] * box_geo.length()[2]));
  }

  if (elc_params.dielectric_contrast_on) {
    if (elc_params.const_pot) {
      // zero potential difference contribution
      eng += pref * height_inverse / uz * Utils::sqr(gblcblk[6]);
      // external potential shift contribution
      eng -= elc_params.pot_diff * height_inverse * gblcblk[6];
    }

    /* counter the P3M homogeneous background contribution to the
       boundaries.  We never need that, since a homogeneous background
       spanning the artificial boundary layers is aphysical. */
    eng += pref * (-(gblcblk[1] * gblcblk[4] + gblcblk[0] * gblcblk[5]) -
                   (1. - 2. / 3.) * gblcblk[0] * gblcblk[1] *
                       Utils::sqr(box_geo.length()[2]));
  }

  return this_node == 0 ? eng : 0;
}

/*****************************************************************/

inline double image_sum_b(double q, double z) {
  double shift = 0.5 * box_geo.length()[2];
  double fac = elc_params.delta_mid_top * elc_params.delta_mid_bot;
  double image_sum =
      (q / (1.0 - fac) * (z - 2.0 * fac * box_geo.length()[2] / (1.0 - fac))) -
      q * shift / (1 - fac);
  return image_sum;
}

inline double image_sum_t(double q, double z) {
  double shift = 0.5 * box_geo.length()[2];
  double fac = elc_params.delta_mid_top * elc_params.delta_mid_bot;
  double image_sum =
      (q / (1.0 - fac) * (z + 2.0 * fac * box_geo.length()[2] / (1.0 - fac))) -
      q * shift / (1 - fac);
  return image_sum;
}

/*****************************************************************/
static double z_energy(const ParticleRange &particles) {
  double pref = coulomb.prefactor * 2 * M_PI * ux * uy;
  int size = 4;

  double eng = 0;
  /* for nonneutral systems, this shift gives the background contribution
     (rsp. for this shift, the DM of the background is zero) */
  double shift = 0.5 * box_geo.length()[2];

  if (elc_params.dielectric_contrast_on) {
    if (elc_params.const_pot) {
      clear_vec(gblcblk, size);
      for (auto &p : particles) {
        gblcblk[0] += p.p.q;
        gblcblk[1] += p.p.q * (p.r.p[2] - shift);
        if (p.r.p[2] < elc_params.space_layer) {
          gblcblk[2] -= elc_params.delta_mid_bot * p.p.q;
          gblcblk[3] -= elc_params.delta_mid_bot * p.p.q * (-p.r.p[2] - shift);
        }
        if (p.r.p[2] > (elc_params.h - elc_params.space_layer)) {
          gblcblk[2] += elc_params.delta_mid_top * p.p.q;
          gblcblk[3] += elc_params.delta_mid_top * p.p.q *
                        (2 * elc_params.h - p.r.p[2] - shift);
        }
      }
    } else {
      double delta = elc_params.delta_mid_top * elc_params.delta_mid_bot;
      double fac_delta_mid_bot = elc_params.delta_mid_bot / (1 - delta);
      double fac_delta_mid_top = elc_params.delta_mid_top / (1 - delta);
      double fac_delta = delta / (1 - delta);

      clear_vec(gblcblk, size);
      for (auto &p : particles) {
        gblcblk[0] += p.p.q;
        gblcblk[1] += p.p.q * (p.r.p[2] - shift);
        if (elc_params.dielectric_contrast_on) {
          if (p.r.p[2] < elc_params.space_layer) {
            gblcblk[2] += fac_delta * (elc_params.delta_mid_bot + 1) * p.p.q;
            gblcblk[3] +=
                p.p.q * (image_sum_b(elc_params.delta_mid_bot * delta,
                                     -(2 * elc_params.h + p.r.p[2])) +
                         image_sum_b(delta, -(2 * elc_params.h - p.r.p[2])));
          } else {
            gblcblk[2] +=
                fac_delta_mid_bot * (1 + elc_params.delta_mid_top) * p.p.q;
            gblcblk[3] +=
                p.p.q * (image_sum_b(elc_params.delta_mid_bot, -p.r.p[2]) +
                         image_sum_b(delta, -(2 * elc_params.h - p.r.p[2])));
          }
          if (p.r.p[2] > (elc_params.h - elc_params.space_layer)) {
            // note the minus sign here which is required due to |z_i-z_j|
            gblcblk[2] -= fac_delta * (elc_params.delta_mid_top + 1) * p.p.q;
            gblcblk[3] -=
                p.p.q * (image_sum_t(elc_params.delta_mid_top * delta,
                                     4 * elc_params.h - p.r.p[2]) +
                         image_sum_t(delta, 2 * elc_params.h + p.r.p[2]));
          } else {
            // note the minus sign here which is required due to |z_i-z_j|
            gblcblk[2] -=
                fac_delta_mid_top * (1 + elc_params.delta_mid_bot) * p.p.q;
            gblcblk[3] -=
                p.p.q * (image_sum_t(elc_params.delta_mid_top,
                                     2 * elc_params.h - p.r.p[2]) +
                         image_sum_t(delta, 2 * elc_params.h + p.r.p[2]));
          }
        }
      }
    }
  }
  distribute(size);

  if (this_node == 0)
    eng -= pref * (gblcblk[1] * gblcblk[2] - gblcblk[0] * gblcblk[3]);

  return eng;
}

/*****************************************************************/
static void add_z_force(const ParticleRange &particles) {
  double pref = coulomb.prefactor * 2 * M_PI * ux * uy;

  if (elc_params.dielectric_contrast_on) {
    auto local_particles = particles;
    int size = 1;
    if (elc_params.const_pot) {
      clear_vec(gblcblk, size);
      /* just counter the 2 pi |z| contribution stemming from P3M */
      for (auto &p : local_particles) {
        if (p.r.p[2] < elc_params.space_layer)
          gblcblk[0] -= elc_params.delta_mid_bot * p.p.q;
        if (p.r.p[2] > (elc_params.h - elc_params.space_layer))
          gblcblk[0] += elc_params.delta_mid_top * p.p.q;
      }
    } else {
      double delta = elc_params.delta_mid_top * elc_params.delta_mid_bot;
      double fac_delta_mid_bot = elc_params.delta_mid_bot / (1 - delta);
      double fac_delta_mid_top = elc_params.delta_mid_top / (1 - delta);
      double fac_delta = delta / (1 - delta);

      clear_vec(gblcblk, size);
      for (auto &p : local_particles) {
        if (p.r.p[2] < elc_params.space_layer) {
          gblcblk[0] += fac_delta * (elc_params.delta_mid_bot + 1) * p.p.q;
        } else {
          gblcblk[0] +=
              fac_delta_mid_bot * (1 + elc_params.delta_mid_top) * p.p.q;
        }

        if (p.r.p[2] > (elc_params.h - elc_params.space_layer)) {
          // note the minus sign here which is required due to |z_i-z_j|
          gblcblk[0] -= fac_delta * (elc_params.delta_mid_top + 1) * p.p.q;
        } else {
          // note the minus sign here which is required due to |z_i-z_j|
          gblcblk[0] -=
              fac_delta_mid_top * (1 + elc_params.delta_mid_bot) * p.p.q;
        }
      }
    }

    gblcblk[0] *= pref;

    distribute(size);

    for (auto &p : local_particles) {
      p.f.f[2] += gblcblk[0] * p.p.q;
    }
  }
}

/*****************************************************************/
/* PoQ exp sum */
/*****************************************************************/

static void setup_P(int p, double omega, const ParticleRange &particles) {
  int ic, o = (p - 1) * n_localpart;
  double pref = -coulomb.prefactor * 4 * M_PI * ux * uy /
                (expm1(omega * box_geo.length()[2]));
  double pref_di = coulomb.prefactor * 4 * M_PI * ux * uy;
  int size = 4;
  double lclimgebot[4], lclimgetop[4], lclimge[4];
  double fac_delta_mid_bot = 1, fac_delta_mid_top = 1, fac_delta = 1;
  double scale = 1;

  if (elc_params.dielectric_contrast_on) {
    double fac_elc =
        1.0 / (1 - elc_params.delta_mid_top * elc_params.delta_mid_bot *
                       exp(-omega * 2 * elc_params.h));
    fac_delta_mid_bot = elc_params.delta_mid_bot * fac_elc;
    fac_delta_mid_top = elc_params.delta_mid_top * fac_elc;
    fac_delta = fac_delta_mid_bot * elc_params.delta_mid_top;
  }

  clear_vec(lclimge, size);
  clear_vec(gblcblk, size);

  ic = 0;
  for (auto &p : particles) {
    double e = exp(omega * p.r.p[2]);

    partblk[size * ic + POQESM] = p.p.q * scxcache[o + ic].s / e;
    partblk[size * ic + POQESP] = p.p.q * scxcache[o + ic].s * e;
    partblk[size * ic + POQECM] = p.p.q * scxcache[o + ic].c / e;
    partblk[size * ic + POQECP] = p.p.q * scxcache[o + ic].c * e;

    add_vec(gblcblk, gblcblk, block(partblk.data(), ic, size), size);

    if (elc_params.dielectric_contrast_on) {
      if (p.r.p[2] < elc_params.space_layer) { // handle the lower case first
        // negative sign is okay here as the image is located at -p.r.p[2]

        e = exp(-omega * p.r.p[2]);

        scale = p.p.q * elc_params.delta_mid_bot;

        lclimgebot[POQESM] = scxcache[o + ic].s / e;
        lclimgebot[POQESP] = scxcache[o + ic].s * e;
        lclimgebot[POQECM] = scxcache[o + ic].c / e;
        lclimgebot[POQECP] = scxcache[o + ic].c * e;

        addscale_vec(gblcblk, scale, lclimgebot, gblcblk, size);

        e = (exp(omega * (-p.r.p[2] - 2 * elc_params.h)) *
                 elc_params.delta_mid_bot +
             exp(omega * (p.r.p[2] - 2 * elc_params.h))) *
            fac_delta;

      } else {

        e = (exp(omega * (-p.r.p[2])) +
             exp(omega * (p.r.p[2] - 2 * elc_params.h)) *
                 elc_params.delta_mid_top) *
            fac_delta_mid_bot;
      }

      lclimge[POQESP] += p.p.q * scxcache[o + ic].s * e;
      lclimge[POQECP] += p.p.q * scxcache[o + ic].c * e;

      if (p.r.p[2] > (elc_params.h -
                      elc_params.space_layer)) { // handle the upper case now

        e = exp(omega * (2 * elc_params.h - p.r.p[2]));

        scale = p.p.q * elc_params.delta_mid_top;

        lclimgetop[POQESM] = scxcache[o + ic].s / e;
        lclimgetop[POQESP] = scxcache[o + ic].s * e;
        lclimgetop[POQECM] = scxcache[o + ic].c / e;
        lclimgetop[POQECP] = scxcache[o + ic].c * e;

        addscale_vec(gblcblk, scale, lclimgetop, gblcblk, size);

        e = (exp(omega * (p.r.p[2] - 4 * elc_params.h)) *
                 elc_params.delta_mid_top +
             exp(omega * (-p.r.p[2] - 2 * elc_params.h))) *
            fac_delta;

      } else {

        e = (exp(omega * (+p.r.p[2] - 2 * elc_params.h)) +
             exp(omega * (-p.r.p[2] - 2 * elc_params.h)) *
                 elc_params.delta_mid_bot) *
            fac_delta_mid_top;
      }

      lclimge[POQESM] += p.p.q * scxcache[o + ic].s * e;
      lclimge[POQECM] += p.p.q * scxcache[o + ic].c * e;
    }

    ic++;
  }

  scale_vec(pref, gblcblk, size);

  if (elc_params.dielectric_contrast_on) {
    scale_vec(pref_di, lclimge, size);
    add_vec(gblcblk, gblcblk, lclimge, size);
  }
}

static void setup_Q(int q, double omega, const ParticleRange &particles) {
  int ic, o = (q - 1) * n_localpart;
  double pref = -coulomb.prefactor * 4 * M_PI * ux * uy /
                (expm1(omega * box_geo.length()[2]));
  double pref_di = coulomb.prefactor * 4 * M_PI * ux * uy;
  int size = 4;
  double lclimgebot[4], lclimgetop[4], lclimge[4];
  double fac_delta_mid_bot = 1, fac_delta_mid_top = 1, fac_delta = 1;
  double scale = 1;

  if (elc_params.dielectric_contrast_on) {
    double fac_elc =
        1.0 / (1 - elc_params.delta_mid_top * elc_params.delta_mid_bot *
                       exp(-omega * 2 * elc_params.h));
    fac_delta_mid_bot = elc_params.delta_mid_bot * fac_elc;
    fac_delta_mid_top = elc_params.delta_mid_top * fac_elc;
    fac_delta = fac_delta_mid_bot * elc_params.delta_mid_top;
  }

  clear_vec(lclimge, size);
  clear_vec(gblcblk, size);
  ic = 0;
  for (auto &p : particles) {
    double e = exp(omega * p.r.p[2]);

    partblk[size * ic + POQESM] = p.p.q * scycache[o + ic].s / e;
    partblk[size * ic + POQESP] = p.p.q * scycache[o + ic].s * e;
    partblk[size * ic + POQECM] = p.p.q * scycache[o + ic].c / e;
    partblk[size * ic + POQECP] = p.p.q * scycache[o + ic].c * e;

    add_vec(gblcblk, gblcblk, block(partblk.data(), ic, size), size);

    if (elc_params.dielectric_contrast_on) {
      if (p.r.p[2] < elc_params.space_layer) { // handle the lower case first
        // negative sign before omega is okay here as the image is located
        // at -p.r.p[2]

        e = exp(-omega * p.r.p[2]);

        scale = p.p.q * elc_params.delta_mid_bot;

        lclimgebot[POQESM] = scycache[o + ic].s / e;
        lclimgebot[POQESP] = scycache[o + ic].s * e;
        lclimgebot[POQECM] = scycache[o + ic].c / e;
        lclimgebot[POQECP] = scycache[o + ic].c * e;

        addscale_vec(gblcblk, scale, lclimgebot, gblcblk, size);

        e = (exp(omega * (-p.r.p[2] - 2 * elc_params.h)) *
                 elc_params.delta_mid_bot +
             exp(omega * (p.r.p[2] - 2 * elc_params.h))) *
            fac_delta;

      } else {

        e = (exp(omega * (-p.r.p[2])) +
             exp(omega * (p.r.p[2] - 2 * elc_params.h)) *
                 elc_params.delta_mid_top) *
            fac_delta_mid_bot;
      }

      lclimge[POQESP] += p.p.q * scycache[o + ic].s * e;
      lclimge[POQECP] += p.p.q * scycache[o + ic].c * e;

      if (p.r.p[2] > (elc_params.h -
                      elc_params.space_layer)) { // handle the upper case now

        e = exp(omega * (2 * elc_params.h - p.r.p[2]));

        scale = p.p.q * elc_params.delta_mid_top;

        lclimgetop[POQESM] = scycache[o + ic].s / e;
        lclimgetop[POQESP] = scycache[o + ic].s * e;
        lclimgetop[POQECM] = scycache[o + ic].c / e;
        lclimgetop[POQECP] = scycache[o + ic].c * e;

        addscale_vec(gblcblk, scale, lclimgetop, gblcblk, size);

        e = (exp(omega * (p.r.p[2] - 4 * elc_params.h)) *
                 elc_params.delta_mid_top +
             exp(omega * (-p.r.p[2] - 2 * elc_params.h))) *
            fac_delta;

      } else {

        e = (exp(omega * (p.r.p[2] - 2 * elc_params.h)) +
             exp(omega * (-p.r.p[2] - 2 * elc_params.h)) *
                 elc_params.delta_mid_bot) *
            fac_delta_mid_top;
      }

      lclimge[POQESM] += p.p.q * scycache[o + ic].s * e;
      lclimge[POQECM] += p.p.q * scycache[o + ic].c * e;
    }

    ic++;
  }

  scale_vec(pref, gblcblk, size);

  if (elc_params.dielectric_contrast_on) {
    scale_vec(pref_di, lclimge, size);
    add_vec(gblcblk, gblcblk, lclimge, size);
  }
}

static void add_P_force(const ParticleRange &particles) {
  int ic;
  int size = 4;

  ic = 0;
  for (auto &p : particles) {
    p.f.f[0] += partblk[size * ic + POQESM] * gblcblk[POQECP] -
                partblk[size * ic + POQECM] * gblcblk[POQESP] +
                partblk[size * ic + POQESP] * gblcblk[POQECM] -
                partblk[size * ic + POQECP] * gblcblk[POQESM];
    p.f.f[2] += partblk[size * ic + POQECM] * gblcblk[POQECP] +
                partblk[size * ic + POQESM] * gblcblk[POQESP] -
                partblk[size * ic + POQECP] * gblcblk[POQECM] -
                partblk[size * ic + POQESP] * gblcblk[POQESM];
    ic++;
  }
}

static double P_energy(double omega) {
  int size = 4;
  double eng = 0;
  double pref = 1 / omega;

  for (unsigned ic = 0; ic < n_localpart; ic++) {
    eng += pref * (partblk[size * ic + POQECM] * gblcblk[POQECP] +
                   partblk[size * ic + POQESM] * gblcblk[POQESP] +
                   partblk[size * ic + POQECP] * gblcblk[POQECM] +
                   partblk[size * ic + POQESP] * gblcblk[POQESM]);
  }

  return eng;
}

static void add_Q_force(const ParticleRange &particles) {
  int ic;
  int size = 4;

  ic = 0;
  for (auto &p : particles) {
    p.f.f[1] += partblk[size * ic + POQESM] * gblcblk[POQECP] -
                partblk[size * ic + POQECM] * gblcblk[POQESP] +
                partblk[size * ic + POQESP] * gblcblk[POQECM] -
                partblk[size * ic + POQECP] * gblcblk[POQESM];
    p.f.f[2] += partblk[size * ic + POQECM] * gblcblk[POQECP] +
                partblk[size * ic + POQESM] * gblcblk[POQESP] -
                partblk[size * ic + POQECP] * gblcblk[POQECM] -
                partblk[size * ic + POQESP] * gblcblk[POQESM];
    ic++;
  }
}

static double Q_energy(double omega) {
  int size = 4;
  double eng = 0;
  double pref = 1 / omega;

  for (unsigned ic = 0; ic < n_localpart; ic++) {
    eng += pref * (partblk[size * ic + POQECM] * gblcblk[POQECP] +
                   partblk[size * ic + POQESM] * gblcblk[POQESP] +
                   partblk[size * ic + POQECP] * gblcblk[POQECM] +
                   partblk[size * ic + POQESP] * gblcblk[POQESM]);
  }
  return eng;
}

/*****************************************************************/
/* PQ particle blocks */
/*****************************************************************/

static void setup_PQ(int p, int q, double omega,
                     const ParticleRange &particles) {
  int ic, ox = (p - 1) * n_localpart, oy = (q - 1) * n_localpart;
  double pref = -coulomb.prefactor * 8 * M_PI * ux * uy /
                (expm1(omega * box_geo.length()[2]));
  double pref_di = coulomb.prefactor * 8 * M_PI * ux * uy;
  int size = 8;
  double lclimgebot[8], lclimgetop[8], lclimge[8];
  double fac_delta_mid_bot = 1, fac_delta_mid_top = 1, fac_delta = 1;
  double scale = 1;
  if (elc_params.dielectric_contrast_on) {
    double fac_elc =
        1.0 / (1 - elc_params.delta_mid_top * elc_params.delta_mid_bot *
                       exp(-omega * 2 * elc_params.h));
    fac_delta_mid_bot = elc_params.delta_mid_bot * fac_elc;
    fac_delta_mid_top = elc_params.delta_mid_top * fac_elc;
    fac_delta = fac_delta_mid_bot * elc_params.delta_mid_top;
  }

  clear_vec(lclimge, size);
  clear_vec(gblcblk, size);

  ic = 0;
  for (auto &p : particles) {
    double e = exp(omega * p.r.p[2]);

    partblk[size * ic + PQESSM] =
        scxcache[ox + ic].s * scycache[oy + ic].s * p.p.q / e;
    partblk[size * ic + PQESCM] =
        scxcache[ox + ic].s * scycache[oy + ic].c * p.p.q / e;
    partblk[size * ic + PQECSM] =
        scxcache[ox + ic].c * scycache[oy + ic].s * p.p.q / e;
    partblk[size * ic + PQECCM] =
        scxcache[ox + ic].c * scycache[oy + ic].c * p.p.q / e;

    partblk[size * ic + PQESSP] =
        scxcache[ox + ic].s * scycache[oy + ic].s * p.p.q * e;
    partblk[size * ic + PQESCP] =
        scxcache[ox + ic].s * scycache[oy + ic].c * p.p.q * e;
    partblk[size * ic + PQECSP] =
        scxcache[ox + ic].c * scycache[oy + ic].s * p.p.q * e;
    partblk[size * ic + PQECCP] =
        scxcache[ox + ic].c * scycache[oy + ic].c * p.p.q * e;

    add_vec(gblcblk, gblcblk, block(partblk.data(), ic, size), size);

    if (elc_params.dielectric_contrast_on) {
      if (p.r.p[2] < elc_params.space_layer) { // handle the lower case first
        // change e to take into account the z position of the images

        e = exp(-omega * p.r.p[2]);
        scale = p.p.q * elc_params.delta_mid_bot;

        lclimgebot[PQESSM] = scxcache[ox + ic].s * scycache[oy + ic].s / e;
        lclimgebot[PQESCM] = scxcache[ox + ic].s * scycache[oy + ic].c / e;
        lclimgebot[PQECSM] = scxcache[ox + ic].c * scycache[oy + ic].s / e;
        lclimgebot[PQECCM] = scxcache[ox + ic].c * scycache[oy + ic].c / e;

        lclimgebot[PQESSP] = scxcache[ox + ic].s * scycache[oy + ic].s * e;
        lclimgebot[PQESCP] = scxcache[ox + ic].s * scycache[oy + ic].c * e;
        lclimgebot[PQECSP] = scxcache[ox + ic].c * scycache[oy + ic].s * e;
        lclimgebot[PQECCP] = scxcache[ox + ic].c * scycache[oy + ic].c * e;

        addscale_vec(gblcblk, scale, lclimgebot, gblcblk, size);

        e = (exp(omega * (-p.r.p[2] - 2 * elc_params.h)) *
                 elc_params.delta_mid_bot +
             exp(omega * (p.r.p[2] - 2 * elc_params.h))) *
            fac_delta * p.p.q;

      } else {

        e = (exp(omega * (-p.r.p[2])) +
             exp(omega * (p.r.p[2] - 2 * elc_params.h)) *
                 elc_params.delta_mid_top) *
            fac_delta_mid_bot * p.p.q;
      }

      lclimge[PQESSP] += scxcache[ox + ic].s * scycache[oy + ic].s * e;
      lclimge[PQESCP] += scxcache[ox + ic].s * scycache[oy + ic].c * e;
      lclimge[PQECSP] += scxcache[ox + ic].c * scycache[oy + ic].s * e;
      lclimge[PQECCP] += scxcache[ox + ic].c * scycache[oy + ic].c * e;

      if (p.r.p[2] > (elc_params.h -
                      elc_params.space_layer)) { // handle the upper case now

        e = exp(omega * (2 * elc_params.h - p.r.p[2]));
        scale = p.p.q * elc_params.delta_mid_top;

        lclimgetop[PQESSM] = scxcache[ox + ic].s * scycache[oy + ic].s / e;
        lclimgetop[PQESCM] = scxcache[ox + ic].s * scycache[oy + ic].c / e;
        lclimgetop[PQECSM] = scxcache[ox + ic].c * scycache[oy + ic].s / e;
        lclimgetop[PQECCM] = scxcache[ox + ic].c * scycache[oy + ic].c / e;

        lclimgetop[PQESSP] = scxcache[ox + ic].s * scycache[oy + ic].s * e;
        lclimgetop[PQESCP] = scxcache[ox + ic].s * scycache[oy + ic].c * e;
        lclimgetop[PQECSP] = scxcache[ox + ic].c * scycache[oy + ic].s * e;
        lclimgetop[PQECCP] = scxcache[ox + ic].c * scycache[oy + ic].c * e;

        addscale_vec(gblcblk, scale, lclimgetop, gblcblk, size);

        e = (exp(omega * (p.r.p[2] - 4 * elc_params.h)) *
                 elc_params.delta_mid_top +
             exp(omega * (-p.r.p[2] - 2 * elc_params.h))) *
            fac_delta * p.p.q;

      } else {

        e = (exp(omega * (p.r.p[2] - 2 * elc_params.h)) +
             exp(omega * (-p.r.p[2] - 2 * elc_params.h)) *
                 elc_params.delta_mid_bot) *
            fac_delta_mid_top * p.p.q;
      }

      lclimge[PQESSM] += scxcache[ox + ic].s * scycache[oy + ic].s * e;
      lclimge[PQESCM] += scxcache[ox + ic].s * scycache[oy + ic].c * e;
      lclimge[PQECSM] += scxcache[ox + ic].c * scycache[oy + ic].s * e;
      lclimge[PQECCM] += scxcache[ox + ic].c * scycache[oy + ic].c * e;
    }

    ic++;
  }

  scale_vec(pref, gblcblk, size);
  if (elc_params.dielectric_contrast_on) {
    scale_vec(pref_di, lclimge, size);
    add_vec(gblcblk, gblcblk, lclimge, size);
  }
}

static void add_PQ_force(int p, int q, double omega,
                         const ParticleRange &particles) {
  int ic;

  double pref_x = C_2PI * ux * p / omega;
  double pref_y = C_2PI * uy * q / omega;
  int size = 8;

  ic = 0;
  for (auto &p : particles) {
    p.f.f[0] += pref_x * (partblk[size * ic + PQESCM] * gblcblk[PQECCP] +
                          partblk[size * ic + PQESSM] * gblcblk[PQECSP] -
                          partblk[size * ic + PQECCM] * gblcblk[PQESCP] -
                          partblk[size * ic + PQECSM] * gblcblk[PQESSP] +
                          partblk[size * ic + PQESCP] * gblcblk[PQECCM] +
                          partblk[size * ic + PQESSP] * gblcblk[PQECSM] -
                          partblk[size * ic + PQECCP] * gblcblk[PQESCM] -
                          partblk[size * ic + PQECSP] * gblcblk[PQESSM]);
    p.f.f[1] += pref_y * (partblk[size * ic + PQECSM] * gblcblk[PQECCP] +
                          partblk[size * ic + PQESSM] * gblcblk[PQESCP] -
                          partblk[size * ic + PQECCM] * gblcblk[PQECSP] -
                          partblk[size * ic + PQESCM] * gblcblk[PQESSP] +
                          partblk[size * ic + PQECSP] * gblcblk[PQECCM] +
                          partblk[size * ic + PQESSP] * gblcblk[PQESCM] -
                          partblk[size * ic + PQECCP] * gblcblk[PQECSM] -
                          partblk[size * ic + PQESCP] * gblcblk[PQESSM]);
    p.f.f[2] += (partblk[size * ic + PQECCM] * gblcblk[PQECCP] +
                 partblk[size * ic + PQECSM] * gblcblk[PQECSP] +
                 partblk[size * ic + PQESCM] * gblcblk[PQESCP] +
                 partblk[size * ic + PQESSM] * gblcblk[PQESSP] -
                 partblk[size * ic + PQECCP] * gblcblk[PQECCM] -
                 partblk[size * ic + PQECSP] * gblcblk[PQECSM] -
                 partblk[size * ic + PQESCP] * gblcblk[PQESCM] -
                 partblk[size * ic + PQESSP] * gblcblk[PQESSM]);
    ic++;
  }
}

static double PQ_energy(double omega) {
  int size = 8;
  double eng = 0;
  double pref = 1 / omega;

  for (unsigned ic = 0; ic < n_localpart; ic++) {
    eng += pref * (partblk[size * ic + PQECCM] * gblcblk[PQECCP] +
                   partblk[size * ic + PQECSM] * gblcblk[PQECSP] +
                   partblk[size * ic + PQESCM] * gblcblk[PQESCP] +
                   partblk[size * ic + PQESSM] * gblcblk[PQESSP] +
                   partblk[size * ic + PQECCP] * gblcblk[PQECCM] +
                   partblk[size * ic + PQECSP] * gblcblk[PQECSM] +
                   partblk[size * ic + PQESCP] * gblcblk[PQESCM] +
                   partblk[size * ic + PQESSP] * gblcblk[PQESSM]);
  }
  return eng;
}

/*****************************************************************/
/* main loops */
/*****************************************************************/

void ELC_add_force(const ParticleRange &particles) {
  int p, q;
  double omega;

  prepare_scx_cache(particles);
  prepare_scy_cache(particles);
  add_dipole_force(particles);
  add_z_force(particles);

  /* the second condition is just for the case of numerical accident */
  for (p = 1; ux * (p - 1) < elc_params.far_cut && p <= n_scxcache; p++) {
    omega = C_2PI * ux * p;
    setup_P(p, omega, particles);
    distribute(4);
    add_P_force(particles);
  }

  for (q = 1; uy * (q - 1) < elc_params.far_cut && q <= n_scycache; q++) {
    omega = C_2PI * uy * q;
    setup_Q(q, omega, particles);
    distribute(4);
    add_Q_force(particles);
  }

  for (p = 1; ux * (p - 1) < elc_params.far_cut && p <= n_scxcache; p++) {
    for (q = 1; Utils::sqr(ux * (p - 1)) + Utils::sqr(uy * (q - 1)) <
                    elc_params.far_cut2 &&
                q <= n_scycache;
         q++) {
      omega = C_2PI * sqrt(Utils::sqr(ux * p) + Utils::sqr(uy * q));
      setup_PQ(p, q, omega, particles);
      distribute(8);
      add_PQ_force(p, q, omega, particles);
    }
  }
}

double ELC_energy(const ParticleRange &particles) {
  double eng;
  int p, q;
  double omega;

  eng = dipole_energy(particles);
  eng += z_energy(particles);
  prepare_scx_cache(particles);
  prepare_scy_cache(particles);

  /* the second condition is just for the case of numerical accident */
  for (p = 1; ux * (p - 1) < elc_params.far_cut && p <= n_scxcache; p++) {
    omega = C_2PI * ux * p;
    setup_P(p, omega, particles);
    distribute(4);
    eng += P_energy(omega);
  }
  for (q = 1; uy * (q - 1) < elc_params.far_cut && q <= n_scycache; q++) {
    omega = C_2PI * uy * q;
    setup_Q(q, omega, particles);
    distribute(4);
    eng += Q_energy(omega);
  }
  for (p = 1; ux * (p - 1) < elc_params.far_cut && p <= n_scxcache; p++) {
    for (q = 1; Utils::sqr(ux * (p - 1)) + Utils::sqr(uy * (q - 1)) <
                    elc_params.far_cut2 &&
                q <= n_scycache;
         q++) {
      omega = C_2PI * sqrt(Utils::sqr(ux * p) + Utils::sqr(uy * q));
      setup_PQ(p, q, omega, particles);
      distribute(8);
      eng += PQ_energy(omega);
    }
  }
  /* we count both i<->j and j<->i, so return just half of it */
  return 0.5 * eng;
}

int ELC_tune(double error) {
  double err;
  double h = elc_params.h, lz = box_geo.length()[2];
  double min_inv_boxl = std::min(ux, uy);

  if (elc_params.dielectric_contrast_on) {
    // adjust lz according to dielectric layer method
    lz = elc_params.h + elc_params.space_layer;
  }

  if (h < 0)
    return ES_ERROR;

  elc_params.far_cut = min_inv_boxl;

  do {
    const auto prefactor = 2 * Utils::pi() * elc_params.far_cut;

    const auto sum = prefactor + 2 * (ux + uy);
    const auto den = -expm1(-prefactor * lz);
    const auto num1 = exp(prefactor * (h - lz));
    const auto num2 = exp(-prefactor * (h + lz));

    err = 0.5 / den *
          (num1 * (sum + 1 / (lz - h)) / (lz - h) +
           num2 * (sum + 1 / (lz + h)) / (lz + h));

    elc_params.far_cut += min_inv_boxl;
  } while (err > error && elc_params.far_cut < MAXIMAL_FAR_CUT);
  if (elc_params.far_cut >= MAXIMAL_FAR_CUT)
    return ES_ERROR;
  elc_params.far_cut -= min_inv_boxl;
  elc_params.far_cut2 = Utils::sqr(elc_params.far_cut);

  return ES_OK;
}

/****************************************
 * COMMON PARTS
 ****************************************/

int ELC_sanity_checks() {
  if (!box_geo.periodic(0) || !box_geo.periodic(1) || !box_geo.periodic(2)) {
    runtimeErrorMsg() << "ELC requires periodicity 1 1 1";
    return ES_ERROR;
  }
  /* The product of the two dielectric contrasts should be < 1 for ELC to
     work. This is not the case for two parallel boundaries, which can only
     be treated by the constant potential code */
  if (elc_params.dielectric_contrast_on &&
      (fabs(1.0 - elc_params.delta_mid_top * elc_params.delta_mid_bot) <
       ROUND_ERROR_PREC) &&
      !elc_params.const_pot) {
    runtimeErrorMsg() << "ELC with two parallel metallic boundaries requires "
                         "the const_pot option";
    return ES_ERROR;
  }

  // ELC with non-neutral systems and no fully metallic boundaries does not work
  if (elc_params.dielectric_contrast_on && !elc_params.const_pot &&
      p3m.square_sum_q > ROUND_ERROR_PREC) {
    runtimeErrorMsg() << "ELC does not work for non-neutral systems and "
                         "non-metallic dielectric contrast.";
    return ES_ERROR;
  }

  return ES_OK;
}

void ELC_init() {

  ELC_setup_constants();

  if (elc_params.dielectric_contrast_on) {
    // recalculate the space layer size
    // set the space_layer to be 1/3 of the gap size, so that box = layer
    elc_params.space_layer = (1. / 3.) * elc_params.gap_size;
    // but make sure we leave enough space to not have to bother with
    // overlapping
    // realspace P3M
    double maxsl = elc_params.gap_size - p3m.params.r_cut;
    // and make sure the space layer is not bigger than half the actual
    // simulation box,
    // to avoid overlaps
    if (maxsl > .5 * elc_params.h)
      maxsl = .5 * elc_params.h;
    if (elc_params.space_layer > maxsl) {
      if (maxsl <= 0) {
        runtimeErrorMsg() << "P3M real space cutoff too large for ELC w/ "
                             "dielectric contrast";
      } else
        elc_params.space_layer = maxsl;
    }

    // set the space_box
    elc_params.space_box = elc_params.gap_size - 2 * elc_params.space_layer;
    // reset minimal_dist for tuning
    elc_params.minimal_dist =
        std::min(elc_params.space_box, elc_params.space_layer);
  }

  if (elc_params.far_calculated && (elc_params.dielectric_contrast_on)) {
    if (ELC_tune(elc_params.maxPWerror) == ES_ERROR) {
      runtimeErrorMsg() << "ELC auto-retuning failed, gap size too small";
    }
  }
  if (elc_params.dielectric_contrast_on) {
    p3m.params.additional_mesh[0] = 0;
    p3m.params.additional_mesh[1] = 0;
    p3m.params.additional_mesh[2] = elc_params.space_layer;
  } else {
    p3m.params.additional_mesh[0] = 0;
    p3m.params.additional_mesh[1] = 0;
    p3m.params.additional_mesh[2] = 0;
  }
  ELC_on_resort_particles();
}

void ELC_on_resort_particles() {
  n_localpart = cells_get_n_particles();
  n_scxcache = (int)(ceil(elc_params.far_cut / ux) + 1);
  n_scycache = (int)(ceil(elc_params.far_cut / uy) + 1);
  scxcache.resize(n_scxcache * n_localpart);
  scycache.resize(n_scycache * n_localpart);

  partblk.resize(n_localpart * 8);
}

int ELC_set_params(double maxPWerror, double gap_size, double far_cut,
                   bool neutralize, double delta_top, double delta_bot,
                   bool const_pot, double pot_diff) {
  elc_params.maxPWerror = maxPWerror;
  elc_params.gap_size = gap_size;
  elc_params.h = box_geo.length()[2] - gap_size;

  if (delta_top != 0.0 || delta_bot != 0.0) {
    elc_params.dielectric_contrast_on = true;

    elc_params.delta_mid_top = delta_top;
    elc_params.delta_mid_bot = delta_bot;

    // neutralize is automatic with dielectric contrast
    elc_params.neutralize = false;
    // initial setup of parameters, may change later when P3M is finally tuned
    // set the space_layer to be 1/3 of the gap size, so that box = layer
    elc_params.space_layer = (1. / 3.) * gap_size;
    // set the space_box
    elc_params.space_box = gap_size - 2 * elc_params.space_layer;
    // reset minimal_dist for tuning
    elc_params.minimal_dist =
        std::min(elc_params.space_box, elc_params.space_layer);

    // Constant potential parameter setup
    if (const_pot) {
      elc_params.const_pot = true;
      elc_params.pot_diff = pot_diff;
    }
  } else {
    // setup without dielectric contrast
    elc_params.dielectric_contrast_on = false;
    elc_params.const_pot = false;
    elc_params.delta_mid_top = 0;
    elc_params.delta_mid_bot = 0;
    elc_params.neutralize = neutralize;
    elc_params.space_layer = 0;
    elc_params.space_box = elc_params.minimal_dist = gap_size;
  }

  ELC_setup_constants();

  Coulomb::elc_sanity_check();

  elc_params.far_cut = far_cut;
  if (far_cut != -1) {
    elc_params.far_cut2 = Utils::sqr(far_cut);
    elc_params.far_calculated = false;
  } else {
    elc_params.far_calculated = true;
    if (ELC_tune(elc_params.maxPWerror) == ES_ERROR) {
      runtimeErrorMsg() << "ELC tuning failed, gap size too small";
    }
  }
  mpi_bcast_coulomb_params();

  return ES_OK;
}

////////////////////////////////////////////////////////////////////////////////////

void ELC_P3M_self_forces(const ParticleRange &particles) {
  Utils::Vector3d pos;
  double q;

  for (auto &p : particles) {
    if (p.r.p[2] < elc_params.space_layer) {
      q = elc_params.delta_mid_bot * p.p.q * p.p.q;

      pos[0] = p.r.p[0];
      pos[1] = p.r.p[1];
      pos[2] = -p.r.p[2];
      auto const d = get_mi_vector(p.r.p, pos, box_geo);

      p3m_add_pair_force(q, d, d.norm(), p.f.f);
    }
    if (p.r.p[2] > (elc_params.h - elc_params.space_layer)) {
      q = elc_params.delta_mid_top * p.p.q * p.p.q;
      pos[0] = p.r.p[0];
      pos[1] = p.r.p[1];
      pos[2] = 2 * elc_params.h - p.r.p[2];
      auto const d = get_mi_vector(p.r.p, pos, box_geo);

      p3m_add_pair_force(q, d, d.norm(), p.f.f);
    }
  }
}

////////////////////////////////////////////////////////////////////////////////////

void ELC_p3m_charge_assign_both(const ParticleRange &particles) {
  Utils::Vector3d pos;
  /* charged particle counter, charge fraction counter */
  int cp_cnt = 0;
  /* prepare local FFT mesh */
  for (int i = 0; i < p3m.local_mesh.size; i++)
    p3m.rs_mesh[i] = 0.0;

  for (auto &p : particles) {
    if (p.p.q != 0.0) {
      p3m_assign_charge(p.p.q, p.r.p, cp_cnt);

      if (p.r.p[2] < elc_params.space_layer) {
        double q = elc_params.delta_mid_bot * p.p.q;
        pos[0] = p.r.p[0];
        pos[1] = p.r.p[1];
        pos[2] = -p.r.p[2];
        p3m_assign_charge(q, pos, -1);
      }

      if (p.r.p[2] > (elc_params.h - elc_params.space_layer)) {
        double q = elc_params.delta_mid_top * p.p.q;
        pos[0] = p.r.p[0];
        pos[1] = p.r.p[1];
        pos[2] = 2 * elc_params.h - p.r.p[2];
        p3m_assign_charge(q, pos, -1);
      }

      cp_cnt++;
    }
  }
#ifdef P3M_STORE_CA_FRAC
  p3m_shrink_wrap_charge_grid(cp_cnt);
#endif
}

void ELC_p3m_charge_assign_image(const ParticleRange &particles) {
  Utils::Vector3d pos;
  /* prepare local FFT mesh */
  for (int i = 0; i < p3m.local_mesh.size; i++)
    p3m.rs_mesh[i] = 0.0;

  for (auto &p : particles) {
    if (p.p.q != 0.0) {

      if (p.r.p[2] < elc_params.space_layer) {
        double q = elc_params.delta_mid_bot * p.p.q;
        pos[0] = p.r.p[0];
        pos[1] = p.r.p[1];
        pos[2] = -p.r.p[2];
        p3m_assign_charge(q, pos, -1);
      }

      if (p.r.p[2] > (elc_params.h - elc_params.space_layer)) {
        double q = elc_params.delta_mid_top * p.p.q;
        pos[0] = p.r.p[0];
        pos[1] = p.r.p[1];
        pos[2] = 2 * elc_params.h - p.r.p[2];
        p3m_assign_charge(q, pos, -1);
      }
    }
  }
}

////////////////////////////////////////////////////////////////////////////////////

void ELC_P3M_dielectric_layers_force_contribution(Particle const *const p1,
                                                  Particle const *const p2,
                                                  Utils::Vector3d &force1,
                                                  Utils::Vector3d &force2) {
  Utils::Vector3d pos;
  double q;

  if (p1->r.p[2] < elc_params.space_layer) {
    q = elc_params.delta_mid_bot * p1->p.q * p2->p.q;
    pos[0] = p1->r.p[0];
    pos[1] = p1->r.p[1];
    pos[2] = -p1->r.p[2];
    auto const d = get_mi_vector(p2->r.p, pos, box_geo);

    p3m_add_pair_force(q, d, d.norm(), force2);
  }

  if (p1->r.p[2] > (elc_params.h - elc_params.space_layer)) {
    q = elc_params.delta_mid_top * p1->p.q * p2->p.q;
    pos[0] = p1->r.p[0];
    pos[1] = p1->r.p[1];
    pos[2] = 2 * elc_params.h - p1->r.p[2];
    auto const d = get_mi_vector(p2->r.p, pos, box_geo);

    p3m_add_pair_force(q, d, d.norm(), force2);
  }

  if (p2->r.p[2] < elc_params.space_layer) {
    q = elc_params.delta_mid_bot * p1->p.q * p2->p.q;
    pos[0] = p2->r.p[0];
    pos[1] = p2->r.p[1];
    pos[2] = -p2->r.p[2];
    auto const d = get_mi_vector(p1->r.p, pos, box_geo);

    p3m_add_pair_force(q, d, d.norm(), force1);
  }

  if (p2->r.p[2] > (elc_params.h - elc_params.space_layer)) {
    q = elc_params.delta_mid_top * p1->p.q * p2->p.q;
    pos[0] = p2->r.p[0];
    pos[1] = p2->r.p[1];
    pos[2] = 2 * elc_params.h - p2->r.p[2];
    auto const d = get_mi_vector(p1->r.p, pos, box_geo);

    p3m_add_pair_force(q, d, d.norm(), force1);
  }
}

/////////////////////////////////////////////////////////////////////////////////////

double ELC_P3M_dielectric_layers_energy_contribution(Particle const *const p1,
                                                     Particle const *const p2) {
  Utils::Vector3d pos;
  double q;
  double tp2;
  double eng = 0.0;

  tp2 = p2->r.p[2];

  if (p1->r.p[2] < elc_params.space_layer) {
    q = elc_params.delta_mid_bot * p1->p.q * p2->p.q;
    pos[0] = p1->r.p[0];
    pos[1] = p1->r.p[1];
    pos[2] = -p1->r.p[2];

    eng += p3m_pair_energy(q, get_mi_vector(p2->r.p, pos, box_geo).norm());
  }

  if (p1->r.p[2] > (elc_params.h - elc_params.space_layer)) {
    q = elc_params.delta_mid_top * p1->p.q * p2->p.q;
    pos[0] = p1->r.p[0];
    pos[1] = p1->r.p[1];
    pos[2] = 2 * elc_params.h - p1->r.p[2];

    eng += p3m_pair_energy(q, get_mi_vector(p2->r.p, pos, box_geo).norm());
  }

  if (tp2 < elc_params.space_layer) {
    q = elc_params.delta_mid_bot * p1->p.q * p2->p.q;
    pos[0] = p2->r.p[0];
    pos[1] = p2->r.p[1];
    pos[2] = -tp2;

    eng += p3m_pair_energy(q, get_mi_vector(p1->r.p, pos, box_geo).norm());
  }

  if (tp2 > (elc_params.h - elc_params.space_layer)) {
    q = elc_params.delta_mid_top * p1->p.q * p2->p.q;
    pos[0] = p2->r.p[0];
    pos[1] = p2->r.p[1];
    pos[2] = 2 * elc_params.h - tp2;

    eng += p3m_pair_energy(q, get_mi_vector(p1->r.p, pos, box_geo).norm());
  }

  return (eng);
}

//////////////////////////////////////////////////////////////////////////////////

double ELC_P3M_dielectric_layers_energy_self(ParticleRange const &particles) {
  Utils::Vector3d pos;
  double q;
  double eng = 0.0;

  // Loop cell neighbors
  for (auto const &p : particles) {
    // Loop neighbor cell particles

    if (p.r.p[2] < elc_params.space_layer) {
      q = elc_params.delta_mid_bot * p.p.q * p.p.q;
      pos[0] = p.r.p[0];
      pos[1] = p.r.p[1];
      pos[2] = -p.r.p[2];

      eng += p3m_pair_energy(q, get_mi_vector(p.r.p, pos, box_geo).norm());
    }

    if (p.r.p[2] > (elc_params.h - elc_params.space_layer)) {
      q = elc_params.delta_mid_top * p.p.q * p.p.q;
      pos[0] = p.r.p[0];
      pos[1] = p.r.p[1];
      pos[2] = 2 * elc_params.h - p.r.p[2];

      eng += p3m_pair_energy(q, get_mi_vector(p.r.p, pos, box_geo).norm());
    }
  }
  return (eng);
}

/////////////////////////////////////////////////////////////////////////////////

void ELC_P3M_modify_p3m_sums_both(ParticleRange const &particles) {
  double node_sums[3], tot_sums[3];

  for (int i = 0; i < 3; i++) {
    node_sums[i] = 0.0;
    tot_sums[i] = 0.0;
  }

  for (auto const &p : particles) {
    if (p.p.q != 0.0) {

      node_sums[0] += 1.0;
      node_sums[1] += Utils::sqr(p.p.q);
      node_sums[2] += p.p.q;

      if (p.r.p[2] < elc_params.space_layer) {

        node_sums[0] += 1.0;
        node_sums[1] += Utils::sqr(elc_params.delta_mid_bot * p.p.q);
        node_sums[2] += elc_params.delta_mid_bot * p.p.q;
      }
      if (p.r.p[2] > (elc_params.h - elc_params.space_layer)) {

        node_sums[0] += 1.0;
        node_sums[1] += Utils::sqr(elc_params.delta_mid_top * p.p.q);
        node_sums[2] += elc_params.delta_mid_top * p.p.q;
      }
    }
  }

  MPI_Allreduce(node_sums, tot_sums, 3, MPI_DOUBLE, MPI_SUM, comm_cart);
  p3m.sum_qpart = (int)(tot_sums[0] + 0.1);
  p3m.sum_q2 = tot_sums[1];
  p3m.square_sum_q = Utils::sqr(tot_sums[2]);
}

void ELC_P3M_modify_p3m_sums_image(ParticleRange const &particles) {
  double node_sums[3], tot_sums[3];

  for (int i = 0; i < 3; i++) {
    node_sums[i] = 0.0;
    tot_sums[i] = 0.0;
  }

  for (auto const &p : particles) {
    if (p.p.q != 0.0) {

      if (p.r.p[2] < elc_params.space_layer) {

        node_sums[0] += 1.0;
        node_sums[1] += Utils::sqr(elc_params.delta_mid_bot * p.p.q);
        node_sums[2] += elc_params.delta_mid_bot * p.p.q;
      }
      if (p.r.p[2] > (elc_params.h - elc_params.space_layer)) {

        node_sums[0] += 1.0;
        node_sums[1] += Utils::sqr(elc_params.delta_mid_top * p.p.q);
        node_sums[2] += elc_params.delta_mid_top * p.p.q;
      }
    }
  }

  MPI_Allreduce(node_sums, tot_sums, 3, MPI_DOUBLE, MPI_SUM, comm_cart);

  p3m.sum_qpart = (int)(tot_sums[0] + 0.1);
  p3m.sum_q2 = tot_sums[1];
  p3m.square_sum_q = Utils::sqr(tot_sums[2]);
}

// this function is required in force.cpp for energy evaluation
void ELC_P3M_restore_p3m_sums(ParticleRange const &particles) {
  double node_sums[3], tot_sums[3];

  for (int i = 0; i < 3; i++) {
    node_sums[i] = 0.0;
    tot_sums[i] = 0.0;
  }

  for (auto const &p : particles) {
    if (p.p.q != 0.0) {

      node_sums[0] += 1.0;
      node_sums[1] += Utils::sqr(p.p.q);
      node_sums[2] += p.p.q;
    }
  }

  MPI_Allreduce(node_sums, tot_sums, 3, MPI_DOUBLE, MPI_SUM, comm_cart);

  p3m.sum_qpart = (int)(tot_sums[0] + 0.1);
  p3m.sum_q2 = tot_sums[1];
  p3m.square_sum_q = Utils::sqr(tot_sums[2]);
}

#endif<|MERGE_RESOLUTION|>--- conflicted
+++ resolved
@@ -18,13 +18,9 @@
   You should have received a copy of the GNU General Public License
   along with this program.  If not, see <http://www.gnu.org/licenses/>.
 */
-<<<<<<< HEAD
-
-=======
 /** \file
  *  Implementation of \ref elc.hpp.
  */
->>>>>>> 5c698421
 #include "cells.hpp"
 #include "communication.hpp"
 #include "errorhandling.hpp"
