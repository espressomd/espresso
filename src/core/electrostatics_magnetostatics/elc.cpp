/*
  Copyright (C) 2010-2018 The ESPResSo project
  Copyright (C) 2002,2003,2004,2005,2006,2007,2008,2009,2010
    Max-Planck-Institute for Polymer Research, Theory Group

  This file is part of ESPResSo.

  ESPResSo is free software: you can redistribute it and/or modify
  it under the terms of the GNU General Public License as published by
  the Free Software Foundation, either version 3 of the License, or
  (at your option) any later version.

  ESPResSo is distributed in the hope that it will be useful,
  but WITHOUT ANY WARRANTY; without even the implied warranty of
  MERCHANTABILITY or FITNESS FOR A PARTICULAR PURPOSE.  See the
  GNU General Public License for more details.

  You should have received a copy of the GNU General Public License
  along with this program.  If not, see <http://www.gnu.org/licenses/>.
*/
/** \file
 *
 *  For more information about ELC, see \ref
 * electrostatics_magnetostatics/elc.hpp
 * "electrostatics_magnetostatics/elc.hpp".
 */
#include "cells.hpp"
#include "communication.hpp"
#include "errorhandling.hpp"
#include "mmm-common.hpp"
#include "particle_data.hpp"
#include "pressure.hpp"
#include <cmath>
#include <mpi.h>

#include "electrostatics_magnetostatics/coulomb.hpp"
#include "electrostatics_magnetostatics/elc.hpp"
#include "electrostatics_magnetostatics/p3m.hpp"

#ifdef P3M

// #define CHECKPOINTS
// #define LOG_FORCES

/****************************************
 * LOCAL DEFINES
 ****************************************/

/** Largest reasonable cutoff for far formula */
#define MAXIMAL_FAR_CUT 50

/****************************************
 * LOCAL VARIABLES
 ****************************************/

/** \name Inverse box dimensions and derived constants */
/*@{*/
static double ux, ux2, uy, uy2, uz, height_inverse;
/*@}*/

ELC_struct elc_params = {1e100, 10,    1, 0, 1, 1, false, 1,
                         1,     false, 0, 0, 0, 0, 0.0};

/****************************************
 * LOCAL ARRAYS
 ****************************************/

/** \name Product decomposition data organization
    For the cell blocks
    it is assumed that the lower blocks part is in the lower half.
    This has to have positive sign, so that has to be first. */
/*@{*/
#define POQESP 0
#define POQECP 1
#define POQESM 2
#define POQECM 3

#define PQESSP 0
#define PQESCP 1
#define PQECSP 2
#define PQECCP 3
#define PQESSM 4
#define PQESCM 5
#define PQECSM 6
#define PQECCM 7
/*@}*/

/** number of local particles, equals the size of \ref elc::partblk. */
static int n_localpart = 0;

/** temporary buffers for product decomposition */
static std::vector<double> partblk;
/** collected data from the other cells */
static double gblcblk[8];

/** structure for storing of sin and cos values */
typedef struct {
  double s, c;
} SCCache;

/** \name sin/cos caching */
/*@{*/
static std::vector<SCCache> scxcache;
static int n_scxcache;
static std::vector<SCCache> scycache;
static int n_scycache;
/*@}*/

/****************************************
 * LOCAL FUNCTIONS
 ****************************************/

/** \name sin/cos storage */
/*@{*/
static void prepare_scx_cache(const ParticleRange &particles);
static void prepare_scy_cache(const ParticleRange &particles);
/*@}*/
/** \name common code */
/*@{*/
static void distribute(int size);
/*@}*/
/** \name p=0 per frequency code */
/*@{*/
static void setup_P(int p, double omega, const ParticleRange &particles);
static void add_P_force(const ParticleRange &particles);
static double P_energy(double omega);
/*@}*/
/** \name q=0 per frequency code */
/*@{*/
static void setup_Q(int q, double omega, const ParticleRange &particles);
static void add_Q_force(const ParticleRange &particles);
static double Q_energy(double omega);
/*@}*/
/** \name p,q <> 0 per frequency code */
/*@{*/
static void setup_PQ(int p, int q, double omega,
                     const ParticleRange &particles);
static void add_PQ_force(int p, int q, double omega,
                         const ParticleRange &particles);
static double PQ_energy(double omega);
static void add_dipole_force(const ParticleRange &particles);
static double dipole_energy(const ParticleRange &particles);
static double z_energy(const ParticleRange &particles);
static void add_z_force(const ParticleRange &particles);
/*@}*/

/* COMMON */
/**********/

void ELC_setup_constants() {
  ux = 1 / box_geo.length()[0];
  ux2 = ux * ux;
  uy = 1 / box_geo.length()[1];
  uy2 = uy * uy;
  uz = 1 / box_geo.length()[2];

  height_inverse = 1 / elc_params.h;
}

/* SC Cache */
/************/
static void prepare_scx_cache(const ParticleRange &particles) {
  int freq;
  double arg;

  for (freq = 1; freq <= n_scxcache; freq++) {
    double pref = C_2PI * ux * freq;
    int o = (freq - 1) * n_localpart;
    int ic = 0;
    for (auto const &part : particles) {
      arg = pref * part.r.p[0];
      scxcache[o + ic].s = sin(arg);
      scxcache[o + ic].c = cos(arg);
      ic++;
    }
  }
}

static void prepare_scy_cache(const ParticleRange &particles) {
  int freq;
  double arg;

  for (freq = 1; freq <= n_scycache; freq++) {
    double pref = C_2PI * uy * freq;
    int o = (freq - 1) * n_localpart;
    int ic = 0;
    for (auto const &part : particles) {
      arg = pref * part.r.p[1];
      scycache[o + ic].s = sin(arg);
      scycache[o + ic].c = cos(arg);
      ic++;
    }
  }
}

/*****************************************************************/
/* data distribution */
/*****************************************************************/

inline void clear_vec(double *pdc, int size) {
  int i;
  for (i = 0; i < size; i++)
    pdc[i] = 0;
}

inline void copy_vec(double *pdc_d, double const *pdc_s, int size) {
  int i;
  for (i = 0; i < size; i++)
    pdc_d[i] = pdc_s[i];
}

inline void add_vec(double *pdc_d, double const *pdc_s1, double const *pdc_s2,
                    int size) {
  int i;
  for (i = 0; i < size; i++)
    pdc_d[i] = pdc_s1[i] + pdc_s2[i];
}

inline void addscale_vec(double *pdc_d, double scale, double const *pdc_s1,
                         double const *pdc_s2, int size) {
  int i;
  for (i = 0; i < size; i++)
    pdc_d[i] = scale * pdc_s1[i] + pdc_s2[i];
}

inline void scale_vec(double scale, double *pdc, int size) {
  int i;
  for (i = 0; i < size; i++)
    pdc[i] *= scale;
}

inline double *block(double *p, int index, int size) {
  return &p[index * size];
}

void distribute(int size) {
  double send_buf[8];
  copy_vec(send_buf, gblcblk, size);
  MPI_Allreduce(send_buf, gblcblk, size, MPI_DOUBLE, MPI_SUM, comm_cart);
}

#ifdef CHECKPOINTS
static void checkpoint(char *text, int p, int q, int e_size) {
  int c, i;
  fprintf(stderr, "%d: %s %d %d\n", this_node, text, p, q);

  fprintf(stderr, "partblk\n");
  for (c = 0; c < n_localpart; c++) {
    fprintf(stderr, "%d", c);
    for (i = 0; i < e_size; i++)
      fprintf(stderr, " %10.3g", block(partblk.data(), c, 2 * e_size)[i]);
    fprintf(stderr, " m");
    for (i = 0; i < e_size; i++)
      fprintf(stderr, " %10.3g",
              block(partblk.data(), c, 2 * e_size)[i + e_size]);
    fprintf(stderr, "\n");
  }
  fprintf(stderr, "\n");

  fprintf(stderr, "gblcblk\n");
  for (i = 0; i < e_size; i++)
    fprintf(stderr, " %10.3g", gblcblk[i]);
  fprintf(stderr, " m");
  for (i = 0; i < e_size; i++)
    fprintf(stderr, " %10.3g", gblcblk[i + e_size]);
  fprintf(stderr, "\n");
}

#else
#define checkpoint(text, p, q, size)
#endif

#ifdef LOG_FORCES
static void clear_log_forces(char *where, const ParticleRange &particles) {
  fprintf(stderr, "%s\n", where);
  for (auto &p : particles) {
    fprintf(stderr, "%d %g %g %g\n", p.p.identity, p.f.f[0], p.f.f[1],
            p.f.f[2]);
    for (int j = 0; j < 3; j++)
      p.f.f[j] = 0;
  }
}
#else
#define clear_log_forces(w, particles)
#endif

/*****************************************************************/
/* dipole terms */
/*****************************************************************/

static void add_dipole_force(const ParticleRange &particles) {
  double pref = coulomb.prefactor * 4 * M_PI * ux * uy * uz;
  int size = 3;

  auto local_particles = particles;

  /* for nonneutral systems, this shift gives the background contribution
     (rsp. for this shift, the DM of the background is zero) */
  double shift = 0.5 * box_geo.length()[2];
  double field_tot = 0;

  // collect moments

  gblcblk[0] = 0; // sum q_i (z_i - L/2)
  gblcblk[1] = 0; // sum q_i z_i
  gblcblk[2] = 0; // sum q_i

  for (auto const &p : local_particles) {
    gblcblk[0] += p.p.q * (p.r.p[2] - shift);
    gblcblk[1] += p.p.q * p.r.p[2];
    gblcblk[2] += p.p.q;

    if (elc_params.dielectric_contrast_on) {
      if (p.r.p[2] < elc_params.space_layer) {
        gblcblk[0] += elc_params.delta_mid_bot * p.p.q * (-p.r.p[2] - shift);
        gblcblk[2] += elc_params.delta_mid_bot * p.p.q;
      }
      if (p.r.p[2] > (elc_params.h - elc_params.space_layer)) {
        gblcblk[0] += elc_params.delta_mid_top * p.p.q *
                      (2 * elc_params.h - p.r.p[2] - shift);
        gblcblk[2] += elc_params.delta_mid_top * p.p.q;
      }
    }
  }

  gblcblk[0] *= pref;
  gblcblk[1] *= pref * height_inverse / uz;
  gblcblk[2] *= pref;

  distribute(size);

  // Yeh+Berkowitz dipole term
  field_tot = gblcblk[0];

  // Const. potential contribution
  if (elc_params.const_pot) {
    coulomb.field_induced = gblcblk[1];
    coulomb.field_applied = elc_params.pot_diff * height_inverse;
    field_tot -= coulomb.field_applied + coulomb.field_induced;
  }

  for (auto &p : local_particles) {
    p.f.f[2] -= field_tot * p.p.q;

    if (!elc_params.neutralize) {
      // SUBTRACT the forces of the P3M homogeneous neutralizing background
      p.f.f[2] += gblcblk[2] * p.p.q * (p.r.p[2] - shift);
    }
  }
}

static double dipole_energy(const ParticleRange &particles) {
  double pref = coulomb.prefactor * 2 * M_PI * ux * uy * uz;
  int size = 7;
  /* for nonneutral systems, this shift gives the background contribution
     (rsp. for this shift, the DM of the background is zero) */
  double shift = 0.5 * box_geo.length()[2];

  // collect moments

  gblcblk[0] = 0; // sum q_i               primary box
  gblcblk[1] = 0; // sum q_i               boundary layers
  gblcblk[2] = 0; // sum q_i (z_i - L/2)   primary box
  gblcblk[3] = 0; // sum q_i (z_i - L/2)   boundary layers
  gblcblk[4] = 0; // sum q_i (z_i - L/2)^2 primary box
  gblcblk[5] = 0; // sum q_i (z_i - L/2)^2 boundary layers
  gblcblk[6] = 0; // sum q_i z_i           primary box

  for (auto &p : particles) {
    gblcblk[0] += p.p.q;
    gblcblk[2] += p.p.q * (p.r.p[2] - shift);
    gblcblk[4] += p.p.q * (Utils::sqr(p.r.p[2] - shift));
    gblcblk[6] += p.p.q * p.r.p[2];

    if (elc_params.dielectric_contrast_on) {
      if (p.r.p[2] < elc_params.space_layer) {
        gblcblk[1] += elc_params.delta_mid_bot * p.p.q;
        gblcblk[3] += elc_params.delta_mid_bot * p.p.q * (-p.r.p[2] - shift);
        gblcblk[5] +=
            elc_params.delta_mid_bot * p.p.q * (Utils::sqr(-p.r.p[2] - shift));
      }
      if (p.r.p[2] > (elc_params.h - elc_params.space_layer)) {
        gblcblk[1] += elc_params.delta_mid_top * p.p.q;
        gblcblk[3] += elc_params.delta_mid_top * p.p.q *
                      (2 * elc_params.h - p.r.p[2] - shift);
        gblcblk[5] += elc_params.delta_mid_top * p.p.q *
                      (Utils::sqr(2 * elc_params.h - p.r.p[2] - shift));
      }
    }
  }

  distribute(size);

  // Yeh + Berkowitz term
  double eng = 2 * pref * (Utils::sqr(gblcblk[2]) + gblcblk[2] * gblcblk[3]);

  if (!elc_params.neutralize) {
    // SUBTRACT the energy of the P3M homogeneous neutralizing background
    eng += 2 * pref *
           (-gblcblk[0] * gblcblk[4] -
            (.25 - .5 / 3.) * Utils::sqr(gblcblk[0] * box_geo.length()[2]));
  }

  if (elc_params.dielectric_contrast_on) {
    if (elc_params.const_pot) {
      // zero potential difference contribution
      eng += pref * height_inverse / uz * Utils::sqr(gblcblk[6]);
      // external potential shift contribution
      eng -= elc_params.pot_diff * height_inverse * gblcblk[6];
    }

    /* counter the P3M homogeneous background contribution to the
       boundaries.  We never need that, since a homogeneous background
       spanning the artificial boundary layers is aphysical. */
    eng += pref * (-(gblcblk[1] * gblcblk[4] + gblcblk[0] * gblcblk[5]) -
                   (1. - 2. / 3.) * gblcblk[0] * gblcblk[1] *
                       Utils::sqr(box_geo.length()[2]));
  }

  return this_node == 0 ? eng : 0;
}

/*****************************************************************/

inline double image_sum_b(double q, double z) {
  double shift = 0.5 * box_geo.length()[2];
  double fac = elc_params.delta_mid_top * elc_params.delta_mid_bot;
  double image_sum =
      (q / (1.0 - fac) * (z - 2.0 * fac * box_geo.length()[2] / (1.0 - fac))) -
      q * shift / (1 - fac);
  return image_sum;
}

inline double image_sum_t(double q, double z) {
  double shift = 0.5 * box_geo.length()[2];
  double fac = elc_params.delta_mid_top * elc_params.delta_mid_bot;
  double image_sum =
      (q / (1.0 - fac) * (z + 2.0 * fac * box_geo.length()[2] / (1.0 - fac))) -
      q * shift / (1 - fac);
  return image_sum;
}

/*****************************************************************/
static double z_energy(const ParticleRange &particles) {
  double pref = coulomb.prefactor * 2 * M_PI * ux * uy;
  int size = 4;

  double eng = 0;
  /* for nonneutral systems, this shift gives the background contribution
     (rsp. for this shift, the DM of the background is zero) */
  double shift = 0.5 * box_geo.length()[2];

  if (elc_params.dielectric_contrast_on) {
    if (elc_params.const_pot) {
      clear_vec(gblcblk, size);
      for (auto &p : particles) {
        gblcblk[0] += p.p.q;
        gblcblk[1] += p.p.q * (p.r.p[2] - shift);
        if (p.r.p[2] < elc_params.space_layer) {
          gblcblk[2] -= elc_params.delta_mid_bot * p.p.q;
          gblcblk[3] -= elc_params.delta_mid_bot * p.p.q * (-p.r.p[2] - shift);
        }
        if (p.r.p[2] > (elc_params.h - elc_params.space_layer)) {
          gblcblk[2] += elc_params.delta_mid_top * p.p.q;
          gblcblk[3] += elc_params.delta_mid_top * p.p.q *
                        (2 * elc_params.h - p.r.p[2] - shift);
        }
      }
    } else {
      double delta = elc_params.delta_mid_top * elc_params.delta_mid_bot;
      double fac_delta_mid_bot = elc_params.delta_mid_bot / (1 - delta);
      double fac_delta_mid_top = elc_params.delta_mid_top / (1 - delta);
      double fac_delta = delta / (1 - delta);

      clear_vec(gblcblk, size);
      for (auto &p : particles) {
        gblcblk[0] += p.p.q;
        gblcblk[1] += p.p.q * (p.r.p[2] - shift);
        if (elc_params.dielectric_contrast_on) {
          if (p.r.p[2] < elc_params.space_layer) {
            gblcblk[2] += fac_delta * (elc_params.delta_mid_bot + 1) * p.p.q;
            gblcblk[3] +=
                p.p.q * (image_sum_b(elc_params.delta_mid_bot * delta,
                                     -(2 * elc_params.h + p.r.p[2])) +
                         image_sum_b(delta, -(2 * elc_params.h - p.r.p[2])));
          } else {
            gblcblk[2] +=
                fac_delta_mid_bot * (1 + elc_params.delta_mid_top) * p.p.q;
            gblcblk[3] +=
                p.p.q * (image_sum_b(elc_params.delta_mid_bot, -p.r.p[2]) +
                         image_sum_b(delta, -(2 * elc_params.h - p.r.p[2])));
          }
          if (p.r.p[2] > (elc_params.h - elc_params.space_layer)) {
            // note the minus sign here which is required due to |z_i-z_j|
            gblcblk[2] -= fac_delta * (elc_params.delta_mid_top + 1) * p.p.q;
            gblcblk[3] -=
                p.p.q * (image_sum_t(elc_params.delta_mid_top * delta,
                                     4 * elc_params.h - p.r.p[2]) +
                         image_sum_t(delta, 2 * elc_params.h + p.r.p[2]));
          } else {
            // note the minus sign here which is required due to |z_i-z_j|
            gblcblk[2] -=
                fac_delta_mid_top * (1 + elc_params.delta_mid_bot) * p.p.q;
            gblcblk[3] -=
                p.p.q * (image_sum_t(elc_params.delta_mid_top,
                                     2 * elc_params.h - p.r.p[2]) +
                         image_sum_t(delta, 2 * elc_params.h + p.r.p[2]));
          }
        }
      }
    }
  }
  distribute(size);

  if (this_node == 0)
    eng -= pref * (gblcblk[1] * gblcblk[2] - gblcblk[0] * gblcblk[3]);

  return eng;
}

/*****************************************************************/
static void add_z_force(const ParticleRange &particles) {
  double pref = coulomb.prefactor * 2 * M_PI * ux * uy;

  if (elc_params.dielectric_contrast_on) {
    auto local_particles = particles;
    int size = 1;
    if (elc_params.const_pot) {
      clear_vec(gblcblk, size);
      /* just counter the 2 pi |z| contribution stemming from P3M */
      for (auto &p : local_particles) {
        if (p.r.p[2] < elc_params.space_layer)
          gblcblk[0] -= elc_params.delta_mid_bot * p.p.q;
        if (p.r.p[2] > (elc_params.h - elc_params.space_layer))
          gblcblk[0] += elc_params.delta_mid_top * p.p.q;
      }
    } else {
      double delta = elc_params.delta_mid_top * elc_params.delta_mid_bot;
      double fac_delta_mid_bot = elc_params.delta_mid_bot / (1 - delta);
      double fac_delta_mid_top = elc_params.delta_mid_top / (1 - delta);
      double fac_delta = delta / (1 - delta);

      clear_vec(gblcblk, size);
      for (auto &p : local_particles) {
        if (p.r.p[2] < elc_params.space_layer) {
          gblcblk[0] += fac_delta * (elc_params.delta_mid_bot + 1) * p.p.q;
        } else {
          gblcblk[0] +=
              fac_delta_mid_bot * (1 + elc_params.delta_mid_top) * p.p.q;
        }

        if (p.r.p[2] > (elc_params.h - elc_params.space_layer)) {
          // note the minus sign here which is required due to |z_i-z_j|
          gblcblk[0] -= fac_delta * (elc_params.delta_mid_top + 1) * p.p.q;
        } else {
          // note the minus sign here which is required due to |z_i-z_j|
          gblcblk[0] -=
              fac_delta_mid_top * (1 + elc_params.delta_mid_bot) * p.p.q;
        }
      }
    }

    gblcblk[0] *= pref;

    distribute(size);

    for (auto &p : local_particles) {
      p.f.f[2] += gblcblk[0] * p.p.q;
    }
  }
}

/*****************************************************************/
/* PoQ exp sum */
/*****************************************************************/

static void setup_P(int p, double omega, const ParticleRange &particles) {
  int ic, o = (p - 1) * n_localpart;
  double pref = -coulomb.prefactor * 4 * M_PI * ux * uy /
                (expm1(omega * box_geo.length()[2]));
  double pref_di = coulomb.prefactor * 4 * M_PI * ux * uy;
  int size = 4;
  double lclimgebot[4], lclimgetop[4], lclimge[4];
  double fac_delta_mid_bot = 1, fac_delta_mid_top = 1, fac_delta = 1;
  double scale = 1;

  if (elc_params.dielectric_contrast_on) {
    double fac_elc =
        1.0 / (1 - elc_params.delta_mid_top * elc_params.delta_mid_bot *
                       exp(-omega * 2 * elc_params.h));
    fac_delta_mid_bot = elc_params.delta_mid_bot * fac_elc;
    fac_delta_mid_top = elc_params.delta_mid_top * fac_elc;
    fac_delta = fac_delta_mid_bot * elc_params.delta_mid_top;
  }

  clear_vec(lclimge, size);
  clear_vec(gblcblk, size);

  ic = 0;
  for (auto &p : particles) {
    double e = exp(omega * p.r.p[2]);

    partblk[size * ic + POQESM] = scxcache[o + ic].s / e;
    partblk[size * ic + POQESP] = scxcache[o + ic].s * e;
    partblk[size * ic + POQECM] = scxcache[o + ic].c / e;
    partblk[size * ic + POQECP] = scxcache[o + ic].c * e;

<<<<<<< HEAD
    addscale_vec(gblcblk, p.p.q, block(partblk, ic, size), gblcblk, size);
=======
    add_vec(gblcblk, gblcblk, block(partblk.data(), ic, size), size);
>>>>>>> 7bbe460e

    if (elc_params.dielectric_contrast_on) {
      if (p.r.p[2] < elc_params.space_layer) { // handle the lower case first
        // negative sign is okay here as the image is located at
        // -p.r.p[2]

        e = exp(-omega * p.r.p[2]);

        scale = p.p.q * elc_params.delta_mid_bot;

        lclimgebot[POQESM] = scxcache[o + ic].s / e;
        lclimgebot[POQESP] = scxcache[o + ic].s * e;
        lclimgebot[POQECM] = scxcache[o + ic].c / e;
        lclimgebot[POQECP] = scxcache[o + ic].c * e;

        addscale_vec(gblcblk, scale, lclimgebot, gblcblk, size);

        e = (exp(omega * (-p.r.p[2] - 2 * elc_params.h)) *
                 elc_params.delta_mid_bot +
             exp(omega * (p.r.p[2] - 2 * elc_params.h))) *
            fac_delta;

      } else {

        e = (exp(omega * (-p.r.p[2])) +
             exp(omega * (p.r.p[2] - 2 * elc_params.h)) *
                 elc_params.delta_mid_top) *
            fac_delta_mid_bot;
      }

      lclimge[POQESP] += p.p.q * scxcache[o + ic].s * e;
      lclimge[POQECP] += p.p.q * scxcache[o + ic].c * e;

      if (p.r.p[2] > (elc_params.h -
                      elc_params.space_layer)) { // handle the upper case now

        e = exp(omega * (2 * elc_params.h - p.r.p[2]));

        scale = p.p.q * elc_params.delta_mid_top;

        lclimgetop[POQESM] = scxcache[o + ic].s / e;
        lclimgetop[POQESP] = scxcache[o + ic].s * e;
        lclimgetop[POQECM] = scxcache[o + ic].c / e;
        lclimgetop[POQECP] = scxcache[o + ic].c * e;

        addscale_vec(gblcblk, scale, lclimgetop, gblcblk, size);

        e = (exp(omega * (p.r.p[2] - 4 * elc_params.h)) *
                 elc_params.delta_mid_top +
             exp(omega * (-p.r.p[2] - 2 * elc_params.h))) *
            fac_delta;

      } else {

        e = (exp(omega * (+p.r.p[2] - 2 * elc_params.h)) +
             exp(omega * (-p.r.p[2] - 2 * elc_params.h)) *
                 elc_params.delta_mid_bot) *
            fac_delta_mid_top;
      }

      lclimge[POQESM] += p.p.q * scxcache[o + ic].s * e;
      lclimge[POQECM] += p.p.q * scxcache[o + ic].c * e;
    }

    ic++;
  }

  scale_vec(pref, gblcblk, size);

  if (elc_params.dielectric_contrast_on) {
    scale_vec(pref_di, lclimge, size);
    add_vec(gblcblk, gblcblk, lclimge, size);
  }
}

static void setup_Q(int q, double omega, const ParticleRange &particles) {
  int ic, o = (q - 1) * n_localpart;
  double pref = -coulomb.prefactor * 4 * M_PI * ux * uy /
                (expm1(omega * box_geo.length()[2]));
  double pref_di = coulomb.prefactor * 4 * M_PI * ux * uy;
  int size = 4;
  double lclimgebot[4], lclimgetop[4], lclimge[4];
  double fac_delta_mid_bot = 1, fac_delta_mid_top = 1, fac_delta = 1;
  double scale = 1;

  if (elc_params.dielectric_contrast_on) {
    double fac_elc =
        1.0 / (1 - elc_params.delta_mid_top * elc_params.delta_mid_bot *
                       exp(-omega * 2 * elc_params.h));
    fac_delta_mid_bot = elc_params.delta_mid_bot * fac_elc;
    fac_delta_mid_top = elc_params.delta_mid_top * fac_elc;
    fac_delta = fac_delta_mid_bot * elc_params.delta_mid_top;
  }

  clear_vec(lclimge, size);
  clear_vec(gblcblk, size);
  ic = 0;
  for (auto &p : particles) {
    double e = exp(omega * p.r.p[2]);

    partblk[size * ic + POQESM] = scycache[o + ic].s / e;
    partblk[size * ic + POQESP] = scycache[o + ic].s * e;
    partblk[size * ic + POQECM] = scycache[o + ic].c / e;
    partblk[size * ic + POQECP] = scycache[o + ic].c * e;

<<<<<<< HEAD
    addscale_vec(gblcblk, p.p.q, block(partblk, ic, size), gblcblk, size);
=======
    add_vec(gblcblk, gblcblk, block(partblk.data(), ic, size), size);
>>>>>>> 7bbe460e

    if (elc_params.dielectric_contrast_on) {
      if (p.r.p[2] < elc_params.space_layer) { // handle the lower case first
        // negative sign before omega is okay here as the image is located
        // at
        // -p.r.p[2]

        e = exp(-omega * p.r.p[2]);

        scale = p.p.q * elc_params.delta_mid_bot;

        lclimgebot[POQESM] = scycache[o + ic].s / e;
        lclimgebot[POQESP] = scycache[o + ic].s * e;
        lclimgebot[POQECM] = scycache[o + ic].c / e;
        lclimgebot[POQECP] = scycache[o + ic].c * e;

        addscale_vec(gblcblk, scale, lclimgebot, gblcblk, size);

        e = (exp(omega * (-p.r.p[2] - 2 * elc_params.h)) *
                 elc_params.delta_mid_bot +
             exp(omega * (p.r.p[2] - 2 * elc_params.h))) *
            fac_delta;

      } else {

        e = (exp(omega * (-p.r.p[2])) +
             exp(omega * (p.r.p[2] - 2 * elc_params.h)) *
                 elc_params.delta_mid_top) *
            fac_delta_mid_bot;
      }

      lclimge[POQESP] += p.p.q * scycache[o + ic].s * e;
      lclimge[POQECP] += p.p.q * scycache[o + ic].c * e;

      if (p.r.p[2] > (elc_params.h -
                      elc_params.space_layer)) { // handle the upper case now

        e = exp(omega * (2 * elc_params.h - p.r.p[2]));

        scale = p.p.q * elc_params.delta_mid_top;

        lclimgetop[POQESM] = scycache[o + ic].s / e;
        lclimgetop[POQESP] = scycache[o + ic].s * e;
        lclimgetop[POQECM] = scycache[o + ic].c / e;
        lclimgetop[POQECP] = scycache[o + ic].c * e;

        addscale_vec(gblcblk, scale, lclimgetop, gblcblk, size);

        e = (exp(omega * (p.r.p[2] - 4 * elc_params.h)) *
                 elc_params.delta_mid_top +
             exp(omega * (-p.r.p[2] - 2 * elc_params.h))) *
            fac_delta;

      } else {

        e = (exp(omega * (p.r.p[2] - 2 * elc_params.h)) +
             exp(omega * (-p.r.p[2] - 2 * elc_params.h)) *
                 elc_params.delta_mid_bot) *
            fac_delta_mid_top;
      }

      lclimge[POQESM] += p.p.q * scycache[o + ic].s * e;
      lclimge[POQECM] += p.p.q * scycache[o + ic].c * e;
    }

    ic++;
  }

  scale_vec(pref, gblcblk, size);

  if (elc_params.dielectric_contrast_on) {
    scale_vec(pref_di, lclimge, size);
    add_vec(gblcblk, gblcblk, lclimge, size);
  }
}

<<<<<<< HEAD
static void add_P_force() {
  int size = 4;

  int ic = 0;
  for (auto &p : local_cells.particles()) {
    p.f.f[0] += p.p.q * (partblk[size * ic + POQESM] * gblcblk[POQECP] -
                         partblk[size * ic + POQECM] * gblcblk[POQESP] +
                         partblk[size * ic + POQESP] * gblcblk[POQECM] -
                         partblk[size * ic + POQECP] * gblcblk[POQESM]);
    p.f.f[2] += p.p.q * (partblk[size * ic + POQECM] * gblcblk[POQECP] +
                         partblk[size * ic + POQESM] * gblcblk[POQESP] -
                         partblk[size * ic + POQECP] * gblcblk[POQECM] -
                         partblk[size * ic + POQESP] * gblcblk[POQESM]);
=======
static void add_P_force(const ParticleRange &particles) {
  int ic;
  int size = 4;

  ic = 0;
  for (auto &p : particles) {
    p.f.f[0] += partblk[size * ic + POQESM] * gblcblk[POQECP] -
                partblk[size * ic + POQECM] * gblcblk[POQESP] +
                partblk[size * ic + POQESP] * gblcblk[POQECM] -
                partblk[size * ic + POQECP] * gblcblk[POQESM];
    p.f.f[2] += partblk[size * ic + POQECM] * gblcblk[POQECP] +
                partblk[size * ic + POQESM] * gblcblk[POQESP] -
                partblk[size * ic + POQECP] * gblcblk[POQECM] -
                partblk[size * ic + POQESP] * gblcblk[POQESM];
>>>>>>> 7bbe460e
    ic++;
  }
}

static double P_energy(double omega) {
  int size = 4;
  double eng = 0;
  double pref = 1 / omega;


  int ic = 0;
  for (auto &p : local_cells.particles()) {
    eng += pref * p.p.q * (partblk[size * ic + POQECM] * gblcblk[POQECP] +
                           partblk[size * ic + POQESM] * gblcblk[POQESP] +
                           partblk[size * ic + POQECP] * gblcblk[POQECM] +
                           partblk[size * ic + POQESP] * gblcblk[POQESM]);
    ic++;
  }

  return eng;
}

static void add_Q_force(const ParticleRange &particles) {
  int ic;
  int size = 4;

  ic = 0;
<<<<<<< HEAD
  for (auto &p : local_cells.particles()) {
    p.f.f[1] += p.p.q * (partblk[size * ic + POQESM] * gblcblk[POQECP] -
                         partblk[size * ic + POQECM] * gblcblk[POQESP] +
                         partblk[size * ic + POQESP] * gblcblk[POQECM] -
                         partblk[size * ic + POQECP] * gblcblk[POQESM]);
    p.f.f[2] += p.p.q * (partblk[size * ic + POQECM] * gblcblk[POQECP] +
                         partblk[size * ic + POQESM] * gblcblk[POQESP] -
                         partblk[size * ic + POQECP] * gblcblk[POQECM] -
                         partblk[size * ic + POQESP] * gblcblk[POQESM]);
=======
  for (auto &p : particles) {
    p.f.f[1] += partblk[size * ic + POQESM] * gblcblk[POQECP] -
                partblk[size * ic + POQECM] * gblcblk[POQESP] +
                partblk[size * ic + POQESP] * gblcblk[POQECM] -
                partblk[size * ic + POQECP] * gblcblk[POQESM];
    p.f.f[2] += partblk[size * ic + POQECM] * gblcblk[POQECP] +
                partblk[size * ic + POQESM] * gblcblk[POQESP] -
                partblk[size * ic + POQECP] * gblcblk[POQECM] -
                partblk[size * ic + POQESP] * gblcblk[POQESM];
>>>>>>> 7bbe460e
    ic++;
  }
}

static double Q_energy(double omega) {
  int size = 4;
  double eng = 0;
  double pref = 1 / omega;

  int ic = 0;
  for (auto &p : local_cells.particles()) {
    eng += pref * p.p.q * (partblk[size * ic + POQECM] * gblcblk[POQECP] +
                           partblk[size * ic + POQESM] * gblcblk[POQESP] +
                           partblk[size * ic + POQECP] * gblcblk[POQECM] +
                           partblk[size * ic + POQESP] * gblcblk[POQESM]);
    ic++;
  }
  return eng;
}

/*****************************************************************/
/* PQ particle blocks */
/*****************************************************************/

static void setup_PQ(int p, int q, double omega,
                     const ParticleRange &particles) {
  int ic, ox = (p - 1) * n_localpart, oy = (q - 1) * n_localpart;
  double pref = -coulomb.prefactor * 8 * M_PI * ux * uy /
                (expm1(omega * box_geo.length()[2]));
  double pref_di = coulomb.prefactor * 8 * M_PI * ux * uy;
  int size = 8;
  double lclimgebot[8], lclimgetop[8], lclimge[8];
  double fac_delta_mid_bot = 1, fac_delta_mid_top = 1, fac_delta = 1;
  double scale = 1;
  if (elc_params.dielectric_contrast_on) {
    double fac_elc =
        1.0 / (1 - elc_params.delta_mid_top * elc_params.delta_mid_bot *
                       exp(-omega * 2 * elc_params.h));
    fac_delta_mid_bot = elc_params.delta_mid_bot * fac_elc;
    fac_delta_mid_top = elc_params.delta_mid_top * fac_elc;
    fac_delta = fac_delta_mid_bot * elc_params.delta_mid_top;
  }

  clear_vec(lclimge, size);
  clear_vec(gblcblk, size);

  ic = 0;
  for (auto &p : particles) {
    double e = exp(omega * p.r.p[2]);

    partblk[size * ic + PQESSM] =
        scxcache[ox + ic].s * scycache[oy + ic].s / e;
    partblk[size * ic + PQESCM] =
        scxcache[ox + ic].s * scycache[oy + ic].c / e;
    partblk[size * ic + PQECSM] =
        scxcache[ox + ic].c * scycache[oy + ic].s / e;
    partblk[size * ic + PQECCM] =
        scxcache[ox + ic].c * scycache[oy + ic].c / e;

    partblk[size * ic + PQESSP] =
        scxcache[ox + ic].s * scycache[oy + ic].s * e;
    partblk[size * ic + PQESCP] =
        scxcache[ox + ic].s * scycache[oy + ic].c * e;
    partblk[size * ic + PQECSP] =
        scxcache[ox + ic].c * scycache[oy + ic].s * e;
    partblk[size * ic + PQECCP] =
        scxcache[ox + ic].c * scycache[oy + ic].c * e;

<<<<<<< HEAD
    addscale_vec(gblcblk, p.p.q, block(partblk, ic, size), gblcblk, size);
=======
    add_vec(gblcblk, gblcblk, block(partblk.data(), ic, size), size);
>>>>>>> 7bbe460e

    if (elc_params.dielectric_contrast_on) {
      if (p.r.p[2] < elc_params.space_layer) { // handle the lower case first
        // change e to take into account the z position of the images

        e = exp(-omega * p.r.p[2]);
        scale = p.p.q * elc_params.delta_mid_bot;

        lclimgebot[PQESSM] = scxcache[ox + ic].s * scycache[oy + ic].s / e;
        lclimgebot[PQESCM] = scxcache[ox + ic].s * scycache[oy + ic].c / e;
        lclimgebot[PQECSM] = scxcache[ox + ic].c * scycache[oy + ic].s / e;
        lclimgebot[PQECCM] = scxcache[ox + ic].c * scycache[oy + ic].c / e;

        lclimgebot[PQESSP] = scxcache[ox + ic].s * scycache[oy + ic].s * e;
        lclimgebot[PQESCP] = scxcache[ox + ic].s * scycache[oy + ic].c * e;
        lclimgebot[PQECSP] = scxcache[ox + ic].c * scycache[oy + ic].s * e;
        lclimgebot[PQECCP] = scxcache[ox + ic].c * scycache[oy + ic].c * e;

        addscale_vec(gblcblk, scale, lclimgebot, gblcblk, size);

        e = (exp(omega * (-p.r.p[2] - 2 * elc_params.h)) *
                 elc_params.delta_mid_bot +
             exp(omega * (p.r.p[2] - 2 * elc_params.h))) *
            fac_delta * p.p.q;

      } else {

        e = (exp(omega * (-p.r.p[2])) +
             exp(omega * (p.r.p[2] - 2 * elc_params.h)) *
                 elc_params.delta_mid_top) *
            fac_delta_mid_bot * p.p.q;
      }

      lclimge[PQESSP] += scxcache[ox + ic].s * scycache[oy + ic].s * e;
      lclimge[PQESCP] += scxcache[ox + ic].s * scycache[oy + ic].c * e;
      lclimge[PQECSP] += scxcache[ox + ic].c * scycache[oy + ic].s * e;
      lclimge[PQECCP] += scxcache[ox + ic].c * scycache[oy + ic].c * e;

      if (p.r.p[2] > (elc_params.h -
                      elc_params.space_layer)) { // handle the upper case now

        e = exp(omega * (2 * elc_params.h - p.r.p[2]));
        scale = p.p.q * elc_params.delta_mid_top;

        lclimgetop[PQESSM] = scxcache[ox + ic].s * scycache[oy + ic].s / e;
        lclimgetop[PQESCM] = scxcache[ox + ic].s * scycache[oy + ic].c / e;
        lclimgetop[PQECSM] = scxcache[ox + ic].c * scycache[oy + ic].s / e;
        lclimgetop[PQECCM] = scxcache[ox + ic].c * scycache[oy + ic].c / e;

        lclimgetop[PQESSP] = scxcache[ox + ic].s * scycache[oy + ic].s * e;
        lclimgetop[PQESCP] = scxcache[ox + ic].s * scycache[oy + ic].c * e;
        lclimgetop[PQECSP] = scxcache[ox + ic].c * scycache[oy + ic].s * e;
        lclimgetop[PQECCP] = scxcache[ox + ic].c * scycache[oy + ic].c * e;

        addscale_vec(gblcblk, scale, lclimgetop, gblcblk, size);

        e = (exp(omega * (p.r.p[2] - 4 * elc_params.h)) *
                 elc_params.delta_mid_top +
             exp(omega * (-p.r.p[2] - 2 * elc_params.h))) *
            fac_delta * p.p.q;

      } else {

        e = (exp(omega * (p.r.p[2] - 2 * elc_params.h)) +
             exp(omega * (-p.r.p[2] - 2 * elc_params.h)) *
                 elc_params.delta_mid_bot) *
            fac_delta_mid_top * p.p.q;
      }

      lclimge[PQESSM] += scxcache[ox + ic].s * scycache[oy + ic].s * e;
      lclimge[PQESCM] += scxcache[ox + ic].s * scycache[oy + ic].c * e;
      lclimge[PQECSM] += scxcache[ox + ic].c * scycache[oy + ic].s * e;
      lclimge[PQECCM] += scxcache[ox + ic].c * scycache[oy + ic].c * e;
    }

    ic++;
  }

  scale_vec(pref, gblcblk, size);
  if (elc_params.dielectric_contrast_on) {
    scale_vec(pref_di, lclimge, size);
    add_vec(gblcblk, gblcblk, lclimge, size);
  }
}

static void add_PQ_force(int p, int q, double omega,
                         const ParticleRange &particles) {
  int ic;

  double pref_x = C_2PI * ux * p / omega;
  double pref_y = C_2PI * uy * q / omega;
  int size = 8;

  ic = 0;
<<<<<<< HEAD
  for (auto &p : local_cells.particles()) {
    p.f.f[0] += pref_x * p.p.q * (partblk[size * ic + PQESCM] * gblcblk[PQECCP] +
                                  partblk[size * ic + PQESSM] * gblcblk[PQECSP] -
                                  partblk[size * ic + PQECCM] * gblcblk[PQESCP] -
                                  partblk[size * ic + PQECSM] * gblcblk[PQESSP] +
                                  partblk[size * ic + PQESCP] * gblcblk[PQECCM] +
                                  partblk[size * ic + PQESSP] * gblcblk[PQECSM] -
                                  partblk[size * ic + PQECCP] * gblcblk[PQESCM] -
                                  partblk[size * ic + PQECSP] * gblcblk[PQESSM]);
    p.f.f[1] += pref_y * p.p.q * (partblk[size * ic + PQECSM] * gblcblk[PQECCP] +
                                  partblk[size * ic + PQESSM] * gblcblk[PQESCP] -
                                  partblk[size * ic + PQECCM] * gblcblk[PQECSP] -
                                  partblk[size * ic + PQESCM] * gblcblk[PQESSP] +
                                  partblk[size * ic + PQECSP] * gblcblk[PQECCM] +
                                  partblk[size * ic + PQESSP] * gblcblk[PQESCM] -
                                  partblk[size * ic + PQECCP] * gblcblk[PQECSM] -
                                  partblk[size * ic + PQESCP] * gblcblk[PQESSM]);
    p.f.f[2] += p.p.q * (partblk[size * ic + PQECCM] * gblcblk[PQECCP] +
                         partblk[size * ic + PQECSM] * gblcblk[PQECSP] +
                         partblk[size * ic + PQESCM] * gblcblk[PQESCP] +
                         partblk[size * ic + PQESSM] * gblcblk[PQESSP] -
                         partblk[size * ic + PQECCP] * gblcblk[PQECCM] -
                         partblk[size * ic + PQECSP] * gblcblk[PQECSM] -
                         partblk[size * ic + PQESCP] * gblcblk[PQESCM] -
                         partblk[size * ic + PQESSP] * gblcblk[PQESSM]);
=======
  for (auto &p : particles) {
    p.f.f[0] += pref_x * (partblk[size * ic + PQESCM] * gblcblk[PQECCP] +
                          partblk[size * ic + PQESSM] * gblcblk[PQECSP] -
                          partblk[size * ic + PQECCM] * gblcblk[PQESCP] -
                          partblk[size * ic + PQECSM] * gblcblk[PQESSP] +
                          partblk[size * ic + PQESCP] * gblcblk[PQECCM] +
                          partblk[size * ic + PQESSP] * gblcblk[PQECSM] -
                          partblk[size * ic + PQECCP] * gblcblk[PQESCM] -
                          partblk[size * ic + PQECSP] * gblcblk[PQESSM]);
    p.f.f[1] += pref_y * (partblk[size * ic + PQECSM] * gblcblk[PQECCP] +
                          partblk[size * ic + PQESSM] * gblcblk[PQESCP] -
                          partblk[size * ic + PQECCM] * gblcblk[PQECSP] -
                          partblk[size * ic + PQESCM] * gblcblk[PQESSP] +
                          partblk[size * ic + PQECSP] * gblcblk[PQECCM] +
                          partblk[size * ic + PQESSP] * gblcblk[PQESCM] -
                          partblk[size * ic + PQECCP] * gblcblk[PQECSM] -
                          partblk[size * ic + PQESCP] * gblcblk[PQESSM]);
    p.f.f[2] += (partblk[size * ic + PQECCM] * gblcblk[PQECCP] +
                 partblk[size * ic + PQECSM] * gblcblk[PQECSP] +
                 partblk[size * ic + PQESCM] * gblcblk[PQESCP] +
                 partblk[size * ic + PQESSM] * gblcblk[PQESSP] -
                 partblk[size * ic + PQECCP] * gblcblk[PQECCM] -
                 partblk[size * ic + PQECSP] * gblcblk[PQECSM] -
                 partblk[size * ic + PQESCP] * gblcblk[PQESCM] -
                 partblk[size * ic + PQESSP] * gblcblk[PQESSM]);
>>>>>>> 7bbe460e
    ic++;
  }
}

static double PQ_energy(double omega) {
  int size = 8;
  double eng = 0;
  double pref = 1 / omega;

  int ic = 0;
  for (auto &p : local_cells.particles()) {
    eng += pref * p.p.q * (partblk[size * ic + PQECCM] * gblcblk[PQECCP] +
                           partblk[size * ic + PQECSM] * gblcblk[PQECSP] +
                           partblk[size * ic + PQESCM] * gblcblk[PQESCP] +
                           partblk[size * ic + PQESSM] * gblcblk[PQESSP] +
                           partblk[size * ic + PQECCP] * gblcblk[PQECCM] +
                           partblk[size * ic + PQECSP] * gblcblk[PQECSM] +
                           partblk[size * ic + PQESCP] * gblcblk[PQESCM] +
                           partblk[size * ic + PQESSP] * gblcblk[PQESSM]);
    ic++;
  }
  return eng;
}

/*****************************************************************/
/* main loops */
/*****************************************************************/

void ELC_add_force(const ParticleRange &particles) {
  int p, q;
  double omega;

  prepare_scx_cache(particles);
  prepare_scy_cache(particles);

  clear_log_forces("start", particles);

  add_dipole_force(particles);

  clear_log_forces("dipole", particles);

  add_z_force(particles);

  clear_log_forces("z_force", particles);

  /* the second condition is just for the case of numerical accident */
  for (p = 1; ux * (p - 1) < elc_params.far_cut && p <= n_scxcache; p++) {
    omega = C_2PI * ux * p;
    setup_P(p, omega, particles);
    distribute(4);
    add_P_force(particles);
    checkpoint("************distri p", p, 0, 2);
  }

  for (q = 1; uy * (q - 1) < elc_params.far_cut && q <= n_scycache; q++) {
    omega = C_2PI * uy * q;
    setup_Q(q, omega, particles);
    distribute(4);
    add_Q_force(particles);
    checkpoint("************distri q", 0, q, 2);
  }

  for (p = 1; ux * (p - 1) < elc_params.far_cut && p <= n_scxcache; p++) {
    for (q = 1; Utils::sqr(ux * (p - 1)) + Utils::sqr(uy * (q - 1)) <
                    elc_params.far_cut2 &&
                q <= n_scycache;
         q++) {
      omega = C_2PI * sqrt(Utils::sqr(ux * p) + Utils::sqr(uy * q));
      setup_PQ(p, q, omega, particles);
      distribute(8);
      add_PQ_force(p, q, omega, particles);
      checkpoint("************distri pq", p, q, 4);
    }
  }

  clear_log_forces("end", particles);
}

double ELC_energy(const ParticleRange &particles) {
  double eng;
  int p, q;
  double omega;

  eng = dipole_energy(particles);
  eng += z_energy(particles);
  prepare_scx_cache(particles);
  prepare_scy_cache(particles);

  /* the second condition is just for the case of numerical accident */
  for (p = 1; ux * (p - 1) < elc_params.far_cut && p <= n_scxcache; p++) {
    omega = C_2PI * ux * p;
    setup_P(p, omega, particles);
    distribute(4);
    eng += P_energy(omega);
    checkpoint("E************distri p", p, 0, 2);
  }
  for (q = 1; uy * (q - 1) < elc_params.far_cut && q <= n_scycache; q++) {
    omega = C_2PI * uy * q;
    setup_Q(q, omega, particles);
    distribute(4);
    eng += Q_energy(omega);
    checkpoint("E************distri q", 0, q, 2);
  }
  for (p = 1; ux * (p - 1) < elc_params.far_cut && p <= n_scxcache; p++) {
    for (q = 1; Utils::sqr(ux * (p - 1)) + Utils::sqr(uy * (q - 1)) <
                    elc_params.far_cut2 &&
                q <= n_scycache;
         q++) {
      omega = C_2PI * sqrt(Utils::sqr(ux * p) + Utils::sqr(uy * q));
      setup_PQ(p, q, omega, particles);
      distribute(8);
      eng += PQ_energy(omega);
      checkpoint("E************distri pq", p, q, 4);
    }
  }
  /* we count both i<->j and j<->i, so return just half of it */
  return 0.5 * eng;
}

int ELC_tune(double error) {
  double err;
  double h = elc_params.h, lz = box_geo.length()[2];
  double min_inv_boxl = std::min(ux, uy);

  if (elc_params.dielectric_contrast_on) {
    // adjust lz according to dielectric layer method
    lz = elc_params.h + elc_params.space_layer;
  }

  if (h < 0)
    return ES_ERROR;

  elc_params.far_cut = min_inv_boxl;
  do {
    err =
        0.5 * (exp(2 * M_PI * elc_params.far_cut * h) / (lz - h) *
                   (C_2PI * elc_params.far_cut + 2 * (ux + uy) + 1 / (lz - h)) /
                   (expm1(2 * M_PI * elc_params.far_cut * lz)) +
               exp(-2 * M_PI * elc_params.far_cut * h) / (lz + h) *
                   (C_2PI * elc_params.far_cut + 2 * (ux + uy) + 1 / (lz + h)) /
                   (expm1(2 * M_PI * elc_params.far_cut * lz)));

    elc_params.far_cut += min_inv_boxl;
  } while (err > error && elc_params.far_cut < MAXIMAL_FAR_CUT);
  if (elc_params.far_cut >= MAXIMAL_FAR_CUT)
    return ES_ERROR;
  elc_params.far_cut -= min_inv_boxl;
  elc_params.far_cut2 = Utils::sqr(elc_params.far_cut);

  return ES_OK;
}

/****************************************
 * COMMON PARTS
 ****************************************/

int ELC_sanity_checks() {
  if (!box_geo.periodic(0) || !box_geo.periodic(1) || !box_geo.periodic(2)) {
    runtimeErrorMsg() << "ELC requires periodicity 1 1 1";
    return ES_ERROR;
  }
  /* The product of the two dielectric contrasts should be < 1 for ELC to
     work. This is not the case for two parallel boundaries, which can only
     be treated by the constant potential code */
  if (elc_params.dielectric_contrast_on &&
      (fabs(1.0 - elc_params.delta_mid_top * elc_params.delta_mid_bot) <
       ROUND_ERROR_PREC) &&
      !elc_params.const_pot) {
    runtimeErrorMsg() << "ELC with two parallel metallic boundaries requires "
                         "the const_pot option";
    return ES_ERROR;
  }

  // ELC with non-neutral systems and no fully metallic boundaries does not work
  if (elc_params.dielectric_contrast_on && !elc_params.const_pot &&
      p3m.square_sum_q > ROUND_ERROR_PREC) {
    runtimeErrorMsg() << "ELC does not work for non-neutral systems and "
                         "non-metallic dielectric contrast.";
    return ES_ERROR;
  }

  return ES_OK;
}

void ELC_init() {

  ELC_setup_constants();

  if (elc_params.dielectric_contrast_on) {
    // recalculate the space layer size
    // set the space_layer to be 1/3 of the gap size, so that box = layer
    elc_params.space_layer = (1. / 3.) * elc_params.gap_size;
    // but make sure we leave enough space to not have to bother with
    // overlapping
    // realspace P3M
    double maxsl = elc_params.gap_size - p3m.params.r_cut;
    // and make sure the space layer is not bigger than half the actual
    // simulation box,
    // to avoid overlaps
    if (maxsl > .5 * elc_params.h)
      maxsl = .5 * elc_params.h;
    if (elc_params.space_layer > maxsl) {
      if (maxsl <= 0) {
        runtimeErrorMsg() << "P3M real space cutoff too large for ELC w/ "
                             "dielectric contrast";
      } else
        elc_params.space_layer = maxsl;
    }

    // set the space_box
    elc_params.space_box = elc_params.gap_size - 2 * elc_params.space_layer;
    // reset minimal_dist for tuning
    elc_params.minimal_dist =
        std::min(elc_params.space_box, elc_params.space_layer);
  }

  if (elc_params.far_calculated && (elc_params.dielectric_contrast_on)) {
    if (ELC_tune(elc_params.maxPWerror) == ES_ERROR) {
      runtimeErrorMsg() << "ELC auto-retuning failed, gap size too small";
    }
  }
  if (elc_params.dielectric_contrast_on) {
    p3m.params.additional_mesh[0] = 0;
    p3m.params.additional_mesh[1] = 0;
    p3m.params.additional_mesh[2] = elc_params.space_layer;
  } else {
    p3m.params.additional_mesh[0] = 0;
    p3m.params.additional_mesh[1] = 0;
    p3m.params.additional_mesh[2] = 0;
  }
  ELC_on_resort_particles();
}

void ELC_on_resort_particles() {
  n_localpart = cells_get_n_particles();
  n_scxcache = (int)(ceil(elc_params.far_cut / ux) + 1);
  n_scycache = (int)(ceil(elc_params.far_cut / uy) + 1);
  scxcache.resize(n_scxcache * n_localpart);
  scycache.resize(n_scycache * n_localpart);

  partblk.resize(n_localpart * 8);
}

int ELC_set_params(double maxPWerror, double gap_size, double far_cut,
                   int neutralize, double delta_top, double delta_bot,
                   bool const_pot, double pot_diff) {
  elc_params.maxPWerror = maxPWerror;
  elc_params.gap_size = gap_size;
  elc_params.h = box_geo.length()[2] - gap_size;

  if (delta_top != 0.0 || delta_bot != 0.0) {
    elc_params.dielectric_contrast_on = true;

    elc_params.delta_mid_top = delta_top;
    elc_params.delta_mid_bot = delta_bot;

    // neutralize is automatic with dielectric contrast
    elc_params.neutralize = 0;
    // initial setup of parameters, may change later when P3M is finally tuned
    // set the space_layer to be 1/3 of the gap size, so that box = layer
    elc_params.space_layer = (1. / 3.) * gap_size;
    // set the space_box
    elc_params.space_box = gap_size - 2 * elc_params.space_layer;
    // reset minimal_dist for tuning
    elc_params.minimal_dist =
        std::min(elc_params.space_box, elc_params.space_layer);

    // Constant potential parameter setup
    if (const_pot) {
      elc_params.const_pot = true;
      elc_params.pot_diff = pot_diff;
    }
  } else {
    // setup without dielectric contrast
    elc_params.dielectric_contrast_on = false;
    elc_params.const_pot = false;
    elc_params.delta_mid_top = 0;
    elc_params.delta_mid_bot = 0;
    elc_params.neutralize = neutralize;
    elc_params.space_layer = 0;
    elc_params.space_box = elc_params.minimal_dist = gap_size;
  }

  ELC_setup_constants();

  Coulomb::elc_sanity_check();

  elc_params.far_cut = far_cut;
  if (far_cut != -1) {
    elc_params.far_cut2 = Utils::sqr(far_cut);
    elc_params.far_calculated = 0;
  } else {
    elc_params.far_calculated = 1;
    if (ELC_tune(elc_params.maxPWerror) == ES_ERROR) {
      runtimeErrorMsg() << "ELC tuning failed, gap size too small";
    }
  }
  mpi_bcast_coulomb_params();

  return ES_OK;
}

////////////////////////////////////////////////////////////////////////////////////

void ELC_P3M_self_forces(const ParticleRange &particles) {
  Utils::Vector3d pos;
  double q;

  for (auto &p : particles) {
    if (p.r.p[2] < elc_params.space_layer) {
      q = elc_params.delta_mid_bot * p.p.q * p.p.q;

      pos[0] = p.r.p[0];
      pos[1] = p.r.p[1];
      pos[2] = -p.r.p[2];
      auto const d = get_mi_vector(p.r.p, pos, box_geo);

      p3m_add_pair_force(q, d, d.norm(), p.f.f);
    }
    if (p.r.p[2] > (elc_params.h - elc_params.space_layer)) {
      q = elc_params.delta_mid_top * p.p.q * p.p.q;
      pos[0] = p.r.p[0];
      pos[1] = p.r.p[1];
      pos[2] = 2 * elc_params.h - p.r.p[2];
      auto const d = get_mi_vector(p.r.p, pos, box_geo);

      p3m_add_pair_force(q, d, d.norm(), p.f.f);
    }
  }
}

////////////////////////////////////////////////////////////////////////////////////

void ELC_p3m_charge_assign_both(const ParticleRange &particles) {
  Utils::Vector3d pos;
  /* charged particle counter, charge fraction counter */
  int cp_cnt = 0;
  /* prepare local FFT mesh */
  for (int i = 0; i < p3m.local_mesh.size; i++)
    p3m.rs_mesh[i] = 0.0;

  for (auto &p : particles) {
    if (p.p.q != 0.0) {
      p3m_assign_charge(p.p.q, p.r.p, cp_cnt);

      if (p.r.p[2] < elc_params.space_layer) {
        double q = elc_params.delta_mid_bot * p.p.q;
        pos[0] = p.r.p[0];
        pos[1] = p.r.p[1];
        pos[2] = -p.r.p[2];
        p3m_assign_charge(q, pos, -1);
      }

      if (p.r.p[2] > (elc_params.h - elc_params.space_layer)) {
        double q = elc_params.delta_mid_top * p.p.q;
        pos[0] = p.r.p[0];
        pos[1] = p.r.p[1];
        pos[2] = 2 * elc_params.h - p.r.p[2];
        p3m_assign_charge(q, pos, -1);
      }

      cp_cnt++;
    }
  }
#ifdef P3M_STORE_CA_FRAC
  p3m_shrink_wrap_charge_grid(cp_cnt);
#endif
}

void ELC_p3m_charge_assign_image(const ParticleRange &particles) {
  Utils::Vector3d pos;
  /* prepare local FFT mesh */
  for (int i = 0; i < p3m.local_mesh.size; i++)
    p3m.rs_mesh[i] = 0.0;

  for (auto &p : particles) {
    if (p.p.q != 0.0) {

      if (p.r.p[2] < elc_params.space_layer) {
        double q = elc_params.delta_mid_bot * p.p.q;
        pos[0] = p.r.p[0];
        pos[1] = p.r.p[1];
        pos[2] = -p.r.p[2];
        p3m_assign_charge(q, pos, -1);
      }

      if (p.r.p[2] > (elc_params.h - elc_params.space_layer)) {
        double q = elc_params.delta_mid_top * p.p.q;
        pos[0] = p.r.p[0];
        pos[1] = p.r.p[1];
        pos[2] = 2 * elc_params.h - p.r.p[2];
        p3m_assign_charge(q, pos, -1);
      }
    }
  }
}

////////////////////////////////////////////////////////////////////////////////////

void ELC_P3M_dielectric_layers_force_contribution(Particle const *const p1,
                                                  Particle const *const p2,
                                                  Utils::Vector3d &force1,
                                                  Utils::Vector3d &force2) {
  Utils::Vector3d pos;
  double q;

  if (p1->r.p[2] < elc_params.space_layer) {
    q = elc_params.delta_mid_bot * p1->p.q * p2->p.q;
    pos[0] = p1->r.p[0];
    pos[1] = p1->r.p[1];
    pos[2] = -p1->r.p[2];
    auto const d = get_mi_vector(p2->r.p, pos, box_geo);

    p3m_add_pair_force(q, d, d.norm(), force2);
  }

  if (p1->r.p[2] > (elc_params.h - elc_params.space_layer)) {
    q = elc_params.delta_mid_top * p1->p.q * p2->p.q;
    pos[0] = p1->r.p[0];
    pos[1] = p1->r.p[1];
    pos[2] = 2 * elc_params.h - p1->r.p[2];
    auto const d = get_mi_vector(p2->r.p, pos, box_geo);

    p3m_add_pair_force(q, d, d.norm(), force2);
  }

  if (p2->r.p[2] < elc_params.space_layer) {
    q = elc_params.delta_mid_bot * p1->p.q * p2->p.q;
    pos[0] = p2->r.p[0];
    pos[1] = p2->r.p[1];
    pos[2] = -p2->r.p[2];
    auto const d = get_mi_vector(p1->r.p, pos, box_geo);

    p3m_add_pair_force(q, d, d.norm(), force1);
  }

  if (p2->r.p[2] > (elc_params.h - elc_params.space_layer)) {
    q = elc_params.delta_mid_top * p1->p.q * p2->p.q;
    pos[0] = p2->r.p[0];
    pos[1] = p2->r.p[1];
    pos[2] = 2 * elc_params.h - p2->r.p[2];
    auto const d = get_mi_vector(p1->r.p, pos, box_geo);

    p3m_add_pair_force(q, d, d.norm(), force1);
  }
}

/////////////////////////////////////////////////////////////////////////////////////

double ELC_P3M_dielectric_layers_energy_contribution(Particle const *const p1,
                                                     Particle const *const p2) {
  Utils::Vector3d pos;
  double q;
  double tp2;
  double eng = 0.0;

  tp2 = p2->r.p[2];

  if (p1->r.p[2] < elc_params.space_layer) {
    q = elc_params.delta_mid_bot * p1->p.q * p2->p.q;
    pos[0] = p1->r.p[0];
    pos[1] = p1->r.p[1];
    pos[2] = -p1->r.p[2];

    eng += p3m_pair_energy(q, get_mi_vector(p2->r.p, pos, box_geo).norm());
  }

  if (p1->r.p[2] > (elc_params.h - elc_params.space_layer)) {
    q = elc_params.delta_mid_top * p1->p.q * p2->p.q;
    pos[0] = p1->r.p[0];
    pos[1] = p1->r.p[1];
    pos[2] = 2 * elc_params.h - p1->r.p[2];

    eng += p3m_pair_energy(q, get_mi_vector(p2->r.p, pos, box_geo).norm());
  }

  if (tp2 < elc_params.space_layer) {
    q = elc_params.delta_mid_bot * p1->p.q * p2->p.q;
    pos[0] = p2->r.p[0];
    pos[1] = p2->r.p[1];
    pos[2] = -tp2;

    eng += p3m_pair_energy(q, get_mi_vector(p1->r.p, pos, box_geo).norm());
  }

  if (tp2 > (elc_params.h - elc_params.space_layer)) {
    q = elc_params.delta_mid_top * p1->p.q * p2->p.q;
    pos[0] = p2->r.p[0];
    pos[1] = p2->r.p[1];
    pos[2] = 2 * elc_params.h - tp2;

    eng += p3m_pair_energy(q, get_mi_vector(p1->r.p, pos, box_geo).norm());
  }

  return (eng);
}

//////////////////////////////////////////////////////////////////////////////////

double ELC_P3M_dielectric_layers_energy_self(const ParticleRange &particles) {
  Utils::Vector3d pos;
  double q;
  double eng = 0.0;

  // Loop cell neighbors
  for (auto &p : particles) {
    // Loop neighbor cell particles

    if (p.r.p[2] < elc_params.space_layer) {
      q = elc_params.delta_mid_bot * p.p.q * p.p.q;
      pos[0] = p.r.p[0];
      pos[1] = p.r.p[1];
      pos[2] = -p.r.p[2];

      eng += p3m_pair_energy(q, get_mi_vector(p.r.p, pos, box_geo).norm());
    }

    if (p.r.p[2] > (elc_params.h - elc_params.space_layer)) {
      q = elc_params.delta_mid_top * p.p.q * p.p.q;
      pos[0] = p.r.p[0];
      pos[1] = p.r.p[1];
      pos[2] = 2 * elc_params.h - p.r.p[2];

      eng += p3m_pair_energy(q, get_mi_vector(p.r.p, pos, box_geo).norm());
    }
  }
  return (eng);
}

/////////////////////////////////////////////////////////////////////////////////

void ELC_P3M_modify_p3m_sums_both(const ParticleRange &particles) {
  double node_sums[3], tot_sums[3];

  for (int i = 0; i < 3; i++) {
    node_sums[i] = 0.0;
    tot_sums[i] = 0.0;
  }

  for (auto &p : particles) {
    if (p.p.q != 0.0) {

      node_sums[0] += 1.0;
      node_sums[1] += Utils::sqr(p.p.q);
      node_sums[2] += p.p.q;

      if (p.r.p[2] < elc_params.space_layer) {

        node_sums[0] += 1.0;
        node_sums[1] += Utils::sqr(elc_params.delta_mid_bot * p.p.q);
        node_sums[2] += elc_params.delta_mid_bot * p.p.q;
      }
      if (p.r.p[2] > (elc_params.h - elc_params.space_layer)) {

        node_sums[0] += 1.0;
        node_sums[1] += Utils::sqr(elc_params.delta_mid_top * p.p.q);
        node_sums[2] += elc_params.delta_mid_top * p.p.q;
      }
    }
  }

  MPI_Allreduce(node_sums, tot_sums, 3, MPI_DOUBLE, MPI_SUM, comm_cart);
  p3m.sum_qpart = (int)(tot_sums[0] + 0.1);
  p3m.sum_q2 = tot_sums[1];
  p3m.square_sum_q = Utils::sqr(tot_sums[2]);
}

void ELC_P3M_modify_p3m_sums_image(const ParticleRange &particles) {
  double node_sums[3], tot_sums[3];

  for (int i = 0; i < 3; i++) {
    node_sums[i] = 0.0;
    tot_sums[i] = 0.0;
  }

  for (auto &p : particles) {
    if (p.p.q != 0.0) {

      if (p.r.p[2] < elc_params.space_layer) {

        node_sums[0] += 1.0;
        node_sums[1] += Utils::sqr(elc_params.delta_mid_bot * p.p.q);
        node_sums[2] += elc_params.delta_mid_bot * p.p.q;
      }
      if (p.r.p[2] > (elc_params.h - elc_params.space_layer)) {

        node_sums[0] += 1.0;
        node_sums[1] += Utils::sqr(elc_params.delta_mid_top * p.p.q);
        node_sums[2] += elc_params.delta_mid_top * p.p.q;
      }
    }
  }

  MPI_Allreduce(node_sums, tot_sums, 3, MPI_DOUBLE, MPI_SUM, comm_cart);

  p3m.sum_qpart = (int)(tot_sums[0] + 0.1);
  p3m.sum_q2 = tot_sums[1];
  p3m.square_sum_q = Utils::sqr(tot_sums[2]);
}

// this function is required in force.cpp for energy evaluation
void ELC_P3M_restore_p3m_sums(const ParticleRange &particles) {
  double node_sums[3], tot_sums[3];

  for (int i = 0; i < 3; i++) {
    node_sums[i] = 0.0;
    tot_sums[i] = 0.0;
  }

  for (auto &p : particles) {
    if (p.p.q != 0.0) {

      node_sums[0] += 1.0;
      node_sums[1] += Utils::sqr(p.p.q);
      node_sums[2] += p.p.q;
    }
  }

  MPI_Allreduce(node_sums, tot_sums, 3, MPI_DOUBLE, MPI_SUM, comm_cart);

  p3m.sum_qpart = (int)(tot_sums[0] + 0.1);
  p3m.sum_q2 = tot_sums[1];
  p3m.square_sum_q = Utils::sqr(tot_sums[2]);
}

#endif<|MERGE_RESOLUTION|>--- conflicted
+++ resolved
@@ -123,13 +123,13 @@
 /*@{*/
 static void setup_P(int p, double omega, const ParticleRange &particles);
 static void add_P_force(const ParticleRange &particles);
-static double P_energy(double omega);
+static double P_energy(double omega, const ParticleRange &particles);
 /*@}*/
 /** \name q=0 per frequency code */
 /*@{*/
 static void setup_Q(int q, double omega, const ParticleRange &particles);
 static void add_Q_force(const ParticleRange &particles);
-static double Q_energy(double omega);
+static double Q_energy(double omega, const ParticleRange &particles);
 /*@}*/
 /** \name p,q <> 0 per frequency code */
 /*@{*/
@@ -137,7 +137,7 @@
                      const ParticleRange &particles);
 static void add_PQ_force(int p, int q, double omega,
                          const ParticleRange &particles);
-static double PQ_energy(double omega);
+static double PQ_energy(double omega, const ParticleRange &particles);
 static void add_dipole_force(const ParticleRange &particles);
 static double dipole_energy(const ParticleRange &particles);
 static double z_energy(const ParticleRange &particles);
@@ -605,11 +605,7 @@
     partblk[size * ic + POQECM] = scxcache[o + ic].c / e;
     partblk[size * ic + POQECP] = scxcache[o + ic].c * e;
 
-<<<<<<< HEAD
-    addscale_vec(gblcblk, p.p.q, block(partblk, ic, size), gblcblk, size);
-=======
-    add_vec(gblcblk, gblcblk, block(partblk.data(), ic, size), size);
->>>>>>> 7bbe460e
+    addscale_vec(gblcblk, p.p.q, block(partblk.data(), ic, size), gblcblk, size);
 
     if (elc_params.dielectric_contrast_on) {
       if (p.r.p[2] < elc_params.space_layer) { // handle the lower case first
@@ -715,11 +711,7 @@
     partblk[size * ic + POQECM] = scycache[o + ic].c / e;
     partblk[size * ic + POQECP] = scycache[o + ic].c * e;
 
-<<<<<<< HEAD
-    addscale_vec(gblcblk, p.p.q, block(partblk, ic, size), gblcblk, size);
-=======
-    add_vec(gblcblk, gblcblk, block(partblk.data(), ic, size), size);
->>>>>>> 7bbe460e
+    addscale_vec(gblcblk, p.p.q, block(partblk.data(), ic, size), gblcblk, size);
 
     if (elc_params.dielectric_contrast_on) {
       if (p.r.p[2] < elc_params.space_layer) { // handle the lower case first
@@ -796,12 +788,11 @@
   }
 }
 
-<<<<<<< HEAD
-static void add_P_force() {
+static void add_P_force(const ParticleRange &particles) {
   int size = 4;
 
   int ic = 0;
-  for (auto &p : local_cells.particles()) {
+  for (auto &p : particles) {
     p.f.f[0] += p.p.q * (partblk[size * ic + POQESM] * gblcblk[POQECP] -
                          partblk[size * ic + POQECM] * gblcblk[POQESP] +
                          partblk[size * ic + POQESP] * gblcblk[POQECM] -
@@ -810,34 +801,17 @@
                          partblk[size * ic + POQESM] * gblcblk[POQESP] -
                          partblk[size * ic + POQECP] * gblcblk[POQECM] -
                          partblk[size * ic + POQESP] * gblcblk[POQESM]);
-=======
-static void add_P_force(const ParticleRange &particles) {
-  int ic;
-  int size = 4;
-
-  ic = 0;
-  for (auto &p : particles) {
-    p.f.f[0] += partblk[size * ic + POQESM] * gblcblk[POQECP] -
-                partblk[size * ic + POQECM] * gblcblk[POQESP] +
-                partblk[size * ic + POQESP] * gblcblk[POQECM] -
-                partblk[size * ic + POQECP] * gblcblk[POQESM];
-    p.f.f[2] += partblk[size * ic + POQECM] * gblcblk[POQECP] +
-                partblk[size * ic + POQESM] * gblcblk[POQESP] -
-                partblk[size * ic + POQECP] * gblcblk[POQECM] -
-                partblk[size * ic + POQESP] * gblcblk[POQESM];
->>>>>>> 7bbe460e
     ic++;
   }
 }
 
-static double P_energy(double omega) {
+static double P_energy(double omega, const ParticleRange &particles) {
   int size = 4;
   double eng = 0;
   double pref = 1 / omega;
 
-
   int ic = 0;
-  for (auto &p : local_cells.particles()) {
+  for (auto &p : particles) {
     eng += pref * p.p.q * (partblk[size * ic + POQECM] * gblcblk[POQECP] +
                            partblk[size * ic + POQESM] * gblcblk[POQESP] +
                            partblk[size * ic + POQECP] * gblcblk[POQECM] +
@@ -853,8 +827,7 @@
   int size = 4;
 
   ic = 0;
-<<<<<<< HEAD
-  for (auto &p : local_cells.particles()) {
+  for (auto &p : particles) {
     p.f.f[1] += p.p.q * (partblk[size * ic + POQESM] * gblcblk[POQECP] -
                          partblk[size * ic + POQECM] * gblcblk[POQESP] +
                          partblk[size * ic + POQESP] * gblcblk[POQECM] -
@@ -863,28 +836,17 @@
                          partblk[size * ic + POQESM] * gblcblk[POQESP] -
                          partblk[size * ic + POQECP] * gblcblk[POQECM] -
                          partblk[size * ic + POQESP] * gblcblk[POQESM]);
-=======
-  for (auto &p : particles) {
-    p.f.f[1] += partblk[size * ic + POQESM] * gblcblk[POQECP] -
-                partblk[size * ic + POQECM] * gblcblk[POQESP] +
-                partblk[size * ic + POQESP] * gblcblk[POQECM] -
-                partblk[size * ic + POQECP] * gblcblk[POQESM];
-    p.f.f[2] += partblk[size * ic + POQECM] * gblcblk[POQECP] +
-                partblk[size * ic + POQESM] * gblcblk[POQESP] -
-                partblk[size * ic + POQECP] * gblcblk[POQECM] -
-                partblk[size * ic + POQESP] * gblcblk[POQESM];
->>>>>>> 7bbe460e
     ic++;
   }
 }
 
-static double Q_energy(double omega) {
+static double Q_energy(double omega, const ParticleRange &particles) {
   int size = 4;
   double eng = 0;
   double pref = 1 / omega;
 
   int ic = 0;
-  for (auto &p : local_cells.particles()) {
+  for (auto &p : particles) {
     eng += pref * p.p.q * (partblk[size * ic + POQECM] * gblcblk[POQECP] +
                            partblk[size * ic + POQESM] * gblcblk[POQESP] +
                            partblk[size * ic + POQECP] * gblcblk[POQECM] +
@@ -942,11 +904,7 @@
     partblk[size * ic + PQECCP] =
         scxcache[ox + ic].c * scycache[oy + ic].c * e;
 
-<<<<<<< HEAD
-    addscale_vec(gblcblk, p.p.q, block(partblk, ic, size), gblcblk, size);
-=======
-    add_vec(gblcblk, gblcblk, block(partblk.data(), ic, size), size);
->>>>>>> 7bbe460e
+    addscale_vec(gblcblk, p.p.q, block(partblk.data(), ic, size), gblcblk, size);
 
     if (elc_params.dielectric_contrast_on) {
       if (p.r.p[2] < elc_params.space_layer) { // handle the lower case first
@@ -1041,8 +999,7 @@
   int size = 8;
 
   ic = 0;
-<<<<<<< HEAD
-  for (auto &p : local_cells.particles()) {
+  for (auto &p : particles) {
     p.f.f[0] += pref_x * p.p.q * (partblk[size * ic + PQESCM] * gblcblk[PQECCP] +
                                   partblk[size * ic + PQESSM] * gblcblk[PQECSP] -
                                   partblk[size * ic + PQECCM] * gblcblk[PQESCP] -
@@ -1067,44 +1024,17 @@
                          partblk[size * ic + PQECSP] * gblcblk[PQECSM] -
                          partblk[size * ic + PQESCP] * gblcblk[PQESCM] -
                          partblk[size * ic + PQESSP] * gblcblk[PQESSM]);
-=======
-  for (auto &p : particles) {
-    p.f.f[0] += pref_x * (partblk[size * ic + PQESCM] * gblcblk[PQECCP] +
-                          partblk[size * ic + PQESSM] * gblcblk[PQECSP] -
-                          partblk[size * ic + PQECCM] * gblcblk[PQESCP] -
-                          partblk[size * ic + PQECSM] * gblcblk[PQESSP] +
-                          partblk[size * ic + PQESCP] * gblcblk[PQECCM] +
-                          partblk[size * ic + PQESSP] * gblcblk[PQECSM] -
-                          partblk[size * ic + PQECCP] * gblcblk[PQESCM] -
-                          partblk[size * ic + PQECSP] * gblcblk[PQESSM]);
-    p.f.f[1] += pref_y * (partblk[size * ic + PQECSM] * gblcblk[PQECCP] +
-                          partblk[size * ic + PQESSM] * gblcblk[PQESCP] -
-                          partblk[size * ic + PQECCM] * gblcblk[PQECSP] -
-                          partblk[size * ic + PQESCM] * gblcblk[PQESSP] +
-                          partblk[size * ic + PQECSP] * gblcblk[PQECCM] +
-                          partblk[size * ic + PQESSP] * gblcblk[PQESCM] -
-                          partblk[size * ic + PQECCP] * gblcblk[PQECSM] -
-                          partblk[size * ic + PQESCP] * gblcblk[PQESSM]);
-    p.f.f[2] += (partblk[size * ic + PQECCM] * gblcblk[PQECCP] +
-                 partblk[size * ic + PQECSM] * gblcblk[PQECSP] +
-                 partblk[size * ic + PQESCM] * gblcblk[PQESCP] +
-                 partblk[size * ic + PQESSM] * gblcblk[PQESSP] -
-                 partblk[size * ic + PQECCP] * gblcblk[PQECCM] -
-                 partblk[size * ic + PQECSP] * gblcblk[PQECSM] -
-                 partblk[size * ic + PQESCP] * gblcblk[PQESCM] -
-                 partblk[size * ic + PQESSP] * gblcblk[PQESSM]);
->>>>>>> 7bbe460e
     ic++;
   }
 }
 
-static double PQ_energy(double omega) {
+static double PQ_energy(double omega, const ParticleRange &particles) {
   int size = 8;
   double eng = 0;
   double pref = 1 / omega;
 
   int ic = 0;
-  for (auto &p : local_cells.particles()) {
+  for (auto &p : particles) {
     eng += pref * p.p.q * (partblk[size * ic + PQECCM] * gblcblk[PQECCP] +
                            partblk[size * ic + PQECSM] * gblcblk[PQECSP] +
                            partblk[size * ic + PQESCM] * gblcblk[PQESCP] +
@@ -1187,14 +1117,14 @@
     omega = C_2PI * ux * p;
     setup_P(p, omega, particles);
     distribute(4);
-    eng += P_energy(omega);
+    eng += P_energy(omega, particles);
     checkpoint("E************distri p", p, 0, 2);
   }
   for (q = 1; uy * (q - 1) < elc_params.far_cut && q <= n_scycache; q++) {
     omega = C_2PI * uy * q;
     setup_Q(q, omega, particles);
     distribute(4);
-    eng += Q_energy(omega);
+    eng += Q_energy(omega, particles);
     checkpoint("E************distri q", 0, q, 2);
   }
   for (p = 1; ux * (p - 1) < elc_params.far_cut && p <= n_scxcache; p++) {
@@ -1205,7 +1135,7 @@
       omega = C_2PI * sqrt(Utils::sqr(ux * p) + Utils::sqr(uy * q));
       setup_PQ(p, q, omega, particles);
       distribute(8);
-      eng += PQ_energy(omega);
+      eng += PQ_energy(omega, particles);
       checkpoint("E************distri pq", p, q, 4);
     }
   }
