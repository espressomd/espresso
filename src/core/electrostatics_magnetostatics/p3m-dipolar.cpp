--- conflicted
+++ resolved
@@ -284,22 +284,8 @@
 
 */
 
-<<<<<<< HEAD
-void dp3m_pre_init() {
-  p3m_common_parameter_pre_init(&dp3m.params);
-  dp3m.params.epsilon = P3M_EPSILON_MAGNETIC;
-
-  /* dp3m.local_mesh is uninitialized */
-  /* dp3m.sm is uninitialized */
-  dp3m.rs_mesh = nullptr;
-  dp3m.rs_mesh_dip[0] = nullptr;
-  dp3m.rs_mesh_dip[1] = nullptr;
-  dp3m.rs_mesh_dip[2] = nullptr;
-  dp3m.ks_mesh = nullptr;
-=======
 dp3m_data_struct::dp3m_data_struct() {
   params.epsilon = P3M_EPSILON_MAGNETIC;
->>>>>>> 31292d64
 
   /* local_mesh is uninitialized */
   /* sm is uninitialized */
@@ -309,15 +295,8 @@
   rs_mesh_dip[2] = nullptr;
   ks_mesh = nullptr;
 
-<<<<<<< HEAD
-  for (auto &i : dp3m.int_caf)
-    i = nullptr;
-  dp3m.pos_shift = 0.0;
-  dp3m.meshift = nullptr;
-=======
   sum_dip_part = 0;
   sum_mu2 = 0.0;
->>>>>>> 31292d64
 
   for (auto &i : int_caf)
     i = nullptr;
@@ -336,11 +315,7 @@
   send_grid = nullptr;
   recv_grid = nullptr;
 
-<<<<<<< HEAD
-  fft_common_pre_init(&dp3m.fft);
-=======
   energy_correction = 0.0;
->>>>>>> 31292d64
 }
 
 void dp3m_deactivate() {
@@ -427,11 +402,7 @@
     int ca_mesh_size =
         fft_init(&dp3m.rs_mesh, dp3m.local_mesh.dim, dp3m.local_mesh.margin,
                  dp3m.params.mesh, dp3m.params.mesh_off, &dp3m.ks_pnum,
-<<<<<<< HEAD
-                 dp3m.fft, node_grid);
-=======
                  dp3m.fft, node_grid, comm_cart);
->>>>>>> 31292d64
     dp3m.ks_mesh = Utils::realloc(dp3m.ks_mesh, ca_mesh_size * sizeof(double));
 
     for (n = 0; n < 3; n++)
@@ -951,15 +922,9 @@
     dp3m_gather_fft_grid(dp3m.rs_mesh_dip[0]);
     dp3m_gather_fft_grid(dp3m.rs_mesh_dip[1]);
     dp3m_gather_fft_grid(dp3m.rs_mesh_dip[2]);
-<<<<<<< HEAD
-    fft_perform_forw(dp3m.rs_mesh_dip[0], dp3m.fft);
-    fft_perform_forw(dp3m.rs_mesh_dip[1], dp3m.fft);
-    fft_perform_forw(dp3m.rs_mesh_dip[2], dp3m.fft);
-=======
     fft_perform_forw(dp3m.rs_mesh_dip[0], dp3m.fft, comm_cart);
     fft_perform_forw(dp3m.rs_mesh_dip[1], dp3m.fft, comm_cart);
     fft_perform_forw(dp3m.rs_mesh_dip[2], dp3m.fft, comm_cart);
->>>>>>> 31292d64
     // Note: after these calls, the grids are in the order yzx and not xyz
     // anymore!!!
   }
@@ -1104,11 +1069,7 @@
         }
 
         /* Back FFT force component mesh */
-<<<<<<< HEAD
-        fft_perform_back(dp3m.rs_mesh, false, dp3m.fft);
-=======
         fft_perform_back(dp3m.rs_mesh, false, dp3m.fft, comm_cart);
->>>>>>> 31292d64
         /* redistribute force component mesh */
         dp3m_spread_force_grid(dp3m.rs_mesh);
         /* Assign force component from mesh to particle */
@@ -1189,15 +1150,9 @@
           }
         }
         /* Back FFT force component mesh */
-<<<<<<< HEAD
-        fft_perform_back(dp3m.rs_mesh_dip[0], false, dp3m.fft);
-        fft_perform_back(dp3m.rs_mesh_dip[1], false, dp3m.fft);
-        fft_perform_back(dp3m.rs_mesh_dip[2], false, dp3m.fft);
-=======
         fft_perform_back(dp3m.rs_mesh_dip[0], false, dp3m.fft, comm_cart);
         fft_perform_back(dp3m.rs_mesh_dip[1], false, dp3m.fft, comm_cart);
         fft_perform_back(dp3m.rs_mesh_dip[2], false, dp3m.fft, comm_cart);
->>>>>>> 31292d64
         /* redistribute force component mesh */
         dp3m_spread_force_grid(dp3m.rs_mesh_dip[0]);
         dp3m_spread_force_grid(dp3m.rs_mesh_dip[1]);
@@ -2155,13 +2110,8 @@
 
 /*****************************************************************************/
 
-<<<<<<< HEAD
-void p3m_print_dp3m_struct(p3m_parameter_struct ps) {
-  fprintf(stderr, "%d: dipolar p3m_parameter_struct:\n", this_node);
-=======
 void p3m_print_dp3m_struct(P3MParameters ps) {
   fprintf(stderr, "%d: dipolar P3MParameters:\n", this_node);
->>>>>>> 31292d64
   fprintf(stderr, "   alpha_L=%f, r_cut_iL=%f\n", ps.alpha_L, ps.r_cut_iL);
   fprintf(stderr, "   mesh=(%d,%d,%d), mesh_off=(%.4f,%.4f,%.4f)\n", ps.mesh[0],
           ps.mesh[1], ps.mesh[2], ps.mesh_off[0], ps.mesh_off[1],
