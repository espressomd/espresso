--- conflicted
+++ resolved
@@ -2226,73 +2226,11 @@
 
 void dp3m_calc_local_ca_mesh(P3MParameters &params, double skin) {
   /* total skin size */
-<<<<<<< HEAD
   Utils::Vector3d halo;
   for (int i = 0; i < 3; i++)
     halo[i] = params.cao_cut[i] + skin + params.additional_mesh[i];
-=======
-  double full_skin[3];
-
-  for (i = 0; i < 3; i++)
-    full_skin[i] =
-        dp3m.params.cao_cut[i] + skin + dp3m.params.additional_mesh[i];
-
-  /* inner left down grid point (global index) */
-  for (i = 0; i < 3; i++)
-    dp3m.local_mesh.in_ld[i] = (int)ceil(
-        local_geo.my_left()[i] * dp3m.params.ai[i] - dp3m.params.mesh_off[i]);
-  /* inner up right grid point (global index) */
-  for (i = 0; i < 3; i++)
-    dp3m.local_mesh.in_ur[i] = (int)floor(
-        local_geo.my_right()[i] * dp3m.params.ai[i] - dp3m.params.mesh_off[i]);
-
-  /* correct roundof errors at boundary */
-  for (i = 0; i < 3; i++) {
-    if ((local_geo.my_right()[i] * dp3m.params.ai[i] -
-         dp3m.params.mesh_off[i]) -
-            dp3m.local_mesh.in_ur[i] <
-        ROUND_ERROR_PREC)
-      dp3m.local_mesh.in_ur[i]--;
-    if (1.0 +
-            (local_geo.my_left()[i] * dp3m.params.ai[i] -
-             dp3m.params.mesh_off[i]) -
-            dp3m.local_mesh.in_ld[i] <
-        ROUND_ERROR_PREC)
-      dp3m.local_mesh.in_ld[i]--;
-  }
-  /* inner grid dimensions */
-  for (i = 0; i < 3; i++)
-    dp3m.local_mesh.inner[i] =
-        dp3m.local_mesh.in_ur[i] - dp3m.local_mesh.in_ld[i] + 1;
-  /* index of left down grid point in global mesh */
-  for (i = 0; i < 3; i++)
-    dp3m.local_mesh.ld_ind[i] =
-        (int)ceil((local_geo.my_left()[i] - full_skin[i]) * dp3m.params.ai[i] -
-                  dp3m.params.mesh_off[i]);
-  /* spacial position of left down mesh point */
-  dp3m_calc_lm_ld_pos();
-  /* left down margin */
-  for (i = 0; i < 3; i++)
-    dp3m.local_mesh.margin[i * 2] =
-        dp3m.local_mesh.in_ld[i] - dp3m.local_mesh.ld_ind[i];
-  /* up right grid point */
-  for (i = 0; i < 3; i++)
-    ind[i] = (int)floor((local_geo.my_right()[i] + full_skin[i]) *
-                            dp3m.params.ai[i] -
-                        dp3m.params.mesh_off[i]);
-  /* correct roundof errors at up right boundary */
-  for (i = 0; i < 3; i++)
-    if (((local_geo.my_right()[i] + full_skin[i]) * dp3m.params.ai[i] -
-         dp3m.params.mesh_off[i]) -
-            ind[i] ==
-        0)
-      ind[i]--;
-  /* up right margin */
-  for (i = 0; i < 3; i++)
-    dp3m.local_mesh.margin[(i * 2) + 1] = ind[i] - dp3m.local_mesh.in_ur[i];
->>>>>>> c3234737
-
-  dp3m.local_mesh = calc_local_mesh(params, my_left, my_right, halo);
+
+  dp3m.local_mesh = calc_local_mesh(params, local_geo.my_left() ,local_geo.my_right(), halo);
 }
 
 /*****************************************************************************/
