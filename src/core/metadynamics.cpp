/*
Copyright (C) 2010,2012,2013,2014 The ESPResSo project
Copyright (C) 2002,2003,2004,2005,2006,2007,2008,2009,2010 
    Max-Planck-Institute for Polymer Research, Theory Group

This file is part of ESPResSo.

ESPResSo is free software: you can redistribute it and/or modify
it under the terms of the GNU General Public License as published by
the Free Software Foundation, either version 3 of the License, or
(at your option) any later version.

ESPResSo is distributed in the hope that it will be useful,
but WITHOUT ANY WARRANTY; without even the implied warranty of
MERCHANTABILITY or FITNESS FOR A PARTICULAR PURPOSE.  See the
GNU General Public License for more details.

You should have received a copy of the GNU General Public License
along with this program.  If not, see <http://www.gnu.org/licenses/>. 
*/

#include "metadynamics.hpp"
#include "errorhandling.hpp"
#include "grid.hpp"
#include "cells.hpp"

/** \file metadynamics.hpp 
*
*  This file contains routines to perform metadynamics.  Right now, the
*  reaction coordinate is defined between two particles (either distance 
*  or z-projected distance). Note that these
*  particles can be virtual sites, in order to handle molecules.
*
*  - set metadynamics options 
*  - initialize bias forces and free energy profiles 
*  - calculate reaction coordinate for each integration step 
*  - apply bias force on particles
*/


#ifdef METADYNAMICS
/* metadynamics switch */
int    meta_switch       = META_OFF;
/** pid of particle 1 */
int    meta_pid1         =       -1;
/** pid of particle 2 */
int    meta_pid2         =       -1;
/** bias height */
double meta_bias_height  =    0.001;
/** bias width */
double meta_bias_width   =      0.5;
/** number of relaxation steps **/
int meta_num_relaxation_steps =	-1;

/** REACTION COORDINATE */
/** RC min */
double meta_xi_min       =        1;
/** RC max */
double meta_xi_max       =        0;
/** Force at boundaries */
double meta_f_bound      =       10;
/** Number of bins of RC */
int    meta_xi_num_bins  =      100;
double meta_xi_step      =        1;


/** Accumulated force array */
double *meta_acc_force   =     NULL;
/** Accumulated free energy profile */
double *meta_acc_fprofile=     NULL;


double *meta_cur_xi      =     NULL;
double meta_val_xi       =       0.;
double *meta_apply_direction = NULL;

void meta_init(){
   if(meta_switch == META_OFF)   return;
   
   
   /* Initialize arrays if they're empty. These get freed upon calling the Tcl
    * parser */
   if (meta_acc_force == NULL || meta_acc_fprofile == NULL) {
      meta_acc_force       = (double *) calloc(meta_xi_num_bins * sizeof *meta_acc_force, sizeof *meta_acc_force);
      meta_acc_fprofile    = (double *) calloc(meta_xi_num_bins * sizeof *meta_acc_fprofile, sizeof *meta_acc_fprofile);
      meta_cur_xi          = (double *) calloc(3 * sizeof *meta_cur_xi, sizeof *meta_cur_xi);
      meta_apply_direction = (double *) calloc(3 * sizeof *meta_apply_direction, sizeof *meta_apply_direction);   
   }
   
   /* Check that the simulation uses onle a single processor. Otherwise exit. 
   *  MPI interface *not* implemented. */
   if (n_nodes != 1) {
<<<<<<< HEAD
       std::ostringstream msg;
       msg <<"Can't use metadynamics on more than one processor.\n";
       runtimeError(msg);
=======
       runtimeErrorMsg() <<"Can't use metadynamics on more than one processor.\n";
>>>>>>> 069c19dc
      return;
   }
   
   meta_xi_step = (meta_xi_max-meta_xi_min)/(1.*meta_xi_num_bins);
}


/** Metadynamics main function:
* - Calculate reaction coordinate
* - Update profile and biased force
* - apply external force
*/
void meta_perform()
{
   if(meta_switch == META_OFF)  return;
   
   double ppos1[3] = {0,0,0}, ppos2[3] = {0,0,0}, factor;
   int img1[3], img2[3], c, i, np, flag1 = 0, flag2 = 0;
   Particle *p, *p1 = NULL, *p2 = NULL;
   Cell *cell;
   
   for (c = 0; c < local_cells.n; c++) {
      cell = local_cells.cell[c];
      p  = cell->part;
      np = cell->n;
      for(i = 0; i < np; i++) {
         if (p[i].p.identity == meta_pid1) {
            flag1 = 1;
            p1 = &p[i];
            memmove(ppos1, p[i].r.p, 3*sizeof(double));
            memmove(img1, p[i].l.i, 3*sizeof(int));
            unfold_position(ppos1, img1);

            if (flag1 && flag2) {
               /* vector r2-r1 - Not a minimal image! Unfolded position */
               vector_subt(meta_cur_xi,ppos2,ppos1);
               break;
            }
         }
         if (p[i].p.identity == meta_pid2) {
            flag2 = 1;
            p2 = &p[i];
            memmove(ppos2, p[i].r.p, 3*sizeof(double));
            memmove(img2, p[i].l.i, 3*sizeof(int));
            unfold_position(ppos2, img2);

            if (flag1 && flag2) {
               /* vector r2-r1 - Not a minimal image! Unfolded position */
               vector_subt(meta_cur_xi,ppos2,ppos1);
               break;
            }
         }
      }
   }
   
   if (flag1 == 0 || flag2 == 0) {
<<<<<<< HEAD
       std::ostringstream msg;
       msg <<"Metadynamics: can't find pid1 or pid2.\n";
       runtimeError(msg);
=======
       runtimeErrorMsg() <<"Metadynamics: can't find pid1 or pid2.\n";
>>>>>>> 069c19dc
      return;
   }
   
   /* Now update free energy profile 
   * Here, we're following the functional form of 
   * Marsili etal., J Comp. Chem, 31 (2009).
   * Instead of gaussians, we use so-called Lucy's functions */
   
   for (i = 0; i < meta_xi_num_bins; ++i) {
      if (meta_switch == META_DIST) {
         // reaction coordinate value
         meta_val_xi = sqrt(sqrlen(meta_cur_xi));
         // Update free energy profile and biased force
         if(int(sim_time/time_step)%meta_num_relaxation_steps==0){
		 meta_acc_fprofile[i] -= calculate_lucy(meta_xi_min+i*meta_xi_step,meta_val_xi);
		 meta_acc_force[i] -= calculate_deriv_lucy(meta_xi_min+i*meta_xi_step,meta_val_xi);
         }
         
         // direction of the bias force
         unit_vector(meta_cur_xi,meta_apply_direction);
      } else if (meta_switch == META_REL_Z) {
         // reaction coordinate value: relative height of z_pid1 with respect to z_pid2
         meta_val_xi = -1.*meta_cur_xi[2];
         // Update free energy profile and biased force
         if(int(sim_time/time_step)%meta_num_relaxation_steps==0){
		 meta_acc_fprofile[i] -= calculate_lucy(meta_xi_min+i*meta_xi_step,meta_val_xi);
		 meta_acc_force[i] -= calculate_deriv_lucy(meta_xi_min+i*meta_xi_step,meta_val_xi);
         }
         // direction of the bias force (-1 to be consistent with META_DIST: from 1 to 2)
         meta_apply_direction[0] = meta_apply_direction[1] = 0.;
         meta_apply_direction[2] = -1.;
      } else {
<<<<<<< HEAD
          std::ostringstream msg;
          msg <<"Undefined metadynamics scheme.\n";
          runtimeError(msg);
=======
          runtimeErrorMsg() <<"Undefined metadynamics scheme.\n";
>>>>>>> 069c19dc
         return;      
      }
   }
   
   /** Apply force */
   
   // Calculate the strength of the applied force
   if (meta_val_xi < meta_xi_min) {
      // below the lower bound
      factor = -1. * meta_f_bound * (meta_xi_min-meta_val_xi)/meta_xi_step;
   } else if (meta_val_xi > meta_xi_max) {
      // above the upper bound
      factor = meta_f_bound * (meta_val_xi-meta_xi_max)/meta_xi_step;
   } else {
      // within the RC interval
      i = (int) dround((meta_val_xi-meta_xi_min)/meta_xi_step);
      if (i < 0) i = 0;
      if (i >= meta_xi_num_bins) i=meta_xi_num_bins-1;
      factor = meta_acc_force[i];
   }
   
   /* cancel previous force to external force of particle */
   for (i = 0; i<3; ++i) {
      p1->f.f[i] +=       factor * meta_apply_direction[i];
      p2->f.f[i] += -1. * factor * meta_apply_direction[i];
   }
}


/** Calculate Lucy's function */
double calculate_lucy(double xi, double xi_0)
{  
   double dist = fabs(xi-xi_0);
   if (dist <= meta_bias_width) {
      return meta_bias_height 
      * (1+2*dist/meta_bias_width) 
      * pow(1-dist/meta_bias_width,2);
   } else 
      return 0.;
}

/** Calculate derivative of Lucy function */
double calculate_deriv_lucy(double xi, double xi_0)
{
   double dist = fabs(xi-xi_0);
   if (dist <= meta_bias_width) {
      double result = -2*meta_bias_height/meta_bias_width
      * (pow(1-dist/meta_bias_width,2)
      -(1+2*dist/meta_bias_width)*(1-dist/meta_bias_width));
      if (xi < xi_0)
         result *= -1.;
      return result;
   } else
      return 0.;
}



#endif<|MERGE_RESOLUTION|>--- conflicted
+++ resolved
@@ -90,13 +90,7 @@
    /* Check that the simulation uses onle a single processor. Otherwise exit. 
    *  MPI interface *not* implemented. */
    if (n_nodes != 1) {
-<<<<<<< HEAD
-       std::ostringstream msg;
-       msg <<"Can't use metadynamics on more than one processor.\n";
-       runtimeError(msg);
-=======
        runtimeErrorMsg() <<"Can't use metadynamics on more than one processor.\n";
->>>>>>> 069c19dc
       return;
    }
    
@@ -153,13 +147,7 @@
    }
    
    if (flag1 == 0 || flag2 == 0) {
-<<<<<<< HEAD
-       std::ostringstream msg;
-       msg <<"Metadynamics: can't find pid1 or pid2.\n";
-       runtimeError(msg);
-=======
        runtimeErrorMsg() <<"Metadynamics: can't find pid1 or pid2.\n";
->>>>>>> 069c19dc
       return;
    }
    
@@ -192,13 +180,7 @@
          meta_apply_direction[0] = meta_apply_direction[1] = 0.;
          meta_apply_direction[2] = -1.;
       } else {
-<<<<<<< HEAD
-          std::ostringstream msg;
-          msg <<"Undefined metadynamics scheme.\n";
-          runtimeError(msg);
-=======
           runtimeErrorMsg() <<"Undefined metadynamics scheme.\n";
->>>>>>> 069c19dc
          return;      
       }
    }
