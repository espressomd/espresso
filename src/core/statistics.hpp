--- conflicted
+++ resolved
@@ -59,28 +59,6 @@
  */
 double mindist(PartCfg &, IntList const &set1, IntList const &set2);
 
-<<<<<<< HEAD
-/** calculate the aggregate distribution for molecules.
-    @param dist_criteria2 distance criteria squared
-    @param min_contact minimum number of contacts
-    @param s_mol_id start molecule id
-    @param f_mol_id finish molecule id
-    @param head_list
-    @param link_list
-    @param agg_id_list
-    @param agg_num
-    @param agg_size
-    @param agg_max
-    @param agg_min
-    @param agg_avg
-    @param agg_std
-    @param charge_criteria
-*/
-int aggregation(double dist_criteria2, int min_contact, int s_mol_id,
-                int f_mol_id, int *head_list, int *link_list, int *agg_id_list,
-                int *agg_num, int *agg_size, int *agg_max, int *agg_min,
-                int *agg_avg, int *agg_std, int charge_criteria);
-
 /** Find all particles within a given radius @p r_catch around a position.
  *  @param partCfg    @copybrief PartCfg
  *  @param pos        position of sphere center
@@ -89,16 +67,6 @@
  *
  *  @return List of ids close to @p pos.
  */
-=======
-/** returns all particles within a given radius r_catch around a position.
-    @param partCfg
-    @param pos position of sphere of point
-    @param r_catch the radius around the position
-    @param planedims orientation of coordinate system
-
-    @return List of ids close to pos.
-*/
->>>>>>> 24fa8ec0
 IntList nbhood(PartCfg &partCfg, double pos[3], double r_catch,
                int planedims[3]);
 
@@ -115,29 +83,6 @@
  *  @param partCfg  @copybrief PartCfg
  */
 void analyze_append(PartCfg &partCfg);
-
-<<<<<<< HEAD
-/** appends the configuration stored in 'config[3*count]' to configs
-    @param config the configuration which should be added
-    @param count  how many particles in 'config' */
-void analyze_configs(double *config, int count);
-
-/** Docs missing!
-\todo Docs missing
-*/
-void analyze_activate(PartCfg &, int ind);
-
-/** removes configs[0], pushes all entries forward, appends current 'partCfg' to
- * last spot */
-void analyze_push(PartCfg &);
-
-/** replaces configs[ind] with current 'partCfg'
-    @param ind the entry in \ref #configs to be replaced */
-void analyze_replace(PartCfg &, int ind);
-
-/** removes configs[ind] and shrinks the array accordingly
-    @param ind the entry in \ref #configs to be removed */
-void analyze_remove(int ind);
 
 /** Calculate the distribution of particles around others.
  *
@@ -158,26 +103,6 @@
  *  @param log_flag Whether the bins are (logarithmically) equidistant.
  *  @param low      particles closer than @p r_min
  *  @param dist     Array to store the result (size: @p r_bins).
-=======
-/** Calculates the distribution of particles around others.
-    Calculates the distance distribution of particles with types given
-    in the p1_types list around particles with types given in the
-    p2_types list. The distances range from r_min to r_max, binned
-    into r_bins bins which are either equidistant (log_flag==0)or
-    logarithmically equidistant (log_flag==1). The result is stored
-    in the array dist.
-    @param p1_types list with types of particles to find the distribution for.
-    @param n_p1     length of p1_types.
-    @param p2_types list with types of particles the others are distributed
-   around.
-    @param n_p2     length of p2_types.
-    @param r_min    Minimal distance for the distribution.
-    @param r_max    Maximal distance for the distribution.
-    @param r_bins   Number of bins.
-    @param log_flag Whether the bins are (logarithmically) equidistant.
-    @param low      particles closer than r_min
-    @param dist     Array to store the result (size: r_bins).
->>>>>>> 24fa8ec0
  */
 void calc_part_distribution(PartCfg &, int *p1_types, int n_p1, int *p2_types,
                             int n_p2, double r_min, double r_max, int r_bins,
@@ -236,35 +161,6 @@
                  std::vector<int> &p2_types, double r_min, double r_max,
                  int r_bins, std::vector<double> &rdf, int n_conf);
 
-<<<<<<< HEAD
-/** Calculates the van Hove auto correlation function and as a side product the
-   mean square displacement (msd).
-
-    Calculates the van Hove auto correlation function (acf)  G(r,t) which is the
-   probability that a particle has moved
-    a distance r after time t. In the case of a random walk G(r,t)/(4 pi r*r) is
-   a Gaussian. The mean square
-    displacement (msd) is connected to the van Hove acf via sqrt(msd(t)) = int
-   G(r,t) dr. This is very useful for
-    the investigation of diffusion processes.
-    calc_vanhove does the calculation for one particle type ptype and stores the
-   functions specified by rmin, rmax and
-    rbins in the arrays msd and vanhove.
-
-    @param ptype    particle type for which the analysis should be performed
-    @param rmin     minimal distance for G(r,t)
-    @param rmax     maximal distance for G(r,t)
-    @param rbins    number of bins for the r distribution in G(r,t)
-    @param tmax     max time, for which G(r,t) is computed, if omitted or set to
-   zero, default tmax=n_configs-1 is used
-    @param msd      array to store the mean square displacement (size
-   n_configs-1)
-    @param vanhove  array to store G(r,t) (size (n_configs-1)*(rbins))
-
-*/
-int calc_vanhove(PartCfg &, int ptype, double rmin, double rmax, int rbins,
-                 int tmax, double *msd, double **vanhove);
-
 /** Calculate the spherically averaged structure factor.
  *
  *  Calculates the spherically averaged structure factor of particles of a
@@ -283,31 +179,6 @@
  *  @param order     the maximum wave vector length in 2PI/L
  *  @param sf        array containing the result (size: 2*order^2).
  */
-=======
-/** Calculates the spherically averaged structure factor.
-
-    Calculates the spherically averaged structure factor of particles of a
-    given type. The possible wave vectors are given by q = 2PI/L sqrt(nx^2 +
-   ny^2 + nz^2).
-    The S(q) is calculated up to a given length measured in 2PI/L (the
-   recommended order of
-    the wave vector is less than 20).
-    The data is stored starting with q=1, and contains alternatingly S(q-1) and
-   the number
-    of wave vectors l with l^2=q. Only if the second number is nonzero, the
-   first is meaningful.
-    This means the q=1 entries are sf[0]=S(1) and sf[1]=1. For q=7, there are no
-   possible wave vectors,
-    so sf[2*(7-1)]=sf[2*(7-1)+1]=0.
-
-    @param p_types   list with types of particles to be analyzed
-    @param n_types   length of p_types
-    @param order     the maximum wave vector length in 2PI/L
-    @param sf        pointer to hold the base of the array containing the result
-   (size: 2*order^2).
-*/
-
->>>>>>> 24fa8ec0
 void calc_structurefactor(PartCfg &, int *p_types, int n_types, int order,
                           double **sf);
 
@@ -365,8 +236,8 @@
  */
 void momentofinertiamatrix(PartCfg &partCfg, int type, double *MofImatrix);
 
-/** Calculate momentum of all particles in the local domain.
- *  \param result Result for this processor
+/** Calculate momentum of all particles in the simulation box.
+ *  \param result Momentum of particles.
  */
 void predict_momentum_particles(double *result);
 
