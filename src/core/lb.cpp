/*
  Copyright (C) 2010,2011,2012,2013,2014 The ESPResSo project
  Copyright (C) 2002,2003,2004,2005,2006,2007,2008,2009,2010
  Max-Planck-Institute for Polymer Research, Theory Group

  This file is part of ESPResSo.

  ESPResSo is free software: you can redistribute it and/or modify
  it under the terms of the GNU General Public License as published by
  the Free Software Foundation, either version 3 of the License, or
  (at your option) any later version.

  ESPResSo is distributed in the hope that it will be useful,
  but WITHOUT ANY WARRANTY; without even the implied warranty of
  MERCHANTABILITY or FITNESS FOR A PARTICULAR PURPOSE.  See the
  GNU General Public License for more details.

  You should have received a copy of the GNU General Public License
  along with this program.  If not, see <http://www.gnu.org/licenses/>.
*/
/** \file lb.cpp
 *
 * Lattice Boltzmann algorithm for hydrodynamic degrees of freedom.
 *
 * Includes fluctuating LB and coupling to MD particles via frictional
 * momentum transfer.
 *
 */

#include <mpi.h>
#include <cstdio>
#include "utils.hpp"
#include "communication.hpp"
#include "grid.hpp"
#include "domain_decomposition.hpp"
#include "interaction_data.hpp"
#include "thermostat.hpp"
#include "halo.hpp"
#include "lb-d3q19.hpp"
#include "lb-boundaries.hpp"
#include "lb.hpp"
#include "immersed_boundary/ibm_main.hpp"

#include "cuda_interface.hpp"

// global variable holding the number of fluid components (see global.cpp)
int lb_components = LB_COMPONENTS;

/** measures the MD time since the last fluid update */
int fluidstep=0.0;

#ifdef LB

#ifdef ADDITIONAL_CHECKS
static void lb_check_halo_regions();
#endif // ADDITIONAL_CHECKS

/** Flag indicating momentum exchange between particles and fluid */
int transfer_momentum = 0;

/** Struct holding the Lattice Boltzmann parameters */
// LB_Parameters lbpar = { .rho={0.0}, .viscosity={0.0}, .bulk_viscosity={-1.0}, .agrid=-1.0, .tau=-1.0, .friction={0.0}, .ext_force={ 0.0, 0.0, 0.0},.rho_lb_units={0.},.gamma_odd={0.}, .gamma_even={0.} };
LB_Parameters lbpar = {
#if (LB_COMPONENTS==1)
    /* rho            */ {1.0},/* viscosity */ {0.0}, /* bulk_viscosity */ {-1.0},
    /* agrid          */ -1.0, /* tau       */ -1.0,  /* friction       */ {0.0}, /* ext_force      */ { 0.0, 0.0, 0.0 },
    /* rho_lb_units   */ {0.}, /* gamma_odd */ {0.},  /* gamma_even     */ {0.},
#ifdef SHANCHEN
    /* mobility  */ {0.},  /* coupling       */ {0.}, /* remove_momentum */ 0,
#endif
#endif

#if (LB_COMPONENTS==2)
    /* rho            */ {1.0,1.0}, /* viscosity */ {0.0,0.0}, /* bulk_viscosity */ {-1.0,-1.0},
    /* agrid          */ -1.0,      /* tau       */ -1.0,      /* friction       */ {0.0,0.0},     /* ext_force       */ { 0.0, 0.0, 0.0, 0.0, 0.0, 0.0},
    /* rho_lb_units   */ {0.,0.},   /* gamma_odd */ {0.,0.},   /* gamma_even     */ {0.,0.},
#ifdef SHANCHEN
    /* mobility  */ {0.,0.},   /* coupling       */ {0.,0.,0.,0.}, /* remove_momentum */ 0,
#endif
#endif
    /* resend_halo    */ 0
};

/** The DnQm model to be used. */
LB_Model lbmodel = { 19, d3q19_lattice, d3q19_coefficients, d3q19_w, NULL, 1./3. };
/* !!!!!!!!!!!!!!!!!!!!!!!!!!!!!!!!!!!!!!!!!!!!!!!!!!!!!!!!!!!!!!
 * ! MAKE SURE THAT D3Q19 is #undefined WHEN USING OTHER MODELS !
 * !!!!!!!!!!!!!!!!!!!!!!!!!!!!!!!!!!!!!!!!!!!!!!!!!!!!!!!!!!!!!! */
/* doesn't work yet */
#ifndef D3Q19
#error The implementation only works for D3Q19 so far!
#endif // D3Q19

#if (!defined(FLATNOISE) && !defined(GAUSSRANDOMCUT) && !defined(GAUSSRANDOM))
#define FLATNOISE
#endif // (!defined(FLATNOISE) && !defined(GAUSSRANDOMCUT) && !defined(GAUSSRANDOM))

/** The underlying lattice structure */
Lattice lblattice;

/** Pointer to the velocity populations of the fluid nodes */
double **lbfluid[2] = { NULL, NULL };

/** Pointer to the hydrodynamic fields of the fluid nodes */
LB_FluidNode *lbfields = NULL;

/** Communicator for halo exchange between processors */
HaloCommunicator update_halo_comm = { 0, NULL };

/** \name Derived parameters */
/*@{*/
/** Flag indicating whether fluctuations are present. */
static int fluct;
#if (LB_COMPONENTS==1)
#define LB_ZERO_VECTOR {0.}
#endif
#if (LB_COMPONENTS==2)
#define LB_ZERO_VECTOR {0.,0.}
#endif
/** relaxation rate of shear modes */
double gamma_shear[LB_COMPONENTS] = LB_ZERO_VECTOR;
/** relaxation rate of bulk modes */
double gamma_bulk[LB_COMPONENTS] = LB_ZERO_VECTOR;
#ifdef SHANCHEN
double gamma_mobility[LB_COMPONENTS] = LB_ZERO_VECTOR;
#endif
/** relaxation of the odd kinetic modes */
static double gamma_odd[LB_COMPONENTS]  = LB_ZERO_VECTOR;
/** relaxation of the even kinetic modes */
static double gamma_even[LB_COMPONENTS] = LB_ZERO_VECTOR;
/** amplitudes of the fluctuations of the modes */
static double lb_phi[19*LB_COMPONENTS];
/** amplitude of the fluctuations in the viscous coupling */
static double lb_coupl_pref[LB_COMPONENTS] = LB_ZERO_VECTOR;
/** amplitude of the fluctuations in the viscous coupling with gaussian random numbers */
static double lb_coupl_pref2[LB_COMPONENTS] = LB_ZERO_VECTOR;
/*@}*/


#ifdef ADDITIONAL_CHECKS
/** counts the random numbers drawn for fluctuating LB and the coupling */
static int rancounter=0;
/** counts the occurences of negative populations due to fluctuations */
static int failcounter=0;
#endif // ADDITIONAL_CHECKS

/***********************************************************************/
#endif // LB

#if defined (LB) || defined (LB_GPU)

/* *********************** C Interface part *************************************/
/* ******************************************************************************/

/*
 * set lattice switch on C-level
*/
int lb_set_lattice_switch(int py_switch){

  if(py_switch == 1){
#ifdef LB
    if( !(lattice_switch & LATTICE_LB_GPU) ) 
      lattice_switch = lattice_switch | LATTICE_LB;
      return 0;
#endif
#ifdef LB_GPU
  }else if(py_switch == 2){
    lattice_switch = lattice_switch | LATTICE_LB_GPU;
    return 0;
#endif
  }else{
    return 1;
  }
}

/*
 * get lattice switch on py-level
*/
int lb_get_lattice_switch(int* py_switch){
  if(lattice_switch){
    *py_switch = lattice_switch;
    return 0;
  }else
    return 1;
}

#ifdef SHANCHEN
int lb_lbfluid_set_shanchen_coupling(double *p_coupling) {
#ifdef LB_GPU
  LB_parameters_gpu * params = &lbpar_gpu;
  typedef float real;
#endif
#ifdef LB
  LB_Parameters     * params = &lbpar;
  typedef double real;
#endif
  int ii,jj,n=0;
  switch(LB_COMPONENTS){
    case 1: 
      params->coupling[0] = (real)p_coupling[0];
      break;
    default:
      for(ii=0;ii<LB_COMPONENTS;ii++){
        for(jj=ii;jj<LB_COMPONENTS;jj++){
          params->coupling[LB_COMPONENTS*ii+jj] = (real)p_coupling[n]; 
          params->coupling[LB_COMPONENTS*jj+ii] = (real)p_coupling[n]; 
          n++;
        }
      }
      break;

  }
#ifdef LB_GPU
  on_lb_params_change_gpu(LBPAR_COUPLING);
#endif // LB_GPU
#ifdef LB
 mpi_bcast_lb_params(LBPAR_COUPLING);
#endif
  return 0;
}


int lb_lbfluid_set_mobility(double *p_mobility) {
    int ii;
    for(ii=0;ii<LB_COMPONENTS-1;ii++){
        if ( p_mobility[ii] <= 0 ) {
            return -1;
        }
        if (lattice_switch & LATTICE_LB_GPU) {
#ifdef LB_GPU
            lbpar_gpu.mobility[ii] = (float)p_mobility[ii];
            on_lb_params_change_gpu(LBPAR_MOBILITY);
#endif // LB_GPU
        } else {
#ifdef LB
            lbpar.mobility[ii] = p_mobility[ii];
 	    mpi_bcast_lb_params(LBPAR_MOBILITY);
#endif // LB
        }
    }
    return 0;
}


int affinity_set_params(int part_type_a, int part_type_b, double * affinity)
{
    IA_parameters *data = get_ia_param_safe(part_type_a, part_type_b);
    data->affinity_on=0;
    if (!data) return ES_ERROR;
    for(int ii=0;ii<LB_COMPONENTS;ii++) {
        if(affinity[ii]<0 || affinity[ii]>1) { return ES_ERROR; }
        data->affinity[ii]= affinity[ii];
        if (data->affinity[ii]>0) data->affinity_on=1;
    }

    /* broadcast interaction parameters */
    mpi_bcast_ia_params(part_type_a, part_type_b);

    return ES_OK;
}

#endif // SHANCHEN

int lb_lbfluid_set_density(double *p_dens) {
  for (int ii=0;ii<LB_COMPONENTS;ii++){
    if ( p_dens[ii] <= 0 )
      return -1;
    if (lattice_switch & LATTICE_LB_GPU) {
#ifdef LB_GPU
      lbpar_gpu.rho[ii] = (float)p_dens[ii];
      on_lb_params_change_gpu(LBPAR_DENSITY);
#endif // LB_GPU
    } else {
#ifdef LB
      lbpar.rho[ii] = p_dens[ii];
      mpi_bcast_lb_params(LBPAR_DENSITY);
#endif // LB
    }
  }
  return 0;
}

int lb_lbfluid_set_visc(double * p_visc) {
  for (int ii=0;ii<LB_COMPONENTS;ii++){
    if ( p_visc[ii] <= 0 )
      return -1;
    if (lattice_switch & LATTICE_LB_GPU) {
#ifdef LB_GPU
      lbpar_gpu.viscosity[ii] = (float)p_visc[ii];
      on_lb_params_change_gpu(LBPAR_VISCOSITY);
#endif // LB_GPU
    } else {
#ifdef LB
      lbpar.viscosity[ii] = p_visc[ii];
      mpi_bcast_lb_params(LBPAR_VISCOSITY);
#endif // LB
    }
  }
  return 0;
}

int lb_lbfluid_set_bulk_visc(double *p_bulk_visc) {
  for (int ii=0;ii<LB_COMPONENTS;ii++){
    if ( p_bulk_visc[ii] <= 0 )
      return -1;
    if (lattice_switch & LATTICE_LB_GPU) {
#ifdef LB_GPU
      lbpar_gpu.bulk_viscosity[ii] = (float)p_bulk_visc[ii];
      on_lb_params_change_gpu(LBPAR_BULKVISC);
#endif // LB_GPU
    } else {
#ifdef LB
      lbpar.bulk_viscosity[ii] = p_bulk_visc[ii];
      mpi_bcast_lb_params(LBPAR_BULKVISC);
#endif // LB
    }
  }
  return 0;
}

int lb_lbfluid_set_gamma_odd(double *p_gamma_odd) {
  for (int ii=0;ii<LB_COMPONENTS;ii++){
    if ( fabs(p_gamma_odd[ii]) > 1 )
      return -1;
    if (lattice_switch & LATTICE_LB_GPU) {
#ifdef LB_GPU
      lbpar_gpu.gamma_odd[ii] = (float)p_gamma_odd[ii];
      on_lb_params_change_gpu(0);
#endif // LB_GPU
    } else {
#ifdef LB
      lbpar.gamma_odd[ii] = gamma_odd[ii] = p_gamma_odd[ii];
      mpi_bcast_lb_params(0);
#endif // LB
    }
  }
  return 0;
}

int lb_lbfluid_set_gamma_even(double *p_gamma_even)
{
  for (int ii=0;ii<LB_COMPONENTS;ii++){
    if ( fabs(p_gamma_even[ii]) > 1 )
      return -1;
    if (lattice_switch & LATTICE_LB_GPU) {
#ifdef LB_GPU
      lbpar_gpu.gamma_even[ii] = (float)p_gamma_even[ii];
      on_lb_params_change_gpu(0);
#endif // LB_GPU
    } else {
#ifdef LB
      lbpar.gamma_even[ii] = gamma_even[ii] = p_gamma_even[ii];
      mpi_bcast_lb_params(0);
#endif // LB
    }
  }
  return 0;
}


int lb_lbfluid_set_friction(double * p_friction)
{
  for (int ii=0;ii<LB_COMPONENTS;ii++){
    if ( p_friction[ii] <= 0 )
            return -1;
    if (lattice_switch & LATTICE_LB_GPU) {
#ifdef LB_GPU
      lbpar_gpu.friction[ii] = (float)p_friction[ii];
      on_lb_params_change_gpu(LBPAR_FRICTION);
#endif // LB_GPU
    } else {
#ifdef LB
      lbpar.friction[ii] = p_friction[ii];
      mpi_bcast_lb_params(LBPAR_FRICTION);
#endif // LB
    }
  }
  return 0;
}


int lb_lbfluid_get_friction(double * p_friction)
{
  for (int ii=0;ii<LB_COMPONENTS;ii++){
    if ( p_friction[ii] <= 0 )
            return -1;
    if (lattice_switch & LATTICE_LB_GPU) {
#ifdef LB_GPU
      p_friction[ii] = (double)lbpar_gpu.friction[ii];
#endif // LB_GPU
    } else {
#ifdef LB
       p_friction[ii] = lbpar.friction[ii];
#endif // LB
    }
  }
  return 0;
}


int lb_lbfluid_set_couple_flag(int couple_flag) {
  if (lattice_switch & LATTICE_LB_GPU) {
#ifdef LB_GPU
    if ( couple_flag != LB_COUPLE_TWO_POINT && couple_flag != LB_COUPLE_THREE_POINT )
      return -1;
    lbpar_gpu.lb_couple_switch = couple_flag;
#endif // LB_GPU
  } else {
#ifdef LB
    /* Only the two point nearest neighbor coupling is present in the case of the cpu,
       so just throw an error if something else is tried */
    if ( couple_flag != LB_COUPLE_TWO_POINT )
      return -1;
#endif // LB
  }
  return 0;
}


int lb_lbfluid_set_agrid(double p_agrid){
  if ( p_agrid <= 0)
    return -1;
  if (lattice_switch & LATTICE_LB_GPU) {
#ifdef LB_GPU
    lbpar_gpu.agrid = (float)p_agrid;
    
    lbpar_gpu.dim_x = (unsigned int)rint(box_l[0]/p_agrid);
    lbpar_gpu.dim_y = (unsigned int)rint(box_l[1]/p_agrid);
    lbpar_gpu.dim_z = (unsigned int)rint(box_l[2]/p_agrid);
    unsigned int tmp[3];
    tmp[0] = lbpar_gpu.dim_x;
    tmp[1] = lbpar_gpu.dim_y;
    tmp[2] = lbpar_gpu.dim_z;
    /* sanity checks */
    for (int dir=0;dir<3;dir++) {
      /* check if box_l is compatible with lattice spacing */
      if (fabs(box_l[dir]-tmp[dir]*p_agrid) > ROUND_ERROR_PREC) {
          ostringstream msg;
          msg <<"Lattice spacing p_agrid= " << p_agrid << " is incompatible with box_l[" << dir << "]="
                << box_l[dir] << ", factor=" << tmp[dir] << " err= " << fabs(box_l[dir]-tmp[dir]*p_agrid);
          runtimeError(msg);
      }
    }
    lbpar_gpu.number_of_nodes = lbpar_gpu.dim_x * lbpar_gpu.dim_y * lbpar_gpu.dim_z;
    on_lb_params_change_gpu(LBPAR_AGRID);
#endif // LB_GPU
    } else {
#ifdef LB
    lbpar.agrid = p_agrid;
    mpi_bcast_lb_params(LBPAR_AGRID);
#endif // LB
  }
  return 0;
}


int lb_lbfluid_set_tau(double p_tau){
  if ( p_tau <= 0 )
    return -1;
  if (lattice_switch & LATTICE_LB_GPU) {
#ifdef LB_GPU
    lbpar_gpu.tau = (float)p_tau;
    on_lb_params_change_gpu(0);
#endif // LB_GPU
  } else {
#ifdef LB
    lbpar.tau = p_tau;
    mpi_bcast_lb_params(0);
#endif // LB
  }
  return 0;
}


#ifdef SHANCHEN
int lb_lbfluid_set_remove_momentum(void){
  if (lattice_switch & LATTICE_LB_GPU) {
#ifdef LB_GPU
    lbpar_gpu.remove_momentum = 1;
    on_lb_params_change_gpu(0);
#endif // LB_GPU
  } else {
#ifdef LB
    return -1;
#endif // LB
  }
  return 0;
}
#endif // SHANCHEN


int lb_lbfluid_set_ext_force(int component, double p_fx, double p_fy, double p_fz) {
  if (lattice_switch & LATTICE_LB_GPU) {
#ifdef LB_GPU
    if (lbpar_gpu.tau < 0.0)
      return 2;

    if (lbpar_gpu.rho[component] <= 0.0)
      return 3;

    /* external force density is stored in MD units */
    lbpar_gpu.ext_force[3*component+0] = (float)p_fx;
    lbpar_gpu.ext_force[3*component+1] = (float)p_fy;
    lbpar_gpu.ext_force[3*component+2] = (float)p_fz;
    lbpar_gpu.external_force = 1;
    lb_reinit_extern_nodeforce_GPU(&lbpar_gpu);
#endif // LB_GPU
  } else {
#ifdef LB
    if (lbpar.tau < 0.0)
      return 2;

    if (lbpar.rho[0] <= 0.0)
      return 3;

    lbpar.ext_force[3*component + 0] = p_fx;
    lbpar.ext_force[3*component + 1] = p_fy;
    lbpar.ext_force[3*component + 2] = p_fz;
    mpi_bcast_lb_params(LBPAR_EXTFORCE);
#endif // LB
  }
  return 0;
}


int lb_lbfluid_get_density(double *p_dens) {
  for (int ii=0;ii<LB_COMPONENTS;ii++){
    if ( p_dens[ii] <= 0 )
      return -1;
    if (lattice_switch & LATTICE_LB_GPU) {
#ifdef LB_GPU
      p_dens[ii] = (double)lbpar_gpu.rho[ii];
#endif // LB_GPU
    } else {
#ifdef LB
      p_dens[ii] = lbpar.rho[ii];
#endif // LB
    }
  }
  return 0;
}

int lb_lbfluid_get_visc(double* p_visc){
  for (int ii=0;ii<LB_COMPONENTS;ii++){
    if ( p_visc[ii] <= 0 )
      return -1;
    if (lattice_switch & LATTICE_LB_GPU) {
#ifdef LB_GPU
      p_visc[ii] = (double)lbpar_gpu.viscosity[ii];
#endif // LB_GPU
    } else {
#ifdef LB
      p_visc[ii] = lbpar.viscosity[ii];
#endif // LB
     }
  }
  return 0;
}


int lb_lbfluid_get_bulk_visc(double* p_bulk_visc){
  if (lattice_switch & LATTICE_LB_GPU) {
#ifdef LB_GPU
    *p_bulk_visc = lbpar_gpu.bulk_viscosity[0];
#endif // LB_GPU
  } else {
#ifdef LB
    *p_bulk_visc = lbpar.bulk_viscosity[0];
#endif // LB
  }
  return 0;
}


int lb_lbfluid_get_gamma_odd(double* p_gamma_odd){
  if (lattice_switch & LATTICE_LB_GPU) {
#ifdef LB_GPU
    *p_gamma_odd = lbpar_gpu.gamma_odd[0];
#endif // LB_GPU
  } else {
#ifdef LB
    *p_gamma_odd = lbpar.gamma_odd[0];
#endif // LB
  }
  return 0;
}


int lb_lbfluid_get_gamma_even(double* p_gamma_even){
  if (lattice_switch & LATTICE_LB_GPU) {
#ifdef LB_GPU
    *p_gamma_even = lbpar_gpu.gamma_even[0];
#endif // LB_GPU
  } else {
#ifdef LB
    *p_gamma_even = lbpar.gamma_even[0];
#endif // LB
  }
  return 0;
}


int lb_lbfluid_get_agrid(double* p_agrid){
  if (lattice_switch & LATTICE_LB_GPU) {
#ifdef LB_GPU
    *p_agrid = lbpar_gpu.agrid;
#endif // LB_GPU
  } else {
#ifdef LB
    *p_agrid = lbpar.agrid;
#endif // LB
  }
  return 0;
}

int lb_lbfluid_get_tau(double* p_tau){
  if (lattice_switch & LATTICE_LB_GPU) {
#ifdef LB_GPU
    *p_tau = lbpar_gpu.tau;
#endif // LB_GPU
  } else {
#ifdef LB
    *p_tau = lbpar.tau;
#endif // LB
  }
  return 0;
}

int lb_lbfluid_get_ext_force(double* p_f){
#ifdef SHANCHEN
  fprintf(stderr, "Not implemented yet (%s:%d) ",__FILE__,__LINE__);
  errexit();
#endif // SHANCHEN
  if (lattice_switch & LATTICE_LB_GPU) {
#ifdef LB_GPU
    p_f[0] = lbpar_gpu.ext_force[0];
    p_f[1] = lbpar_gpu.ext_force[1];
    p_f[2] = lbpar_gpu.ext_force[2];
#endif // LB_GPU
  } else {
#ifdef LB
    p_f[0] = lbpar.ext_force[0];
    p_f[1] = lbpar.ext_force[1];
    p_f[2] = lbpar.ext_force[2];
#endif // LB
  }
  return 0;
}


int lb_lbfluid_print_vtk_boundary(char* filename) {
    FILE* fp = fopen(filename, "w");

    if(fp == NULL)
    {
        return 1;
    }

    if (lattice_switch & LATTICE_LB_GPU) {
#ifdef LB_GPU
        unsigned int* bound_array;
        bound_array = (unsigned int*) Utils::malloc(lbpar_gpu.number_of_nodes*sizeof(unsigned int));
        lb_get_boundary_flags_GPU(bound_array);

        int j;
        /** print of the calculated phys values */
        fprintf(fp, "# vtk DataFile Version 2.0\nlbboundaries\n"
                "ASCII\nDATASET STRUCTURED_POINTS\nDIMENSIONS %u %u %u\n"
                "ORIGIN %f %f %f\nSPACING %f %f %f\nPOINT_DATA %u\n"
                "SCALARS boundary float 1\nLOOKUP_TABLE default\n",
                lbpar_gpu.dim_x, lbpar_gpu.dim_y, lbpar_gpu.dim_z,
                lbpar_gpu.agrid*0.5, lbpar_gpu.agrid*0.5, lbpar_gpu.agrid*0.5,
                lbpar_gpu.agrid, lbpar_gpu.agrid, lbpar_gpu.agrid,
                lbpar_gpu.number_of_nodes);
        for(j=0; j<int(lbpar_gpu.number_of_nodes); ++j){
            /** print of the calculated phys values */
            fprintf(fp, "%d \n", bound_array[j]);
        }
        free(bound_array);
#endif // LB_GPU
    } else {
#ifdef LB
        int pos[3];
        int boundary;
        int gridsize[3];

        gridsize[0] = box_l[0] / lbpar.agrid;
        gridsize[1] = box_l[1] / lbpar.agrid;
        gridsize[2] = box_l[2] / lbpar.agrid;

        fprintf(fp, "# vtk DataFile Version 2.0\nlbboundaries\n"
                "ASCII\nDATASET STRUCTURED_POINTS\nDIMENSIONS %d %d %d\n"
                "ORIGIN %f %f %f\nSPACING %f %f %f\nPOINT_DATA %d\n"
                "SCALARS boundary float 1\nLOOKUP_TABLE default\n",
                gridsize[0], gridsize[1], gridsize[2],
                lblattice.agrid[0]*0.5, lblattice.agrid[1]*0.5, lblattice.agrid[2]*0.5,
                lblattice.agrid[0], lblattice.agrid[1], lblattice.agrid[2],
                gridsize[0]*gridsize[1]*gridsize[2]);

        for (pos[2] = 0; pos[2] < gridsize[2]; pos[2]++)
        {
            for (pos[1] = 0; pos[1] < gridsize[1]; pos[1]++)
            {
                for (pos[0] = 0; pos[0] < gridsize[0]; pos[0]++) {
                    lb_lbnode_get_boundary(pos, &boundary);
                    fprintf(fp, "%d \n", boundary);
                }
            }
        }
#endif // LB
    }
    fclose(fp);
	return 0;
}


int lb_lbfluid_print_vtk_density(char** filename) {
    int ii;

    for(ii=0;ii<LB_COMPONENTS;++ii) {
        FILE* fp = fopen(filename[ii], "w");

        if(fp == NULL) {
            perror("lb_lbfluid_print_vtk_density");
            return 1;
        }

        if (lattice_switch & LATTICE_LB_GPU) {
#ifdef LB_GPU

            int j;
            size_t size_of_values = lbpar_gpu.number_of_nodes * sizeof(LB_rho_v_pi_gpu);
            host_values = (LB_rho_v_pi_gpu*)Utils::malloc(size_of_values);
            lb_get_values_GPU(host_values);

            fprintf(fp, "# vtk DataFile Version 2.0\nlbfluid_gpu\nASCII\nDATASET STRUCTURED_POINTS\nDIMENSIONS %u %u %u\nORIGIN %f %f %f\nSPACING %f %f %f\nPOINT_DATA %u\nSCALARS density float 1\nLOOKUP_TABLE default\n",
                    lbpar_gpu.dim_x, lbpar_gpu.dim_y, lbpar_gpu.dim_z,
                    lbpar_gpu.agrid*0.5, lbpar_gpu.agrid*0.5, lbpar_gpu.agrid*0.5,
                    lbpar_gpu.agrid, lbpar_gpu.agrid, lbpar_gpu.agrid, lbpar_gpu.number_of_nodes);

            for(j=0; j<int(lbpar_gpu.number_of_nodes); ++j){
                /** print the calculated phys values */
                fprintf(fp, "%f\n", host_values[j].rho[ii]);
            }
            free(host_values);

#endif // LB_GPU
        }
        else {
#ifdef LB
            int pos[3];
            double rho[LB_COMPONENTS];
            int gridsize[3];
    
            gridsize[0] = box_l[0] / lbpar.agrid;
            gridsize[1] = box_l[1] / lbpar.agrid;
            gridsize[2] = box_l[2] / lbpar.agrid;
    
            fprintf(fp, "# vtk DataFile Version 2.0\nlbfluid_cpu\n"
                    "ASCII\nDATASET STRUCTURED_POINTS\nDIMENSIONS %d %d %d\n"
                    "ORIGIN %f %f %f\nSPACING %f %f %f\nPOINT_DATA %d\n"
                    "SCALARS density float 1\nLOOKUP_TABLE default\n",
                    gridsize[0], gridsize[1], gridsize[2],
                    lblattice.agrid[0]*0.5, lblattice.agrid[1]*0.5, lblattice.agrid[2]*0.5,
                    lblattice.agrid[0], lblattice.agrid[1], lblattice.agrid[2],
                    gridsize[0]*gridsize[1]*gridsize[2]);
    
            for(pos[2] = 0; pos[2] < gridsize[2]; pos[2]++)
            {
                for(pos[1] = 0; pos[1] < gridsize[1]; pos[1]++)
                {
                    for(pos[0] = 0; pos[0] < gridsize[0]; pos[0]++)
                    {
                        lb_lbnode_get_rho(pos, rho);
                        fprintf(fp, "%f\n", rho[ii]);
                    }
                }
            }
#endif // LB
        }
        fclose(fp);
    }
    return 0;
}


int lb_lbfluid_print_vtk_velocity(char* filename) {
    FILE* fp = fopen(filename, "w");

    if(fp == NULL)
    {
        return 1;
    }

    if (lattice_switch & LATTICE_LB_GPU) {
#ifdef LB_GPU
        size_t size_of_values = lbpar_gpu.number_of_nodes * sizeof(LB_rho_v_pi_gpu);
        host_values = (LB_rho_v_pi_gpu*)Utils::malloc(size_of_values);
        lb_get_values_GPU(host_values);
        fprintf(fp, "# vtk DataFile Version 2.0\nlbfluid_gpu\n"
                "ASCII\nDATASET STRUCTURED_POINTS\nDIMENSIONS %u %u %u\n"
                "ORIGIN %f %f %f\nSPACING %f %f %f\nPOINT_DATA %u\n"
                "SCALARS velocity float 3\nLOOKUP_TABLE default\n",
                lbpar_gpu.dim_x, lbpar_gpu.dim_y, lbpar_gpu.dim_z,
                lbpar_gpu.agrid*0.5, lbpar_gpu.agrid*0.5, lbpar_gpu.agrid*0.5,
                lbpar_gpu.agrid, lbpar_gpu.agrid, lbpar_gpu.agrid,
                lbpar_gpu.number_of_nodes);
        for(int j=0; j<int(lbpar_gpu.number_of_nodes); ++j){
            /** print of the calculated phys values */
            fprintf(fp, "%f %f %f\n", host_values[j].v[0], host_values[j].v[1], host_values[j].v[2]);
        }
        free(host_values);
#endif // LB_GPU
    } else {
#ifdef LB
        int pos[3];
        double u[3];
        int gridsize[3];

        gridsize[0] = box_l[0] / lbpar.agrid;
        gridsize[1] = box_l[1] / lbpar.agrid;
        gridsize[2] = box_l[2] / lbpar.agrid;

        fprintf(fp, "# vtk DataFile Version 2.0\nlbfluid_cpu\n"
                "ASCII\nDATASET STRUCTURED_POINTS\nDIMENSIONS %d %d %d\n"
                "ORIGIN %f %f %f\nSPACING %f %f %f\nPOINT_DATA %d\n"
                "SCALARS velocity float 3\nLOOKUP_TABLE default\n",
                gridsize[0], gridsize[1], gridsize[2],
                lblattice.agrid[0]*0.5, lblattice.agrid[1]*0.5, lblattice.agrid[2]*0.5,
                lblattice.agrid[0], lblattice.agrid[1], lblattice.agrid[2],
                gridsize[0]*gridsize[1]*gridsize[2]);

        for(pos[2] = 0; pos[2] < gridsize[2]; pos[2]++)
        {
            for(pos[1] = 0; pos[1] < gridsize[1]; pos[1]++)
            {
                for(pos[0] = 0; pos[0] < gridsize[0]; pos[0]++)
                {
                    lb_lbnode_get_u(pos, u);
                    fprintf(fp, "%lf %lf %lf\n", u[0], u[1], u[2]);
                }
            }
        }
#endif // LB
    }
    fclose(fp);

	return 0;
}


int lb_lbfluid_print_boundary(char* filename) {
    FILE* fp = fopen(filename, "w");

    if(fp == NULL)
    {
	  	return 1;
    }

    if (lattice_switch & LATTICE_LB_GPU) {
#ifdef LB_GPU
        unsigned int* bound_array;
        bound_array = (unsigned int*) Utils::malloc(lbpar_gpu.number_of_nodes*sizeof(unsigned int));
        lb_get_boundary_flags_GPU(bound_array);

        int xyz[3];
        int j;
        for(j=0; j<int(lbpar_gpu.number_of_nodes); ++j){
            xyz[0] = j%lbpar_gpu.dim_x;
            int k = j/lbpar_gpu.dim_x;
            xyz[1] = k%lbpar_gpu.dim_y;
            k /= lbpar_gpu.dim_y;
            xyz[2] = k;
            /** print of the calculated phys values */
            fprintf(fp, "%f %f %f %d\n", (xyz[0]+0.5)*lbpar_gpu.agrid, (xyz[1]+0.5)*lbpar_gpu.agrid, (xyz[2]+0.5)*lbpar_gpu.agrid, bound_array[j]);
        }
        free(bound_array);
#endif // LB_GPU
    } else {
#ifdef LB
        int pos[3];
        int boundary;
        int gridsize[3];

        gridsize[0] = box_l[0] / lblattice.agrid[0];
        gridsize[1] = box_l[1] / lblattice.agrid[1];
        gridsize[2] = box_l[2] / lblattice.agrid[2];

        for(pos[2] = 0; pos[2] < gridsize[2]; pos[2]++)
        {
            for(pos[1] = 0; pos[1] < gridsize[1]; pos[1]++)
            {
                for(pos[0] = 0; pos[0] < gridsize[0]; pos[0]++) {
                    lb_lbnode_get_boundary(pos, &boundary);
                    boundary = ( boundary != 0 ? 1 : 0 );
                    fprintf(fp, "%f %f %f %d\n",
                            (pos[0]+0.5)*lblattice.agrid[0],
                            (pos[1]+0.5)*lblattice.agrid[1],
                            (pos[2]+0.5)*lblattice.agrid[2],
                            boundary);
                }
            }
        }
#endif // LB
    }

    fclose(fp);
    return 0;
}


int lb_lbfluid_print_velocity(char* filename) {
    FILE* fp = fopen(filename, "w");

    if(fp == NULL)
    {
        return 1;
    }

    if (lattice_switch & LATTICE_LB_GPU) {
#ifdef LB_GPU
#ifdef SHANCHEN
        fprintf(stderr, "TODO:adapt for SHANCHEN (%s:%d)\n",__FILE__,__LINE__);
        errexit();
#endif // SHANCHEN
        size_t size_of_values = lbpar_gpu.number_of_nodes * sizeof(LB_rho_v_pi_gpu);
        host_values = (LB_rho_v_pi_gpu*)Utils::malloc(size_of_values);
        lb_get_values_GPU(host_values);
        int xyz[3];
        int j;
        for(j=0; j<int(lbpar_gpu.number_of_nodes); ++j) {
            xyz[0] = j%lbpar_gpu.dim_x;
            int k = j/lbpar_gpu.dim_x;
            xyz[1] = k%lbpar_gpu.dim_y;
            k /= lbpar_gpu.dim_y;
            xyz[2] = k;
            /** print of the calculated phys values */
            fprintf(fp, "%f %f %f %f %f %f\n", (xyz[0]+0.5)*lbpar_gpu.agrid, (xyz[1]+0.5)*lbpar_gpu.agrid, (xyz[2]+0.5)*lbpar_gpu.agrid, host_values[j].v[0], host_values[j].v[1], host_values[j].v[2]);
        }
        free(host_values);
#endif // LB_GPU
    } else {
#ifdef LB
        int pos[3];
        double u[3];
        int gridsize[3];

        gridsize[0] = box_l[0] / lblattice.agrid[0];
        gridsize[1] = box_l[1] / lblattice.agrid[1];
        gridsize[2] = box_l[2] / lblattice.agrid[2];

        for(pos[2] = 0; pos[2] < gridsize[2]; pos[2]++)
        {
            for(pos[1] = 0; pos[1] < gridsize[1]; pos[1]++)
            {
                for(pos[0] = 0; pos[0] < gridsize[0]; pos[0]++) {
                    lb_lbnode_get_u(pos, u);
                    fprintf(fp, "%f %f %f %f %f %f\n",
                            (pos[0]+0.5)*lblattice.agrid[0],
                            (pos[1]+0.5)*lblattice.agrid[1],
                            (pos[2]+0.5)*lblattice.agrid[2],
                            u[0], u[1], u[2]);
                }
            }
        }
#endif // LB
    }

    fclose(fp);
    return 0;
}


int lb_lbfluid_save_checkpoint(char* filename, int binary) {
    if(lattice_switch & LATTICE_LB_GPU) {
#ifdef LB_GPU
        FILE* cpfile;
        cpfile=fopen(filename, "w");
        if (!cpfile) {
            return ES_ERROR;
        }
        float* host_checkpoint_vd = (float *) Utils::malloc(lbpar_gpu.number_of_nodes * 19 * sizeof(float));
        unsigned int* host_checkpoint_seed = (unsigned int *) Utils::malloc(lbpar_gpu.number_of_nodes * sizeof(unsigned int));
        unsigned int* host_checkpoint_boundary = (unsigned int *) Utils::malloc(lbpar_gpu.number_of_nodes * sizeof(unsigned int));
        lbForceFloat* host_checkpoint_force = (lbForceFloat *) Utils::malloc(lbpar_gpu.number_of_nodes * 3 * sizeof(lbForceFloat));
        lb_save_checkpoint_GPU(host_checkpoint_vd, host_checkpoint_seed, host_checkpoint_boundary, host_checkpoint_force);
        if(!binary)
        {
          for (int n=0; n<(19*int(lbpar_gpu.number_of_nodes)); n++) {
              fprintf(cpfile, "%.8E \n", host_checkpoint_vd[n]);
          }
          for (int n=0; n<int(lbpar_gpu.number_of_nodes); n++) {
              fprintf(cpfile, "%u \n", host_checkpoint_seed[n]);
          }
          for (int n=0; n<int(lbpar_gpu.number_of_nodes); n++) {
              fprintf(cpfile, "%u \n", host_checkpoint_boundary[n]);
          }
          for (int n=0; n<(3*int(lbpar_gpu.number_of_nodes)); n++) {
              fprintf(cpfile, "%.8E \n", host_checkpoint_force[n]);
          }
        }
        else
        {
          fwrite(host_checkpoint_vd, sizeof(float), 19*int(lbpar_gpu.number_of_nodes), cpfile);
          fwrite(host_checkpoint_seed, sizeof(int), int(lbpar_gpu.number_of_nodes), cpfile);
          fwrite(host_checkpoint_boundary, sizeof(int), int(lbpar_gpu.number_of_nodes), cpfile);
          fwrite(host_checkpoint_force, sizeof(lbForceFloat), 3*int(lbpar_gpu.number_of_nodes), cpfile);
        }
        fclose(cpfile);
        free(host_checkpoint_vd);
        free(host_checkpoint_seed);
        free(host_checkpoint_boundary);
        free(host_checkpoint_force);
#endif // LB_GPU
    }
    else if(lattice_switch & LATTICE_LB) {
#ifdef LB
		FILE* cpfile;
		cpfile=fopen(filename, "w");
		if (!cpfile) {
			return ES_ERROR;
		}
		double pop[19*LB_COMPONENTS];
		int ind[3];

		int gridsize[3];

		gridsize[0] = box_l[0] / lbpar.agrid;
		gridsize[1] = box_l[1] / lbpar.agrid;
		gridsize[2] = box_l[2] / lbpar.agrid;

		for (int i=0; i < gridsize[0]; i++) {
			for (int j=0; j < gridsize[1]; j++) {
				for (int k=0; k < gridsize[2]; k++) {
					ind[0]=i;
					ind[1]=j;
					ind[2]=k;
					lb_lbnode_get_pop(ind, pop);
					if (!binary) {
						for (int n=0; n<19*LB_COMPONENTS; n++) {
							fprintf(cpfile, "%.16e ", pop[n]);
						}
						fprintf(cpfile, "\n");
					}
					else {
						fwrite(pop, sizeof(double), 19*LB_COMPONENTS, cpfile);
					}
				}
			}
		}
		fclose(cpfile);
#endif // LB
	}
    return ES_OK;
}


int lb_lbfluid_load_checkpoint(char* filename, int binary) {
    if(lattice_switch & LATTICE_LB_GPU) {
#ifdef LB_GPU
        FILE* cpfile;
        cpfile=fopen(filename, "r");
        if (!cpfile) {
            return ES_ERROR;
        }
        float* host_checkpoint_vd = (float *) Utils::malloc(lbpar_gpu.number_of_nodes * 19 * sizeof(float));
        unsigned int* host_checkpoint_seed = (unsigned int *) Utils::malloc(lbpar_gpu.number_of_nodes * sizeof(unsigned int));
        unsigned int* host_checkpoint_boundary = (unsigned int *) Utils::malloc(lbpar_gpu.number_of_nodes * sizeof(unsigned int));
        lbForceFloat* host_checkpoint_force = (lbForceFloat *) Utils::malloc(lbpar_gpu.number_of_nodes * 3 * sizeof(lbForceFloat));

        if (!binary) {
            for (int n=0; n<(19*int(lbpar_gpu.number_of_nodes)); n++) {
                fscanf(cpfile, "%f", &host_checkpoint_vd[n]);
            }
            for (int n=0; n<int(lbpar_gpu.number_of_nodes); n++) {
                fscanf(cpfile, "%u", &host_checkpoint_seed[n]);
            }
            for (int n=0; n<int(lbpar_gpu.number_of_nodes); n++) {
                fscanf(cpfile, "%u", &host_checkpoint_boundary[n]);
            }
            for (int n=0; n<(3*int(lbpar_gpu.number_of_nodes)); n++) {
              if (sizeof(lbForceFloat) == sizeof(float))
                fscanf(cpfile, "%f", &host_checkpoint_force[n]);
              else
                fscanf(cpfile, "%f", &host_checkpoint_force[n]);
            }
        }
        else
        {
          if(fread(host_checkpoint_vd, sizeof(float), 19*int(lbpar_gpu.number_of_nodes), cpfile) != (unsigned int) (19*lbpar_gpu.number_of_nodes))
            return ES_ERROR;
          if(fread(host_checkpoint_seed, sizeof(int), int(lbpar_gpu.number_of_nodes), cpfile) != (unsigned int) lbpar_gpu.number_of_nodes)
            return ES_ERROR;
          if(fread(host_checkpoint_boundary, sizeof(int), int(lbpar_gpu.number_of_nodes), cpfile) != (unsigned int) lbpar_gpu.number_of_nodes)
            return ES_ERROR;
          if(fread(host_checkpoint_force, sizeof(lbForceFloat), 3*int(lbpar_gpu.number_of_nodes), cpfile) != (unsigned int) (3*lbpar_gpu.number_of_nodes))
            return ES_ERROR;
        }
        lb_load_checkpoint_GPU(host_checkpoint_vd, host_checkpoint_seed, host_checkpoint_boundary, host_checkpoint_force);
        fclose(cpfile);
        free(host_checkpoint_vd);
        free(host_checkpoint_seed);
        free(host_checkpoint_boundary);
        free(host_checkpoint_force);
#endif // LB_GPU
    }
    else if(lattice_switch & LATTICE_LB) {
#ifdef LB
        FILE* cpfile;
        cpfile=fopen(filename, "r");
        if (!cpfile) {
            return ES_ERROR;
        }
        double pop[19];
        int ind[3];

        int gridsize[3];
        lbpar.resend_halo=1;
        mpi_bcast_lb_params(0);
        gridsize[0] = box_l[0] / lbpar.agrid;
        gridsize[1] = box_l[1] / lbpar.agrid;
        gridsize[2] = box_l[2] / lbpar.agrid;

        for (int i=0; i < gridsize[0]; i++) {
            for (int j=0; j < gridsize[1]; j++) {
                for (int k=0; k < gridsize[2]; k++) {
                    ind[0]=i;
                    ind[1]=j;
                    ind[2]=k;
                    if (!binary) {
                        if (fscanf(cpfile, "%lf %lf %lf %lf %lf %lf %lf %lf %lf %lf %lf %lf %lf %lf %lf %lf %lf %lf %lf \n", &pop[0],&pop[1],&pop[2],&pop[3],&pop[4],&pop[5],&pop[6],&pop[7],&pop[8],&pop[9],&pop[10],&pop[11],&pop[12],&pop[13],&pop[14],&pop[15],&pop[16],&pop[17],&pop[18]) != 19) {
                            return ES_ERROR;
                        }
                    }
                    else {
                        if (fread(pop, sizeof(double), 19, cpfile) != 19)
                            return ES_ERROR;
                    }
                    lb_lbnode_set_pop(ind, pop);
                }
            }
        }
        fclose(cpfile);
//  lbpar.resend_halo=1;
//  mpi_bcast_lb_params(0);
#endif // LB
    }
    else {
        ostringstream msg;
        msg <<"To load an LB checkpoint one needs to have already initialized the LB fluid with the same grid size.";
        runtimeError(msg);
        return ES_ERROR;
    }
    return ES_OK;
}


int lb_lbnode_get_rho(int* ind, double* p_rho){
    if (lattice_switch & LATTICE_LB_GPU) {
#ifdef LB_GPU
        int single_nodeindex = ind[0] + ind[1]*lbpar_gpu.dim_x + ind[2]*lbpar_gpu.dim_x*lbpar_gpu.dim_y;
        static LB_rho_v_pi_gpu *host_print_values=NULL;

        if(host_print_values==NULL) host_print_values = (LB_rho_v_pi_gpu *) Utils::malloc(sizeof(LB_rho_v_pi_gpu));
        lb_print_node_GPU(single_nodeindex, host_print_values);
        for(int ii=0;ii<LB_COMPONENTS;ii++) {
            p_rho[ii] = (double)(host_print_values->rho[ii]);
        }
#endif // LB_GPU
    } else {
#ifdef LB
        index_t index;
        int node, grid[3], ind_shifted[3];
        double rho[LB_COMPONENTS]; double j[3]; double pi[6];

        ind_shifted[0] = ind[0]; ind_shifted[1] = ind[1]; ind_shifted[2] = ind[2];
        node = lblattice.map_lattice_to_node(ind_shifted,grid);
        index = get_linear_index(ind_shifted[0],ind_shifted[1],ind_shifted[2],lblattice.halo_grid);
        mpi_recv_fluid(node,index,rho,j,pi);
        // unit conversion
        for(int ii=0;ii<LB_COMPONENTS;ii++) {
        	rho[ii] *= 1/lbpar.agrid/lbpar.agrid/lbpar.agrid;
        	p_rho[ii] = rho[ii];
	}
#endif // LB
    }
    return 0;
}


int lb_lbnode_get_u(int* ind, double* p_u) {
    if (lattice_switch & LATTICE_LB_GPU) {
#ifdef LB_GPU
        static LB_rho_v_pi_gpu *host_print_values=NULL;
        if(host_print_values==NULL) host_print_values= (LB_rho_v_pi_gpu *) Utils::malloc(sizeof(LB_rho_v_pi_gpu));

        int single_nodeindex = ind[0] + ind[1]*lbpar_gpu.dim_x + ind[2]*lbpar_gpu.dim_x*lbpar_gpu.dim_y;
        lb_print_node_GPU(single_nodeindex, host_print_values);

        p_u[0] = (double)(host_print_values[0].v[0]);
        p_u[1] = (double)(host_print_values[0].v[1]);
        p_u[2] = (double)(host_print_values[0].v[2]);
#endif // LB_GPU
    } else {
#ifdef LB
        index_t index;
        int node, grid[3], ind_shifted[3];
        double rho[LB_COMPONENTS]; double j[3]; double pi[6]; double Rho_tot=0.0;

        ind_shifted[0] = ind[0]; ind_shifted[1] = ind[1]; ind_shifted[2] = ind[2];
        node = lblattice.map_lattice_to_node(ind_shifted,grid);
        index = get_linear_index(ind_shifted[0],ind_shifted[1],ind_shifted[2],lblattice.halo_grid);

        mpi_recv_fluid(node,index,rho,j,pi);
        for(int ii=0;ii<LB_COMPONENTS;ii++){
		Rho_tot += rho[ii];
	}
        // unit conversion
        p_u[0] = j[0]/Rho_tot*lbpar.agrid/lbpar.tau;
        p_u[1] = j[1]/Rho_tot*lbpar.agrid/lbpar.tau;
        p_u[2] = j[2]/Rho_tot*lbpar.agrid/lbpar.tau;
#endif // LB
    }
    return 0;
}


/** calculates the fluid velocity at a given position of the
 * lattice. Note that it can lead to undefined behavior if the
 * position is not within the local lattice. This version of the function
 * can be called without the position needing to be on the local processor.
 * Note that this gives a slightly different version than the values used to
 * couple to MD beads when near a wall, see lb_lbfluid_get_interpolated_velocity.
 */
int lb_lbfluid_get_interpolated_velocity_global (double* p, double* v) {
    double local_v[3] = {0, 0, 0}, delta[6]; //velocity field, relative positions to surrounding nodes
    int 	 ind[3] = {0,0,0}, tmpind[3]; //node indices
    int		 x, y, z; //counters

    // convert the position into lower left grid point
    if (lattice_switch & LATTICE_LB_GPU)
    {
#ifdef LB_GPU
      Lattice::map_position_to_lattice_global(p, ind, delta, lbpar_gpu.agrid);
#endif // LB_GPU
    }
    else
    {
#ifdef LB
      Lattice::map_position_to_lattice_global(p, ind, delta, lbpar.agrid);
#endif // LB
    }

  //set the initial velocity to zero in all directions
  v[0] = 0;
  v[1] = 0;
  v[2] = 0;

  for (z=0;z<2;z++) {
    for (y=0;y<2;y++) {
      for (x=0;x<2;x++) {
        //give the index of the neighbouring nodes
        tmpind[0] = ind[0]+x;
        tmpind[1] = ind[1]+y;
        tmpind[2] = ind[2]+z;

        if (lattice_switch & LATTICE_LB_GPU) {
#ifdef LB_GPU
          if (tmpind[0] == int(lbpar_gpu.dim_x)) tmpind[0] = 0;
          if (tmpind[1] == int(lbpar_gpu.dim_y)) tmpind[1] = 0;
          if (tmpind[2] == int(lbpar_gpu.dim_z)) tmpind[2] = 0;
#endif // LB_GPU
        } else {  
#ifdef LB
          if (tmpind[0] == box_l[0]/lbpar.agrid) tmpind[0] = 0;
          if (tmpind[1] == box_l[1]/lbpar.agrid) tmpind[1] = 0;
          if (tmpind[2] == box_l[2]/lbpar.agrid) tmpind[2] = 0;
#endif // LB
        }

        lb_lbnode_get_u(tmpind, local_v);

        v[0] += delta[3*x+0]*delta[3*y+1]*delta[3*z+2]*local_v[0];
        v[1] += delta[3*x+0]*delta[3*y+1]*delta[3*z+2]*local_v[1];	  
        v[2] += delta[3*x+0]*delta[3*y+1]*delta[3*z+2]*local_v[2];
      }
    }
  }

  return 0;
}


int lb_lbnode_get_pi(int* ind, double* p_pi) {
    double p0 = 0;

    lb_lbnode_get_pi_neq(ind, p_pi);

    if (lattice_switch & LATTICE_LB_GPU) {
#ifdef LB_GPU
        for(int ii=0;ii<LB_COMPONENTS;ii++){
            p0 += lbpar_gpu.rho[ii]*lbpar_gpu.agrid*lbpar_gpu.agrid/lbpar_gpu.tau/lbpar_gpu.tau/3.;
        }
#endif // LB_GPU
    } else {
#ifdef LB
        for(int ii=0;ii<LB_COMPONENTS;ii++){
            p0 += lbpar.rho[ii]*lbpar.agrid*lbpar.agrid/lbpar.tau/lbpar.tau/3.;
        }
#endif // LB
    }

    p_pi[0] += p0;
    p_pi[2] += p0;
    p_pi[5] += p0;

    return 0;
}


int lb_lbnode_get_pi_neq(int* ind, double* p_pi) {
    if (lattice_switch & LATTICE_LB_GPU) {
#ifdef LB_GPU
        static LB_rho_v_pi_gpu *host_print_values=NULL;
        if(host_print_values==NULL) host_print_values= (LB_rho_v_pi_gpu *) Utils::malloc(sizeof(LB_rho_v_pi_gpu));

        int single_nodeindex = ind[0] + ind[1]*lbpar_gpu.dim_x + ind[2]*lbpar_gpu.dim_x*lbpar_gpu.dim_y;
        lb_print_node_GPU(single_nodeindex, host_print_values);
        for (int i = 0; i<6; i++) {
            p_pi[i]=host_print_values->pi[i];
        }
        return 0;
#endif // LB_GPU
    } else {
#ifdef LB
        index_t index;
        int node, grid[3], ind_shifted[3];
        double rho[LB_COMPONENTS]; double j[3]; double pi[6] = {0.0, 0.0, 0.0, 0.0, 0.0, 0.0};

        ind_shifted[0] = ind[0]; ind_shifted[1] = ind[1]; ind_shifted[2] = ind[2];
        node = lblattice.map_lattice_to_node(ind_shifted,grid);
        index = get_linear_index(ind_shifted[0],ind_shifted[1],ind_shifted[2],lblattice.halo_grid);

        mpi_recv_fluid(node,index,rho,j,pi);
        // unit conversion // TODO: Check Unit Conversion!
        p_pi[0] = pi[0]/lbpar.tau/lbpar.tau/lbpar.agrid/lbpar.agrid/lbpar.agrid;
        p_pi[1] = pi[1]/lbpar.tau/lbpar.tau/lbpar.agrid/lbpar.agrid/lbpar.agrid;
        p_pi[2] = pi[2]/lbpar.tau/lbpar.tau/lbpar.agrid/lbpar.agrid/lbpar.agrid;
        p_pi[3] = pi[3]/lbpar.tau/lbpar.tau/lbpar.agrid/lbpar.agrid/lbpar.agrid;
        p_pi[4] = pi[4]/lbpar.tau/lbpar.tau/lbpar.agrid/lbpar.agrid/lbpar.agrid;
        p_pi[5] = pi[5]/lbpar.tau/lbpar.tau/lbpar.agrid/lbpar.agrid/lbpar.agrid;
#endif // LB
    }
    return 0;
}


int lb_lbnode_get_boundary(int* ind, int* p_boundary) {
    if (lattice_switch & LATTICE_LB_GPU) {
#ifdef LB_GPU
        unsigned int host_flag;
        int single_nodeindex = ind[0] + ind[1]*lbpar_gpu.dim_x + ind[2]*lbpar_gpu.dim_x*lbpar_gpu.dim_y;
        lb_get_boundary_flag_GPU(single_nodeindex, &host_flag);
        p_boundary[0] = host_flag;
#endif // LB_GPU
    } else {
#ifdef LB
        index_t index;
        int node, grid[3], ind_shifted[3];

        ind_shifted[0] = ind[0]; ind_shifted[1] = ind[1]; ind_shifted[2] = ind[2];
        node = lblattice.map_lattice_to_node(ind_shifted,grid);
        index = get_linear_index(ind_shifted[0],ind_shifted[1],ind_shifted[2],lblattice.halo_grid);

        mpi_recv_fluid_boundary_flag(node,index,p_boundary);
#endif // LB
    }
    return 0;
}
#endif  //defined (LB) || defined (LB_GPU)


int lb_lbnode_get_pop(int* ind, double* p_pop) {
    if (lattice_switch & LATTICE_LB_GPU) {
        fprintf(stderr, "Not implemented for GPU\n");
    } else {
#ifdef LB
        index_t index;
        int node, grid[3], ind_shifted[3];

        ind_shifted[0] = ind[0]; ind_shifted[1] = ind[1]; ind_shifted[2] = ind[2];
        node = lblattice.map_lattice_to_node(ind_shifted,grid);
        index = get_linear_index(ind_shifted[0],ind_shifted[1],ind_shifted[2],lblattice.halo_grid);
        mpi_recv_fluid_populations(node, index, p_pop);
#endif // LB
    }
    return 0;
}


int lb_lbnode_set_rho(int* ind, double *p_rho){
    if (lattice_switch & LATTICE_LB_GPU) {
#ifdef LB_GPU
        float host_rho[LB_COMPONENTS];
        int single_nodeindex = ind[0] + ind[1]*lbpar_gpu.dim_x + ind[2]*lbpar_gpu.dim_x*lbpar_gpu.dim_y;
        int i;
        for(i=0;i<LB_COMPONENTS;i++){
            host_rho[i]=(float)p_rho[i];
        }
        lb_set_node_rho_GPU(single_nodeindex, host_rho);
#endif // LB_GPU
    } else {
#ifdef LB
        index_t index;
        int node, grid[3], ind_shifted[3];
        double rho[LB_COMPONENTS]; double j[3]; double pi[6];

        ind_shifted[0] = ind[0]; ind_shifted[1] = ind[1]; ind_shifted[2] = ind[2];
        node = lblattice.map_lattice_to_node(ind_shifted,grid);
        index = get_linear_index(ind_shifted[0],ind_shifted[1],ind_shifted[2],lblattice.halo_grid);
        mpi_recv_fluid(node,index,rho,j,pi);
        for(int ii=0;ii<LB_COMPONENTS;ii++){
        	rho[ii]  = (p_rho[ii])*lbpar.agrid*lbpar.agrid*lbpar.agrid;
	}
        mpi_send_fluid(node,index,rho,j,pi) ;

#endif // LB
    }
    return 0;
}


int lb_lbnode_set_u(int* ind, double* u){
    if (lattice_switch & LATTICE_LB_GPU) {
#ifdef LB_GPU
        float host_velocity[3];
        host_velocity[0] = (float)u[0]*lbpar_gpu.tau*lbpar_gpu.agrid;
        host_velocity[1] = (float)u[1]*lbpar_gpu.tau*lbpar_gpu.agrid;
        host_velocity[2] = (float)u[2]*lbpar_gpu.tau*lbpar_gpu.agrid;
        int single_nodeindex = ind[0] + ind[1]*lbpar_gpu.dim_x + ind[2]*lbpar_gpu.dim_x*lbpar_gpu.dim_y;
        lb_set_node_velocity_GPU(single_nodeindex, host_velocity);
#endif // LB_GPU
    } else {
#ifdef LB
        index_t index;
        int node, grid[3], ind_shifted[3];
        double rho[LB_COMPONENTS]; double j[3]; double pi[6];

        ind_shifted[0] = ind[0]; ind_shifted[1] = ind[1]; ind_shifted[2] = ind[2];
        node = lblattice.map_lattice_to_node(ind_shifted,grid);
        index = get_linear_index(ind_shifted[0],ind_shifted[1],ind_shifted[2],lblattice.halo_grid);

        /* transform to lattice units */
        mpi_recv_fluid(node,index,rho,j,pi);
        j[0]=j[1]=j[2]=0.0;
  	for(int ii=0;ii<LB_COMPONENTS;++ii) {
            j[0] += rho[ii]*u[0]*lbpar.tau*lbpar.agrid;
            j[1] += rho[ii]*u[1]*lbpar.tau*lbpar.agrid;
            j[2] += rho[ii]*u[2]*lbpar.tau*lbpar.agrid;
	}
        mpi_send_fluid(node,index,rho,j,pi) ;
#endif // LB
    }
    return 0;
}


int lb_lbnode_set_pi(int* ind, double* pi) {
    return -100;
}


int lb_lbnode_set_pi_neq(int* ind, double* pi_neq) {
    return -100;
}


int lb_lbnode_set_pop(int* ind, double* p_pop) {
    if (lattice_switch & LATTICE_LB_GPU) {
        printf("Not implemented in the LB GPU code!\n");
    } else {
#ifdef LB
        index_t index;
        int node, grid[3], ind_shifted[3];

        ind_shifted[0] = ind[0]; ind_shifted[1] = ind[1]; ind_shifted[2] = ind[2];
        node = lblattice.map_lattice_to_node(ind_shifted,grid);
        index = get_linear_index(ind_shifted[0],ind_shifted[1],ind_shifted[2],lblattice.halo_grid);
        mpi_send_fluid_populations(node, index, p_pop);
#endif // LB
    }
    return 0;
}


int lb_lbnode_set_extforce(int* ind, double* f) {
    return -100;
}


#ifdef LB
/********************** The Main LB Part *************************************/
/* Halo communication for push scheme */
static void halo_push_communication() {
    index_t index;
    int x, y, z, count;
    int rnode, snode;
    double *buffer=NULL, *sbuf=NULL, *rbuf=NULL;
    MPI_Status status;

    int yperiod = lblattice.halo_grid[0];
    int zperiod = lblattice.halo_grid[0]*lblattice.halo_grid[1];

    for(int ii=0;ii<LB_COMPONENTS;++ii) {
        /***************
         * X direction *
         ***************/
        count = 5*lblattice.halo_grid[1]*lblattice.halo_grid[2];
        sbuf = (double*) Utils::malloc(count*sizeof(double));
        rbuf = (double*) Utils::malloc(count*sizeof(double));
    
        /* send to right, recv from left i = 1, 7, 9, 11, 13 */
        snode = node_neighbors[1];
        rnode = node_neighbors[0];
    
        buffer = sbuf;
        index = get_linear_index(lblattice.grid[0]+1,0,0,lblattice.halo_grid);
        for (z=0; z<lblattice.halo_grid[2]; z++) {
            for (y=0; y<lblattice.halo_grid[1]; y++) {
    	
                buffer[0] = lbfluid[1][1  + ii * LBQ][index];
                buffer[1] = lbfluid[1][7  + ii * LBQ][index];
                buffer[2] = lbfluid[1][9  + ii * LBQ][index];
                buffer[3] = lbfluid[1][11 + ii * LBQ][index];
                buffer[4] = lbfluid[1][13 + ii * LBQ][index];
                buffer += 5;
    
                index += yperiod;
            }
        }

        if (node_grid[0] > 1) {
            MPI_Sendrecv(sbuf, count, MPI_DOUBLE, snode, REQ_HALO_SPREAD,
                         rbuf, count, MPI_DOUBLE, rnode, REQ_HALO_SPREAD,
                         comm_cart, &status);
        } else {
            memmove(rbuf,sbuf,count*sizeof(double));
        }

        buffer = rbuf;
        index = get_linear_index(1,0,0,lblattice.halo_grid);
        for (z=0; z<lblattice.halo_grid[2]; z++) {
            for (y=0; y<lblattice.halo_grid[1]; y++) {
    
                lbfluid[1][1  + ii * LBQ][index] = buffer[0];
                lbfluid[1][7  + ii * LBQ][index] = buffer[1];
                lbfluid[1][9  + ii * LBQ][index] = buffer[2];
                lbfluid[1][11 + ii * LBQ][index] = buffer[3];
                lbfluid[1][13 + ii * LBQ][index] = buffer[4];
                buffer += 5;
    
                index += yperiod;
            }
        }
    
        /* send to left, recv from right i = 2, 8, 10, 12, 14 */
        snode = node_neighbors[0];
        rnode = node_neighbors[1];
    
        buffer = sbuf;
        index = get_linear_index(0,0,0,lblattice.halo_grid);
        for (z=0; z<lblattice.halo_grid[2]; z++) {
            for (y=0; y<lblattice.halo_grid[1]; y++) {
    
                buffer[0] = lbfluid[1][2  + ii * LBQ][index];
                buffer[1] = lbfluid[1][8  + ii * LBQ][index];
                buffer[2] = lbfluid[1][10 + ii * LBQ][index];
                buffer[3] = lbfluid[1][12 + ii * LBQ][index];
                buffer[4] = lbfluid[1][14 + ii * LBQ][index];
                buffer += 5;
    
                index += yperiod;
            }
        }

        if (node_grid[0] > 1) {
            MPI_Sendrecv(sbuf, count, MPI_DOUBLE, snode, REQ_HALO_SPREAD,
                         rbuf, count, MPI_DOUBLE, rnode, REQ_HALO_SPREAD,
                         comm_cart, &status);
        } else {
            memmove(rbuf,sbuf,count*sizeof(double));
        }

        buffer = rbuf;
        index = get_linear_index(lblattice.grid[0],0,0,lblattice.halo_grid);
        for (z=0; z<lblattice.halo_grid[2]; z++) {
            for (y=0; y<lblattice.halo_grid[1]; y++) {
    
                lbfluid[1][2  + ii * LBQ][index] = buffer[0];
                lbfluid[1][8  + ii * LBQ][index] = buffer[1];
                lbfluid[1][10 + ii * LBQ][index] = buffer[2];
                lbfluid[1][12 + ii * LBQ][index] = buffer[3];
                lbfluid[1][14 + ii * LBQ][index] = buffer[4];
                buffer += 5;
    
                index += yperiod;
            }
        }
    
        /***************
         * Y direction *
         ***************/
        count = 5*lblattice.halo_grid[0]*lblattice.halo_grid[2];
        sbuf = (double*) Utils::realloc(sbuf, count*sizeof(double));
        rbuf = (double*) Utils::realloc(rbuf, count*sizeof(double));
    
        /* send to right, recv from left i = 3, 7, 10, 15, 17 */
        snode = node_neighbors[3];
        rnode = node_neighbors[2];
    
        buffer = sbuf;
        index = get_linear_index(0,lblattice.grid[1]+1,0,lblattice.halo_grid);
        for (z=0; z<lblattice.halo_grid[2]; z++) {
            for (x=0; x<lblattice.halo_grid[0]; x++) {
    
                buffer[0] = lbfluid[1][3  + ii * LBQ][index];
                buffer[1] = lbfluid[1][7  + ii * LBQ][index];
                buffer[2] = lbfluid[1][10 + ii * LBQ][index];
                buffer[3] = lbfluid[1][15 + ii * LBQ][index];
                buffer[4] = lbfluid[1][17 + ii * LBQ][index];
                buffer += 5;
    
                ++index;
            }
            index += zperiod - lblattice.halo_grid[0];
        }

        if (node_grid[1] > 1) {
            MPI_Sendrecv(sbuf, count, MPI_DOUBLE, snode, REQ_HALO_SPREAD,
                         rbuf, count, MPI_DOUBLE, rnode, REQ_HALO_SPREAD,
                         comm_cart, &status);
        } else {
            memmove(rbuf,sbuf,count*sizeof(double));
        }
    
        buffer = rbuf;
        index = get_linear_index(0,1,0,lblattice.halo_grid);
        for (z=0; z<lblattice.halo_grid[2]; z++) {
            for (x=0; x<lblattice.halo_grid[0]; x++) {
    
                lbfluid[1][3  + ii * LBQ][index] = buffer[0];
                lbfluid[1][7  + ii * LBQ][index] = buffer[1];
                lbfluid[1][10 + ii * LBQ][index] = buffer[2];
                lbfluid[1][15 + ii * LBQ][index] = buffer[3];
                lbfluid[1][17 + ii * LBQ][index] = buffer[4];
                buffer += 5;
    
                ++index;
            }
            index += zperiod - lblattice.halo_grid[0];
        }
    
        /* send to left, recv from right i = 4, 8, 9, 16, 18 */
        snode = node_neighbors[2];
        rnode = node_neighbors[3];
    
        buffer = sbuf;
        index = get_linear_index(0,0,0,lblattice.halo_grid);
        for (z=0; z<lblattice.halo_grid[2]; z++) {
            for (x=0; x<lblattice.halo_grid[0]; x++) {
    
                buffer[0] = lbfluid[1][4  + ii * LBQ][index];
                buffer[1] = lbfluid[1][8  + ii * LBQ][index];
                buffer[2] = lbfluid[1][9  + ii * LBQ][index];
                buffer[3] = lbfluid[1][16 + ii * LBQ][index];
                buffer[4] = lbfluid[1][18 + ii * LBQ][index];
                buffer += 5;
    
                ++index;
            }
            index += zperiod - lblattice.halo_grid[0];
        }

        if (node_grid[1] > 1) {
            MPI_Sendrecv(sbuf, count, MPI_DOUBLE, snode, REQ_HALO_SPREAD,
                         rbuf, count, MPI_DOUBLE, rnode, REQ_HALO_SPREAD,
                         comm_cart, &status);
        } else {
            memmove(rbuf,sbuf,count*sizeof(double));
        }

        buffer = rbuf;
        index = get_linear_index(0,lblattice.grid[1],0,lblattice.halo_grid);
        for (z=0; z<lblattice.halo_grid[2]; z++) {
            for (x=0; x<lblattice.halo_grid[0]; x++) {
    
                lbfluid[1][4  + ii * LBQ][index] = buffer[0];
                lbfluid[1][8  + ii * LBQ][index] = buffer[1];
                lbfluid[1][9  + ii * LBQ][index] = buffer[2];
                lbfluid[1][16 + ii * LBQ][index] = buffer[3];
                lbfluid[1][18 + ii * LBQ][index] = buffer[4];
                buffer += 5;
    
                ++index;
            }
            index += zperiod - lblattice.halo_grid[0];
        }

        /***************
         * Z direction *
         ***************/
        count = 5*lblattice.halo_grid[0]*lblattice.halo_grid[1];
        sbuf = (double*) Utils::realloc(sbuf, count*sizeof(double));
        rbuf = (double*) Utils::realloc(rbuf, count*sizeof(double));
    
        /* send to right, recv from left i = 5, 11, 14, 15, 18 */
        snode = node_neighbors[5];
        rnode = node_neighbors[4];
    
        buffer = sbuf;
        index = get_linear_index(0,0,lblattice.grid[2]+1,lblattice.halo_grid);
        for (y=0; y<lblattice.halo_grid[1]; y++) {
            for (x=0; x<lblattice.halo_grid[0]; x++) {
    
                buffer[0] = lbfluid[1][5  + ii * LBQ][index];
                buffer[1] = lbfluid[1][11 + ii * LBQ][index];
                buffer[2] = lbfluid[1][14 + ii * LBQ][index];
                buffer[3] = lbfluid[1][15 + ii * LBQ][index];
                buffer[4] = lbfluid[1][18 + ii * LBQ][index];
                buffer += 5;
    
                ++index;
            }
        }
    
        if (node_grid[2] > 1) {
            MPI_Sendrecv(sbuf, count, MPI_DOUBLE, snode, REQ_HALO_SPREAD,
                         rbuf, count, MPI_DOUBLE, rnode, REQ_HALO_SPREAD,
                         comm_cart, &status);
        } else {
	    memmove(rbuf,sbuf,count*sizeof(double));
        }
    
        buffer = rbuf;
        index = get_linear_index(0,0,1,lblattice.halo_grid);
        for (y=0; y<lblattice.halo_grid[1]; y++) {
            for (x=0; x<lblattice.halo_grid[0]; x++) {
    
                lbfluid[1][5  + ii * LBQ][index] = buffer[0];
                lbfluid[1][11 + ii * LBQ][index] = buffer[1];
                lbfluid[1][14 + ii * LBQ][index] = buffer[2];
                lbfluid[1][15 + ii * LBQ][index] = buffer[3];
                lbfluid[1][18 + ii * LBQ][index] = buffer[4];
                buffer += 5;
    
                ++index;
            }
        }
    
        /* send to left, recv from right i = 6, 12, 13, 16, 17 */
        snode = node_neighbors[4];
        rnode = node_neighbors[5];
    
        buffer = sbuf;
        index = get_linear_index(0,0,0,lblattice.halo_grid);
        for (y=0; y<lblattice.halo_grid[1]; y++) {
            for (x=0; x<lblattice.halo_grid[0]; x++) {
    
                buffer[0] = lbfluid[1][6  + ii * LBQ][index];
                buffer[1] = lbfluid[1][12 + ii * LBQ][index];
                buffer[2] = lbfluid[1][13 + ii * LBQ][index];
                buffer[3] = lbfluid[1][16 + ii * LBQ][index];
                buffer[4] = lbfluid[1][17 + ii * LBQ][index];
                buffer += 5;
    
                ++index;
            }
        }
    
        if (node_grid[2] > 1) {
            MPI_Sendrecv(sbuf, count, MPI_DOUBLE, snode, REQ_HALO_SPREAD,
                         rbuf, count, MPI_DOUBLE, rnode, REQ_HALO_SPREAD,
                         comm_cart, &status);
        } else {
            memmove(rbuf,sbuf,count*sizeof(double));
        }
    
        buffer = rbuf;
        index = get_linear_index(0,0,lblattice.grid[2],lblattice.halo_grid);
        for (y=0; y<lblattice.halo_grid[1]; y++) {
            for (x=0; x<lblattice.halo_grid[0]; x++) {
    
                lbfluid[1][6  + ii * LBQ][index] = buffer[0];
                lbfluid[1][12 + ii * LBQ][index] = buffer[1];
                lbfluid[1][13 + ii * LBQ][index] = buffer[2];
                lbfluid[1][16 + ii * LBQ][index] = buffer[3];
                lbfluid[1][17 + ii * LBQ][index] = buffer[4];
                buffer += 5;
    
                ++index;
            }
        }
    
        free(rbuf);
        free(sbuf);
     }
}

/***********************************************************************/

/** Performs basic sanity checks. */
int lb_sanity_checks() {
    //char *errtext;
    int ret = 0;

    if (lbpar.agrid <= 0.0) {
        ostringstream msg;
        msg <<"Lattice Boltzmann agrid not set";
        runtimeError(msg);
        ret = 1;
    }
    if (lbpar.tau <= 0.0) {
        ostringstream msg;
        msg <<"Lattice Boltzmann time step not set";
        runtimeError(msg);
        ret = 1;
    }
    if (lbpar.rho[0] <= 0.0) {
        ostringstream msg;
        msg <<"Lattice Boltzmann fluid density not set";
        runtimeError(msg);
        ret = 1;
    }
    if (lbpar.viscosity[0] <= 0.0) {
        ostringstream msg;
        msg <<"Lattice Boltzmann fluid viscosity not set";
        runtimeError(msg);
        ret = 1;
    }
    if (cell_structure.type != CELL_STRUCTURE_DOMDEC) {
        ostringstream msg;
        msg <<"LB requires domain-decomposition cellsystem";
        runtimeError(msg);
        ret = -1;
    }
    if (skin == 0.0) {
        ostringstream msg;
        msg <<"LB requires a positive skin";
        runtimeError(msg);
        ret = 1;
    }
    if (dd.use_vList && skin>=lbpar.agrid/2.0) {
        ostringstream msg;
        msg <<"LB requires either no Verlet lists or that the skin of the verlet list to be less than half of lattice-Boltzmann grid spacing";
        runtimeError(msg);
        ret = -1;
    }
    if (thermo_switch & ~THERMO_LB) {
        ostringstream msg;
        msg <<"LB must not be used with other thermostats";
        runtimeError(msg);
        ret = 1;
    }
    return ret;
}

/***********************************************************************/

/** (Pre-)allocate memory for data structures */
void lb_pre_init() {
    lbfluid[0]    = (double**) Utils::malloc(2*LB_COMPONENTS*lbmodel.n_veloc*sizeof(double *));
    lbfluid[0][0] = (double*) Utils::malloc(LB_COMPONENTS*2*lblattice.halo_grid_volume*lbmodel.n_veloc*sizeof(double));
}


/** (Re-)allocate memory for the fluid and initialize pointers. */
static void lb_realloc_fluid() {
    int i;

    LB_TRACE(printf("reallocating fluid\n"));

    lbfluid[0]    = (double**) Utils::realloc(*lbfluid,2*LB_COMPONENTS*lbmodel.n_veloc*sizeof(double *));
    lbfluid[0][0] = (double*) Utils::realloc(**lbfluid,2*LB_COMPONENTS*lblattice.halo_grid_volume*lbmodel.n_veloc*sizeof(double));
    lbfluid[1]    = (double **)lbfluid[0] + LB_COMPONENTS*lbmodel.n_veloc;
    lbfluid[1][0] = (double *)lbfluid[0][0] + LB_COMPONENTS*lblattice.halo_grid_volume*lbmodel.n_veloc;

    for(int ii=0;ii<LB_COMPONENTS;++ii){
      for (i=0; i<lbmodel.n_veloc; ++i) {
          lbfluid[0][i+ii*LBQ] = lbfluid[0][0] + (i+ii*LBQ)*lblattice.halo_grid_volume;
          lbfluid[1][i+ii*LBQ] = lbfluid[1][0] + (i+ii*LBQ)*lblattice.halo_grid_volume;
      }
    }

    lbfields = (LB_FluidNode*) Utils::realloc(lbfields,LB_COMPONENTS*lblattice.halo_grid_volume*sizeof(*lbfields));
}


/** Sets up the structures for exchange of the halo regions.
 *  See also \ref halo.cpp */
static void lb_prepare_communication() {
    int i;
    HaloCommunicator comm = { 0, NULL };

    /* since the data layout is a structure of arrays, we have to
     * generate a communication for this structure: first we generate
     * the communication for one of the arrays (the 0-th velocity
     * population), then we replicate this communication for the other
     * velocity indices by constructing appropriate vector
     * datatypes */

    /* prepare the communication for a single velocity */
    prepare_halo_communication(&comm, &lblattice, FIELDTYPE_DOUBLE, MPI_DOUBLE);

    update_halo_comm.num = comm.num;
    update_halo_comm.halo_info = (HaloInfo*) Utils::realloc(update_halo_comm.halo_info,comm.num*sizeof(HaloInfo));

    /* replicate the halo structure */
    for (i=0; i<comm.num; i++) {
        HaloInfo *hinfo = &(update_halo_comm.halo_info[i]);

        hinfo->source_node = comm.halo_info[i].source_node;
        hinfo->dest_node   = comm.halo_info[i].dest_node;
        hinfo->s_offset    = comm.halo_info[i].s_offset;
        hinfo->r_offset    = comm.halo_info[i].r_offset;
        hinfo->type        = comm.halo_info[i].type;

        /* generate the vector datatype for the structure of lattices we
         * have to use hvector here because the extent of the subtypes
         * does not span the full lattice and hence we cannot get the
         * correct vskip out of them */

        MPI_Aint lower;
        MPI_Aint extent;
        MPI_Type_get_extent(MPI_DOUBLE, &lower, &extent);
        MPI_Type_create_hvector(LB_COMPONENTS*lbmodel.n_veloc, 1,
                                lblattice.halo_grid_volume*extent,
                                comm.halo_info[i].datatype, &hinfo->datatype);
        MPI_Type_commit(&hinfo->datatype);

        halo_create_field_hvector(LB_COMPONENTS*lbmodel.n_veloc,1,
                                  lblattice.halo_grid_volume*sizeof(double),
                                  comm.halo_info[i].fieldtype,&hinfo->fieldtype);
    }

    release_halo_communication(&comm);
}


/** (Re-)initializes the fluid. */
void lb_reinit_parameters() {
    int i;
    for(int ii=0;ii<LB_COMPONENTS;++ii) { 
       if (lbpar.viscosity[ii] > 0.0) {
           /* Eq. (80) Duenweg, Schiller, Ladd, PRE 76(3):036704 (2007). */
           // unit conversion: viscosity
           gamma_shear[ii] = 1. - 2./(6.*lbpar.viscosity[ii]*lbpar.tau/(lbpar.agrid*lbpar.agrid)+1.);
       }
   
       if (lbpar.bulk_viscosity[ii] > 0.0) {
	   double factor = 3;
           /* Eq. (81) Duenweg, Schiller, Ladd, PRE 76(3):036704 (2007). */
           // unit conversion: viscosity
	   if(LB_COMPONENTS==2) factor=2;
           gamma_bulk[ii] = 1. - 2./(3.*factor*lbpar.bulk_viscosity[ii]*lbpar.tau/(lbpar.agrid*lbpar.agrid)+1.);
       }
   
       gamma_odd[ii] = lbpar.gamma_odd[ii];
       gamma_even[ii] = lbpar.gamma_even[ii];
   
       double mu = 0.0;
   
       if (temperature > 0.0)
         {
           /* fluctuating hydrodynamics ? */
           fluct = 1;
           
           /* Eq. (51) Duenweg, Schiller, Ladd, PRE 76(3):036704 (2007).
            * Note that the modes are not normalized as in the paper here! */
           mu = temperature/lbmodel.c_sound_sq*lbpar.tau*lbpar.tau/(lbpar.agrid*lbpar.agrid);
           //mu *= agrid*agrid*agrid;  // Marcello's conjecture
#ifdef D3Q19
           double (*e)[19] = d3q19_modebase;
#else // D3Q19
           double **e = lbmodel.e;
#endif // D3Q19
           for (i = 0; i < 4; i++) lb_phi[i+ii*LBQ] = 0;
           lb_phi[4+ii*LBQ] = sqrt(mu*e[19][4]*(1.-SQR(gamma_bulk[ii]))); // SQR(x) == x*x
           for (i = 5; i < 10; i++) lb_phi[i+ii*LBQ] = sqrt(mu*e[19][i]*(1.-SQR(gamma_shear[ii])));
           for (i = 10; i < 16; i++) lb_phi[i+ii*LBQ] = sqrt(mu*e[19][i]*(1.-SQR(gamma_odd[ii])));
           for (i = 16; i < 19; i++) lb_phi[i+ii*LBQ] = sqrt(mu*e[19][i]*(1.-SQR(gamma_even[ii])));
	   
           
           /* lb_coupl_pref is stored in MD units (force)
            * Eq. (16) Ahlrichs and Duenweg, JCP 111(17):8225 (1999).
            * The factor 12 comes from the fact that we use random numbers
            * from -0.5 to 0.5 (equally distributed) which have variance 1/12.
            * time_step comes from the discretization.
            */
           lb_coupl_pref[ii] = sqrt(12.*2.*lbpar.friction[ii]*temperature/time_step);
           lb_coupl_pref2[ii] = sqrt(2.*lbpar.friction[ii]*temperature/time_step);
         } else {
         /* no fluctuations at zero temperature */
         fluct = 0;
         for (i = 0; i < lbmodel.n_veloc; i++) lb_phi[i+ii*LBQ] = 0.0;
         lb_coupl_pref[ii] = 0.0;
         lb_coupl_pref2[ii] = 0.0;
       }
       LB_TRACE(fprintf(stderr,"%d: gamma_shear=%lf gamma_bulk=%lf shear_fluct=%lf " \
                        "bulk_fluct=%lf mu=%lf, bulkvisc=%lf, visc=%lf\n",     \
                        this_node, gamma_shear[ii], gamma_bulk[ii], lb_phi[9], lb_phi[4], mu, \
                        lbpar.bulk_viscosity[ii], lbpar.viscosity[ii]));
    }
}


/** Resets the forces on the fluid nodes */
void lb_reinit_forces() {
    for (index_t index=0; index < lblattice.halo_grid_volume; index++) {
      for(int ii=0;ii<LB_COMPONENTS;++ii) { 
#if (  defined(EXTERNAL_FORCES) ||   defined(SHANCHEN) )
	lbfields[index].has_force = 1;
        lbfields[index].force[0 + ii * 3] = 0.0;
        lbfields[index].force[1 + ii * 3] = 0.0;
        lbfields[index].force[2 + ii * 3] = 0.0;
#ifdef SHANCHEN
	lbfields[index].scforce[0 + ii * 3] = 0.0;
	lbfields[index].scforce[1 + ii * 3] = 0.0;
	lbfields[index].scforce[2 + ii * 3] = 0.0;
#endif
#ifdef EXTERNAL_FORCES
        // unit conversion: force density
        lbfields[index].force[0 + ii * 3] = lbpar.ext_force[0 + ii * 3]*pow(lbpar.agrid,2)*lbpar.tau*lbpar.tau;
        lbfields[index].force[1 + ii * 3] = lbpar.ext_force[1 + ii * 3]*pow(lbpar.agrid,2)*lbpar.tau*lbpar.tau;
        lbfields[index].force[2 + ii * 3] = lbpar.ext_force[2 + ii * 3]*pow(lbpar.agrid,2)*lbpar.tau*lbpar.tau;
#endif // EXTERNAL_FORCES 
#else //  defined(EXTERNAL_FORCES) ||   defined(SHANCHEN)
        lbfields[index].force[0 + ii * 3] = 0.0;
        lbfields[index].force[1 + ii * 3] = 0.0;
        lbfields[index].force[2 + ii * 3] = 0.0;
        lbfields[index].has_force = 0;
#endif //  defined(EXTERNAL_FORCES) ||   defined(SHANCHEN)
      }
    }
#ifdef LB_BOUNDARIES
    for(int ii=0;ii<LB_COMPONENTS;++ii) { 
       for (int i = 0; i < n_lb_boundaries; i++) {
         lb_boundaries[i].force[0 + ii * 3]=0.;
         lb_boundaries[i].force[1 + ii * 3]=0.;
         lb_boundaries[i].force[2 + ii * 3]=0.;
       }
    }
#endif // LB_BOUNDARIES
}


/** (Re-)initializes the fluid according to the given value of rho. */
void lb_reinit_fluid() {
    /* default values for fields in lattice units */
    /* here the conversion to lb units is performed */
    double rho[LB_COMPONENTS] ;
	
    for(int ii=0;ii<LB_COMPONENTS;++ii)
    	rho[ii]=lbpar.rho[ii]*lbpar.agrid*lbpar.agrid*lbpar.agrid;
    double j[3] = { 0., 0., 0. };
// double pi[6] = { rho*lbmodel.c_sound_sq, 0., rho*lbmodel.c_sound_sq, 0., 0., rho*lbmodel.c_sound_sq };
    double pi[6] = { 0., 0., 0., 0., 0., 0. };

    LB_TRACE(fprintf(stderr, "Initialising the fluid with equilibrium populations\n"););

    for (index_t index = 0; index < lblattice.halo_grid_volume; index++) {

      // calculate equilibrium distribution 
      lb_calc_n_from_rho_j_pi(index,rho,j,pi);
      
      lbfields[index].recalc_fields = 1;
#ifdef LB_BOUNDARIES
      lbfields[index].boundary = 0;
#endif // LB_BOUNDARIES

    }

    lbpar.resend_halo = 0;
#ifdef LB_BOUNDARIES
    lb_init_boundaries();
#endif // LB_BOUNDARIES
}


/** Performs a full initialization of
 *  the Lattice Boltzmann system. All derived parameters
 *  and the fluid are reset to their default values. */
void lb_init() {
  LB_TRACE(printf("Begin initialzing fluid on CPU\n"));
  
  if (lbpar.agrid <= 0.0) {
      ostringstream msg;
      msg <<"Lattice Boltzmann agrid not set when initializing fluid";
      runtimeError(msg);
  }
  
  if (check_runtime_errors()) return;
  
  double temp_agrid[3];
  double temp_offset[3];
  for (int i =0; i<3; i++) {
    temp_agrid[i]=lbpar.agrid;
    temp_offset[i]=0.5;
  }
  
  /* initialize the local lattice domain */
  lblattice.init(temp_agrid, temp_offset, 1, 0);
  
  if (check_runtime_errors()) return;

  /* allocate memory for data structures */
  lb_realloc_fluid();
  
  /* prepare the halo communication */
  lb_prepare_communication();
  
  /* initialize derived parameters */
  lb_reinit_parameters();

  /* setup the initial particle velocity distribution */
  lb_reinit_fluid();
  /* setup the external forces */
  lb_reinit_forces();
  LB_TRACE(printf("Initialzing fluid on CPU successful\n"));
}


/** Release the fluid. */
void lb_release_fluid() {
    free(lbfluid[0][0]);
    free(lbfluid[0]);
    free(lbfields);
}


/** Release fluid and communication. */
void lb_release() {
    lb_release_fluid();
    release_halo_communication(&update_halo_comm);
}

/***********************************************************************/
/** \name Mapping between hydrodynamic fields and particle populations */
/***********************************************************************/
/*@{*/
void lb_calc_n_from_rho_j_pi(const index_t index,
                             double *rho,
                             const double *j,
                             double *pi) 
{
    int i;
    double totrho=0.0;
    for(int ii=0;ii<LB_COMPONENTS;++ii){
	totrho+=rho[ii];
    }
    if(totrho<1e-32) {
      printf("Fatal Error: Density too close to zero: ");
      for(int ii=0;ii<LB_COMPONENTS;++ii){
		printf("rho[%d]=%g ",ii,rho[ii]);
      }
      printf("\n");
      errexit();
    }
    for(int ii=0;ii<LB_COMPONENTS;++ii){
      double local_rho, local_j[3], local_pi[6], trace;
      const double avg_rho = lbpar.rho[ii]*lbpar.agrid*lbpar.agrid*lbpar.agrid;
  
      local_rho  = rho[ii];
  
      local_j[0] = j[0] * local_rho/totrho;
      local_j[1] = j[1] * local_rho/totrho;
      local_j[2] = j[2] * local_rho/totrho;
  
      for (i = 0; i < 6; i++) local_pi[i] = pi[i];
  
      trace = local_pi[0] + local_pi[2] + local_pi[5];
  
#ifdef D3Q19
      double rho_times_coeff;
      double tmp1,tmp2;
  
      /* update the q=0 sublattice */
        lbfluid[0][0 + ii * LBQ][index] = 1./3. * (local_rho-avg_rho) - 1./2. * trace;
    
        /* update the q=1 sublattice */
        rho_times_coeff = 1./18. * (local_rho-avg_rho);
    
        lbfluid[0][1 + ii * LBQ][index] = rho_times_coeff + 1./6.*local_j[0] + 1./4. * local_pi[0] - 1./12.*trace;
        lbfluid[0][2 + ii * LBQ][index] = rho_times_coeff - 1./6.*local_j[0] + 1./4. * local_pi[0] - 1./12.*trace;
        lbfluid[0][3 + ii * LBQ][index] = rho_times_coeff + 1./6.*local_j[1] + 1./4. * local_pi[2] - 1./12.*trace;
        lbfluid[0][4 + ii * LBQ][index] = rho_times_coeff - 1./6.*local_j[1] + 1./4. * local_pi[2] - 1./12.*trace;
        lbfluid[0][5 + ii * LBQ][index] = rho_times_coeff + 1./6.*local_j[2] + 1./4. * local_pi[5] - 1./12.*trace;
        lbfluid[0][6 + ii * LBQ][index] = rho_times_coeff - 1./6.*local_j[2] + 1./4. * local_pi[5] - 1./12.*trace;
    
        /* update the q=2 sublattice */
        rho_times_coeff = 1./36. * (local_rho-avg_rho);
    
        tmp1 = local_pi[0] + local_pi[2];
        tmp2 = 2.0*local_pi[1];
    
        lbfluid[0][7  + ii * LBQ][index]  = rho_times_coeff + 1./12.*(local_j[0]+local_j[1]) + 1./8.*(tmp1+tmp2) - 1./24.*trace;
        lbfluid[0][8  + ii * LBQ][index]  = rho_times_coeff - 1./12.*(local_j[0]+local_j[1]) + 1./8.*(tmp1+tmp2) - 1./24.*trace;
        lbfluid[0][9  + ii * LBQ][index]  = rho_times_coeff + 1./12.*(local_j[0]-local_j[1]) + 1./8.*(tmp1-tmp2) - 1./24.*trace;
        lbfluid[0][10 + ii * LBQ][index]  = rho_times_coeff - 1./12.*(local_j[0]-local_j[1]) + 1./8.*(tmp1-tmp2) - 1./24.*trace;
    
        tmp1 = local_pi[0] + local_pi[5];
        tmp2 = 2.0*local_pi[3];
    
        lbfluid[0][11 + ii * LBQ][index] = rho_times_coeff + 1./12.*(local_j[0]+local_j[2]) + 1./8.*(tmp1+tmp2) - 1./24.*trace;
        lbfluid[0][12 + ii * LBQ][index] = rho_times_coeff - 1./12.*(local_j[0]+local_j[2]) + 1./8.*(tmp1+tmp2) - 1./24.*trace;
        lbfluid[0][13 + ii * LBQ][index] = rho_times_coeff + 1./12.*(local_j[0]-local_j[2]) + 1./8.*(tmp1-tmp2) - 1./24.*trace;
        lbfluid[0][14 + ii * LBQ][index] = rho_times_coeff - 1./12.*(local_j[0]-local_j[2]) + 1./8.*(tmp1-tmp2) - 1./24.*trace;
    
        tmp1 = local_pi[2] + local_pi[5];
        tmp2 = 2.0*local_pi[4];
    
        lbfluid[0][15 + ii * LBQ][index] = rho_times_coeff + 1./12.*(local_j[1]+local_j[2]) + 1./8.*(tmp1+tmp2) - 1./24.*trace;
        lbfluid[0][16 + ii * LBQ][index] = rho_times_coeff - 1./12.*(local_j[1]+local_j[2]) + 1./8.*(tmp1+tmp2) - 1./24.*trace;
        lbfluid[0][17 + ii * LBQ][index] = rho_times_coeff + 1./12.*(local_j[1]-local_j[2]) + 1./8.*(tmp1-tmp2) - 1./24.*trace;
        lbfluid[0][18 + ii * LBQ][index] = rho_times_coeff - 1./12.*(local_j[1]-local_j[2]) + 1./8.*(tmp1-tmp2) - 1./24.*trace;
  
#else // D3Q19
  
      int i;
      double tmp=0.0;
      double (*c)[3] = lbmodel.c;
      double (*coeff)[4] = lbmodel.coeff;
  
      for (i = 0; i < lbmodel.n_veloc; i++) {
        tmp = local_pi[0] * SQR(c[i][0])
            + (2.0 * local_pi[1] * c[i][0] + local_pi[2] * c[i][1])*c[i][1]
            + (2.0 * (local_pi[3]*c[i][0] + local_pi[4] * c[i][1]) + local_pi[5] * c[i][2]) * c[i][2];
  
          lbfluid[0][i + ii * LBQ][index] =  coeff[i][0] * (local_rho-avg_rho);
          lbfluid[0][i + ii * LBQ][index] += coeff[i][1] * scalar(local_j,c[i]);
          lbfluid[0][i + ii * LBQ][index] += coeff[i][2] * tmp;
          lbfluid[0][i + ii * LBQ][index] += coeff[i][3] * trace;
      }
#endif // D3Q19
   }
}

/*@}*/


/** Calculation of hydrodynamic modes */
void lb_calc_modes(index_t index, double *mode) 
{
#ifdef D3Q19
    double n0, n1p, n1m, n2p, n2m, n3p, n3m, n4p, n4m, n5p, n5m, n6p, n6m, n7p, n7m, n8p, n8m, n9p, n9m;
    for(int ii=0;ii<LB_COMPONENTS;++ii) {
       n0  = lbfluid[0][0  + ii*LBQ][index];
       n1p = lbfluid[0][1  + ii*LBQ][index] + lbfluid[0][2  + ii*LBQ][index];
       n1m = lbfluid[0][1  + ii*LBQ][index] - lbfluid[0][2  + ii*LBQ][index];
       n2p = lbfluid[0][3  + ii*LBQ][index] + lbfluid[0][4  + ii*LBQ][index];
       n2m = lbfluid[0][3  + ii*LBQ][index] - lbfluid[0][4  + ii*LBQ][index];
       n3p = lbfluid[0][5  + ii*LBQ][index] + lbfluid[0][6  + ii*LBQ][index];
       n3m = lbfluid[0][5  + ii*LBQ][index] - lbfluid[0][6  + ii*LBQ][index];
       n4p = lbfluid[0][7  + ii*LBQ][index] + lbfluid[0][8  + ii*LBQ][index];
       n4m = lbfluid[0][7  + ii*LBQ][index] - lbfluid[0][8  + ii*LBQ][index];
       n5p = lbfluid[0][9  + ii*LBQ][index] + lbfluid[0][10 + ii*LBQ][index];
       n5m = lbfluid[0][9  + ii*LBQ][index] - lbfluid[0][10 + ii*LBQ][index];
       n6p = lbfluid[0][11 + ii*LBQ][index] + lbfluid[0][12 + ii*LBQ][index];
       n6m = lbfluid[0][11 + ii*LBQ][index] - lbfluid[0][12 + ii*LBQ][index];
       n7p = lbfluid[0][13 + ii*LBQ][index] + lbfluid[0][14 + ii*LBQ][index];
       n7m = lbfluid[0][13 + ii*LBQ][index] - lbfluid[0][14 + ii*LBQ][index];
       n8p = lbfluid[0][15 + ii*LBQ][index] + lbfluid[0][16 + ii*LBQ][index];
       n8m = lbfluid[0][15 + ii*LBQ][index] - lbfluid[0][16 + ii*LBQ][index];
       n9p = lbfluid[0][17 + ii*LBQ][index] + lbfluid[0][18 + ii*LBQ][index];
       n9m = lbfluid[0][17 + ii*LBQ][index] - lbfluid[0][18 + ii*LBQ][index];
   
       /* mass mode */
       mode[0 + ii * LBQ] = n0 + n1p + n2p + n3p + n4p + n5p + n6p + n7p + n8p + n9p;
   
       /* momentum modes */
       mode[1 + ii * LBQ] = n1m + n4m + n5m + n6m + n7m;
       mode[2 + ii * LBQ] = n2m + n4m - n5m + n8m + n9m;
       mode[3 + ii * LBQ] = n3m + n6m - n7m + n8m - n9m;
   
       /* stress modes */
       mode[4 + ii * LBQ] = -n0 + n4p + n5p + n6p + n7p + n8p + n9p;
       mode[5 + ii * LBQ] = n1p - n2p + n6p + n7p - n8p - n9p;
       mode[6 + ii * LBQ] = n1p + n2p - n6p - n7p - n8p - n9p - 2.*(n3p - n4p - n5p);
       mode[7 + ii * LBQ] = n4p - n5p;
       mode[8 + ii * LBQ] = n6p - n7p;
       mode[9 + ii * LBQ] = n8p - n9p;
   
#ifndef OLD_FLUCT
       /* kinetic modes */
       mode[10 + ii * LBQ] = -2.*n1m + n4m + n5m + n6m + n7m;
       mode[11 + ii * LBQ] = -2.*n2m + n4m - n5m + n8m + n9m;
       mode[12 + ii * LBQ] = -2.*n3m + n6m - n7m + n8m - n9m;
       mode[13 + ii * LBQ] = n4m + n5m - n6m - n7m;
       mode[14 + ii * LBQ] = n4m - n5m - n8m - n9m;
       mode[15 + ii * LBQ] = n6m - n7m - n8m + n9m;
       mode[16 + ii * LBQ] = n0 + n4p + n5p + n6p + n7p + n8p + n9p
                             - 2.*(n1p + n2p + n3p);
       mode[17 + ii * LBQ] = - n1p + n2p + n6p + n7p - n8p - n9p;
       mode[18 + ii * LBQ] = - n1p - n2p -n6p - n7p - n8p - n9p
                             + 2.*(n3p + n4p + n5p);
#endif // !OLD_FLUCT
   
#else // D3Q19
       int i, j;
       for (i = 0; i < lbmodel.n_veloc; i++) {
           mode[i+ ii * LBQ] = 0.0;
           for (j = 0; j < lbmodel.n_veloc; j++) {
               mode[i + ii * LBQ] += lbmodel.e[i][j] * lbfluid[0][i + ii * LBQ][index];
           }
       }
#endif // D3Q19
  }
}

/** Calculation of mass modes */
void lb_calc_mass_modes(index_t index, double *mode) 
{
#ifdef D3Q19
    double n0, n1p, n2p, n3p, n4p, n5p, n6p, n7p, n8p, n9p;
    for(int ii=0;ii<LB_COMPONENTS;++ii) {
       n0  = lbfluid[0][0  + ii*LBQ][index];
       n1p = lbfluid[0][1  + ii*LBQ][index] + lbfluid[0][2  + ii*LBQ][index];
       n2p = lbfluid[0][3  + ii*LBQ][index] + lbfluid[0][4  + ii*LBQ][index];
       n3p = lbfluid[0][5  + ii*LBQ][index] + lbfluid[0][6  + ii*LBQ][index];
       n4p = lbfluid[0][7  + ii*LBQ][index] + lbfluid[0][8  + ii*LBQ][index];
       n5p = lbfluid[0][9  + ii*LBQ][index] + lbfluid[0][10 + ii*LBQ][index];
       n6p = lbfluid[0][11 + ii*LBQ][index] + lbfluid[0][12 + ii*LBQ][index];
       n7p = lbfluid[0][13 + ii*LBQ][index] + lbfluid[0][14 + ii*LBQ][index];
       n8p = lbfluid[0][15 + ii*LBQ][index] + lbfluid[0][16 + ii*LBQ][index];
       n9p = lbfluid[0][17 + ii*LBQ][index] + lbfluid[0][18 + ii*LBQ][index];
       /* mass mode */
       mode[0 + ii * LBQ] = n0 + n1p + n2p + n3p + n4p + n5p + n6p + n7p + n8p + n9p ;
#else // D3Q19
       int j;
       mode[0+ ii * LBQ] = 0.0;
       for (j = 0; j < lbmodel.n_veloc; j++) {
               mode[0 + ii * LBQ] += lbmodel.e[0][j] * lbfluid[0][0 + ii * LBQ][index];
       }
#endif // D3Q19
  }
}

/** Streaming and calculation of modes (pull scheme) */
inline void lb_pull_calc_modes(index_t index, double *mode) {

    int yperiod = lblattice.halo_grid[0];
    int zperiod = lblattice.halo_grid[0]*lblattice.halo_grid[1];

    double n[19];
    n[0]  = lbfluid[0][0][index];
    n[1]  = lbfluid[0][1][index-1];
    n[2]  = lbfluid[0][2][index+1];
    n[3]  = lbfluid[0][3][index-yperiod];
    n[4]  = lbfluid[0][4][index+yperiod];
    n[5]  = lbfluid[0][5][index-zperiod];
    n[6]  = lbfluid[0][6][index+zperiod];
    n[7]  = lbfluid[0][7][index-(1+yperiod)];
    n[8]  = lbfluid[0][8][index+(1+yperiod)];
    n[9]  = lbfluid[0][9][index-(1-yperiod)];
    n[10] = lbfluid[0][10][index+(1-yperiod)];
    n[11] = lbfluid[0][11][index-(1+zperiod)];
    n[12] = lbfluid[0][12][index+(1+zperiod)];
    n[13] = lbfluid[0][13][index-(1-zperiod)];
    n[14] = lbfluid[0][14][index+(1-zperiod)];
    n[15] = lbfluid[0][15][index-(yperiod+zperiod)];
    n[16] = lbfluid[0][16][index+(yperiod+zperiod)];
    n[17] = lbfluid[0][17][index-(yperiod-zperiod)];
    n[18] = lbfluid[0][18][index+(yperiod-zperiod)];

#ifdef D3Q19
    /* mass mode */
    mode[ 0] =   n[ 0] + n[ 1] + n[ 2] + n[ 3] + n[4] + n[5] + n[6]
        + n[ 7] + n[ 8] + n[ 9] + n[10]
        + n[11] + n[12] + n[13] + n[14]
        + n[15] + n[16] + n[17] + n[18];

    /* momentum modes */
    mode[ 1] =   n[ 1] - n[ 2]
        + n[ 7] - n[ 8] + n[ 9] - n[10] + n[11] - n[12] + n[13] - n[14];
    mode[ 2] =   n[ 3] - n[ 4]
        + n[ 7] - n[ 8] - n[ 9] + n[10] + n[15] - n[16] + n[17] - n[18];
    mode[ 3] =   n[ 5] - n[ 6]
        + n[11] - n[12] - n[13] + n[14] + n[15] - n[16] - n[17] + n[18];

    /* stress modes */
    mode[ 4] = - n[ 0]
        + n[ 7] + n[ 8] + n[ 9] + n[10]
        + n[11] + n[12] + n[13] + n[14]
        + n[15] + n[16] + n[17] + n[18];
    mode[ 5] =   n[ 1] + n[ 2] - n[ 3] - n[4]
        + n[11] + n[12] + n[13] + n[14] - n[15] - n[16] - n[17] - n[18];
    mode[ 6] =   n[ 1] + n[ 2] + n[ 3] + n[ 4]
        - n[11] - n[12] - n[13] - n[14] - n[15] - n[16] - n[17] - n[18]
        - 2.*(n[5] + n[6] - n[7] - n[8] - n[9] - n[10]);
    mode[ 7] =   n[ 7] + n[ 8] - n[ 9] - n[10];
    mode[ 8] =   n[11] + n[12] - n[13] - n[14];
    mode[ 9] =   n[15] + n[16] - n[17] - n[18];

    /* kinetic modes */
    mode[10] = 2.*(n[2] - n[1])
        + n[7] - n[8] + n[9] - n[10] + n[11] - n[12] + n[13] - n[14];
    mode[11] = 2.*(n[4] - n[3])
        + n[7] - n[8] - n[9] + n[10] + n[15] - n[16] + n[17] - n[18];
    mode[12] = 2.*(n[6] - n[5])
        + n[11] - n[12] - n[13] + n[14] + n[15] - n[16] - n[17] + n[18];
    mode[13] =   n[ 7] - n[ 8] + n[ 9] - n[10] - n[11] + n[12] - n[13] + n[14];
    mode[14] =   n[ 7] - n[ 8] - n[ 9] + n[10] - n[15] + n[16] - n[17] + n[18];
    mode[15] =   n[11] - n[12] - n[13] + n[14] - n[15] + n[16] + n[17] - n[18];
    mode[16] =   n[ 0]
        + n[ 7] + n[ 8] + n[ 9] + n[10]
        + n[11] + n[12] + n[13] + n[14]
        + n[15] + n[16] + n[17] + n[18]
        - 2.*(n[1] + n[2] + n[3] + n[4] + n[5] + n[6]);
    mode[17] =   n[ 3] + n[ 4] - n[ 1] - n[ 2]
        + n[11] + n[12] + n[13] + n[14]
        - n[15] - n[16] - n[17] - n[18];
    mode[18] = - n[ 1] - n[ 2] - n[ 3] - n[ 4]
        - n[11] - n[12] - n[13] - n[14] - n[15] - n[16] - n[17] - n[18]
        + 2.*(n[5] + n[6] + n[7] + n[8] + n[9] + n[10]);
#else // D3Q19
    int i, j;
    double **e = lbmodel.e;
    for (i = 0; i < lbmodel.n_veloc; i++)
    {
        mode[i] = 0.0;
        for (j = 0; j < lbmodel.n_veloc; j++) 
        {
            mode[i] += e[i][j]*n[j];
        }
    }
#endif // D3Q19
}


inline void lb_relax_modes(index_t index, double *mode) 
{
    double rho[LB_COMPONENTS], j[3], pi_eq[6];
    double Rho_tot=0.0, u_tot[3]={0.,0.,0.};

    for(int ii=0;ii<LB_COMPONENTS;++ii) 
    { 

        /* re-construct the real density
         * remember that the populations are stored as differences to their
         * equilibrium value */
        rho[ii]  = mode[0 + ii * LBQ] + lbpar.rho[ii]*lbpar.agrid*lbpar.agrid*lbpar.agrid; 
        lbfields[index].rho[ii]=rho[ii];
        Rho_tot += rho[ii];
        u_tot[0]+= mode[1 + ii * LBQ];
        u_tot[1]+= mode[2 + ii * LBQ];
        u_tot[2]+= mode[3 + ii * LBQ];
        /* if forces are present, the momentum density is redefined to
         * include one half-step of the force action.  See the
         * Chapman-Enskog expansion in [Ladd & Verberg]. */
#if ( ! defined(EXTERNAL_FORCES) &&  ! defined(SHANCHEN) )
    if (lbfields[index].has_force)
#endif // !EXTERNAL_FORCES
        {
          u_tot[0] += 0.5 * lbfields[index].force[(0+ii*3)];
          u_tot[1] += 0.5 * lbfields[index].force[(1+ii*3)];
          u_tot[2] += 0.5 * lbfields[index].force[(2+ii*3)];
        }
    }

    lbfields[index].j[0]=u_tot[0];
    lbfields[index].j[1]=u_tot[1];
    lbfields[index].j[2]=u_tot[2];
    u_tot[0]/=Rho_tot;
    u_tot[1]/=Rho_tot;
    u_tot[2]/=Rho_tot;

    for(int ii=0;ii<LB_COMPONENTS;++ii) 
    { 
        j[0] = rho[ii] * u_tot[0];
        j[1] = rho[ii] * u_tot[1];
        j[2] = rho[ii] * u_tot[2];
        /* equilibrium part of the stress modes */
        pi_eq[0] = scalar(j,j) / rho[ii];
        pi_eq[1] = (SQR(j[0])-SQR(j[1])) / rho[ii];
        pi_eq[2] = (scalar(j,j) - 3.0 * SQR(j[2])) / rho[ii];
        pi_eq[3] = j[0] * j[1] / rho[ii];
        pi_eq[4] = j[0] * j[2] / rho[ii];
        pi_eq[5] = j[1] * j[2] / rho[ii];

      /** in Shan-Chen we have to relax the momentum modes as well using the mobility, but
          the total momentum is conserved */  
#ifdef SHANCHEN
        mode[1 + ii * LBQ] = j[0] + gamma_mobility[0] * (mode[1 + ii * LBQ] - j[0]);
        mode[2 + ii * LBQ] = j[1] + gamma_mobility[0] * (mode[2 + ii * LBQ] - j[1]);
        mode[3 + ii * LBQ] = j[2] + gamma_mobility[0] * (mode[3 + ii * LBQ] - j[2]);
#endif
        /* relax the stress modes */
        mode[4 + ii * LBQ] = pi_eq[0] + gamma_bulk[ii]  * (mode[4 + ii * LBQ] - pi_eq[0]);
        mode[5 + ii * LBQ] = pi_eq[1] + gamma_shear[ii] * (mode[5 + ii * LBQ] - pi_eq[1]);
        mode[6 + ii * LBQ] = pi_eq[2] + gamma_shear[ii] * (mode[6 + ii * LBQ] - pi_eq[2]);
        mode[7 + ii * LBQ] = pi_eq[3] + gamma_shear[ii] * (mode[7 + ii * LBQ] - pi_eq[3]);
        mode[8 + ii * LBQ] = pi_eq[4] + gamma_shear[ii] * (mode[8 + ii * LBQ] - pi_eq[4]);
        mode[9 + ii * LBQ] = pi_eq[5] + gamma_shear[ii] * (mode[9 + ii * LBQ] - pi_eq[5]);

#ifndef OLD_FLUCT
    /* relax the ghost modes (project them out) */
    /* ghost modes have no equilibrium part due to orthogonality */
        mode[10 + ii * LBQ] = gamma_odd[ii] *mode[10 + ii * LBQ];
        mode[11 + ii * LBQ] = gamma_odd[ii] *mode[11 + ii * LBQ];
        mode[12 + ii * LBQ] = gamma_odd[ii] *mode[12 + ii * LBQ];
        mode[13 + ii * LBQ] = gamma_odd[ii] *mode[13 + ii * LBQ];
        mode[14 + ii * LBQ] = gamma_odd[ii] *mode[14 + ii * LBQ];
        mode[15 + ii * LBQ] = gamma_odd[ii] *mode[15 + ii * LBQ];
        mode[16 + ii * LBQ] = gamma_even[ii]*mode[16 + ii * LBQ];
        mode[17 + ii * LBQ] = gamma_even[ii]*mode[17 + ii * LBQ];
        mode[18 + ii * LBQ] = gamma_even[ii]*mode[18 + ii * LBQ];
   }
#endif // !OLD_FLUCT
}


inline void lb_thermalize_modes(index_t index, double *mode) {
    double rhotot=0.0, rho[LB_COMPONENTS];
    double rnd_buffer[3];
    for(int ii=0; ii< LB_COMPONENTS ; ii++) { 
	rho[ii]=mode[0+ii*LBQ]+lbpar.rho[ii]*lbpar.agrid*lbpar.agrid*lbpar.agrid;	
	rhotot+=rho[ii];
    }
#ifdef SHANCHEN
#ifdef GAUSSRANDOM
    rnd_buffer[0] =  gaussian_random();
    rnd_buffer[1] =  gaussian_random();
    rnd_buffer[2] =  gaussian_random();
#elif defined (GAUSSRANDOMCUT)
    rnd_buffer[0] =  gaussian_random_cut();
    rnd_buffer[1] =  gaussian_random_cut();
    rnd_buffer[2] =  gaussian_random_cut();
#elif  defined (FLATNOISE)
    rnd_buffer[0] =  (d_random()-0.5);
    rnd_buffer[1] =  (d_random()-0.5);
    rnd_buffer[2] =  (d_random()-0.5);
#else 
#error No noise type defined for the CPU LB
#endif // GAUSSRANDOM
#endif // SHANCHEN

    for(int ii=0; ii< LB_COMPONENTS ; ii++) { 
#ifdef GAUSSRANDOM
       double mu = temperature/lbmodel.c_sound_sq*lbpar.tau*lbpar.tau/(lbpar.agrid*lbpar.agrid);
       double rootrho = sqrt(fabs(rho[ii]));
#ifdef SHANCHEN
       double c = rho[0]/rhotot; 
       double factor = sqrt(c*(1-c)*rhotot*(mu*(2./3.)*(1.-lbpar.mobility[0]*lbpar.mobility[0]))) * (2*ii-1);
       mode[1+ii*LBQ] += factor * rnd_buffer[0];
       mode[2+ii*LBQ] += factor * rnd_buffer[1];
       mode[3+ii*LBQ] += factor * rnd_buffer[2];
#endif
       /* stress modes */
       mode[4+ii*LBQ] += rootrho*lb_phi[4+ii*LBQ]*gaussian_random();
       mode[5+ii*LBQ] += rootrho*lb_phi[5+ii*LBQ]*gaussian_random();
       mode[6+ii*LBQ] += rootrho*lb_phi[6+ii*LBQ]*gaussian_random();
       mode[7+ii*LBQ] += rootrho*lb_phi[7+ii*LBQ]*gaussian_random();
       mode[8+ii*LBQ] += rootrho*lb_phi[8+ii*LBQ]*gaussian_random();
       mode[9+ii*LBQ] += rootrho*lb_phi[9+ii*LBQ]*gaussian_random();
   
#ifndef OLD_FLUCT
       /* ghost modes */
       mode[10+ii*LBQ] += rootrho*lb_phi[10+ii*LBQ]*gaussian_random();
       mode[11+ii*LBQ] += rootrho*lb_phi[11+ii*LBQ]*gaussian_random();
       mode[12+ii*LBQ] += rootrho*lb_phi[12+ii*LBQ]*gaussian_random();
       mode[13+ii*LBQ] += rootrho*lb_phi[13+ii*LBQ]*gaussian_random();
       mode[14+ii*LBQ] += rootrho*lb_phi[14+ii*LBQ]*gaussian_random();
       mode[15+ii*LBQ] += rootrho*lb_phi[15+ii*LBQ]*gaussian_random();
       mode[16+ii*LBQ] += rootrho*lb_phi[16+ii*LBQ]*gaussian_random();
       mode[17+ii*LBQ] += rootrho*lb_phi[17+ii*LBQ]*gaussian_random();
       mode[18+ii*LBQ] += rootrho*lb_phi[18+ii*LBQ]*gaussian_random();
#endif // !OLD_FLUCT
   
#elif defined (GAUSSRANDOMCUT)

       double mu = temperature/lbmodel.c_sound_sq*lbpar.tau*lbpar.tau/(lbpar.agrid*lbpar.agrid);
       double rootrho = rho[ii]/sqrt(fabs(rhotot));
#ifdef SHANCHEN
       double c = rho[0]/rhotot; 
       double factor = sqrt(c*(1-c)*rhotot*(mu*(2./3.)*(1.-lbpar.mobility[0]*lbpar.mobility[0]))) * (2*ii-1);
       mode[1+ii*LBQ] += factor * rnd_buffer[0];
       mode[2+ii*LBQ] += factor * rnd_buffer[1];
       mode[3+ii*LBQ] += factor * rnd_buffer[2];
#endif

   
       /* stress modes */
       mode[4+ii*LBQ] += rootrho*lb_phi[4+ii*LBQ]*gaussian_random_cut();
       mode[5+ii*LBQ] += rootrho*lb_phi[5+ii*LBQ]*gaussian_random_cut();
       mode[6+ii*LBQ] += rootrho*lb_phi[6+ii*LBQ]*gaussian_random_cut();
       mode[7+ii*LBQ] += rootrho*lb_phi[7+ii*LBQ]*gaussian_random_cut();
       mode[8+ii*LBQ] += rootrho*lb_phi[8+ii*LBQ]*gaussian_random_cut();
       mode[9+ii*LBQ] += rootrho*lb_phi[9+ii*LBQ]*gaussian_random_cut();
   
#ifndef OLD_FLUCT
       /* ghost modes */
       mode[10+ii*LBQ] += rootrho*lb_phi[10+ii*LBQ]*gaussian_random_cut();
       mode[11+ii*LBQ] += rootrho*lb_phi[11+ii*LBQ]*gaussian_random_cut();
       mode[12+ii*LBQ] += rootrho*lb_phi[12+ii*LBQ]*gaussian_random_cut();
       mode[13+ii*LBQ] += rootrho*lb_phi[13+ii*LBQ]*gaussian_random_cut();
       mode[14+ii*LBQ] += rootrho*lb_phi[14+ii*LBQ]*gaussian_random_cut();
       mode[15+ii*LBQ] += rootrho*lb_phi[15+ii*LBQ]*gaussian_random_cut();
       mode[16+ii*LBQ] += rootrho*lb_phi[16+ii*LBQ]*gaussian_random_cut();
       mode[17+ii*LBQ] += rootrho*lb_phi[17+ii*LBQ]*gaussian_random_cut();
       mode[18+ii*LBQ] += rootrho*lb_phi[18+ii*LBQ]*gaussian_random_cut();
#endif // OLD_FLUCT
   
#elif defined (FLATNOISE)
       double mu = temperature/lbmodel.c_sound_sq*lbpar.tau*lbpar.tau/(lbpar.agrid*lbpar.agrid);
       double rootrho = sqrt(12.0f*abs(rho[ii]));
#ifdef SHANCHEN
       double c = rho[0]/rhotot; 
       double factor = sqrt(c*(1-c)*rhotot*(mu*(2./3.)*(1.-lbpar.mobility[0]*lbpar.mobility[0]))) * (2*ii-1);
       mode[1+ii*LBQ] += factor * rnd_buffer[0];
       mode[2+ii*LBQ] += factor * rnd_buffer[1];
       mode[3+ii*LBQ] += factor * rnd_buffer[2];
#endif
   
       /* stress modes */
       mode[4+ii*LBQ] += rootrho*lb_phi[4+ii*LBQ]*(d_random()-0.5);
       mode[5+ii*LBQ] += rootrho*lb_phi[5+ii*LBQ]*(d_random()-0.5);
       mode[6+ii*LBQ] += rootrho*lb_phi[6+ii*LBQ]*(d_random()-0.5);
       mode[7+ii*LBQ] += rootrho*lb_phi[7+ii*LBQ]*(d_random()-0.5);
       mode[8+ii*LBQ] += rootrho*lb_phi[8+ii*LBQ]*(d_random()-0.5);
       mode[9+ii*LBQ] += rootrho*lb_phi[9+ii*LBQ]*(d_random()-0.5);
   
#ifndef OLD_FLUCT
       /* ghost modes */
       mode[10+ii*LBQ] += rootrho*lb_phi[10+ii*LBQ]*(d_random()-0.5);
       mode[11+ii*LBQ] += rootrho*lb_phi[11+ii*LBQ]*(d_random()-0.5);
       mode[12+ii*LBQ] += rootrho*lb_phi[12+ii*LBQ]*(d_random()-0.5);
       mode[13+ii*LBQ] += rootrho*lb_phi[13+ii*LBQ]*(d_random()-0.5);
       mode[14+ii*LBQ] += rootrho*lb_phi[14+ii*LBQ]*(d_random()-0.5);
       mode[15+ii*LBQ] += rootrho*lb_phi[15+ii*LBQ]*(d_random()-0.5);
       mode[16+ii*LBQ] += rootrho*lb_phi[16+ii*LBQ]*(d_random()-0.5);
       mode[17+ii*LBQ] += rootrho*lb_phi[17+ii*LBQ]*(d_random()-0.5);
       mode[18+ii*LBQ] += rootrho*lb_phi[18+ii*LBQ]*(d_random()-0.5);
#endif // !OLD_FLUCT
#else // GAUSSRANDOM
#error No noise type defined for the CPU LB
#endif //GAUSSRANDOM
   }
#ifdef ADDITIONAL_CHECKS
    rancounter += 15;
#endif // ADDITIONAL_CHECKS
}


inline void reset_LB_forces_cpu(index_t index){
    for(int ii=0;ii<LB_COMPONENTS;++ii)
    {  

#if (  defined(EXTERNAL_FORCES) ||   defined(SHANCHEN) )
       lbfields[index].has_force = 1;
       lbfields[index].force[0 + ii * 3] = 0.0;
       lbfields[index].force[1 + ii * 3] = 0.0;
       lbfields[index].force[2 + ii * 3] = 0.0;
#ifdef EXTERNAL_FORCES
       // unit conversion: force density
       lbfields[index].force[0 + ii * 3] = lbpar.ext_force[0 + ii * 3 ]*pow(lbpar.agrid,2)*lbpar.tau*lbpar.tau;
       lbfields[index].force[1 + ii * 3] = lbpar.ext_force[1 + ii * 3 ]*pow(lbpar.agrid,2)*lbpar.tau*lbpar.tau;
       lbfields[index].force[2 + ii * 3] = lbpar.ext_force[2 + ii * 3 ]*pow(lbpar.agrid,2)*lbpar.tau*lbpar.tau;
#endif // EXTERNAL_FORCES
#else //  defined(EXTERNAL_FORCES) ||   defined(SHANCHEN)
       lbfields[index].has_force = 0;
#endif //  defined(EXTERNAL_FORCES) ||   defined(SHANCHEN)
    }
}

#ifdef SHANCHEN
inline void remove_SC_forces_cpu(index_t index){
    for(int ii=0;ii<LB_COMPONENTS;++ii)
    {  
       lbfields[index].force[0 + ii * 3] -= lbfields[index].scforce[0 + ii * 3]; 
       lbfields[index].force[1 + ii * 3] -= lbfields[index].scforce[1 + ii * 3];
       lbfields[index].force[2 + ii * 3] -= lbfields[index].scforce[2 + ii * 3];
    }
}
#endif

inline void lb_apply_forces(index_t index, double* mode) {

    double *f;
    double Rho_tot=0.0;
    double u[3]={0.0,0.0,0.0},
           C[6]={0.0,0.0,0.0,0.0,0.0,0.0};

    f = lbfields[index].force;
    for(int ii=0;ii<LB_COMPONENTS;++ii)
    	Rho_tot += lbfields[index].rho[ii]; 

    u[0]=lbfields[index].j[0]/Rho_tot;
    u[1]=lbfields[index].j[1]/Rho_tot;
    u[2]=lbfields[index].j[2]/Rho_tot;
    
    for(int ii=0;ii<LB_COMPONENTS;++ii)
    {  
       double gamma_U_dot_F = (gamma_bulk[ii]-gamma_shear[ii])*scalar(u,&f[ii * 3]); 
   
       /* hydrodynamic momentum density is redefined when external forces present */
       C[0] += (1.+gamma_bulk[ii])*u[0]*f[0 + ii * 3] + 1./3.*gamma_U_dot_F;
       C[2] += (1.+gamma_bulk[ii])*u[1]*f[1 + ii * 3] + 1./3.*gamma_U_dot_F;
       C[5] += (1.+gamma_bulk[ii])*u[2]*f[2 + ii * 3] + 1./3.*gamma_U_dot_F;
       C[1] += 1./2. * (1.+gamma_shear[ii])*(u[0]*f[1+ii*3]+u[1]*f[0+ii*3]);
       C[3] += 1./2. * (1.+gamma_shear[ii])*(u[0]*f[2+ii*3]+u[2]*f[0+ii*3]);
       C[4] += 1./2. * (1.+gamma_shear[ii])*(u[1]*f[2+ii*3]+u[2]*f[1+ii*3]);
    } 
    for(int ii=0;ii<LB_COMPONENTS;++ii)
    {  
#ifdef SHANCHEN
      float mobility_factor=1.0/2.0*(1.0+gamma_mobility[0]);
#else
      float mobility_factor=1.0;
#endif 
       /* update momentum modes */
       mode[1 + ii * LBQ] += mobility_factor * f[0 + ii * 3];
       mode[2 + ii * LBQ] += mobility_factor * f[1 + ii * 3];
       mode[3 + ii * LBQ] += mobility_factor * f[2 + ii * 3];
   
       /* update stress modes */
       mode[4 + ii * LBQ] += C[0] + C[2] + C[5];
       mode[5 + ii * LBQ] += C[0] - C[2];
       mode[6 + ii * LBQ] += C[0] + C[2] - 2. * C[5];
       mode[7 + ii * LBQ] += C[1];
       mode[8 + ii * LBQ] += C[3];
       mode[9 + ii * LBQ] += C[4];
    }
   
       /* reset force */
    reset_LB_forces_cpu(index);


#ifdef SHANCHEN
    for(int ii=0;ii<LB_COMPONENTS;++ii)
    {  
       lbfields[index].force[0 + ii * 3] += lbfields[index].scforce[0 + ii * 3 ];
       lbfields[index].force[1 + ii * 3] += lbfields[index].scforce[1 + ii * 3 ];
       lbfields[index].force[2 + ii * 3] += lbfields[index].scforce[2 + ii * 3 ];
    }
#endif 
}


inline void lb_calc_n_from_modes(index_t index, double *mode) 
{ // PULL method To be updated for shanchen
  
  double *w = lbmodel.w;
  
#ifdef D3Q19
  double (*e)[19] = d3q19_modebase;
  double m[19];
  
  /* normalization factors enter in the back transformation */
  for (int i = 0; i < lbmodel.n_veloc; i++) 
    m[i] = (1./e[19][i])*mode[i];

  lbfluid[0][ 0][index] = m[0] - m[4] + m[16];
  lbfluid[0][ 1][index] = m[0] + m[1] + m[5] + m[6] - m[17] - m[18] - 2.*(m[10] + m[16]);
  lbfluid[0][ 2][index] = m[0] - m[1] + m[5] + m[6] - m[17] - m[18] + 2.*(m[10] - m[16]);
  lbfluid[0][ 3][index] = m[0] + m[2] - m[5] + m[6] + m[17] - m[18] - 2.*(m[11] + m[16]);
  lbfluid[0][ 4][index] = m[0] - m[2] - m[5] + m[6] + m[17] - m[18] + 2.*(m[11] - m[16]);
  lbfluid[0][ 5][index] = m[0] + m[3] - 2.*(m[6] + m[12] + m[16] - m[18]);
  lbfluid[0][ 6][index] = m[0] - m[3] - 2.*(m[6] - m[12] + m[16] - m[18]);
  lbfluid[0][ 7][index] = m[0] + m[ 1] + m[ 2] + m[ 4] + 2.*m[6]
    + m[7] + m[10] + m[11] + m[13] + m[14] + m[16] + 2.*m[18];
  lbfluid[0][ 8][index] = m[0] - m[ 1] - m[ 2] + m[ 4] + 2.*m[6]
    + m[7] - m[10] - m[11] - m[13] - m[14] + m[16] + 2.*m[18];
  lbfluid[0][ 9][index] = m[0] + m[ 1] - m[ 2] + m[ 4] + 2.*m[6]
    - m[7] + m[10] - m[11] + m[13] - m[14] + m[16] + 2.*m[18];
  lbfluid[0][10][index] = m[0] - m[ 1] + m[ 2] + m[ 4] + 2.*m[6]
    - m[7] - m[10] + m[11] - m[13] + m[14] + m[16] + 2.*m[18];
  lbfluid[0][11][index] = m[0] + m[ 1] + m[ 3] + m[ 4] + m[ 5] - m[ 6]
    + m[8] + m[10] + m[12] - m[13] + m[15] + m[16] + m[17] - m[18];
  lbfluid[0][12][index] = m[0] - m[ 1] - m[ 3] + m[ 4] + m[ 5] - m[ 6]
    + m[8] - m[10] - m[12] + m[13] - m[15] + m[16] + m[17] - m[18];
  lbfluid[0][13][index] = m[0] + m[ 1] - m[ 3] + m[ 4] + m[ 5] - m[ 6]
    - m[8] + m[10] - m[12] - m[13] - m[15] + m[16] + m[17] - m[18];
  lbfluid[0][14][index] = m[0] - m[ 1] + m[ 3] + m[ 4] + m[ 5] - m[ 6]
    - m[8] - m[10] + m[12] + m[13] + m[15] + m[16] + m[17] - m[18];
  lbfluid[0][15][index] = m[0] + m[ 2] + m[ 3] + m[ 4] - m[ 5] - m[ 6]
    + m[9] + m[11] + m[12] - m[14] - m[15] + m[16] - m[17] - m[18];
  lbfluid[0][16][index] = m[0] - m[ 2] - m[ 3] + m[ 4] - m[ 5] - m[ 6]
    + m[9] - m[11] - m[12] + m[14] + m[15] + m[16] - m[17] - m[18];
  lbfluid[0][17][index] = m[0] + m[ 2] - m[ 3] + m[ 4] - m[ 5] - m[ 6]
    - m[9] + m[11] - m[12] - m[14] + m[15] + m[16] - m[17] - m[18];
  lbfluid[0][18][index] = m[0] - m[ 2] + m[ 3] + m[ 4] - m[ 5] - m[ 6]
    - m[9] - m[11] + m[12] + m[14] - m[15] + m[16] - m[17] - m[18];
  
  /* weights enter in the back transformation */
  for (int i = 0; i < lbmodel.n_veloc; i++) 
    lbfluid[0][i][index] *= w[i];

#else // D3Q19
  double **e = lbmodel.e;
  for (int i = 0; i < lbmodel.n_veloc; i++) {
    lbfluid[0][i][index] = 0.0;
    for (int j = 0; j < lbmodel.n_veloc; j++) 
      lbfluid[0][i][index] += mode[j] * e[j][i] / e[19][j];
    
    lbfluid[0][i][index] *= w[i];
  }
#endif // D3Q19
}


inline void lb_calc_n_from_modes_push(index_t index, double *m) {
#ifdef D3Q19
    int yperiod = lblattice.halo_grid[0];
    int zperiod = lblattice.halo_grid[0]*lblattice.halo_grid[1];
    index_t next[19];
    next[0]  = index;
    next[1]  = index + 1;
    next[2]  = index - 1;
    next[3]  = index + yperiod;
    next[4]  = index - yperiod;
    next[5]  = index + zperiod;
    next[6]  = index - zperiod;
    next[7]  = index + (1 + yperiod);
    next[8]  = index - (1 + yperiod);
    next[9]  = index + (1 - yperiod);
    next[10] = index - (1 - yperiod);
    next[11] = index + (1 + zperiod);
    next[12] = index - (1 + zperiod);
    next[13] = index + (1 - zperiod);
    next[14] = index - (1 - zperiod);
    next[15] = index + (yperiod + zperiod);
    next[16] = index - (yperiod + zperiod);
    next[17] = index + (yperiod - zperiod);
    next[18] = index - (yperiod - zperiod);

#ifdef SHANCHEN
// We need the mass mode to be stored, in order to compute 
// the shanchen interaction at the next step efficiently
    for(int ii=0; ii< LB_COMPONENTS ; ++ii)   
       lbfields[index].rho[ii] = m[0 + ii * LBQ] + lbpar.rho[ii]*lbpar.agrid*lbpar.agrid*lbpar.agrid;
#endif
    /* normalization factors enter in the back transformation */
    for(int ii=0; ii< LB_COMPONENTS ; ++ii)   
        for (int i = 0; i < lbmodel.n_veloc; i++)  
             m[i+ii*LBQ] = (1./d3q19_modebase[19][i])*m[i+ii*LBQ];

    for(int ii=0; ii< LB_COMPONENTS ; ++ii) { 
	int n=ii*LBQ;
#ifndef OLD_FLUCT
        lbfluid[1][ 0+ii*LBQ][next[0]] = m[n+0] - m[n+4] + m[n+16];
        lbfluid[1][ 1+ii*LBQ][next[1]] = m[n+0] + m[n+1] + m[n+5] + m[n+6] - m[n+17] - m[n+18] - 2.*(m[n+10] + m[n+16]);
        lbfluid[1][ 2+ii*LBQ][next[2]] = m[n+0] - m[n+1] + m[n+5] + m[n+6] - m[n+17] - m[n+18] + 2.*(m[n+10] - m[n+16]);
        lbfluid[1][ 3+ii*LBQ][next[3]] = m[n+0] + m[n+2] - m[n+5] + m[n+6] + m[n+17] - m[n+18] - 2.*(m[n+11] + m[n+16]);
        lbfluid[1][ 4+ii*LBQ][next[4]] = m[n+0] - m[n+2] - m[n+5] + m[n+6] + m[n+17] - m[n+18] + 2.*(m[n+11] - m[n+16]);
        lbfluid[1][ 5+ii*LBQ][next[5]] = m[n+0] + m[n+3] - 2.*(m[n+6] + m[n+12] + m[n+16] - m[n+18]);
        lbfluid[1][ 6+ii*LBQ][next[6]] = m[n+0] - m[n+3] - 2.*(m[n+6] - m[n+12] + m[n+16] - m[n+18]);
        lbfluid[1][ 7+ii*LBQ][next[7]] = m[n+0] + m[n+1] + m[n+2] + m[n+4] + 2.*m[n+6] + m[n+7] + m[n+10] + m[n+11] + m[n+13] + m[n+14] + m[n+16] + 2.*m[n+18];
        lbfluid[1][ 8+ii*LBQ][next[8]] = m[n+0] - m[n+1] - m[n+2] + m[n+4] + 2.*m[n+6] + m[n+7] - m[n+10] - m[n+11] - m[n+13] - m[n+14] + m[n+16] + 2.*m[n+18];
        lbfluid[1][ 9+ii*LBQ][next[9]] = m[n+0] + m[n+1] - m[n+2] + m[n+4] + 2.*m[n+6] - m[n+7] + m[n+10] - m[n+11] + m[n+13] - m[n+14] + m[n+16] + 2.*m[n+18];
        lbfluid[1][10+ii*LBQ][next[10]] = m[n+0] - m[n+1] + m[n+2] + m[n+4] + 2.*m[n+6] - m[n+7] - m[n+10] + m[n+11] - m[n+13] + m[n+14] + m[n+16] + 2.*m[n+18];
        lbfluid[1][11+ii*LBQ][next[11]] = m[n+0] + m[n+1] + m[n+3] + m[n+4] + m[n+5] - m[n+6] + m[n+8] + m[n+10] + m[n+12] - m[n+13] + m[n+15] + m[n+16] + m[n+17] - m[n+18];
        lbfluid[1][12+ii*LBQ][next[12]] = m[n+0] - m[n+1] - m[n+3] + m[n+4] + m[n+5] - m[n+6] + m[n+8] - m[n+10] - m[n+12] + m[n+13] - m[n+15] + m[n+16] + m[n+17] - m[n+18];
        lbfluid[1][13+ii*LBQ][next[13]] = m[n+0] + m[n+1] - m[n+3] + m[n+4] + m[n+5] - m[n+6] - m[n+8] + m[n+10] - m[n+12] - m[n+13] - m[n+15] + m[n+16] + m[n+17] - m[n+18];
        lbfluid[1][14+ii*LBQ][next[14]] = m[n+0] - m[n+1] + m[n+3] + m[n+4] + m[n+5] - m[n+6] - m[n+8] - m[n+10] + m[n+12] + m[n+13] + m[n+15] + m[n+16] + m[n+17] - m[n+18];
        lbfluid[1][15+ii*LBQ][next[15]] = m[n+0] + m[n+2] + m[n+3] + m[n+4] - m[n+5] - m[n+6] + m[n+9] + m[n+11] + m[n+12] - m[n+14] - m[n+15] + m[n+16] - m[n+17] - m[n+18];
        lbfluid[1][16+ii*LBQ][next[16]] = m[n+0] - m[n+2] - m[n+3] + m[n+4] - m[n+5] - m[n+6] + m[n+9] - m[n+11] - m[n+12] + m[n+14] + m[n+15] + m[n+16] - m[n+17] - m[n+18];
        lbfluid[1][17+ii*LBQ][next[17]] = m[n+0] + m[n+2] - m[n+3] + m[n+4] - m[n+5] - m[n+6] - m[n+9] + m[n+11] - m[n+12] - m[n+14] + m[n+15] + m[n+16] - m[n+17] - m[n+18];
        lbfluid[1][18+ii*LBQ][next[18]] = m[n+0] - m[n+2] + m[n+3] + m[n+4] - m[n+5] - m[n+6] - m[n+9] - m[n+11] + m[n+12] + m[n+14] - m[n+15] + m[n+16] - m[n+17] - m[n+18];
#else // !OLD_FLUCT
#ifdef SHANCHEN
#error SHANCHEN does not support OLD_FLUCT 
#endif
        lbfluid[1][ 0][next[0]] = m[0] - m[4];
        lbfluid[1][ 1][next[1]] = m[0] + m[1] + m[5] + m[6];
        lbfluid[1][ 2][next[2]] = m[0] - m[1] + m[5] + m[6];
        lbfluid[1][ 3][next[3]] = m[0] + m[2] - m[5] + m[6];
        lbfluid[1][ 4][next[4]] = m[0] - m[2] - m[5] + m[6];
        lbfluid[1][ 5][next[5]] = m[0] + m[3] - 2.*m[6];
        lbfluid[1][ 6][next[6]] = m[0] - m[3] - 2.*m[6];
        lbfluid[1][ 7][next[7]] = m[0] + m[1] + m[2] + m[4] + 2.*m[6] + m[7];
        lbfluid[1][ 8][next[8]] = m[0] - m[1] - m[2] + m[4] + 2.*m[6] + m[7];
        lbfluid[1][ 9][next[9]] = m[0] + m[1] - m[2] + m[4] + 2.*m[6] - m[7];
        lbfluid[1][10][next[10]] = m[0] - m[1] + m[2] + m[4] + 2.*m[6] - m[7];
        lbfluid[1][11][next[11]] = m[0] + m[1] + m[3] + m[4] + m[5] - m[6] + m[8];
        lbfluid[1][12][next[12]] = m[0] - m[1] - m[3] + m[4] + m[5] - m[6] + m[8];
        lbfluid[1][13][next[13]] = m[0] + m[1] - m[3] + m[4] + m[5] - m[6] - m[8];
        lbfluid[1][14][next[14]] = m[0] - m[1] + m[3] + m[4] + m[5] - m[6] - m[8];
        lbfluid[1][15][next[15]] = m[0] + m[2] + m[3] + m[4] - m[5] - m[6] + m[9];
        lbfluid[1][16][next[16]] = m[0] - m[2] - m[3] + m[4] - m[5] - m[6] + m[9];
        lbfluid[1][17][next[17]] = m[0] + m[2] - m[3] + m[4] - m[5] - m[6] - m[9];
        lbfluid[1][18][next[18]] = m[0] - m[2] + m[3] + m[4] - m[5] - m[6] - m[9];
#endif // !OLD_FLUCT
    }

    /* weights enter in the back transformation */
    for(int ii=0; ii< LB_COMPONENTS ; ++ii) 
        for (int i = 0; i < lbmodel.n_veloc; i++)
            lbfluid[1][i+ii*LBQ][next[i]] *= lbmodel.w[i];
#else // D3Q19
#ifdef SHANCHEN
#error SHANCHEN does not support other lattices than D3Q19
#endif
    double **e = lbmodel.e;
    index_t next[lbmodel.n_veloc];
    for (int i = 0; i < lbmodel.n_veloc; i++) {
        next[i] = get_linear_index(c[i][0],c[i][1],c[i][2],lblattic.halo_grid);
        lbfluid[1][i][next[i]] = 0.0;
        for (int j = 0; j < lbmodel.n_veloc; j++)
          lbfluid[1][i][next[i]] += mode[j]*e[j][i]/e[19][j];
        lbfluid[1][i][index] *= w[i];
    }
#endif // D3Q19
}


/* Collisions and streaming (push scheme) */
inline void lb_collide_stream() {
    index_t index;
    int x, y, z;
    double modes[19*LB_COMPONENTS];

    /* loop over all lattice cells (halo excluded) */
#ifdef LB_BOUNDARIES
    for (int i = 0; i < n_lb_boundaries; i++) {
        lb_boundaries[i].force[0]=0.;
        lb_boundaries[i].force[1]=0.;
        lb_boundaries[i].force[2]=0.;
    }
#endif // LB_BOUNDARIES
  
  
#ifdef IMMERSED_BOUNDARY
// Safeguard the node forces so that we can later use them for the IBM particle update
// In the following loop the lbfields[XX].force are reset to zero
  for(int ii=0;ii<LB_COMPONENTS;++ii) {
    for (int i = 0; i<lblattice.halo_grid_volume; ++i)
    {
      lbfields[i].force_buf[0+ii*3] = lbfields[i].force[0+ii*3];
      lbfields[i].force_buf[1+ii*3] = lbfields[i].force[1+ii*3];
      lbfields[i].force_buf[2+ii*3] = lbfields[i].force[2+ii*3];
    }
  }
#endif

    index = lblattice.halo_offset;
    for (z = 1; z <= lblattice.grid[2]; z++) {
      for (y = 1; y<=lblattice.grid[1]; y++) {
        for (x = 1; x<=lblattice.grid[0]; x++) {
          // as we only want to apply this to non-boundary nodes we can throw out the if-clause
          // if we have a non-bounded domain
#ifdef LB_BOUNDARIES
          if (!lbfields[index].boundary)
#endif // LB_BOUNDARIES
            {

              /* calculate modes locally */
              lb_calc_modes(index, modes);
              /* deterministic collisions */
              lb_relax_modes(index, modes);

              /* fluctuating hydrodynamics */
              if (fluct) lb_thermalize_modes(index, modes); 

              /* apply forces */
#ifdef EXTERNAL_FORCES
              lb_apply_forces(index, modes); 
#else // EXTERNAL_FORCES
              if (lbfields[index].has_force) lb_apply_forces(index, modes); 
#endif // EXTERNAL_FORCES

              /* transform back to populations and streaming */
              lb_calc_n_from_modes_push(index, modes);

            }
//  #ifdef LB_BOUNDARIES
//           else {
//      // Here collision in the boundary nodes
//      // can be included, if this is necessary
//             //                     lb_boundary_collisions(index, modes);
//           }
// #endif // LB_BOUNDARIES
                ++index; /* next node */
            }
            index += 2; /* skip halo region */
        }
        index += 2*lblattice.halo_grid[0]; /* skip halo region */
    }

    /* exchange halo regions */
    halo_push_communication();

#ifdef LB_BOUNDARIES
    /* boundary conditions for links */
    lb_bounce_back();
#endif // LB_BOUNDARIES

    /* swap the pointers for old and new population fields */
    double **tmp;
    tmp = lbfluid[0];
    lbfluid[0] = lbfluid[1];
    lbfluid[1] = tmp;

    /* halo region is invalid after update */
    lbpar.resend_halo = 1;
}


/** Streaming and collisions (pull scheme) */
inline void lb_stream_collide() {
    index_t index;
    int x, y, z;
    double modes[19];

    /* exchange halo regions */
    halo_communication(&update_halo_comm,(char*)**lbfluid);

#ifdef ADDITIONAL_CHECKS
    lb_check_halo_regions();
#endif // ADDITIONAL_CHECKS

    /* loop over all lattice cells (halo excluded) */
    index = lblattice.halo_offset;
    for (z = 1; z <= lblattice.grid[2]; z++) {
        for (y = 1; y <= lblattice.grid[1]; y++) {
            for (x = 1; x <= lblattice.grid[0]; x++) {
                // as we only want to apply this to non-boundary nodes we can throw out the if-clause
                // if we have a non-bounded domain
#ifdef LB_BOUNDARIES
                if (!lbfields[index].boundary)
#endif // LB_BOUNDARIES
                {

                    /* stream (pull) and calculate modes */
                    lb_pull_calc_modes(index, modes);
                    
                    /* deterministic collisions */
                    lb_relax_modes(index, modes);
                    
                    /* fluctuating hydrodynamics */
                    if (fluct) lb_thermalize_modes(index, modes);
                    
                    /* apply forces */
                    if (lbfields[index].has_force) lb_apply_forces(index, modes);
                    
                    /* calculate new particle populations */
                    lb_calc_n_from_modes(index, modes);
                }
                // Here collision in the boundary nodes
                // can be included, if this is necessary
// #ifdef LB_BOUNDARIES
//                 else {
//                     lb_boundary_collisions(index, modes);
//                 }
// #endif // LB_BOUNDARIES
                ++index; /* next node */
            }
            index += 2; /* skip halo region */
        }
        index += 2*lblattice.halo_grid[0]; /* skip halo region */
    }

    /* swap the pointers for old and new population fields */
    //fprintf(stderr,"swapping pointers\n");
    double **tmp = lbfluid[0];
    lbfluid[0] = lbfluid[1];
    lbfluid[1] = tmp;

    /* halo region is invalid after update */
    lbpar.resend_halo = 1;
  
  // Re-reset the node forces to include also the halo nodes
#ifdef IMMERSED_BOUNDARY
  IBM_ResetLBForces_CPU();
#endif
}


/***********************************************************************/
/** \name Update step for the lattice Boltzmann fluid                  */
/***********************************************************************/
/*@{*/
/*@}*/

/** Update the lattice Boltzmann fluid.
 *
 * This function is called from the integrator. Since the time step
 * for the lattice dynamics can be coarser than the MD time step, we
 * monitor the time since the last lattice update.
 */
void lattice_boltzmann_update() {
    int factor = (int)round(lbpar.tau/time_step);

    fluidstep += 1;
    if (fluidstep>=factor) {
        fluidstep=0;
#ifdef PULL
#ifdef SHANCHEN
#error PULL not implemented in SHANCHEN
#endif
        lb_stream_collide();
#else // PULL
        lb_collide_stream();

#endif // PULL
    }
}

void update_mass_field_and_clear_forces(void){
    index_t index;
    double modes[19*LB_COMPONENTS];
    for (index = 0; index  < lblattice.halo_grid_volume ; index++) {
#ifdef LB_BOUNDARIES
          if (!lbfields[index].boundary)
#endif // LB_BOUNDARIES
          {
            /* ShanChen forces are not reset at the end of the integration cycle, 
            in order to compute properly the hydrodynamic velocity field, so we have
            to reset them here. For the standard LB this is not needed */
#ifdef SHANCHEN
            remove_SC_forces_cpu(index);
#endif
            lb_calc_mass_modes(index, modes);
	    for(int ii=0;ii<LB_COMPONENTS;ii++)
              lbfields[index].rho[ii] = modes[0 + ii * LBQ] +  lbpar.rho[ii]*lbpar.agrid*lbpar.agrid*lbpar.agrid ;

          }
     }
}


/***********************************************************************/
/** \name Coupling part */
/***********************************************************************/
/*@{*/

/** Coupling of a single particle to viscous fluid with Stokesian friction.
 *
 * Section II.C. Ahlrichs and Duenweg, JCP 111(17):8225 (1999)
 *
 * @param p          The coupled particle (Input).
 * @param force      Coupling force between particle and fluid (Output).
 */
inline void lb_viscous_coupling(Particle *p, double force[3]) {
  int x,y,z;
  index_t node_index[8];
  double delta[6], rhotot, tmp_force[3];
  double *local_f, interpolated_u[3],delta_j[3*LB_COMPONENTS],interpolated_rho[LB_COMPONENTS];
#ifdef SHANCHEN
  double gradrho[3*LB_COMPONENTS];
  for(int ii=0;ii<LB_COMPONENTS;ii++)
	gradrho[0+3*ii]=gradrho[1+3*ii]=gradrho[2+3*ii]=0.0;
#endif
  force[0]=force[1]=force[2]=0.0; 
#ifdef EXTERNAL_FORCES
  if (!(p->p.ext_flag & COORD_FIXED(0)) 
      && !(p->p.ext_flag & COORD_FIXED(1)) && !(p->p.ext_flag & COORD_FIXED(2)))
    {
      ONEPART_TRACE(
                    if(p->p.identity == check_id) 
                      {
                        fprintf(stderr,
                                "%d: OPT: f = (%.3e,%.3e,%.3e)\n",
                                this_node, p->f.f[0], p->f.f[1], p->f.f[2]);
                      }
                    );
    }
#endif

  /* determine elementary lattice cell surrounding the particle
     and the relative position of the particle in this cell */
  lblattice.map_position_to_lattice(p->r.p,node_index,delta);
  
  ONEPART_TRACE(
                if(p->p.identity == check_id) 
                  {
                    fprintf(stderr,
                            "%d: OPT: LB delta=(%.3f,%.3f,%.3f,%.3f,%.3f,%.3f) pos=(%.3f,%.3f,%.3f)\n",
                            this_node, delta[0], delta[1], delta[2], delta[3],
                            delta[4], delta[5], p->r.p[0], p->r.p[1], p->r.p[2]);
                  }
                );
  
  /* calculate fluid velocity at particle's position
     this is done by linear interpolation
     (Eq. (11) Ahlrichs and Duenweg, JCP 111(17):8225 (1999)) */
#ifndef SHANCHEN
  lb_lbfluid_get_interpolated_quantities(p->r.p, interpolated_u,interpolated_rho,NULL);
#else 
  lb_lbfluid_get_interpolated_quantities(p->r.p, interpolated_u,interpolated_rho,gradrho);
  for(int ii=0; ii<LB_COMPONENTS; ++ii){ 
  	p->r.composition[ii] = interpolated_rho[ii];
  }
#endif
  rhotot=0.0;
  for(int ii=0; ii<LB_COMPONENTS; ++ii){ 
    rhotot+=interpolated_rho[ii];
  }
  
  ONEPART_TRACE(
                if (p->p.identity==check_id) 
                  {
                    fprintf(stderr,
                            "%d: OPT: LB u = (%.16e,%.3e,%.3e) v = (%.16e,%.3e,%.3e)\n",
                            this_node, interpolated_u[0], interpolated_u[1], interpolated_u[2],
                            p->m.v[0], p->m.v[1], p->m.v[2]);
                  }
                );

  /* calculate viscous force
   * take care to rescale velocities with time_step and transform to MD units
   * (Eq. (9) Ahlrichs and Duenweg, JCP 111(17):8225 (1999)) */
  double velocity[3];
  velocity[0] = p->m.v[0];
  velocity[1] = p->m.v[1];
  velocity[2] = p->m.v[2];

#ifdef ENGINE
  if ( p->swim.swimming )
  {
    velocity[0] -= (p->swim.v_swim*time_step)*p->r.quatu[0];
    velocity[1] -= (p->swim.v_swim*time_step)*p->r.quatu[1];
    velocity[2] -= (p->swim.v_swim*time_step)*p->r.quatu[2];
    p->swim.v_center[0] = interpolated_u[0];
    p->swim.v_center[1] = interpolated_u[1];
    p->swim.v_center[2] = interpolated_u[2];
  }
#endif
  
  for(int ii=0; ii<LB_COMPONENTS; ++ii){ 
#ifdef LB_ELECTROHYDRODYNAMICS
     tmp_force[0] = - lbpar.friction[ii] * (interpolated_rho[ii]/rhotot) * (velocity[0]/time_step - interpolated_u[0] - p->p.mu_E[0]);
     tmp_force[1] = - lbpar.friction[ii] * (interpolated_rho[ii]/rhotot) * (velocity[1]/time_step - interpolated_u[1] - p->p.mu_E[1]);
     tmp_force[2] = - lbpar.friction[ii] * (interpolated_rho[ii]/rhotot) * (velocity[2]/time_step - interpolated_u[2] - p->p.mu_E[2]);
#else
     tmp_force[0] = - lbpar.friction[ii] * (interpolated_rho[ii]/rhotot)* (velocity[0]/time_step - interpolated_u[0]);
     tmp_force[1] = - lbpar.friction[ii] * (interpolated_rho[ii]/rhotot)* (velocity[1]/time_step - interpolated_u[1]);
     tmp_force[2] = - lbpar.friction[ii] * (interpolated_rho[ii]/rhotot)* (velocity[2]/time_step - interpolated_u[2]);
#endif

     tmp_force[0] += p->lc.f_random[0+ii*3] * sqrt(interpolated_rho[ii]/rhotot);
     tmp_force[1] += p->lc.f_random[1+ii*3] * sqrt(interpolated_rho[ii]/rhotot);
     tmp_force[2] += p->lc.f_random[2+ii*3] * sqrt(interpolated_rho[ii]/rhotot);
#ifdef SHANCHEN
     tmp_force[0] += gradrho[0+3*ii] * p->p.solvation[2*ii] ;
     tmp_force[1] += gradrho[1+3*ii] * p->p.solvation[2*ii] ;
     tmp_force[2] += gradrho[2+3*ii] * p->p.solvation[2*ii] ;
#endif

  /* transform momentum transfer to lattice units
     (Eq. (12) Ahlrichs and Duenweg, JCP 111(17):8225 (1999)) */
     delta_j[0+ii*3] = - tmp_force[0]*time_step*lbpar.tau/lbpar.agrid;
     delta_j[1+ii*3] = - tmp_force[1]*time_step*lbpar.tau/lbpar.agrid;
     delta_j[2+ii*3] = - tmp_force[2]*time_step*lbpar.tau/lbpar.agrid;

     force[0]+=tmp_force[0];  
     force[1]+=tmp_force[1];  
     force[2]+=tmp_force[2];  
  }
  ONEPART_TRACE(
                if (p->p.identity == check_id)
                  {
                    fprintf(stderr,
                            "%d: OPT: LB f_drag = (%.6e,%.3e,%.3e)\n",
                            this_node, force[0], force[1], force[2]);
                  }
                );

  ONEPART_TRACE(
                if (p->p.identity == check_id)
                  {
                    fprintf(stderr,
                            "%d: OPT: LB f_random = (%.6e,%.3e,%.3e)\n",
                            this_node, p->lc.f_random[0], p->lc.f_random[1], p->lc.f_random[2]);
                  }
                );

  ONEPART_TRACE(
                if (p->p.identity == check_id) 
                  {
                    fprintf(stderr,
                            "%d: OPT: LB f_tot = (%.6e,%.3e,%.3e)\n",
                            this_node, force[0], force[1], force[2]);
                  }
                );

  for (z = 0; z < 2; z++) {
    for (y = 0; y < 2; y++) {
      for (x = 0; x < 2; x++) {
        local_f = lbfields[node_index[(z*2+y)*2+x]].force;
	for(int ii=0;ii<LB_COMPONENTS;ii++) { 
           local_f[0+ii*3] += delta[3*x+0]*delta[3*y+1]*delta[3*z+2]*delta_j[0+ii*3];
           local_f[1+ii*3] += delta[3*x+0]*delta[3*y+1]*delta[3*z+2]*delta_j[1+ii*3];
           local_f[2+ii*3] += delta[3*x+0]*delta[3*y+1]*delta[3*z+2]*delta_j[2+ii*3];
        }
      }
    }
  }

  // map_position_to_lattice: position ... not inside a local plaquette in ...

#ifdef ENGINE
  if ( p->swim.swimming )
  {
    // TODO: Fix LB mapping
    if ( n_nodes > 1 )
    {
      if ( this_node == 0 ) {
        fprintf(stderr,"ERROR: Swimming is not compatible with Open MPI and CPU LB on more than 1 node.\n");
        fprintf(stderr,"       Please use LB_GPU instead.\n");
      }
      errexit();
    }

    // calculate source position
    double source_position[3];
    double direction = double(p->swim.push_pull) * p->swim.dipole_length;
    source_position[0] = p->r.p[0] + direction * p->r.quatu[0];
    source_position[1] = p->r.p[1] + direction * p->r.quatu[1];
    source_position[2] = p->r.p[2] + direction * p->r.quatu[2];

    int corner[3] = {0,0,0};
    fold_position( source_position , corner );

    // get lattice cell corresponding to source position and interpolate velocity
    lblattice.map_position_to_lattice(source_position,node_index,delta);
    lb_lbfluid_get_interpolated_quantities(source_position, p->swim.v_source,NULL,NULL);

    // calculate and set force at source position
#ifdef SHANCHEN
#error SHANCHEN -  ENGINE coupling to be implemented
#endif
    delta_j[0] = - p->swim.f_swim*p->r.quatu[0]*time_step*lbpar.tau/lbpar.agrid;
    delta_j[1] = - p->swim.f_swim*p->r.quatu[1]*time_step*lbpar.tau/lbpar.agrid;
    delta_j[2] = - p->swim.f_swim*p->r.quatu[2]*time_step*lbpar.tau/lbpar.agrid;

    for (z=0;z<2;z++) {
      for (y=0;y<2;y++) {
        for (x=0;x<2;x++) {
          local_f = lbfields[node_index[(z*2+y)*2+x]].force;

          local_f[0] += delta[3*x+0]*delta[3*y+1]*delta[3*z+2]*delta_j[0];
          local_f[1] += delta[3*x+0]*delta[3*y+1]*delta[3*z+2]*delta_j[1];
          local_f[2] += delta[3*x+0]*delta[3*y+1]*delta[3*z+2]*delta_j[2];
        }
      }
    }
  }
#endif

}


#ifdef LB_BOUNDARIES
#define set_coupling(ind)\
{\
                    boundary_id = lbfields[ind].boundary ;\
                    if (boundary_id) {\
	    	         coupling[0]=lb_boundaries[boundary_id-1].sc_coupling[0];\
	    	         coupling[3]=lb_boundaries[boundary_id-1].sc_coupling[1];\
		         coupling[1]=coupling[2]=0.0;\
                    } else \
                    {\
                     coupling[0]=lbpar.coupling[0];\
                     coupling[1]=lbpar.coupling[1];\
                     coupling[2]=lbpar.coupling[2];\
                     coupling[3]=lbpar.coupling[3];\
                    }\
}
#else 
#define set_coupling( ind )\
{\
                    {\
                     coupling[0]=lbpar.coupling[0];\
                     coupling[1]=lbpar.coupling[1];\
                     coupling[2]=lbpar.coupling[2];\
                     coupling[3]=lbpar.coupling[3];\
                    }\
}

#endif
#ifdef SHANCHEN
/*
 * This function is called form force_calc() in core/forces_inline.hpp 
 * The function lattice_boltzmann_update() is called after force_calc(),
 * so that it can use the stored values of the force on the nodes.
 */
void lattice_boltzmann_calc_shanchen_cpu(void){
#if ( LB_COMPONENTS == 1  ) 
#error Internal error: shanchen forces not implemented for one component only
#endif
  int factor = (int)round(lbpar.tau/time_step);
  index_t index;
  int x, y, z;
  int dx = 1, dy = lblattice.halo_grid[0], dz = lblattice.halo_grid[0]*lblattice.halo_grid[1];

  if (fluidstep+1 >= factor) {
    /* exchange halo regions */
    halo_communication(&update_halo_comm,(char*)**lbfluid);

#ifdef ADDITIONAL_CHECKS
    lb_check_halo_regions();
#endif // ADDITIONAL_CHECKS
    update_mass_field_and_clear_forces();
#ifdef LB_BOUNDARIES
    // this function sets the lbfields[] of the boundary nodes to the correct
    // values for neutral wetting conditions 
    shanchen_set_boundaries();
#endif

    /* loop over all lattice cells (halo included) */
<<<<<<< HEAD
    
=======
>>>>>>> 648bf11c
    for (z = 0; z < lblattice.grid[2]+2; z++) {
        for (y = 0; y < lblattice.grid[1]+2; y++) {
            for (x = 0; x < lblattice.grid[0]+2; x++) {
                // as we only want to apply this to non-boundary nodes we can throw out the if-clause
                // if we have a non-bounded domain
<<<<<<< HEAD
        	index = get_linear_index(x,y,z,lblattice.halo_grid);
=======
        	index= get_linear_index(x,y,z,lblattice.halo_grid);
>>>>>>> 648bf11c
#ifdef LB_BOUNDARIES
                if (!lbfields[index].boundary)
#endif // LB_BOUNDARIES
                {
		    double tmpp[3]={0.,0.,0.};
		    double tmpn[3]={0.,0.,0.};
                    double p[3]={0.,0.,0.};
                    double f[LB_COMPONENTS][3];
                    double coupling[4];
		    int ind;
		    int boundary_id;
                    for(int ii=0;ii<LB_COMPONENTS;ii++) f[ii][0]=f[ii][1]=f[ii][2]=0.0;
		    ind = index + dx;
		    set_coupling(ind);
		    tmpp[0] = lbfields[ind].rho[0]/18.; 
		    tmpn[0] = lbfields[ind].rho[1]/18.; 
		    for(int ii=0;ii<LB_COMPONENTS;ii++){
	               f[ii][0] -= tmpp[0] * coupling[0+LB_COMPONENTS*ii]; 
	               f[ii][0] -= tmpn[0] * coupling[1+LB_COMPONENTS*ii]; 
                    }
		    ind = index - dx;
		    set_coupling(ind);
		    tmpp[0] = -lbfields[ind].rho[0]/18.; 
		    tmpn[0] = -lbfields[ind].rho[1]/18.; 
		    for(int ii=0;ii<LB_COMPONENTS;ii++){
	               f[ii][0] -= tmpp[0] * coupling[0+LB_COMPONENTS*ii]; 
	               f[ii][0] -= tmpn[0] * coupling[1+LB_COMPONENTS*ii]; 
                    }

		    ind = index + dy;
		    set_coupling(ind);
		    tmpp[1] = lbfields[ind].rho[0]/18.; 
		    tmpn[1] = lbfields[ind].rho[1]/18.; 
		    for(int ii=0;ii<LB_COMPONENTS;ii++){
	               f[ii][1] -= tmpp[1] * coupling[0+LB_COMPONENTS*ii]; 
	               f[ii][1] -= tmpn[1] * coupling[1+LB_COMPONENTS*ii]; 
                    }
                  
		    ind = index - dy;
		    set_coupling(ind);
		    tmpp[1] = -lbfields[ind].rho[0]/18.; 
		    tmpn[1] = -lbfields[ind].rho[1]/18.; 
		    for(int ii=0;ii<LB_COMPONENTS;ii++){
	               f[ii][1] -= tmpp[1] * coupling[0+LB_COMPONENTS*ii]; 
	               f[ii][1] -= tmpn[1] * coupling[1+LB_COMPONENTS*ii]; 
                    }

//		if (f[0][0]!=f[0][0]){printf("x=%d y=%d z=%d f[1][0] = %f coupling[%d] = %f \n",x,y,z,f[0][0],0+LB_COMPONENTS*0,coupling[0+LB_COMPONENTS*0]);}
//		if (f[1][0]!=f[1][0]){printf("x=%d y=%d z=%d f[1][0] = %f coupling[%d] = %f \n",x,y,z,f[1][0],1+LB_COMPONENTS*0,coupling[1+LB_COMPONENTS*0]);}
//		if (f[0][1]!=f[0][1]){printf("x=%d y=%d z=%d f[0][1] = %f coupling[%d] = %f \n",x,y,z,f[0][1],0+LB_COMPONENTS*1,coupling[0+LB_COMPONENTS*1]);}
//		if (f[1][1]!=f[1][1]){printf("x=%d y=%d z=%d f[2][1] = %f coupling[%d] = %f \n",x,y,z,f[1][1],0+LB_COMPONENTS*1,coupling[1+LB_COMPONENTS*1]);}
//		if (f[0][2]!=f[0][2]){printf("x=%d y=%d z=%d f[0][2] = %f indexk = %d \n",x,y,z,f[0][2],k);}
//		if (f[1][2]!=f[1][2]){printf("x=%d y=%d z=%d f[3][2] = %f index  = %ld \n",x,y,z,f[1][2],index);}
		    ind = index + dz;
		    set_coupling(ind);
		    tmpp[2] = lbfields[ind].rho[0]/18.; 
		    tmpn[2] = lbfields[ind].rho[1]/18.; 
		    for(int ii=0;ii<LB_COMPONENTS;ii++){
	               f[ii][2] -= tmpp[2] * coupling[0+LB_COMPONENTS*ii]; 
	               f[ii][2] -= tmpn[2] * coupling[1+LB_COMPONENTS*ii]; 
                    }
                  
		    ind = index - dz;
		    set_coupling(ind);
		    tmpp[2] = -lbfields[ind].rho[0]/18.; 
		    tmpn[2] = -lbfields[ind].rho[1]/18.; 
		    for(int ii=0;ii<LB_COMPONENTS;ii++){
	               f[ii][2] -= tmpp[2] * coupling[0+LB_COMPONENTS*ii]; 
	               f[ii][2] -= tmpn[2] * coupling[1+LB_COMPONENTS*ii]; 
                    }

		    ind	= index + dx + dy;
		    set_coupling(ind);
		    tmpp[0] =  lbfields[ind].rho[0]/36.; 
		    tmpp[1] =  lbfields[ind].rho[0]/36.; 
		    tmpn[0] = lbfields[ind].rho[1]/36.; 
		    tmpn[1] = lbfields[ind].rho[1]/36.; 
		    for(int ii=0;ii<LB_COMPONENTS;ii++){
	               f[ii][0] -= tmpp[0] * coupling[0+LB_COMPONENTS*ii]; 
	               f[ii][1] -= tmpp[1] * coupling[0+LB_COMPONENTS*ii]; 
	               f[ii][0] -= tmpn[0] * coupling[1+LB_COMPONENTS*ii]; 
	               f[ii][1] -= tmpn[1] * coupling[1+LB_COMPONENTS*ii]; 
                    }

		    ind = index - dx - dy;
		    set_coupling(ind);
		    tmpp[0] = -lbfields[ind].rho[0]/36.; 
		    tmpp[1] = -lbfields[ind].rho[0]/36.; 
		    tmpn[0] = -lbfields[ind].rho[1]/36.; 
		    tmpn[1] = -lbfields[ind].rho[1]/36.;                   
		    for(int ii=0;ii<LB_COMPONENTS;ii++){
	               f[ii][0] -= tmpp[0] * coupling[0+LB_COMPONENTS*ii]; 
	               f[ii][1] -= tmpp[1] * coupling[0+LB_COMPONENTS*ii]; 
	               f[ii][0] -= tmpn[0] * coupling[1+LB_COMPONENTS*ii]; 
	               f[ii][1] -= tmpn[1] * coupling[1+LB_COMPONENTS*ii]; 
                    }
		    
		    ind = index + dx - dy;
		    set_coupling(ind);
		    tmpp[0] =  lbfields[ind].rho[0]/36.; 
		    tmpp[1] = -lbfields[ind].rho[0]/36.; 
		    tmpn[0] =  lbfields[ind].rho[1]/36.; 
		    tmpn[1] = -lbfields[ind].rho[1]/36.; 
		    for(int ii=0;ii<LB_COMPONENTS;ii++){
	               f[ii][0] -= tmpp[0] * coupling[0+LB_COMPONENTS*ii]; 
	               f[ii][1] -= tmpp[1] * coupling[0+LB_COMPONENTS*ii]; 
	               f[ii][0] -= tmpn[0] * coupling[1+LB_COMPONENTS*ii]; 
	               f[ii][1] -= tmpn[1] * coupling[1+LB_COMPONENTS*ii]; 
                    }

		    ind = index - dx + dy;
		    set_coupling(ind);
		    tmpp[0] = -lbfields[ind].rho[0]/36.; 
		    tmpp[1] =  lbfields[ind].rho[0]/36.; 
		    tmpn[0] = -lbfields[ind].rho[1]/36.; 
		    tmpn[1] =  lbfields[ind].rho[1]/36.; 
		    for(int ii=0;ii<LB_COMPONENTS;ii++){
	               f[ii][0] -= tmpp[0] * coupling[0+LB_COMPONENTS*ii]; 
	               f[ii][1] -= tmpp[1] * coupling[0+LB_COMPONENTS*ii]; 
	               f[ii][0] -= tmpn[0] * coupling[1+LB_COMPONENTS*ii]; 
	               f[ii][1] -= tmpn[1] * coupling[1+LB_COMPONENTS*ii]; 
                    }

		    ind = index + dx + dz;
		    set_coupling(ind);
		    tmpp[0] = lbfields[ind].rho[0]/36.; 
		    tmpp[2] = lbfields[ind].rho[0]/36.; 
		    tmpn[0] = lbfields[ind].rho[1]/36.; 
		    tmpn[2] = lbfields[ind].rho[1]/36.; 
		    for(int ii=0;ii<LB_COMPONENTS;ii++){
	               f[ii][0] -= tmpp[0] * coupling[0+LB_COMPONENTS*ii]; 
	               f[ii][2] -= tmpp[2] * coupling[0+LB_COMPONENTS*ii]; 
	               f[ii][0] -= tmpn[0] * coupling[1+LB_COMPONENTS*ii]; 
	               f[ii][2] -= tmpn[2] * coupling[1+LB_COMPONENTS*ii]; 
                    }

		    ind = index + dx - dz;
		    set_coupling(ind);
		    tmpp[0] = lbfields[ind].rho[0]/36.; 
		    tmpp[2] =-lbfields[ind].rho[0]/36.; 
		    tmpn[0] = lbfields[ind].rho[1]/36.; 
		    tmpn[2] =-lbfields[ind].rho[1]/36.; 
		    for(int ii=0;ii<LB_COMPONENTS;ii++){
	               f[ii][0] -= tmpp[0] * coupling[0+LB_COMPONENTS*ii]; 
	               f[ii][2] -= tmpp[2] * coupling[0+LB_COMPONENTS*ii]; 
	               f[ii][0] -= tmpn[0] * coupling[1+LB_COMPONENTS*ii]; 
	               f[ii][2] -= tmpn[2] * coupling[1+LB_COMPONENTS*ii]; 
                    }
		    
		    ind = index - dx + dz;
		    set_coupling(ind);
		    tmpp[0] = -lbfields[ind].rho[0]/36.; 
		    tmpp[2] =  lbfields[ind].rho[0]/36.; 
		    tmpn[0] = -lbfields[ind].rho[1]/36.; 
		    tmpn[2] =  lbfields[ind].rho[1]/36.; 
		    for(int ii=0;ii<LB_COMPONENTS;ii++){
	               f[ii][0] -= tmpp[0] * coupling[0+LB_COMPONENTS*ii]; 
	               f[ii][2] -= tmpp[2] * coupling[0+LB_COMPONENTS*ii]; 
	               f[ii][0] -= tmpn[0] * coupling[1+LB_COMPONENTS*ii]; 
	               f[ii][2] -= tmpn[2] * coupling[1+LB_COMPONENTS*ii]; 
                    }

		    ind = index - dx - dz;
		    set_coupling(ind);
		    tmpp[0] = -lbfields[ind].rho[0]/36.; 
		    tmpp[2] = -lbfields[ind].rho[0]/36.; 
		    tmpn[0] = -lbfields[ind].rho[1]/36.; 
		    tmpn[2] = -lbfields[ind].rho[1]/36.;                   
		    for(int ii=0;ii<LB_COMPONENTS;ii++){
	               f[ii][0] -= tmpp[0] * coupling[0+LB_COMPONENTS*ii]; 
	               f[ii][2] -= tmpp[2] * coupling[0+LB_COMPONENTS*ii]; 
	               f[ii][0] -= tmpn[0] * coupling[1+LB_COMPONENTS*ii]; 
	               f[ii][2] -= tmpn[2] * coupling[1+LB_COMPONENTS*ii]; 
                    }

		    ind = index + dy + dz;
		    set_coupling(ind);
		    tmpp[1] = lbfields[ind].rho[0]/36.; 
		    tmpp[2] = lbfields[ind].rho[0]/36.; 
		    tmpn[1] = lbfields[ind].rho[1]/36.; 
		    tmpn[2] = lbfields[ind].rho[1]/36.; 
		    for(int ii=0;ii<LB_COMPONENTS;ii++){
	               f[ii][1] -= tmpp[1] * coupling[0+LB_COMPONENTS*ii]; 
	               f[ii][2] -= tmpp[2] * coupling[0+LB_COMPONENTS*ii]; 
	               f[ii][1] -= tmpn[1] * coupling[1+LB_COMPONENTS*ii]; 
	               f[ii][2] -= tmpn[2] * coupling[1+LB_COMPONENTS*ii]; 
                    }

		    ind = index - dy - dz;
		    set_coupling(ind);
		    tmpp[1] = -lbfields[ind].rho[0]/36.; 
		    tmpp[2] = -lbfields[ind].rho[0]/36.; 
		    tmpn[1] = -lbfields[ind].rho[1]/36.; 
		    tmpn[2] = -lbfields[ind].rho[1]/36.;                   
		    for(int ii=0;ii<LB_COMPONENTS;ii++){
	               f[ii][1] -= tmpp[1] * coupling[0+LB_COMPONENTS*ii]; 
	               f[ii][2] -= tmpp[2] * coupling[0+LB_COMPONENTS*ii]; 
	               f[ii][1] -= tmpn[1] * coupling[1+LB_COMPONENTS*ii]; 
	               f[ii][2] -= tmpn[2] * coupling[1+LB_COMPONENTS*ii]; 
                    }

		    ind = index + dy - dz;
		    set_coupling(ind);
		    tmpp[1]  =  lbfields[ind].rho[0]/36.; 
		    tmpp[2]  = -lbfields[ind].rho[0]/36.; 
		    tmpn[1]  =  lbfields[ind].rho[1]/36.; 
		    tmpn[2]  = -lbfields[ind].rho[1]/36.; 
		    for(int ii=0;ii<LB_COMPONENTS;ii++){
	               f[ii][1] -= tmpp[1] * coupling[0+LB_COMPONENTS*ii]; 
	               f[ii][2] -= tmpp[2] * coupling[0+LB_COMPONENTS*ii]; 
	               f[ii][1] -= tmpn[1] * coupling[1+LB_COMPONENTS*ii]; 
	               f[ii][2] -= tmpn[2] * coupling[1+LB_COMPONENTS*ii]; 
                    }
		    
		    ind = index - dy + dz;
		    set_coupling(ind);
		    tmpp[1] = -lbfields[ind].rho[0]/36.; 
		    tmpp[2] =  lbfields[ind].rho[0]/36.; 
		    tmpn[1] = -lbfields[ind].rho[1]/36.; 
		    tmpn[2] =  lbfields[ind].rho[1]/36.; 
		    for(int ii=0;ii<LB_COMPONENTS;ii++){
	               f[ii][1] -= tmpp[1] * coupling[0+LB_COMPONENTS*ii]; 
	               f[ii][2] -= tmpp[2] * coupling[0+LB_COMPONENTS*ii]; 
	               f[ii][1] -= tmpn[1] * coupling[1+LB_COMPONENTS*ii]; 
	               f[ii][2] -= tmpn[2] * coupling[1+LB_COMPONENTS*ii]; 
                    }

		    for(int ii=0;ii<LB_COMPONENTS;ii++){
                       for(int j=0;j<3;j++) { 
		         lbfields[index].scforce[j+3*ii] = f[ii][j]*lbfields[index].rho[ii]; // A-A
		         lbfields[index].force[j+3*ii]  += f[ii][j]*lbfields[index].rho[ii]; // A-B
                       }
                    }
                }
            }
        }
    }

  } // fluidstep+1 >= factor
}
#endif // SHANCHEN

int lb_lbfluid_get_interpolated_quantities(double* p, double* v, double * rho, double * gradrho) {

  index_t node_index[8], index;
  double delta[6];
  double local_rho[LB_COMPONENTS], local_j[3], interpolated_u[3], rhotot=0.0;
  double modes[19*LB_COMPONENTS];
  int x,y;
  double pos[3],delta_factor[8],interpolated_rho[LB_COMPONENTS];
  int force_switch=0;
#ifdef SHANCHEN
  double tmp_gradrho[3*LB_COMPONENTS];
  double dx,dy,dz;
  for(int ii=0;ii<LB_COMPONENTS;++ii) 
	tmp_gradrho[0+3*ii] = tmp_gradrho[1+3*ii] = tmp_gradrho[2+3*ii] = 0.0;
  for(int ii=0;ii<LB_COMPONENTS*LB_COMPONENTS;++ii) 
        force_switch+=(lbpar.coupling[ii]>1e-24?1:0);
#endif
#ifdef LB_BOUNDARIES
  double lbboundary_mindist, distvec[3];
  int boundary_no;
  int boundary_flag=-1; // 0 if more than agrid/2 away from the boundary, 1 if 0<dist<agrid/2, 2 if dist <0

  lbboundary_mindist_position(p, &lbboundary_mindist, distvec, &boundary_no);
  if (lbboundary_mindist > 0.5 * lbpar.agrid) {
    boundary_flag=0;
    pos[0]=p[0];
    pos[1]=p[1];
    pos[2]=p[2];
  } else if (lbboundary_mindist > 0 ) {
    boundary_flag=1;
    pos[0] = p[0] - distvec[0] + distvec[0]/lbboundary_mindist * lbpar.agrid/2.;
    pos[1] = p[1] - distvec[1] + distvec[1]/lbboundary_mindist * lbpar.agrid/2.;
    pos[2] = p[2] - distvec[2] + distvec[2]/lbboundary_mindist * lbpar.agrid/2.;
  } else {
    boundary_flag=2;
    v[0]= lb_boundaries[boundary_no].velocity[0]*lbpar.agrid/lbpar.tau;
    v[1]= lb_boundaries[boundary_no].velocity[1]*lbpar.agrid/lbpar.tau;
    v[2]= lb_boundaries[boundary_no].velocity[2]*lbpar.agrid/lbpar.tau;
    if (rho!=NULL) { 
	for(int ii=0;ii<LB_COMPONENTS;ii++) { 
            rho[ii]=lbpar.rho[ii]*lbpar.agrid*lbpar.agrid*lbpar.agrid;
        }
    }
    return 0; // we can return without interpolating
  }
#else // LB_BOUNDARIES
  pos[0]=p[0];
  pos[1]=p[1];
  pos[2]=p[2];
#endif // LB_BOUNDARIES

  /* determine elementary lattice cell surrounding the particle
     and the relative position of the particle in this cell */
  lblattice.map_position_to_lattice(pos,node_index,delta);

  /* calculate fluid velocity at particle's position
     this is done by linear interpolation
     (Eq. (11) Ahlrichs and Duenweg, JCP 111(17):8225 (1999)) */
  interpolated_u[0] = interpolated_u[1] = interpolated_u[2] = 0.0 ;
  for(int ii=0 ; ii < LB_COMPONENTS ; ii ++ ) { 
	interpolated_rho[ii]=0.0;
  }

  for (int count=0,z=0;z<2;z++) {
    for (y=0;y<2;y++) {
      for (x=0;x<2;x++) {
        delta_factor[count] = delta[3*x+0]*delta[3*y+1]*delta[3*z+2]; 
	count++;
      }
    }
  }
  for (int count=0,z=0;z<2;z++) {
    for (y=0;y<2;y++) {
      for (x=0;x<2;x++) {
        index = node_index[count];
	rhotot=0.0;
	local_j[0]=local_j[1]=local_j[2]=0.0;
#ifdef LB_BOUNDARIES
        if (lbfields[index].boundary) {
          rhotot=0.0;
          for(int ii=0 ; ii < LB_COMPONENTS ; ++ii) { 
            local_rho[ii]=lbpar.rho[ii]*lbpar.agrid*lbpar.agrid*lbpar.agrid;
            rhotot+=local_rho[ii];
            interpolated_rho[ii]+=local_rho[ii] * delta_factor[count];
          }
          local_j[0] = rhotot * lb_boundaries[lbfields[index].boundary-1].velocity[0];
          local_j[1] = rhotot * lb_boundaries[lbfields[index].boundary-1].velocity[1];
          local_j[2] = rhotot * lb_boundaries[lbfields[index].boundary-1].velocity[2];
        } else 
#endif // LB_BOUNDARIES
        {
          lb_calc_modes(index, modes);
          rhotot=0.0;
          for(int ii=0 ; ii < LB_COMPONENTS ; ++ii) { 
              local_rho[ii]=lbpar.rho[ii]*lbpar.agrid*lbpar.agrid*lbpar.agrid + modes[0+ii*LBQ];
              rhotot+=local_rho[ii];
	      if(force_switch==0){
                 local_j[0] += modes[1+ii*LBQ];
                 local_j[1] += modes[2+ii*LBQ];
                 local_j[2] += modes[3+ii*LBQ];
              }
          }
          if(force_switch!=0) {  // this can happen only with shanchen on *and* coupling !=0
				 // In this way we recover the original LB behavior when the two 
				 // fluid components are not interacting.
              local_j[0] = lbfields[index].j[0]; // this includes the 1/2 force contribution
              local_j[1] = lbfields[index].j[1];
              local_j[2] = lbfields[index].j[2];
          }
        }

        interpolated_u[0] += delta_factor[count] *local_j[0]/(rhotot);
        interpolated_u[1] += delta_factor[count] *local_j[1]/(rhotot);
        interpolated_u[2] += delta_factor[count] *local_j[2]/(rhotot) ;
#ifdef SHANCHEN
	dx =  (1-2*x) * ( delta[count] +delta[count+(1-2*x)]  ); 
	dy =  (1-2*y) * ( delta[count] +delta[count+2*(1-2*y)]);
	dz =  (1-2*z) * ( delta[count] +delta[count+4*(1-2*z)]);
#endif
        for(int ii=0 ; ii < LB_COMPONENTS ; ++ii) { 

          interpolated_rho[ii]+=local_rho[ii] * delta_factor[count];
#ifdef SHANCHEN
          tmp_gradrho[0+3*ii] -= local_rho[ii] * dx;
          tmp_gradrho[1+3*ii] -= local_rho[ii] * dy;
          tmp_gradrho[2+3*ii] -= local_rho[ii] * dz;
#endif
        }
        count++;
      }
    }
  }
  
#ifdef SHANCHEN
  if(gradrho!=NULL) {
    for(int ii=0;ii<LB_COMPONENTS;++ii){
      gradrho[0+3*ii]=tmp_gradrho[0+3*ii]*lbpar.agrid;
      gradrho[1+3*ii]=tmp_gradrho[1+3*ii]*lbpar.agrid;
      gradrho[2+3*ii]=tmp_gradrho[2+3*ii]*lbpar.agrid;
    }
  }
#endif
#ifdef LB_BOUNDARIES
  if (boundary_flag==1) {
    v[0] = lbboundary_mindist / (0.5 * lbpar.agrid) * interpolated_u[0] 
      + (1 - lbboundary_mindist/(0.5 * lbpar.agrid)) * lb_boundaries[boundary_no].velocity[0];
    v[1] = lbboundary_mindist / (0.5 * lbpar.agrid) * interpolated_u[1]
      + (1 - lbboundary_mindist/(0.5 * lbpar.agrid)) * lb_boundaries[boundary_no].velocity[1];
    v[2] = lbboundary_mindist / (0.5 * lbpar.agrid) * interpolated_u[2]
      + (1 - lbboundary_mindist/(0.5 * lbpar.agrid)) * lb_boundaries[boundary_no].velocity[2];
  } else {
    v[0] = interpolated_u[0];
    v[1] = interpolated_u[1];
    v[2] = interpolated_u[2];
  }
#else // LB_BOUNDARIES
  v[0] = interpolated_u[0];
  v[1] = interpolated_u[1];
  v[2] = interpolated_u[2];
#endif // LB_BOUNDARIES
  if(rho!=NULL) {
        for(int ii=0 ; ii < LB_COMPONENTS ; ++ii) { 
		rho[ii] = interpolated_rho[ii]; // SAW check units
        }
  }
  v[0] *= lbpar.agrid/lbpar.tau;
  v[1] *= lbpar.agrid/lbpar.tau;
  v[2] *= lbpar.agrid/lbpar.tau;

  return 0;
}


/** Calculate particle lattice interactions.
 * So far, only viscous coupling with Stokesian friction is
 * implemented.
 * Include all particle-lattice forces in this function.
 * The function is called from \ref force_calc.
 *
 * Parallelizing the fluid particle coupling is not straightforward
 * because drawing of random numbers makes the whole thing nonlocal.
 * One way to do it is to treat every particle only on one node, i.e.
 * the random numbers need not be communicated. The particles that are
 * not fully inside the local lattice are taken into account via their
 * ghost images on the neighbouring nodes. But this requires that the
 * correct values of the surrounding lattice nodes are available on
 * the respective node, which means that we have to communicate the
 * halo regions before treating the ghost particles. Moreover, after
 * determining the ghost couplings, we have to communicate back the
 * halo region such that all local lattice nodes have the correct values.
 * Thus two communication phases are involved which will most likely be
 * the bottleneck of the computation.
 *
 * Another way of dealing with the particle lattice coupling is to
 * treat a particle and all of it's images explicitly. This requires the
 * communication of the random numbers used in the calculation of the
 * coupling force. The problem is now that, if random numbers have to
 * be redrawn, we cannot efficiently determine which particles and which
 * images have to be re-calculated. We therefore go back to the outset
 * and go through the whole system again until no failure occurs during
 * such a sweep. In the worst case, this is very inefficient because
 * many things are recalculated although they actually don't need.
 * But we can assume that this happens extremely rarely and then we have
 * on average only one communication phase for the random numbers, which
 * probably makes this method preferable compared to the above one.
 */
void calc_particle_lattice_ia() {
  int np;
  Cell *cell ;
  Particle *p ;
  double force[3];

  if (transfer_momentum) {
      
    if (lbpar.resend_halo) { /* first MD step after last LB update */
        
      /* exchange halo regions (for fluid-particle coupling) */
      halo_communication(&update_halo_comm, (char*)**lbfluid);
#ifdef ADDITIONAL_CHECKS
      lb_check_halo_regions();
#endif // ADDITIONAL_CHECKS
        
      /* halo is valid now */
      lbpar.resend_halo = 0;
        
      /* all fields have to be recalculated */
      for (int i = 0; i < lblattice.halo_grid_volume; ++i) 
          lbfields[i].recalc_fields = 1;
    }

    /* draw random numbers for local particles */
    for (int c = 0; c < local_cells.n; c++) 
      {
        cell = local_cells.cell[c] ;
        p = cell->part ;
        np = cell->n ;
        for (int i = 0; i < np; i++) 
          {
            for(int ii=0; ii<LB_COMPONENTS; ++ii){ 
#ifdef GAUSSRANDOM
                p[i].lc.f_random[0+ii*3] = lb_coupl_pref2[ii] * gaussian_random();
                p[i].lc.f_random[1+ii*3] = lb_coupl_pref2[ii] * gaussian_random();
                p[i].lc.f_random[2+ii*3] = lb_coupl_pref2[ii] * gaussian_random();
#elif defined (GAUSSRANDOMCUT)
                p[i].lc.f_random[0+ii*3] = lb_coupl_pref2[ii] * gaussian_random_cut();
                p[i].lc.f_random[1+ii*3] = lb_coupl_pref2[ii] * gaussian_random_cut();
                p[i].lc.f_random[2+ii*3] = lb_coupl_pref2[ii] * gaussian_random_cut();
#elif defined (FLATNOISE)
                p[i].lc.f_random[0+ii*3] = lb_coupl_pref[ii] * (d_random()-0.5);
                p[i].lc.f_random[1+ii*3] = lb_coupl_pref[ii] * (d_random()-0.5);
                p[i].lc.f_random[2+ii*3] = lb_coupl_pref[ii] * (d_random()-0.5);
#else // GAUSSRANDOM
#error No noise type defined for the CPU LB
#endif // GAUSSRANDOM
            }       
#ifdef ADDITIONAL_CHECKS
            rancounter += 3;
#endif // ADDITIONAL_CHECKS
          }
      }
      
    /* communicate the random numbers */
    ghost_communicator(&cell_structure.ghost_lbcoupling_comm);
#ifdef ENGINE
    ghost_communicator(&cell_structure.ghost_swimming_comm);
#endif

    /* local cells */
    for (int c = 0; c < local_cells.n; c++) {
      cell = local_cells.cell[c] ;
      p = cell->part ;
      np = cell->n ;
      
      for (int i = 0; i < np; i++) {
        
#ifdef IMMERSED_BOUNDARY
        // Virtual particles for IBM must not be coupled
        if(!ifParticleIsVirtual(&p[i]))
#endif
        {
          lb_viscous_coupling(&p[i],force);
        
          /* add force to the particle */
          p[i].f.f[0] += force[0];
          p[i].f.f[1] += force[1];
          p[i].f.f[2] += force[2];
        
          ONEPART_TRACE( if (p->p.identity == check_id)  {
                          fprintf(stderr, "%d: OPT: LB f = (%.6e,%.3e,%.3e)\n", this_node, p->f.f[0], p->f.f[1], p->f.f[2]);  } );
        }
      }
    }
      
    /* ghost cells */
    for (int c = 0; c < ghost_cells.n ;c++) {
      cell = ghost_cells.cell[c] ;
      p = cell->part ;
      np = cell->n ;
      
      for (int i = 0; i < np; i++) {
        /* for ghost particles we have to check if they lie
         * in the range of the local lattice nodes */
        if (p[i].r.p[0] >= my_left[0]-0.5*lblattice.agrid[0]
            && p[i].r.p[0] < my_right[0]+0.5*lblattice.agrid[0]
            && p[i].r.p[1] >= my_left[1]-0.5*lblattice.agrid[1]
            && p[i].r.p[1] < my_right[1]+0.5*lblattice.agrid[1]
            && p[i].r.p[2] >= my_left[2]-0.5*lblattice.agrid[2]
            && p[i].r.p[2] < my_right[2]+0.5*lblattice.agrid[2]) 
          {
            ONEPART_TRACE(
                          if (p[i].p.identity == check_id)
                            {
                              fprintf(stderr,
                                      "%d: OPT: LB coupling of ghost particle:\n",
                                      this_node);
                            }
                          );
#ifdef IMMERSED_BOUNDARY
            // Virtual particles for IBM must not be coupled
            if(!ifParticleIsVirtual(&p[i]))
#endif
            {
              lb_viscous_coupling(&p[i],force);
            }
            
            /* ghosts must not have the force added! */
            ONEPART_TRACE(
                          if (p->p.identity == check_id)
                            {
                              fprintf(stderr,
                                      "%d: OPT: LB f = (%.6e,%.3e,%.3e)\n",
                                      this_node, p->f.f[0], p->f.f[1], p->f.f[2]);
                            }
                          );
          }
      }
    }
  }
}

/***********************************************************************/

/** Calculate the average density of the fluid in the system.
 * This function has to be called after changing the density of
 * a local lattice site in order to set lbpar.rho consistently. */
void lb_calc_average_rho() {
    index_t index;
    int x, y, z;
    double rho, local_rho, sum_rho;

    rho = 0.0;
    local_rho = 0.0;
    index = 0;
    for (z = 1; z <= lblattice.grid[2]; z++) {
      for (y = 1; y <= lblattice.grid[1]; y++) {
        for (x = 1; x<=lblattice.grid[0]; x++) {
          lb_calc_local_rho(index, &rho);
          local_rho += rho;
          
          index++;
        }
        // skip halo region
        index += 2;
      }
      // skip halo region
      index += 2*lblattice.halo_grid[0];
    }
    MPI_Allreduce(&rho, &sum_rho, 1, MPI_DOUBLE, MPI_SUM, comm_cart);
    
    /* calculate average density in MD units */
    // TODO!!!
    lbpar.rho[0] = sum_rho / (box_l[0]*box_l[1]*box_l[2]);
}

/*@}*/

#ifdef ADDITIONAL_CHECKS
static int compare_buffers(double *buf1, double *buf2, int size) {
    int ret;
    if (memcmp(buf1,buf2,size)) {
        ostringstream msg;
        msg <<"Halo buffers are not identical";
        runtimeError(msg);
        ret = 1;
    } else {
        ret = 0;
    }
    return ret;
}


/** Checks consistency of the halo regions (ADDITIONAL_CHECKS)
    This function can be used as an additional check. It test whether the
    halo regions have been exchanged correctly.
*/
static void lb_check_halo_regions(void) {
  index_t index;
  int i,x,y,z, s_node, r_node, count=lbmodel.n_veloc;
  double *s_buffer, *r_buffer;
  MPI_Status status[2];

  r_buffer = (double*) Utils::malloc(count*sizeof(double));
  s_buffer = (double*) Utils::malloc(count*sizeof(double));

  if (PERIODIC(0)) {
    for (z = 0; z < lblattice.halo_grid[2]; ++z) {
      for (y = 0; y < lblattice.halo_grid[1]; ++y) {
        index  = get_linear_index(0,y,z,lblattice.halo_grid);
        for (i = 0; i < lbmodel.n_veloc; i++) s_buffer[i] = lbfluid[1][i][index];

        s_node = node_neighbors[1];
        r_node = node_neighbors[0];
        if (n_nodes > 1) {
          MPI_Sendrecv(s_buffer, count, MPI_DOUBLE, r_node, REQ_HALO_CHECK,
                       r_buffer, count, MPI_DOUBLE, s_node, REQ_HALO_CHECK,
                       comm_cart, status);
          index = get_linear_index(lblattice.grid[0],y,z,lblattice.halo_grid);
          for (i = 0; i < lbmodel.n_veloc; i++) s_buffer[i] = lbfluid[1][i][index];
          compare_buffers(s_buffer,r_buffer,count*sizeof(double));
        } else {
          index = get_linear_index(lblattice.grid[0],y,z,lblattice.halo_grid);
          for (i = 0; i < lbmodel.n_veloc; i++) r_buffer[i] = lbfluid[1][i][index];
          if (compare_buffers(s_buffer,r_buffer,count*sizeof(double))) {
            fprintf(stderr,"buffers differ in dir=%d at index=%ld y=%d z=%d\n",0,index,y,z);
          }
        }

        index = get_linear_index(lblattice.grid[0]+1,y,z,lblattice.halo_grid);
        for (i = 0; i < lbmodel.n_veloc; i++) s_buffer[i] = lbfluid[1][i][index];

        s_node = node_neighbors[0];
        r_node = node_neighbors[1];
        if (n_nodes > 1) {
          MPI_Sendrecv(s_buffer, count, MPI_DOUBLE, r_node, REQ_HALO_CHECK,
                       r_buffer, count, MPI_DOUBLE, s_node, REQ_HALO_CHECK,
                       comm_cart, status);
          index = get_linear_index(1,y,z,lblattice.halo_grid);
          for (i = 0; i < lbmodel.n_veloc; i++) s_buffer[i] = lbfluid[1][i][index];
          compare_buffers(s_buffer,r_buffer,count*sizeof(double));
        } else {
          index = get_linear_index(1,y,z,lblattice.halo_grid);
          for (i = 0; i < lbmodel.n_veloc; i++) r_buffer[i] = lbfluid[1][i][index];
          if (compare_buffers(s_buffer,r_buffer,count*sizeof(double))) {
            fprintf(stderr,"buffers differ in dir=%d at index=%ld y=%d z=%d\n",0,index,y,z);
          }
        }

      }
    }
  }

  if (PERIODIC(1)) {
    for (z = 0; z < lblattice.halo_grid[2]; ++z) {
        for (x = 0; x < lblattice.halo_grid[0]; ++x) {
            index = get_linear_index(x,0,z,lblattice.halo_grid);
            for (i = 0; i < lbmodel.n_veloc; i++) s_buffer[i] = lbfluid[1][i][index];
            
            s_node = node_neighbors[3];
            r_node = node_neighbors[2];
            if (n_nodes > 1) {
              MPI_Sendrecv(s_buffer, count, MPI_DOUBLE, r_node, REQ_HALO_CHECK,
                           r_buffer, count, MPI_DOUBLE, s_node, REQ_HALO_CHECK,
                           comm_cart, status);
              index = get_linear_index(x,lblattice.grid[1],z,lblattice.halo_grid);
              for (i = 0; i < lbmodel.n_veloc; i++) s_buffer[i] = lbfluid[1][i][index];
              compare_buffers(s_buffer,r_buffer,count*sizeof(double));
            } else {
              index = get_linear_index(x,lblattice.grid[1],z,lblattice.halo_grid);
              for (i = 0; i < lbmodel.n_veloc; i++) r_buffer[i] = lbfluid[1][i][index];
              if (compare_buffers(s_buffer,r_buffer,count*sizeof(double))) {
                fprintf(stderr,"buffers differ in dir=%d at index=%ld x=%d z=%d\n",1,index,x,z);
              }
            }

          }
        for (x = 0; x < lblattice.halo_grid[0]; ++x) {
          index = get_linear_index(x,lblattice.grid[1]+1,z,lblattice.halo_grid);
          for (i = 0; i < lbmodel.n_veloc; i++) s_buffer[i] = lbfluid[1][i][index];

          s_node = node_neighbors[2];
          r_node = node_neighbors[3];
          if (n_nodes > 1) {
            MPI_Sendrecv(s_buffer, count, MPI_DOUBLE, r_node, REQ_HALO_CHECK,
                         r_buffer, count, MPI_DOUBLE, s_node, REQ_HALO_CHECK,
                         comm_cart, status);
            index = get_linear_index(x,1,z,lblattice.halo_grid);
            for (i = 0; i < lbmodel.n_veloc; i++) s_buffer[i] = lbfluid[1][i][index];
            compare_buffers(s_buffer,r_buffer,count*sizeof(double));
          } else {
            index = get_linear_index(x,1,z,lblattice.halo_grid);
            for (i = 0;i < lbmodel.n_veloc; i++) r_buffer[i] = lbfluid[1][i][index];
            if (compare_buffers(s_buffer,r_buffer,count*sizeof(double))) {
              fprintf(stderr,"buffers differ in dir=%d at index=%ld x=%d z=%d\n",1,index,x,z);
            }
          }
          
        }
    }
  }
  
  if (PERIODIC(2)) {
    for (y = 0; y < lblattice.halo_grid[1]; ++y) {
      for (x = 0; x < lblattice.halo_grid[0]; ++x) {
        index = get_linear_index(x,y,0,lblattice.halo_grid);
        for (i = 0; i < lbmodel.n_veloc; i++) s_buffer[i] = lbfluid[1][i][index];
        
        s_node = node_neighbors[5];
        r_node = node_neighbors[4];
        if (n_nodes > 1) {
          MPI_Sendrecv(s_buffer, count, MPI_DOUBLE, r_node, REQ_HALO_CHECK,
                       r_buffer, count, MPI_DOUBLE, s_node, REQ_HALO_CHECK,
                       comm_cart, status);
          index = get_linear_index(x,y,lblattice.grid[2],lblattice.halo_grid);
          for (i = 0; i < lbmodel.n_veloc; i++) s_buffer[i] = lbfluid[1][i][index];
          compare_buffers(s_buffer,r_buffer,count*sizeof(double));
        } else {
          index = get_linear_index(x,y,lblattice.grid[2],lblattice.halo_grid);
          for (i = 0; i < lbmodel.n_veloc; i++) r_buffer[i] = lbfluid[1][i][index];
          if (compare_buffers(s_buffer,r_buffer,count*sizeof(double))) {
            fprintf(stderr,"buffers differ in dir=%d at index=%ld x=%d y=%d z=%d\n",2,index,x,y,lblattice.grid[2]);
          }
        }

      }
    }
    for (y = 0; y < lblattice.halo_grid[1]; ++y) {
      for (x = 0; x < lblattice.halo_grid[0]; ++x) {
        index = get_linear_index(x,y,lblattice.grid[2]+1,lblattice.halo_grid);
        for (i = 0; i < lbmodel.n_veloc; i++) s_buffer[i] = lbfluid[1][i][index];
        
        s_node = node_neighbors[4];
        r_node = node_neighbors[5];
        if (n_nodes > 1) {
          MPI_Sendrecv(s_buffer, count, MPI_DOUBLE, r_node, REQ_HALO_CHECK,
                       r_buffer, count, MPI_DOUBLE, s_node, REQ_HALO_CHECK,
                       comm_cart, status);
          index = get_linear_index(x,y,1,lblattice.halo_grid);
          for (i = 0; i < lbmodel.n_veloc; i++) s_buffer[i] = lbfluid[1][i][index];
          compare_buffers(s_buffer,r_buffer,count*sizeof(double));
        } else {
          index = get_linear_index(x,y,1,lblattice.halo_grid);
          for (i = 0; i < lbmodel.n_veloc; i++) r_buffer[i] = lbfluid[1][i][index];
          if(compare_buffers(s_buffer,r_buffer,count*sizeof(double))) {
            fprintf(stderr,"buffers differ in dir=%d at index=%ld x=%d y=%d\n",2,index,x,y);
          }
        }

      }
    }
  }

  free(r_buffer);
  free(s_buffer);

  //if (check_runtime_errors());
  //else fprintf(stderr,"halo check successful\n");
}
#endif /* ADDITIONAL_CHECKS */


#if 0 /* These debug functions are used nowhere. If you need it, here they are.
         Remove this comment line and the matching #endif.
         The functions in question are:
         lb_lattice_sum
         lb_check_mode_transformation
         lb_init_mode_transformation
         lb_check_negative_n
      */
#ifdef ADDITIONAL_CHECKS
static void lb_lattice_sum() {

    double *w   = lbmodel.w;
    double (*v)[3]  = lbmodel.c;

    //int n_veloc = 14;
    //double w[14]    = { 7./18.,
    //                    1./12., 1./12., 1./12., 1./12., 1./18.,
    //                    1./36., 1./36., 1./36., 1./36.,
    //                    1./36., 1./36., 1./36., 1./36. };
    //double v[14][3] = { { 0., 0., 0. },
    //                    { 1., 0., 0. },
    //                    {-1., 0., 0. },
    //                    { 0., 1., 0. },
    //		        { 0.,-1., 0. },
    //                    { 0., 0., 1. },
    //                    { 1., 1., 0. },
    //                    {-1.,-1., 0. },
    //                    { 1.,-1., 0. },
    //                    {-1., 1., 0. },
    //                    { 1., 0., 1. },
    //                    {-1., 0., 1. },
    //                    { 0., 1., 1. },
    //                    { 0.,-1., 1. } };

    int i,a,b,c,d,e;
    double sum1,sum2,sum3,sum4,sum5;
    int count=0;

    for (a = 0; a < 3; a++)
    {
        sum1 = 0.0;
        for (i = 0; i < lbmodel.n_veloc; ++i) {
            if (v[i][2] < 0) sum1 += w[i]*v[i][a];
        }
        if (fabs(sum1) > ROUND_ERROR_PREC) {
            count++; fprintf(stderr,"(%d) %f\n",a,sum1);
        }
    }

    for (a=0; a<3; a++)
        for (b=0; b<3; b++)
        {
            sum2 = 0.0;
            for (i=0; i<lbmodel.n_veloc; ++i) {
                if (v[i][2] < 0) sum2 += w[i]*v[i][a]*v[i][b];
            }
            if (sum2!=0.0) {
                count++; fprintf(stderr,"(%d,%d) %f\n",a,b,sum2);
            }
        }

    for (a=0; a<3; a++)
        for (b=0; b<3; b++)
            for (c=0; c<3; c++)
            {
                sum3 = 0.0;
                for (i=0; i<lbmodel.n_veloc; ++i) {
                    if (v[i][2] < 0) sum3 += w[i]*v[i][a]*v[i][b]*v[i][c];
                }
                if (sum3!=0.0) {
                    count++; fprintf(stderr,"(%d,%d,%d) %f\n",a,b,c,sum3);
                }
            }

    for (a=0; a<3; a++)
        for (b=0; b<3; b++)
            for (c=0; c<3; c++)
                for (d=0; d<3; d++)
                {
                    sum4 = 0.0;
                    for (i=0; i<lbmodel.n_veloc; ++i) {
                        if (v[i][2] < 0) sum4 += w[i]*v[i][a]*v[i][b]*v[i][c]*v[i][d];
                    }
                    if (fabs(sum4) > ROUND_ERROR_PREC) {
                        count++; fprintf(stderr,"(%d,%d,%d,%d) %f\n",a,b,c,d,sum4);
                    }
                }

    for (a=0; a<3; a++)
        for (b=0; b<3; b++)
            for (c=0; c<3; c++)
                for (d=0; d<3; d++)
                    for (e=0; e<3; e++)
                    {
                        sum5 = 0.0;
                        for (i=0; i<lbmodel.n_veloc; ++i) {
                            if (v[i][2] < 0) sum5 += w[i]*v[i][a]*v[i][b]*v[i][c]*v[i][d]*v[i][e];
                        }
                        if (fabs(sum5) > ROUND_ERROR_PREC) {
                            count++; fprintf(stderr,"(%d,%d,%d,%d,%d) %f\n",a,b,c,d,e,sum5);
                        }
                    }

    fprintf(stderr,"%d non-null entries\n",count);

}
#endif /* #ifdef ADDITIONAL_CHECKS */

#ifdef ADDITIONAL_CHECKS
static void lb_check_mode_transformation(index_t index, double *mode) {
    /* check if what I think is right */
    int i;
    double *w = lbmodel.w;
    double (*e)[19] = d3q19_modebase;
    double sum_n=0.0, sum_m=0.0;
    double n_eq[19];
    double m_eq[19];
    // unit conversion: mass density
    double avg_rho = lbpar.rho*lbpar.agrid*lbpar.agrid*lbpar.agrid;
    double (*c)[3] = lbmodel.c;

    m_eq[0] = mode[0];
    m_eq[1] = mode[1];
    m_eq[2] = mode[2];
    m_eq[3] = mode[3];

    double rho = mode[0] + avg_rho;
    double *j  = mode+1;

    /* equilibrium part of the stress modes */
    /* remember that the modes have (\todo not?) been normalized! */
    m_eq[4] = /*1./6.*/scalar(j,j)/rho;
    m_eq[5] = /*1./4.*/(SQR(j[0])-SQR(j[1]))/rho;
    m_eq[6] = /*1./12.*/(scalar(j,j) - 3.0*SQR(j[2]))/rho;
    m_eq[7] = j[0]*j[1]/rho;
    m_eq[8] = j[0]*j[2]/rho;
    m_eq[9] = j[1]*j[2]/rho;

    for (i=10;i<lbmodel.n_veloc;i++) {
        m_eq[i] = 0.0;
    }

    for (i=0;i<lbmodel.n_veloc;i++) {
        n_eq[i] = w[i]*((rho-avg_rho) + 3.*scalar(j,c[i]) + 9./2.*SQR(scalar(j,c[i]))/rho - 3./2.*scalar(j,j)/rho);
    }

    for (i=0;i<lbmodel.n_veloc;i++) {
        sum_n += SQR(lbfluid[1][i][index]-n_eq[i])/w[i];
        sum_m += SQR(mode[i]-m_eq[i])/e[19][i];
    }

    if (fabs(sum_n-sum_m)>ROUND_ERROR_PREC) {
        fprintf(stderr,"Attention: sum_n=%f sum_m=%f %e\n",sum_n,sum_m,fabs(sum_n-sum_m));
    }
}

static void lb_init_mode_transformation() {
#ifdef D3Q19
    int i, j, k, l;
    int n_veloc = 14;
    double w[14]    = { 7./18.,
                        1./12., 1./12., 1./12., 1./12., 1./18.,
                        1./36., 1./36., 1./36., 1./36.,
                        1./36., 1./36., 1./36., 1./36. };
    double c[14][3] = { { 0., 0., 0. },
                        { 1., 0., 0. },
                        {-1., 0., 0. },
                        { 0., 1., 0. },
                        { 0.,-1., 0. },
                        { 0., 0., 1. },
                        { 1., 1., 0. },
                        {-1.,-1., 0. },
                        { 1.,-1., 0. },
                        {-1., 1., 0. },
                        { 1., 0., 1. },
                        {-1., 0., 1. },
                        { 0., 1., 1. },
                        { 0.,-1., 1. } };

    double b[19][14];
    double e[14][14];
    double proj, norm[14];

    /* construct polynomials from the discrete velocity vectors */
    for (i=0;i<n_veloc;i++) {
        b[0][i]  = 1;
        b[1][i]  = c[i][0];
        b[2][i]  = c[i][1];
        b[3][i]  = c[i][2];
        b[4][i]  = scalar(c[i],c[i]);
        b[5][i]  = c[i][0]*c[i][0]-c[i][1]*c[i][1];
        b[6][i]  = scalar(c[i],c[i])-3*c[i][2]*c[i][2];
        //b[5][i]  = 3*c[i][0]*c[i][0]-scalar(c[i],c[i]);
        //b[6][i]  = c[i][1]*c[i][1]-c[i][2]*c[i][2];
        b[7][i]  = c[i][0]*c[i][1];
        b[8][i]  = c[i][0]*c[i][2];
        b[9][i]  = c[i][1]*c[i][2];
        b[10][i] = 3*scalar(c[i],c[i])*c[i][0];
        b[11][i] = 3*scalar(c[i],c[i])*c[i][1];
        b[12][i] = 3*scalar(c[i],c[i])*c[i][2];
        b[13][i] = (c[i][1]*c[i][1]-c[i][2]*c[i][2])*c[i][0];
        b[14][i] = (c[i][0]*c[i][0]-c[i][2]*c[i][2])*c[i][1];
        b[15][i] = (c[i][0]*c[i][0]-c[i][1]*c[i][1])*c[i][2];
        b[16][i] = 3*scalar(c[i],c[i])*scalar(c[i],c[i]);
        b[17][i] = 2*scalar(c[i],c[i])*b[5][i];
        b[18][i] = 2*scalar(c[i],c[i])*b[6][i];
    }

    for (i=0;i<n_veloc;i++) {
        b[0][i]  = 1;
        b[1][i]  = c[i][0];
        b[2][i]  = c[i][1];
        b[3][i]  = c[i][2];
        b[4][i]  = scalar(c[i],c[i]);
        b[5][i]  = SQR(c[i][0])-SQR(c[i][1]);
        b[6][i]  = c[i][0]*c[i][1];
        b[7][i]  = c[i][0]*c[i][2];
        b[8][i]  = c[i][1]*c[i][2];
        b[9][i]  = scalar(c[i],c[i])*c[i][0];
        b[10][i] = scalar(c[i],c[i])*c[i][1];
        b[11][i] = scalar(c[i],c[i])*c[i][2];
        b[12][i] = (c[i][0]*c[i][0]-c[i][1]*c[i][1])*c[i][2];
        b[13][i] = scalar(c[i],c[i])*scalar(c[i],c[i]);
    }

    /* Gram-Schmidt orthogonalization procedure */
    for (j=0;j<n_veloc;j++) {
        for (i=0;i<n_veloc;i++) e[j][i] = b[j][i];
        for (k=0;k<j;k++) {
            proj = 0.0;
            for (l=0;l<n_veloc;l++) {
                proj += w[l]*e[k][l]*b[j][l];
            }
            if (j==13) fprintf(stderr,"%d %f\n",k,proj/norm[k]);
            for (i=0;i<n_veloc;i++) e[j][i] -= proj/norm[k]*e[k][i];
        }
        norm[j] = 0.0;
        for (i=0;i<n_veloc;i++) norm[j] += w[i]*SQR(e[j][i]);
    }

    fprintf(stderr,"e[%d][%d] = {\n",n_veloc,n_veloc);
    for (i=0;i<n_veloc;i++) {
        fprintf(stderr,"{ % .3f",e[i][0]);
        for (j=1;j<n_veloc;j++) {
            fprintf(stderr,", % .3f",e[i][j]);
        }
        fprintf(stderr," } %.9f\n",norm[i]);
    }
    fprintf(stderr,"};\n");

    /* projections on lattice tensors */
    for (i=0;i<n_veloc;i++) {
        proj = 0.0;
        for (k=0;k<n_veloc;k++) {
            proj += e[i][k] * w[k] * 1;
        }
        fprintf(stderr, "%.6f",proj);

        for (j=0;j<3;j++) {
            proj = 0.0;
            for (k=0;k<n_veloc;k++) {
                proj += e[i][k] * w[k] * c[k][j];
            }
            fprintf(stderr, " %.6f",proj);
        }

        for (j=0;j<3;j++) {
            for (k=0;k<3;k++) {
                proj=0.0;
                for (l=0;l<n_veloc;l++) {
                    proj += e[i][l] * w[l] * c[l][j] * c[l][k];
                }
                fprintf(stderr, " %.6f",proj);
            }
        }

        fprintf(stderr,"\n");

    }

    //proj = 0.0;
    //for (k=0;k<n_veloc;k++) {
    //  proj += c[k][2] * w[k] * 1;
    //}
    //fprintf(stderr,"%.6f",proj);
    //
    //proj = 0.0;
    //for (k=0;k<n_veloc;k++) {
    //  proj += c[k][2] * w[k] * c[k][2];
    //}
    //fprintf(stderr," %.6f",proj);
    //
    //proj = 0.0;
    //for (k=0;k<n_veloc;k++) {
    //  proj += c[k][2] * w[k] * c[k][2] * c[k][2];
    //}
    //fprintf(stderr," %.6f",proj);
    //
    //fprintf(stderr,"\n");

#else /* not D3Q19 */
    int i, j, k, l;
    double b[9][9];
    double e[9][9];
    double proj, norm[9];

    double c[9][2] = { { 0, 0 },
                       { 1, 0 },
                       {-1, 0 },
                       { 0, 1 },
                       { 0,-1 },
                       { 1, 1 },
                       {-1,-1 },
                       { 1,-1 },
                       {-1, 1 } };

    double w[9] = { 4./9, 1./9, 1./9, 1./9, 1./9, 1./36, 1./36, 1./36, 1./36 };

    n_veloc = 9;

    /* construct polynomials from the discrete velocity vectors */
    for (i=0;i<n_veloc;i++) {
        b[0][i] = 1;
        b[1][i] = c[i][0];
        b[2][i] = c[i][1];
        b[3][i] = 3*(SQR(c[i][0]) + SQR(c[i][1]));
        b[4][i] = c[i][0]*c[i][0]-c[i][1]*c[i][1];
        b[5][i] = c[i][0]*c[i][1];
        b[6][i] = 3*(SQR(c[i][0])+SQR(c[i][1]))*c[i][0];
        b[7][i] = 3*(SQR(c[i][0])+SQR(c[i][1]))*c[i][1];
        b[8][i] = (b[3][i]-5)*b[3][i]/2;
    }

    /* Gram-Schmidt orthogonalization procedure */
    for (j=0;j<n_veloc;j++) {
        for (i=0;i<n_veloc;i++) e[j][i] = b[j][i];
        for (k=0;k<j;k++) {
            proj = 0.0;
            for (l=0;l<n_veloc;l++) {
                proj += w[l]*e[k][l]*b[j][l];
            }
            for (i=0;i<n_veloc;i++) e[j][i] -= proj/norm[k]*e[k][i];
        }
        norm[j] = 0.0;
        for (i=0;i<n_veloc;i++) norm[j] += w[i]*SQR(e[j][i]);
    }

    fprintf(stderr,"e[%d][%d] = {\n",n_veloc,n_veloc);
    for (i=0;i<n_veloc;i++) {
        fprintf(stderr,"{ % .1f",e[i][0]);
        for (j=1;j<n_veloc;j++) {
            fprintf(stderr,", % .1f",e[i][j]);
        }
        fprintf(stderr," } %.2f\n",norm[i]);
    }
    fprintf(stderr,"};\n");

#endif // D3Q19
}
#endif /* ADDITIONAL_CHECKS */


#ifdef ADDITIONAL_CHECKS
/** Check for negative populations.

    Checks for negative populations and increases failcounter for each
    occurence.

    @param  index Index of the local lattice site (Input).
    @return Number of negative populations on the local lattice site. */
static int lb_check_negative_n(index_t index)
{ // SAW to be updated
    int i, localfails=0;

    for (i=0; i<n_veloc; i++) {
        if (lbfluid[1][i][index]+lbmodel.coeff[i][0]*lbpar.rho < 0.0) {
            ++localfails;
            ++failcounter;
            fprintf(stderr,"%d: Negative population n[%d]=%le (failcounter=%d, rancounter=%d).\n   Check your parameters if this occurs too often!\n",this_node,i,lbmodel.coeff[i][0]*lbpar.rho+lbfluid[1][i][index],failcounter,rancounter);
            break;
        }
    }
    return localfails;
}
#endif /* ADDITIONAL_CHECKS */
#endif /* #if 0 */
/* Here, the unused "ADDITIONAL_CHECKS functions end. */

#endif // LB <|MERGE_RESOLUTION|>--- conflicted
+++ resolved
@@ -3407,20 +3407,12 @@
 #endif
 
     /* loop over all lattice cells (halo included) */
-<<<<<<< HEAD
-    
-=======
->>>>>>> 648bf11c
     for (z = 0; z < lblattice.grid[2]+2; z++) {
         for (y = 0; y < lblattice.grid[1]+2; y++) {
             for (x = 0; x < lblattice.grid[0]+2; x++) {
                 // as we only want to apply this to non-boundary nodes we can throw out the if-clause
                 // if we have a non-bounded domain
-<<<<<<< HEAD
         	index = get_linear_index(x,y,z,lblattice.halo_grid);
-=======
-        	index= get_linear_index(x,y,z,lblattice.halo_grid);
->>>>>>> 648bf11c
 #ifdef LB_BOUNDARIES
                 if (!lbfields[index].boundary)
 #endif // LB_BOUNDARIES
