/*
  Copyright (C) 2010,2011,2012,2013,2014 The ESPResSo project
  Copyright (C) 2002,2003,2004,2005,2006,2007,2008,2009,2010
  Max-Planck-Institute for Polymer Research, Theory Group

  This file is part of ESPResSo.

  ESPResSo is free software: you can redistribute it and/or modify
  it under the terms of the GNU General Public License as published by
  the Free Software Foundation, either version 3 of the License, or
  (at your option) any later version.

  ESPResSo is distributed in the hope that it will be useful,
  but WITHOUT ANY WARRANTY; without even the implied warranty of
  MERCHANTABILITY or FITNESS FOR A PARTICULAR PURPOSE.  See the
  GNU General Public License for more details.

  You should have received a copy of the GNU General Public License
  along with this program.  If not, see <http://www.gnu.org/licenses/>.
*/
/** \file lb.cpp
 *
 * Lattice Boltzmann algorithm for hydrodynamic degrees of freedom.
 *
 * Includes fluctuating LB and coupling to MD particles via frictional
 * momentum transfer.
 *
 */

#include <mpi.h>
#include <cstdio>
#include "utils.hpp"
#include "communication.hpp"
#include "grid.hpp"
#include "domain_decomposition.hpp"
#include "interaction_data.hpp"
#include "thermostat.hpp"
#include "halo.hpp"
#include "lb-d3q19.hpp"
#include "lb-boundaries.hpp"
#include "lb.hpp"
#include "immersed-boundary/ibm.hpp"


#include "cuda_interface.hpp"

// global variable holding the number of fluid components (see global.cpp)
int lb_components = LB_COMPONENTS;

#ifdef LB

#ifdef ADDITIONAL_CHECKS
static void lb_check_halo_regions();
#endif // ADDITIONAL_CHECKS

/** Flag indicating momentum exchange between particles and fluid */
int transfer_momentum = 0;

/** Struct holding the Lattice Boltzmann parameters */
// LB_Parameters lbpar = { .rho={0.0}, .viscosity={0.0}, .bulk_viscosity={-1.0}, .agrid=-1.0, .tau=-1.0, .friction={0.0}, .ext_force={ 0.0, 0.0, 0.0},.rho_lb_units={0.},.gamma_odd={0.}, .gamma_even={0.} };
LB_Parameters lbpar = {
    // rho
    {0.0},
    // viscosity
    {0.0},
    // bulk_viscosity
    {-1.0},
    // agrid
    -1.0,
    // tau
    -1.0,
    // friction
    {0.0},
    // ext_force
    { 0.0, 0.0, 0.0},
    // rho_lb_units
    {0.},
    // gamma_odd
    {0.},
    // gamma_even
    {0.},
    // resend_halo
    0
};

/** The DnQm model to be used. */
LB_Model lbmodel = { 19, d3q19_lattice, d3q19_coefficients, d3q19_w, NULL, 1./3. };
/* !!!!!!!!!!!!!!!!!!!!!!!!!!!!!!!!!!!!!!!!!!!!!!!!!!!!!!!!!!!!!!
 * ! MAKE SURE THAT D3Q19 is #undefined WHEN USING OTHER MODELS !
 * !!!!!!!!!!!!!!!!!!!!!!!!!!!!!!!!!!!!!!!!!!!!!!!!!!!!!!!!!!!!!! */
/* doesn't work yet */
#ifndef D3Q19
#error The implementation only works for D3Q19 so far!
#endif // D3Q19

#if (!defined(FLATNOISE) && !defined(GAUSSRANDOMCUT) && !defined(GAUSSRANDOM))
#define FLATNOISE
#endif // (!defined(FLATNOISE) && !defined(GAUSSRANDOMCUT) && !defined(GAUSSRANDOM))

/** The underlying lattice structure */
Lattice lblattice;

/** Pointer to the velocity populations of the fluid nodes */
double **lbfluid[2] = { NULL, NULL };

/** Pointer to the hydrodynamic fields of the fluid nodes */
LB_FluidNode *lbfields = NULL;

/** Communicator for halo exchange between processors */
HaloCommunicator update_halo_comm = { 0, NULL };

/** \name Derived parameters */
/*@{*/
/** Flag indicating whether fluctuations are present. */
static int fluct;

/** relaxation rate of shear modes */
double gamma_shear = 0.0;
/** relaxation rate of bulk modes */
double gamma_bulk = 0.0;
/** relaxation of the odd kinetic modes */
static double gamma_odd  = 0.0;
/** relaxation of the even kinetic modes */
static double gamma_even = 0.0;
/** amplitudes of the fluctuations of the modes */
static double lb_phi[19];
/** amplitude of the fluctuations in the viscous coupling */
static double lb_coupl_pref = 0.0;
/** amplitude of the fluctuations in the viscous coupling with gaussian random numbers */
static double lb_coupl_pref2 = 0.0;
/*@}*/

/** measures the MD time since the last fluid update */
static double fluidstep=0.0;

#ifdef ADDITIONAL_CHECKS
/** counts the random numbers drawn for fluctuating LB and the coupling */
static int rancounter=0;
/** counts the occurences of negative populations due to fluctuations */
static int failcounter=0;
#endif // ADDITIONAL_CHECKS

/***********************************************************************/
#endif // LB

#if defined (LB) || defined (LB_GPU)

/* *********************** C Interface part *************************************/
/* ******************************************************************************/

#ifdef SHANCHEN
int lb_lbfluid_set_shanchen_coupling(double *p_coupling) {
#ifdef LB_GPU
    int ii,jj,n=0;
    switch(LB_COMPONENTS){
    case 1:
        lbpar_gpu.coupling[0] = (float)p_coupling[0];
        lbpar_gpu.coupling[1] = (float)p_coupling[1];
        break;
    default:
        for(ii=0;ii<LB_COMPONENTS;ii++){
            for(jj=ii;jj<LB_COMPONENTS;jj++){
                lbpar_gpu.coupling[LB_COMPONENTS*ii+jj] = (float)p_coupling[n];
                lbpar_gpu.coupling[LB_COMPONENTS*jj+ii] = (float)p_coupling[n];
                n++;
            }
        }
        break;
    }
    on_lb_params_change_gpu(LBPAR_COUPLING);
#endif // LB_GPU
#ifdef LB
#error not implemented
#endif // LB
    return 0;
}


int lb_lbfluid_set_mobility(double *p_mobility) {
    int ii;
    for(ii=0;ii<LB_COMPONENTS-1;ii++){
        if ( p_mobility[ii] <= 0 ) {
            return -1;
        }
        if (lattice_switch & LATTICE_LB_GPU) {
#ifdef LB_GPU
            lbpar_gpu.mobility[ii] = (float)p_mobility[ii];
            on_lb_params_change_gpu(LBPAR_MOBILITY);
#endif // LB_GPU
        } else {
#ifdef LB
#error not implemented
#endif // LB
        }
    }
    return 0;
}


int affinity_set_params(int part_type_a, int part_type_b, double * affinity)
{
    IA_parameters *data = get_ia_param_safe(part_type_a, part_type_b);
    data->affinity_on=0;
    if (!data) return ES_ERROR;
    for(int ii=0;ii<LB_COMPONENTS;ii++) {
        if(affinity[ii]<0 || affinity[ii]>1) { return ES_ERROR; }
        data->affinity[ii]= affinity[ii];
        if (data->affinity[ii]>0) data->affinity_on=1;
    }

    /* broadcast interaction parameters */
    mpi_bcast_ia_params(part_type_a, part_type_b);

    return ES_OK;
}

#endif // SHANCHEN

int lb_lbfluid_set_density(double *p_dens) {
  for (int ii=0;ii<LB_COMPONENTS;ii++){
    if ( p_dens[ii] <= 0 )
      return -1;
    if (lattice_switch & LATTICE_LB_GPU) {
#ifdef LB_GPU
      lbpar_gpu.rho[ii] = (float)p_dens[ii];
      on_lb_params_change_gpu(LBPAR_DENSITY);
#endif // LB_GPU
    } else {
#ifdef LB
      lbpar.rho[ii] = p_dens[ii];
      mpi_bcast_lb_params(LBPAR_DENSITY);
#endif // LB
    }
  }
  return 0;
}

int lb_lbfluid_set_visc(double * p_visc) {
  for (int ii=0;ii<LB_COMPONENTS;ii++){
    if ( p_visc[ii] <= 0 )
      return -1;
    if (lattice_switch & LATTICE_LB_GPU) {
#ifdef LB_GPU
      lbpar_gpu.viscosity[ii] = (float)p_visc[ii];
      on_lb_params_change_gpu(LBPAR_VISCOSITY);
#endif // LB_GPU
    } else {
#ifdef LB
      lbpar.viscosity[ii] = p_visc[ii];
      mpi_bcast_lb_params(LBPAR_VISCOSITY);
#endif // LB
    }
  }
  return 0;
}

int lb_lbfluid_set_bulk_visc(double *p_bulk_visc) {
  for (int ii=0;ii<LB_COMPONENTS;ii++){
    if ( p_bulk_visc[ii] <= 0 )
      return -1;
    if (lattice_switch & LATTICE_LB_GPU) {
#ifdef LB_GPU
      lbpar_gpu.bulk_viscosity[ii] = (float)p_bulk_visc[ii];
      on_lb_params_change_gpu(LBPAR_BULKVISC);
#endif // LB_GPU
    } else {
#ifdef LB
      lbpar.bulk_viscosity[ii] = p_bulk_visc[ii];
      mpi_bcast_lb_params(LBPAR_BULKVISC);
#endif // LB
    }
  }
  return 0;
}

int lb_lbfluid_set_gamma_odd(double *p_gamma_odd) {
  for (int ii=0;ii<LB_COMPONENTS;ii++){
    if ( fabs(p_gamma_odd[ii]) > 1 )
      return -1;
    if (lattice_switch & LATTICE_LB_GPU) {
#ifdef LB_GPU
      lbpar_gpu.gamma_odd[ii] = (float)p_gamma_odd[ii];
      on_lb_params_change_gpu(0);
#endif // LB_GPU
    } else {
#ifdef LB
      lbpar.gamma_odd[ii] = gamma_odd = p_gamma_odd[ii];
      mpi_bcast_lb_params(0);
#endif // LB
    }
  }
  return 0;
}

int lb_lbfluid_set_gamma_even(double *p_gamma_even)
{
  for (int ii=0;ii<LB_COMPONENTS;ii++){
    if ( fabs(p_gamma_even[ii]) > 1 )
      return -1;
    if (lattice_switch & LATTICE_LB_GPU) {
#ifdef LB_GPU
      lbpar_gpu.gamma_even[ii] = (float)p_gamma_even[ii];
      on_lb_params_change_gpu(0);
#endif // LB_GPU
    } else {
#ifdef LB
      lbpar.gamma_even[ii] = gamma_even = p_gamma_even[ii];
      mpi_bcast_lb_params(0);
#endif // LB
    }
  }
  return 0;
}


int lb_lbfluid_set_friction(double * p_friction)
{
  for (int ii=0;ii<LB_COMPONENTS;ii++){
    if ( p_friction[ii] <= 0 )
            return -1;
    if (lattice_switch & LATTICE_LB_GPU) {
#ifdef LB_GPU
      lbpar_gpu.friction[ii] = (float)p_friction[ii];
      on_lb_params_change_gpu(LBPAR_FRICTION);
#endif // LB_GPU
    } else {
#ifdef LB
      lbpar.friction[ii] = p_friction[ii];
      mpi_bcast_lb_params(LBPAR_FRICTION);
#endif // LB
    }
  }
  return 0;
}


int lb_lbfluid_set_couple_flag(int couple_flag) {
  if (lattice_switch & LATTICE_LB_GPU) {
#ifdef LB_GPU
    if ( couple_flag != LB_COUPLE_TWO_POINT && couple_flag != LB_COUPLE_THREE_POINT )
      return -1;
    lbpar_gpu.lb_couple_switch = couple_flag;
#endif // LB_GPU
  } else {
#ifdef LB
    /* Only the two point nearest neighbor coupling is present in the case of the cpu,
       so just throw an error if something else is tried */
    if ( couple_flag != LB_COUPLE_TWO_POINT )
      return -1;
#endif // LB
  }
  return 0;
}


int lb_lbfluid_set_agrid(double p_agrid){
  if ( p_agrid <= 0)
    return -1;
  if (lattice_switch & LATTICE_LB_GPU) {
#ifdef LB_GPU
    lbpar_gpu.agrid = (float)p_agrid;
    
    lbpar_gpu.dim_x = (unsigned int)rint(box_l[0]/p_agrid);
    lbpar_gpu.dim_y = (unsigned int)rint(box_l[1]/p_agrid);
    lbpar_gpu.dim_z = (unsigned int)rint(box_l[2]/p_agrid);
    unsigned int tmp[3];
    tmp[0] = lbpar_gpu.dim_x;
    tmp[1] = lbpar_gpu.dim_y;
    tmp[2] = lbpar_gpu.dim_z;
    /* sanity checks */
    for (int dir=0;dir<3;dir++) {
      /* check if box_l is compatible with lattice spacing */
      if (fabs(box_l[dir]-tmp[dir]*p_agrid) > ROUND_ERROR_PREC) {
        char *errtxt = runtime_error(128);
        ERROR_SPRINTF(errtxt, "{097 Lattice spacing p_agrid=%f is incompatible with box_l[%i]=%f, factor=%d err= %g} ",p_agrid,dir,box_l[dir],tmp[dir],fabs(box_l[dir]-tmp[dir]*p_agrid));
      }
    }
    lbpar_gpu.number_of_nodes = lbpar_gpu.dim_x * lbpar_gpu.dim_y * lbpar_gpu.dim_z;
    on_lb_params_change_gpu(LBPAR_AGRID);
#endif // LB_GPU
    } else {
#ifdef LB
    lbpar.agrid = p_agrid;
    mpi_bcast_lb_params(LBPAR_AGRID);
#endif // LB
  }
  return 0;
}


int lb_lbfluid_set_tau(double p_tau){
  if ( p_tau <= 0 )
    return -1;
  if (lattice_switch & LATTICE_LB_GPU) {
#ifdef LB_GPU
    lbpar_gpu.tau = (float)p_tau;
    on_lb_params_change_gpu(0);
#endif // LB_GPU
  } else {
#ifdef LB
    lbpar.tau = p_tau;
    mpi_bcast_lb_params(0);
#endif // LB
  }
  return 0;
}


#ifdef SHANCHEN
int lb_lbfluid_set_remove_momentum(void){
  if (lattice_switch & LATTICE_LB_GPU) {
#ifdef LB_GPU
    lbpar_gpu.remove_momentum = 1;
    on_lb_params_change_gpu(0);
#endif // LB_GPU
  } else {
#ifdef LB
    return -1;
#endif // LB
  }
  return 0;
}
#endif // SHANCHEN


int lb_lbfluid_set_ext_force(int component, double p_fx, double p_fy, double p_fz) {
  if (lattice_switch & LATTICE_LB_GPU) {
#ifdef LB_GPU
    /* external force density is stored in MD units */
    lbpar_gpu.ext_force[3*component+0] = (float)p_fx;
    lbpar_gpu.ext_force[3*component+1] = (float)p_fy;
    lbpar_gpu.ext_force[3*component+2] = (float)p_fz;
    lbpar_gpu.external_force = 1;
    lb_reinit_extern_nodeforce_GPU(&lbpar_gpu);
#endif // LB_GPU
  } else {
#ifdef LB
    lbpar.ext_force[0] = p_fx;
    lbpar.ext_force[1] = p_fy;
    lbpar.ext_force[2] = p_fz;
    mpi_bcast_lb_params(LBPAR_EXTFORCE);
#endif // LB
  }
  return 0;
}


int lb_lbfluid_get_density(double* p_dens){
// TODO: implement all lb_lbfluid_get_*() correctly for all components!!
  if (lattice_switch & LATTICE_LB_GPU) {
#ifdef LB_GPU
    *p_dens = lbpar_gpu.rho[0];
#endif // LB_GPU
  } else {
#ifdef LB
    *p_dens = lbpar.rho[0];
#endif // LB
  }
  return 0;
}


int lb_lbfluid_get_visc(double* p_visc){
  if (lattice_switch & LATTICE_LB_GPU) {
#ifdef LB_GPU
    *p_visc = lbpar_gpu.viscosity[0];
#endif // LB_GPU
  } else {
#ifdef LB
    *p_visc = lbpar.viscosity[0];
#endif // LB
  }
  return 0;
}


int lb_lbfluid_get_bulk_visc(double* p_bulk_visc){
  if (lattice_switch & LATTICE_LB_GPU) {
#ifdef LB_GPU
    *p_bulk_visc = lbpar_gpu.bulk_viscosity[0];
#endif // LB_GPU
  } else {
#ifdef LB
    *p_bulk_visc = lbpar.bulk_viscosity[0];
#endif // LB
  }
  return 0;
}


int lb_lbfluid_get_gamma_odd(double* p_gamma_odd){
  if (lattice_switch & LATTICE_LB_GPU) {
#ifdef LB_GPU
    *p_gamma_odd = lbpar_gpu.gamma_odd[0];
#endif // LB_GPU
  } else {
#ifdef LB
    *p_gamma_odd = lbpar.gamma_odd[0];
#endif // LB
  }
  return 0;
}


int lb_lbfluid_get_gamma_even(double* p_gamma_even){
  if (lattice_switch & LATTICE_LB_GPU) {
#ifdef LB_GPU
    *p_gamma_even = lbpar_gpu.gamma_even[0];
#endif // LB_GPU
  } else {
#ifdef LB
    *p_gamma_even = lbpar.gamma_even[0];
#endif // LB
  }
  return 0;
}


int lb_lbfluid_get_agrid(double* p_agrid){
  if (lattice_switch & LATTICE_LB_GPU) {
#ifdef LB_GPU
    *p_agrid = lbpar_gpu.agrid;
#endif // LB_GPU
  } else {
#ifdef LB
    *p_agrid = lbpar.agrid;
#endif // LB
  }
  return 0;
}


int lb_lbfluid_get_ext_force(double* p_fx, double* p_fy, double* p_fz){
#ifdef SHANCHEN
  exit(printf("Not implemented yet (%s:%d) ",__FILE__,__LINE__));
#endif // SHANCHEN
  if (lattice_switch & LATTICE_LB_GPU) {
#ifdef LB_GPU
    *p_fx = lbpar_gpu.ext_force[0];
    *p_fy = lbpar_gpu.ext_force[1];
    *p_fz = lbpar_gpu.ext_force[2];
#endif // LB_GPU
  } else {
#ifdef LB
    *p_fx = lbpar.ext_force[0];
    *p_fy = lbpar.ext_force[1];
    *p_fz = lbpar.ext_force[2];
#endif // LB
  }
  return 0;
}


int lb_lbfluid_print_vtk_boundary(char* filename) {
    FILE* fp = fopen(filename, "w");

    if(fp == NULL)
    {
        return 1;
    }

    if (lattice_switch & LATTICE_LB_GPU) {
#ifdef LB_GPU
        unsigned int* bound_array;
        bound_array = (unsigned int*) malloc(lbpar_gpu.number_of_nodes*sizeof(unsigned int));
        lb_get_boundary_flags_GPU(bound_array);

        int j;
        /** print of the calculated phys values */
        fprintf(fp, "# vtk DataFile Version 2.0\nlbboundaries\n"
                "ASCII\nDATASET STRUCTURED_POINTS\nDIMENSIONS %u %u %u\n"
                "ORIGIN %f %f %f\nSPACING %f %f %f\nPOINT_DATA %u\n"
                "SCALARS boundary float 1\nLOOKUP_TABLE default\n",
                lbpar_gpu.dim_x, lbpar_gpu.dim_y, lbpar_gpu.dim_z,
                lbpar_gpu.agrid*0.5, lbpar_gpu.agrid*0.5, lbpar_gpu.agrid*0.5,
                lbpar_gpu.agrid, lbpar_gpu.agrid, lbpar_gpu.agrid,
                lbpar_gpu.number_of_nodes);
        for(j=0; j<int(lbpar_gpu.number_of_nodes); ++j){
            /** print of the calculated phys values */
            fprintf(fp, "%d \n", bound_array[j]);
        }
        free(bound_array);
#endif // LB_GPU
    } else {
#ifdef LB
        int pos[3];
        int boundary;
        int gridsize[3];

        gridsize[0] = box_l[0] / lbpar.agrid;
        gridsize[1] = box_l[1] / lbpar.agrid;
        gridsize[2] = box_l[2] / lbpar.agrid;

        fprintf(fp, "# vtk DataFile Version 2.0\nlbboundaries\n"
                "ASCII\nDATASET STRUCTURED_POINTS\nDIMENSIONS %d %d %d\n"
                "ORIGIN %f %f %f\nSPACING %f %f %f\nPOINT_DATA %d\n"
                "SCALARS boundary float 1\nLOOKUP_TABLE default\n",
                gridsize[0], gridsize[1], gridsize[2],
                lblattice.agrid[0]*0.5, lblattice.agrid[1]*0.5, lblattice.agrid[2]*0.5,
                lblattice.agrid[0], lblattice.agrid[1], lblattice.agrid[2],
                gridsize[0]*gridsize[1]*gridsize[2]);

        for (pos[2] = 0; pos[2] < gridsize[2]; pos[2]++)
        {
            for (pos[1] = 0; pos[1] < gridsize[1]; pos[1]++)
            {
                for (pos[0] = 0; pos[0] < gridsize[0]; pos[0]++) {
                    lb_lbnode_get_boundary(pos, &boundary);
                    fprintf(fp, "%d \n", boundary);
                }
            }
        }
#endif // LB
    }
    fclose(fp);
	return 0;
}


int lb_lbfluid_print_vtk_density(char** filename) {
    int ii;

    for(ii=0;ii<LB_COMPONENTS;++ii) {
        FILE* fp = fopen(filename[ii], "w");

        if(fp == NULL) {
            perror("lb_lbfluid_print_vtk_density");
            return 1;
        }

        if (lattice_switch & LATTICE_LB_GPU) {
#ifdef LB_GPU

            int j;
            size_t size_of_values = lbpar_gpu.number_of_nodes * sizeof(LB_rho_v_pi_gpu);
            host_values = (LB_rho_v_pi_gpu*)malloc(size_of_values);
            lb_get_values_GPU(host_values);

            fprintf(fp, "# vtk DataFile Version 2.0\nlbfluid_gpu\nASCII\nDATASET STRUCTURED_POINTS\nDIMENSIONS %u %u %u\nORIGIN %f %f %f\nSPACING %f %f %f\nPOINT_DATA %u\nSCALARS density float 1\nLOOKUP_TABLE default\n",
                    lbpar_gpu.dim_x, lbpar_gpu.dim_y, lbpar_gpu.dim_z,
                    lbpar_gpu.agrid*0.5, lbpar_gpu.agrid*0.5, lbpar_gpu.agrid*0.5,
                    lbpar_gpu.agrid, lbpar_gpu.agrid, lbpar_gpu.agrid, lbpar_gpu.number_of_nodes);

            for(j=0; j<int(lbpar_gpu.number_of_nodes); ++j){
                /** print the calculated phys values */
                fprintf(fp, "%f\n", host_values[j].rho[ii]);
            }
            free(host_values);

#endif // LB_GPU
        }
        else {
#ifdef LB
            exit(printf("Not implemented yet (%s:%d) ",__FILE__,__LINE__));
#endif // LB
        }
        fclose(fp);
    }
    return 0;
}


int lb_lbfluid_print_vtk_velocity(char* filename) {
    FILE* fp = fopen(filename, "w");

    if(fp == NULL)
    {
        return 1;
    }

    if (lattice_switch & LATTICE_LB_GPU) {
#ifdef LB_GPU
        size_t size_of_values = lbpar_gpu.number_of_nodes * sizeof(LB_rho_v_pi_gpu);
        host_values = (LB_rho_v_pi_gpu*)malloc(size_of_values);
        lb_get_values_GPU(host_values);
        fprintf(fp, "# vtk DataFile Version 2.0\nlbfluid_gpu\n"
                "ASCII\nDATASET STRUCTURED_POINTS\nDIMENSIONS %u %u %u\n"
                "ORIGIN %f %f %f\nSPACING %f %f %f\nPOINT_DATA %u\n"
                "SCALARS velocity float 3\nLOOKUP_TABLE default\n",
                lbpar_gpu.dim_x, lbpar_gpu.dim_y, lbpar_gpu.dim_z,
                lbpar_gpu.agrid*0.5, lbpar_gpu.agrid*0.5, lbpar_gpu.agrid*0.5,
                lbpar_gpu.agrid, lbpar_gpu.agrid, lbpar_gpu.agrid,
                lbpar_gpu.number_of_nodes);
        for(int j=0; j<int(lbpar_gpu.number_of_nodes); ++j){
            /** print of the calculated phys values */
            fprintf(fp, "%f %f %f\n", host_values[j].v[0], host_values[j].v[1], host_values[j].v[2]);
        }
        free(host_values);
#endif // LB_GPU
    } else {
#ifdef LB
        int pos[3];
        double u[3];
        int gridsize[3];

        gridsize[0] = box_l[0] / lbpar.agrid;
        gridsize[1] = box_l[1] / lbpar.agrid;
        gridsize[2] = box_l[2] / lbpar.agrid;

        fprintf(fp, "# vtk DataFile Version 2.0\nlbfluid_cpu\n"
                "ASCII\nDATASET STRUCTURED_POINTS\nDIMENSIONS %d %d %d\n"
                "ORIGIN %f %f %f\nSPACING %f %f %f\nPOINT_DATA %d\n"
                "SCALARS velocity float 3\nLOOKUP_TABLE default\n",
                gridsize[0], gridsize[1], gridsize[2],
                lblattice.agrid[0]*0.5, lblattice.agrid[1]*0.5, lblattice.agrid[2]*0.5,
                lblattice.agrid[0], lblattice.agrid[1], lblattice.agrid[2],
                gridsize[0]*gridsize[1]*gridsize[2]);

        for(pos[2] = 0; pos[2] < gridsize[2]; pos[2]++)
        {
            for(pos[1] = 0; pos[1] < gridsize[1]; pos[1]++)
            {
                for(pos[0] = 0; pos[0] < gridsize[0]; pos[0]++)
                {
                    lb_lbnode_get_u(pos, u);
                    fprintf(fp, "%f %f %f\n", u[0], u[1], u[2]);
                }
            }
        }
#endif // LB
    }
    fclose(fp);

	return 0;
}


int lb_lbfluid_print_boundary(char* filename) {
    FILE* fp = fopen(filename, "w");

    if(fp == NULL)
    {
	  	return 1;
    }

    if (lattice_switch & LATTICE_LB_GPU) {
#ifdef LB_GPU
        unsigned int* bound_array;
        bound_array = (unsigned int*) malloc(lbpar_gpu.number_of_nodes*sizeof(unsigned int));
        lb_get_boundary_flags_GPU(bound_array);

        int xyz[3];
        int j;
        for(j=0; j<int(lbpar_gpu.number_of_nodes); ++j){
            xyz[0] = j%lbpar_gpu.dim_x;
            int k = j/lbpar_gpu.dim_x;
            xyz[1] = k%lbpar_gpu.dim_y;
            k /= lbpar_gpu.dim_y;
            xyz[2] = k;
            /** print of the calculated phys values */
            fprintf(fp, "%f %f %f %d\n", (xyz[0]+0.5)*lbpar_gpu.agrid, (xyz[1]+0.5)*lbpar_gpu.agrid, (xyz[2]+0.5)*lbpar_gpu.agrid, bound_array[j]);
        }
        free(bound_array);
#endif // LB_GPU
    } else {
#ifdef LB
        int pos[3];
        int boundary;
        int gridsize[3];

        gridsize[0] = box_l[0] / lblattice.agrid[0];
        gridsize[1] = box_l[1] / lblattice.agrid[1];
        gridsize[2] = box_l[2] / lblattice.agrid[2];

        for(pos[2] = 0; pos[2] < gridsize[2]; pos[2]++)
        {
            for(pos[1] = 0; pos[1] < gridsize[1]; pos[1]++)
            {
                for(pos[0] = 0; pos[0] < gridsize[0]; pos[0]++) {
                    lb_lbnode_get_boundary(pos, &boundary);
                    boundary = ( boundary != 0 ? 1 : 0 );
                    fprintf(fp, "%f %f %f %d\n",
                            (pos[0]+0.5)*lblattice.agrid[0],
                            (pos[1]+0.5)*lblattice.agrid[1],
                            (pos[2]+0.5)*lblattice.agrid[2],
                            boundary);
                }
            }
        }
#endif // LB
    }

    fclose(fp);
    return 0;
}


int lb_lbfluid_print_velocity(char* filename) {
    FILE* fp = fopen(filename, "w");

    if(fp == NULL)
    {
        return 1;
    }

    if (lattice_switch & LATTICE_LB_GPU) {
#ifdef LB_GPU
#ifdef SHANCHEN
        printf("TODO:adapt for SHANCHEN (%s:%d)\n",__FILE__,__LINE__);
        exit(1);
#endif // SHANCHEN
        size_t size_of_values = lbpar_gpu.number_of_nodes * sizeof(LB_rho_v_pi_gpu);
        host_values = (LB_rho_v_pi_gpu*)malloc(size_of_values);
        lb_get_values_GPU(host_values);
        int xyz[3];
        int j;
        for(j=0; j<int(lbpar_gpu.number_of_nodes); ++j) {
            xyz[0] = j%lbpar_gpu.dim_x;
            int k = j/lbpar_gpu.dim_x;
            xyz[1] = k%lbpar_gpu.dim_y;
            k /= lbpar_gpu.dim_y;
            xyz[2] = k;
            /** print of the calculated phys values */
            fprintf(fp, "%f %f %f %f %f %f\n", (xyz[0]+0.5)*lbpar_gpu.agrid, (xyz[1]+0.5)*lbpar_gpu.agrid, (xyz[2]+0.5)*lbpar_gpu.agrid, host_values[j].v[0], host_values[j].v[1], host_values[j].v[2]);
        }
        free(host_values);
#endif // LB_GPU
    } else {
#ifdef LB
        int pos[3];
        double u[3];
        int gridsize[3];

        gridsize[0] = box_l[0] / lblattice.agrid[0];
        gridsize[1] = box_l[1] / lblattice.agrid[1];
        gridsize[2] = box_l[2] / lblattice.agrid[2];

        for(pos[2] = 0; pos[2] < gridsize[2]; pos[2]++)
        {
            for(pos[1] = 0; pos[1] < gridsize[1]; pos[1]++)
            {
                for(pos[0] = 0; pos[0] < gridsize[0]; pos[0]++) {
#ifdef SHANCHEN
                    printf("SHANCHEN not implemented for the CPU LB\n",__FILE__,__LINE__);
                    exit(1);
#endif // SHANCHEN
                    lb_lbnode_get_u(pos, u);
                    fprintf(fp, "%f %f %f %f %f %f\n",
                            (pos[0]+0.5)*lblattice.agrid[0],
                            (pos[1]+0.5)*lblattice.agrid[1],
                            (pos[2]+0.5)*lblattice.agrid[2],
                            u[0], u[1], u[2]);
                }
            }
        }
#endif // LB
    }

    fclose(fp);
    return 0;
}


int lb_lbfluid_save_checkpoint(char* filename, int binary) {
    if(lattice_switch & LATTICE_LB_GPU) {
#ifdef LB_GPU
        FILE* cpfile;
        cpfile=fopen(filename, "w");
        if (!cpfile) {
            return ES_ERROR;
        }
        float* host_checkpoint_vd = (float *) malloc(lbpar_gpu.number_of_nodes * 19 * sizeof(float));
        unsigned int* host_checkpoint_seed = (unsigned int *) malloc(lbpar_gpu.number_of_nodes * sizeof(unsigned int));
        unsigned int* host_checkpoint_boundary = (unsigned int *) malloc(lbpar_gpu.number_of_nodes * sizeof(unsigned int));
        float* host_checkpoint_force = (float *) malloc(lbpar_gpu.number_of_nodes * 3 * sizeof(float));
        lb_save_checkpoint_GPU(host_checkpoint_vd, host_checkpoint_seed, host_checkpoint_boundary, host_checkpoint_force);
        for (int n=0; n<(19*int(lbpar_gpu.number_of_nodes)); n++) {
            fprintf(cpfile, "%.8E \n", host_checkpoint_vd[n]);
        }
        for (int n=0; n<int(lbpar_gpu.number_of_nodes); n++) {
            fprintf(cpfile, "%u \n", host_checkpoint_seed[n]);
        }
        for (int n=0; n<int(lbpar_gpu.number_of_nodes); n++) {
            fprintf(cpfile, "%u \n", host_checkpoint_boundary[n]);
        }
        for (int n=0; n<(3*int(lbpar_gpu.number_of_nodes)); n++) {
            fprintf(cpfile, "%.8E \n", host_checkpoint_force[n]);
        }
        fclose(cpfile);
        free(host_checkpoint_vd);
        free(host_checkpoint_seed);
        free(host_checkpoint_boundary);
        free(host_checkpoint_force);
        //fprintf(stderr, "LB checkpointing not implemented for GPU\n");
#endif // LB_GPU
    }
    else if(lattice_switch & LATTICE_LB) {
#ifdef LB
		FILE* cpfile;
		cpfile=fopen(filename, "w");
		if (!cpfile) {
			return ES_ERROR;
		}
		double pop[19];
		int ind[3];

		int gridsize[3];

		gridsize[0] = box_l[0] / lbpar.agrid;
		gridsize[1] = box_l[1] / lbpar.agrid;
		gridsize[2] = box_l[2] / lbpar.agrid;

		for (int i=0; i < gridsize[0]; i++) {
			for (int j=0; j < gridsize[1]; j++) {
				for (int k=0; k < gridsize[2]; k++) {
					ind[0]=i;
					ind[1]=j;
					ind[2]=k;
					lb_lbnode_get_pop(ind, pop);
					if (!binary) {
						for (int n=0; n<19; n++) {
							fprintf(cpfile, "%.16e ", pop[n]);
						}
						fprintf(cpfile, "\n");
					}
					else {
						fwrite(pop, sizeof(double), 19, cpfile);
					}
				}
			}
		}
		fclose(cpfile);
#endif // LB
	}
    return ES_OK;
}


int lb_lbfluid_load_checkpoint(char* filename, int binary) {
    if(lattice_switch & LATTICE_LB_GPU) {
#ifdef LB_GPU
        FILE* cpfile;
        cpfile=fopen(filename, "r");
        if (!cpfile) {
            return ES_ERROR;
        }
        float* host_checkpoint_vd = (float *) malloc(lbpar_gpu.number_of_nodes * 19 * sizeof(float));
        unsigned int* host_checkpoint_seed = (unsigned int *) malloc(lbpar_gpu.number_of_nodes * sizeof(unsigned int));
        unsigned int* host_checkpoint_boundary = (unsigned int *) malloc(lbpar_gpu.number_of_nodes * sizeof(unsigned int));
        float* host_checkpoint_force = (float *) malloc(lbpar_gpu.number_of_nodes * 3 * sizeof(float));

        if (!binary) {
            for (int n=0; n<(19*int(lbpar_gpu.number_of_nodes)); n++) {
                fscanf(cpfile, "%f", &host_checkpoint_vd[n]);
            }
            for (int n=0; n<int(lbpar_gpu.number_of_nodes); n++) {
                fscanf(cpfile, "%u", &host_checkpoint_seed[n]);
            }
            for (int n=0; n<int(lbpar_gpu.number_of_nodes); n++) {
                fscanf(cpfile, "%u", &host_checkpoint_boundary[n]);
            }
            for (int n=0; n<(3*int(lbpar_gpu.number_of_nodes)); n++) {
                fscanf(cpfile, "%f", &host_checkpoint_force[n]);
            }
            lb_load_checkpoint_GPU(host_checkpoint_vd, host_checkpoint_seed, host_checkpoint_boundary, host_checkpoint_force);
        }
        fclose(cpfile);
        free(host_checkpoint_vd);
        free(host_checkpoint_seed);
        free(host_checkpoint_boundary);
        free(host_checkpoint_force);
#endif // LB_GPU
    }
    else if(lattice_switch & LATTICE_LB) {
#ifdef LB
        FILE* cpfile;
        cpfile=fopen(filename, "r");
        if (!cpfile) {
            return ES_ERROR;
        }
        double pop[19];
        int ind[3];

        int gridsize[3];
        lbpar.resend_halo=1;
        mpi_bcast_lb_params(0);
        gridsize[0] = box_l[0] / lbpar.agrid;
        gridsize[1] = box_l[1] / lbpar.agrid;
        gridsize[2] = box_l[2] / lbpar.agrid;

        for (int i=0; i < gridsize[0]; i++) {
            for (int j=0; j < gridsize[1]; j++) {
                for (int k=0; k < gridsize[2]; k++) {
                    ind[0]=i;
                    ind[1]=j;
                    ind[2]=k;
                    if (!binary) {
                        if (fscanf(cpfile, "%lf %lf %lf %lf %lf %lf %lf %lf %lf %lf %lf %lf %lf %lf %lf %lf %lf %lf %lf \n", &pop[0],&pop[1],&pop[2],&pop[3],&pop[4],&pop[5],&pop[6],&pop[7],&pop[8],&pop[9],&pop[10],&pop[11],&pop[12],&pop[13],&pop[14],&pop[15],&pop[16],&pop[17],&pop[18]) != 19) {
                            return ES_ERROR;
                        }
                    }
                    else {
                        if (fread(pop, sizeof(double), 19, cpfile) != 19)
                            return ES_ERROR;
                    }
                    lb_lbnode_set_pop(ind, pop);
                }
            }
        }
        fclose(cpfile);
//  lbpar.resend_halo=1;
//  mpi_bcast_lb_params(0);
#endif // LB
    }
    else {
        char *errtext = runtime_error(128);
        ERROR_SPRINTF(errtext,"{To load an LB checkpoint one needs to have already initialized the LB fluid with the same grid size.}");
        return ES_ERROR;
    }
    return ES_OK;
}


int lb_lbnode_get_rho(int* ind, double* p_rho){
    if (lattice_switch & LATTICE_LB_GPU) {
#ifdef LB_GPU
        int single_nodeindex = ind[0] + ind[1]*lbpar_gpu.dim_x + ind[2]*lbpar_gpu.dim_x*lbpar_gpu.dim_y;
        static LB_rho_v_pi_gpu *host_print_values=NULL;

        if(host_print_values==NULL) host_print_values = (LB_rho_v_pi_gpu *) malloc(sizeof(LB_rho_v_pi_gpu));
        lb_print_node_GPU(single_nodeindex, host_print_values);
        for(int ii=0;ii<LB_COMPONENTS;ii++) {
            p_rho[ii] = (double)(host_print_values->rho[ii]);
        }
#endif // LB_GPU
    } else {
#ifdef LB
        index_t index;
        int node, grid[3], ind_shifted[3];
        double rho; double j[3]; double pi[6];

        ind_shifted[0] = ind[0]; ind_shifted[1] = ind[1]; ind_shifted[2] = ind[2];
        node = lblattice.map_lattice_to_node(ind_shifted,grid);
        index = get_linear_index(ind_shifted[0],ind_shifted[1],ind_shifted[2],lblattice.halo_grid);

        mpi_recv_fluid(node,index,&rho,j,pi);
        // unit conversion
        rho *= 1/lbpar.agrid/lbpar.agrid/lbpar.agrid;
        *p_rho = rho;
#endif // LB
    }
    return 0;
}


int lb_lbnode_get_u(int* ind, double* p_u) {
    if (lattice_switch & LATTICE_LB_GPU) {
#ifdef LB_GPU
        static LB_rho_v_pi_gpu *host_print_values=NULL;
        if(host_print_values==NULL) host_print_values= (LB_rho_v_pi_gpu *) malloc(sizeof(LB_rho_v_pi_gpu));

        int single_nodeindex = ind[0] + ind[1]*lbpar_gpu.dim_x + ind[2]*lbpar_gpu.dim_x*lbpar_gpu.dim_y;
        lb_print_node_GPU(single_nodeindex, host_print_values);

        p_u[0] = (double)(host_print_values[0].v[0]);
        p_u[1] = (double)(host_print_values[0].v[1]);
        p_u[2] = (double)(host_print_values[0].v[2]);
#endif // LB_GPU
    } else {
#ifdef LB
        index_t index;
        int node, grid[3], ind_shifted[3];
        double rho; double j[3]; double pi[6];

        ind_shifted[0] = ind[0]; ind_shifted[1] = ind[1]; ind_shifted[2] = ind[2];
        node = lblattice.map_lattice_to_node(ind_shifted,grid);
        index = get_linear_index(ind_shifted[0],ind_shifted[1],ind_shifted[2],lblattice.halo_grid);

        mpi_recv_fluid(node,index,&rho,j,pi);
        // unit conversion
        p_u[0] = j[0]/rho/lbpar.tau/lbpar.agrid;
        p_u[1] = j[1]/rho/lbpar.tau/lbpar.agrid;
        p_u[2] = j[2]/rho/lbpar.tau/lbpar.agrid;
#endif // LB
    }
    return 0;
}


/** calculates the fluid velocity at a given position of the
 * lattice. Note that it can lead to undefined behavior if the
 * position is not within the local lattice. This version of the function
 * can be called without the position needing to be on the local processor.
 * Note that this gives a slightly different version than the values used to
 * couple to MD beads when near a wall, see lb_lbfluid_get_interpolated_velocity.
 */
int lb_lbfluid_get_interpolated_velocity_global (double* p, double* v) {
    double local_v[3] = {0, 0, 0}, delta[6]; //velocity field, relative positions to surrounding nodes
    int 	 ind[3] = {0,0,0}, tmpind[3]; //node indices
    int		 x, y, z; //counters

    // convert the position into lower left grid point
    if (lattice_switch & LATTICE_LB_GPU) {
#ifdef LB_GPU
        Lattice::map_position_to_lattice_global(p, ind, delta, lbpar_gpu.agrid);
#endif // LB_GPU
    } else {
#ifdef LB
        Lattice::map_position_to_lattice_global(p, ind, delta, lbpar.agrid);
#endif // LB
    }

    //set the initial velocity to zero in all directions
    v[0] = 0;
    v[1] = 0;
    v[2] = 0;
    for (z=0;z<2;z++) {
        for (y=0;y<2;y++) {
            for (x=0;x<2;x++) {
				//give the index of the neighbouring nodes
                tmpind[0] = ind[0]+x;
                tmpind[1] = ind[1]+y;
                tmpind[2] = ind[2]+z;

                if (lattice_switch & LATTICE_LB_GPU) {
#ifdef LB_GPU
					if (tmpind[0] == int(lbpar_gpu.dim_x)) tmpind[0] = 0;
					if (tmpind[1] == int(lbpar_gpu.dim_y)) tmpind[1] = 0;
					if (tmpind[2] == int(lbpar_gpu.dim_z)) tmpind[2] = 0;
#endif // LB_GPU
                } else {
#ifdef LB
                    if (tmpind[0] == box_l[0]/lbpar.agrid) tmpind[0] = 0;
                    if (tmpind[1] == box_l[1]/lbpar.agrid) tmpind[1] = 0;
                    if (tmpind[2] == box_l[2]/lbpar.agrid) tmpind[2] = 0;
#endif // LB
                }
#ifdef SHANCHEN
                //printf (" %d %d %d %f %f %f\n", tmpind[0], tmpind[1],tmpind[2],v[0], v[1], v[2]);
                printf("TODO:adapt for SHANCHEN (%s:%d)\n",__FILE__,__LINE__);
                exit(1);
#endif // SHANCHEN
				lb_lbnode_get_u(tmpind, local_v);

                v[0] += delta[3*x+0]*delta[3*y+1]*delta[3*z+2]*local_v[0];
                v[1] += delta[3*x+0]*delta[3*y+1]*delta[3*z+2]*local_v[1];
                v[2] += delta[3*x+0]*delta[3*y+1]*delta[3*z+2]*local_v[2];
            }
        }
    }

    return 0;
}


int lb_lbnode_get_pi(int* ind, double* p_pi) {
    double p0 = 0;

    lb_lbnode_get_pi_neq(ind, p_pi);

    if (lattice_switch & LATTICE_LB_GPU) {
#ifdef LB_GPU
        for(int ii=0;ii<LB_COMPONENTS;ii++){
            p0 += lbpar_gpu.rho[ii]*lbpar_gpu.agrid*lbpar_gpu.agrid/lbpar_gpu.tau/lbpar_gpu.tau/3.;
        }
#endif // LB_GPU
    } else {
#ifdef LB
        p0 = lbpar.rho[0]*lbpar.agrid*lbpar.agrid/lbpar.tau/lbpar.tau/3.;
#endif // LB
    }

    p_pi[0] += p0;
    p_pi[2] += p0;
    p_pi[5] += p0;

    return 0;
}


int lb_lbnode_get_pi_neq(int* ind, double* p_pi) {
    if (lattice_switch & LATTICE_LB_GPU) {
#ifdef LB_GPU
        static LB_rho_v_pi_gpu *host_print_values=NULL;
        if(host_print_values==NULL) host_print_values= (LB_rho_v_pi_gpu *) malloc(sizeof(LB_rho_v_pi_gpu));

        int single_nodeindex = ind[0] + ind[1]*lbpar_gpu.dim_x + ind[2]*lbpar_gpu.dim_x*lbpar_gpu.dim_y;
        lb_print_node_GPU(single_nodeindex, host_print_values);
        for (int i = 0; i<6; i++) {
            p_pi[i]=host_print_values->pi[i];
        }
        return 0;
#endif // LB_GPU
    } else {
#ifdef LB
        index_t index;
        int node, grid[3], ind_shifted[3];
        double rho; double j[3]; double pi[6] = {0.0, 0.0, 0.0, 0.0, 0.0, 0.0};

        ind_shifted[0] = ind[0]; ind_shifted[1] = ind[1]; ind_shifted[2] = ind[2];
        node = lblattice.map_lattice_to_node(ind_shifted,grid);
        index = get_linear_index(ind_shifted[0],ind_shifted[1],ind_shifted[2],lblattice.halo_grid);

        mpi_recv_fluid(node,index,&rho,j,pi);
        // unit conversion // TODO: Check Unit Conversion!
        p_pi[0] = pi[0]/lbpar.tau/lbpar.tau/lbpar.agrid/lbpar.agrid/lbpar.agrid;
        p_pi[1] = pi[1]/lbpar.tau/lbpar.tau/lbpar.agrid/lbpar.agrid/lbpar.agrid;
        p_pi[2] = pi[2]/lbpar.tau/lbpar.tau/lbpar.agrid/lbpar.agrid/lbpar.agrid;
        p_pi[3] = pi[3]/lbpar.tau/lbpar.tau/lbpar.agrid/lbpar.agrid/lbpar.agrid;
        p_pi[4] = pi[4]/lbpar.tau/lbpar.tau/lbpar.agrid/lbpar.agrid/lbpar.agrid;
        p_pi[5] = pi[5]/lbpar.tau/lbpar.tau/lbpar.agrid/lbpar.agrid/lbpar.agrid;
#endif // LB
    }
    return 0;
}


int lb_lbnode_get_boundary(int* ind, int* p_boundary) {
    if (lattice_switch & LATTICE_LB_GPU) {
#ifdef LB_GPU
        unsigned int host_flag;
        int single_nodeindex = ind[0] + ind[1]*lbpar_gpu.dim_x + ind[2]*lbpar_gpu.dim_x*lbpar_gpu.dim_y;
        lb_get_boundary_flag_GPU(single_nodeindex, &host_flag);
        p_boundary[0] = host_flag;
#endif // LB_GPU
    } else {
#ifdef LB
        index_t index;
        int node, grid[3], ind_shifted[3];

        ind_shifted[0] = ind[0]; ind_shifted[1] = ind[1]; ind_shifted[2] = ind[2];
        node = lblattice.map_lattice_to_node(ind_shifted,grid);
        index = get_linear_index(ind_shifted[0],ind_shifted[1],ind_shifted[2],lblattice.halo_grid);

        mpi_recv_fluid_boundary_flag(node,index,p_boundary);
#endif // LB
    }
    return 0;
}
#endif  //defined (LB) || defined (LB_GPU)


int lb_lbnode_get_pop(int* ind, double* p_pop) {
    if (lattice_switch & LATTICE_LB_GPU) {
        fprintf(stderr, "Not implemented for GPU\n");
    } else {
#ifdef LB
        index_t index;
        int node, grid[3], ind_shifted[3];

        ind_shifted[0] = ind[0]; ind_shifted[1] = ind[1]; ind_shifted[2] = ind[2];
        node = lblattice.map_lattice_to_node(ind_shifted,grid);
        index = get_linear_index(ind_shifted[0],ind_shifted[1],ind_shifted[2],lblattice.halo_grid);
        mpi_recv_fluid_populations(node, index, p_pop);
#endif // LB
    }
    return 0;
}


int lb_lbnode_set_rho(int* ind, double *p_rho){
    if (lattice_switch & LATTICE_LB_GPU) {
#ifdef LB_GPU
        float host_rho[LB_COMPONENTS];
        int single_nodeindex = ind[0] + ind[1]*lbpar_gpu.dim_x + ind[2]*lbpar_gpu.dim_x*lbpar_gpu.dim_y;
        int i;
        for(i=0;i<LB_COMPONENTS;i++){
            host_rho[i]=(float)p_rho[i];
        }
        lb_set_node_rho_GPU(single_nodeindex, host_rho);
#endif // LB_GPU
    } else {
#ifdef LB
        index_t index;
        int node, grid[3], ind_shifted[3];
        double rho; double j[3]; double pi[6];

        ind_shifted[0] = ind[0]; ind_shifted[1] = ind[1]; ind_shifted[2] = ind[2];
        node = lblattice.map_lattice_to_node(ind_shifted,grid);
        index = get_linear_index(ind_shifted[0],ind_shifted[1],ind_shifted[2],lblattice.halo_grid);

        mpi_recv_fluid(node,index,&rho,j,pi);
        rho  = (*p_rho)*lbpar.agrid*lbpar.agrid*lbpar.agrid;
        mpi_send_fluid(node,index,rho,j,pi) ;

//  lb_calc_average_rho();
//  lb_reinit_parameters();
#endif // LB
    }
    return 0;
}


int lb_lbnode_set_u(int* ind, double* u){
    if (lattice_switch & LATTICE_LB_GPU) {
#ifdef LB_GPU
        float host_velocity[3];
        host_velocity[0] = (float)u[0]*lbpar_gpu.tau*lbpar_gpu.agrid;
        host_velocity[1] = (float)u[1]*lbpar_gpu.tau*lbpar_gpu.agrid;
        host_velocity[2] = (float)u[2]*lbpar_gpu.tau*lbpar_gpu.agrid;
        int single_nodeindex = ind[0] + ind[1]*lbpar_gpu.dim_x + ind[2]*lbpar_gpu.dim_x*lbpar_gpu.dim_y;
        lb_set_node_velocity_GPU(single_nodeindex, host_velocity);
#endif // LB_GPU
    } else {
#ifdef LB
        index_t index;
        int node, grid[3], ind_shifted[3];
        double rho; double j[3]; double pi[6];

        ind_shifted[0] = ind[0]; ind_shifted[1] = ind[1]; ind_shifted[2] = ind[2];
        node = lblattice.map_lattice_to_node(ind_shifted,grid);
        index = get_linear_index(ind_shifted[0],ind_shifted[1],ind_shifted[2],lblattice.halo_grid);

        /* transform to lattice units */

        mpi_recv_fluid(node,index,&rho,j,pi);
        j[0] = rho*u[0]*lbpar.tau*lbpar.agrid;
        j[1] = rho*u[1]*lbpar.tau*lbpar.agrid;
        j[2] = rho*u[2]*lbpar.tau*lbpar.agrid;
        mpi_send_fluid(node,index,rho,j,pi) ;
#endif // LB
    }
    return 0;
}


int lb_lbnode_set_pi(int* ind, double* pi) {
    return -100;
}


int lb_lbnode_set_pi_neq(int* ind, double* pi_neq) {
    return -100;
}


int lb_lbnode_set_pop(int* ind, double* p_pop) {
    if (lattice_switch & LATTICE_LB_GPU) {
        printf("Not implemented in the LB GPU code!\n");
    } else {
#ifdef LB
        index_t index;
        int node, grid[3], ind_shifted[3];

        ind_shifted[0] = ind[0]; ind_shifted[1] = ind[1]; ind_shifted[2] = ind[2];
        node = lblattice.map_lattice_to_node(ind_shifted,grid);
        index = get_linear_index(ind_shifted[0],ind_shifted[1],ind_shifted[2],lblattice.halo_grid);
        mpi_send_fluid_populations(node, index, p_pop);
#endif // LB
    }
    return 0;
}


int lb_lbnode_set_extforce(int* ind, double* f) {
    return -100;
}


#ifdef LB
/********************** The Main LB Part *************************************/
/* Halo communication for push scheme */
static void halo_push_communication() {
    index_t index;
    int x, y, z, count;
    int rnode, snode;
    double *buffer=NULL, *sbuf=NULL, *rbuf=NULL;
    MPI_Status status;

    int yperiod = lblattice.halo_grid[0];
    int zperiod = lblattice.halo_grid[0]*lblattice.halo_grid[1];

    /***************
     * X direction *
     ***************/
    count = 5*lblattice.halo_grid[1]*lblattice.halo_grid[2];
    sbuf = (double*) malloc(count*sizeof(double));
    rbuf = (double*) malloc(count*sizeof(double));

    /* send to right, recv from left i = 1, 7, 9, 11, 13 */
    snode = node_neighbors[1];
    rnode = node_neighbors[0];

    buffer = sbuf;
    index = get_linear_index(lblattice.grid[0]+1,0,0,lblattice.halo_grid);
    for (z=0; z<lblattice.halo_grid[2]; z++) {
        for (y=0; y<lblattice.halo_grid[1]; y++) {

            buffer[0] = lbfluid[1][1][index];
            buffer[1] = lbfluid[1][7][index];
            buffer[2] = lbfluid[1][9][index];
            buffer[3] = lbfluid[1][11][index];
            buffer[4] = lbfluid[1][13][index];
            buffer += 5;

            index += yperiod;
        }
    }

    if (node_grid[0] > 1) {
        MPI_Sendrecv(sbuf, count, MPI_DOUBLE, snode, REQ_HALO_SPREAD,
                     rbuf, count, MPI_DOUBLE, rnode, REQ_HALO_SPREAD,
                     comm_cart, &status);
    } else {
        memcpy(rbuf,sbuf,count*sizeof(double));
    }

    buffer = rbuf;
    index = get_linear_index(1,0,0,lblattice.halo_grid);
    for (z=0; z<lblattice.halo_grid[2]; z++) {
        for (y=0; y<lblattice.halo_grid[1]; y++) {

            lbfluid[1][1][index] = buffer[0];
            lbfluid[1][7][index] = buffer[1];
            lbfluid[1][9][index] = buffer[2];
            lbfluid[1][11][index] = buffer[3];
            lbfluid[1][13][index] = buffer[4];
            buffer += 5;

            index += yperiod;
        }
    }

    /* send to left, recv from right i = 2, 8, 10, 12, 14 */
    snode = node_neighbors[0];
    rnode = node_neighbors[1];

    buffer = sbuf;
    index = get_linear_index(0,0,0,lblattice.halo_grid);
    for (z=0; z<lblattice.halo_grid[2]; z++) {
        for (y=0; y<lblattice.halo_grid[1]; y++) {

            buffer[0] = lbfluid[1][2][index];
            buffer[1] = lbfluid[1][8][index];
            buffer[2] = lbfluid[1][10][index];
            buffer[3] = lbfluid[1][12][index];
            buffer[4] = lbfluid[1][14][index];
            buffer += 5;

            index += yperiod;
        }
    }

    if (node_grid[0] > 1) {
        MPI_Sendrecv(sbuf, count, MPI_DOUBLE, snode, REQ_HALO_SPREAD,
                     rbuf, count, MPI_DOUBLE, rnode, REQ_HALO_SPREAD,
                     comm_cart, &status);
    } else {
        memcpy(rbuf,sbuf,count*sizeof(double));
    }

    buffer = rbuf;
    index = get_linear_index(lblattice.grid[0],0,0,lblattice.halo_grid);
    for (z=0; z<lblattice.halo_grid[2]; z++) {
        for (y=0; y<lblattice.halo_grid[1]; y++) {

            lbfluid[1][2][index] = buffer[0];
            lbfluid[1][8][index] = buffer[1];
            lbfluid[1][10][index] = buffer[2];
            lbfluid[1][12][index] = buffer[3];
            lbfluid[1][14][index] = buffer[4];
            buffer += 5;

            index += yperiod;
        }
    }

    /***************
     * Y direction *
     ***************/
    count = 5*lblattice.halo_grid[0]*lblattice.halo_grid[2];
    sbuf = (double*) realloc(sbuf, count*sizeof(double));
    rbuf = (double*) realloc(rbuf, count*sizeof(double));

    /* send to right, recv from left i = 3, 7, 10, 15, 17 */
    snode = node_neighbors[3];
    rnode = node_neighbors[2];

    buffer = sbuf;
    index = get_linear_index(0,lblattice.grid[1]+1,0,lblattice.halo_grid);
    for (z=0; z<lblattice.halo_grid[2]; z++) {
        for (x=0; x<lblattice.halo_grid[0]; x++) {

            buffer[0] = lbfluid[1][3][index];
            buffer[1] = lbfluid[1][7][index];
            buffer[2] = lbfluid[1][10][index];
            buffer[3] = lbfluid[1][15][index];
            buffer[4] = lbfluid[1][17][index];
            buffer += 5;

            ++index;
        }
        index += zperiod - lblattice.halo_grid[0];
    }

    if (node_grid[1] > 1) {
        MPI_Sendrecv(sbuf, count, MPI_DOUBLE, snode, REQ_HALO_SPREAD,
                     rbuf, count, MPI_DOUBLE, rnode, REQ_HALO_SPREAD,
                     comm_cart, &status);
    } else {
        memcpy(rbuf,sbuf,count*sizeof(double));
    }

    buffer = rbuf;
    index = get_linear_index(0,1,0,lblattice.halo_grid);
    for (z=0; z<lblattice.halo_grid[2]; z++) {
        for (x=0; x<lblattice.halo_grid[0]; x++) {

            lbfluid[1][3][index] = buffer[0];
            lbfluid[1][7][index] = buffer[1];
            lbfluid[1][10][index] = buffer[2];
            lbfluid[1][15][index] = buffer[3];
            lbfluid[1][17][index] = buffer[4];
            buffer += 5;

            ++index;
        }
        index += zperiod - lblattice.halo_grid[0];
    }

    /* send to left, recv from right i = 4, 8, 9, 16, 18 */
    snode = node_neighbors[2];
    rnode = node_neighbors[3];

    buffer = sbuf;
    index = get_linear_index(0,0,0,lblattice.halo_grid);
    for (z=0; z<lblattice.halo_grid[2]; z++) {
        for (x=0; x<lblattice.halo_grid[0]; x++) {

            buffer[0] = lbfluid[1][4][index];
            buffer[1] = lbfluid[1][8][index];
            buffer[2] = lbfluid[1][9][index];
            buffer[3] = lbfluid[1][16][index];
            buffer[4] = lbfluid[1][18][index];
            buffer += 5;

            ++index;
        }
        index += zperiod - lblattice.halo_grid[0];
    }

    if (node_grid[1] > 1) {
        MPI_Sendrecv(sbuf, count, MPI_DOUBLE, snode, REQ_HALO_SPREAD,
                     rbuf, count, MPI_DOUBLE, rnode, REQ_HALO_SPREAD,
                     comm_cart, &status);
    } else {
        memcpy(rbuf,sbuf,count*sizeof(double));
    }

    buffer = rbuf;
    index = get_linear_index(0,lblattice.grid[1],0,lblattice.halo_grid);
    for (z=0; z<lblattice.halo_grid[2]; z++) {
        for (x=0; x<lblattice.halo_grid[0]; x++) {

            lbfluid[1][4][index] = buffer[0];
            lbfluid[1][8][index] = buffer[1];
            lbfluid[1][9][index] = buffer[2];
            lbfluid[1][16][index] = buffer[3];
            lbfluid[1][18][index] = buffer[4];
            buffer += 5;

            ++index;
        }
        index += zperiod - lblattice.halo_grid[0];
    }

    /***************
     * Z direction *
     ***************/
    count = 5*lblattice.halo_grid[0]*lblattice.halo_grid[1];
    sbuf = (double*) realloc(sbuf, count*sizeof(double));
    rbuf = (double*) realloc(rbuf, count*sizeof(double));

    /* send to right, recv from left i = 5, 11, 14, 15, 18 */
    snode = node_neighbors[5];
    rnode = node_neighbors[4];

    buffer = sbuf;
    index = get_linear_index(0,0,lblattice.grid[2]+1,lblattice.halo_grid);
    for (y=0; y<lblattice.halo_grid[1]; y++) {
        for (x=0; x<lblattice.halo_grid[0]; x++) {

            buffer[0] = lbfluid[1][5][index];
            buffer[1] = lbfluid[1][11][index];
            buffer[2] = lbfluid[1][14][index];
            buffer[3] = lbfluid[1][15][index];
            buffer[4] = lbfluid[1][18][index];
            buffer += 5;

            ++index;
        }
    }

    if (node_grid[2] > 1) {
        MPI_Sendrecv(sbuf, count, MPI_DOUBLE, snode, REQ_HALO_SPREAD,
                     rbuf, count, MPI_DOUBLE, rnode, REQ_HALO_SPREAD,
                     comm_cart, &status);
    } else {
        memcpy(rbuf,sbuf,count*sizeof(double));
    }

    buffer = rbuf;
    index = get_linear_index(0,0,1,lblattice.halo_grid);
    for (y=0; y<lblattice.halo_grid[1]; y++) {
        for (x=0; x<lblattice.halo_grid[0]; x++) {

            lbfluid[1][5][index] = buffer[0];
            lbfluid[1][11][index] = buffer[1];
            lbfluid[1][14][index] = buffer[2];
            lbfluid[1][15][index] = buffer[3];
            lbfluid[1][18][index] = buffer[4];
            buffer += 5;

            ++index;
        }
    }

    /* send to left, recv from right i = 6, 12, 13, 16, 17 */
    snode = node_neighbors[4];
    rnode = node_neighbors[5];

    buffer = sbuf;
    index = get_linear_index(0,0,0,lblattice.halo_grid);
    for (y=0; y<lblattice.halo_grid[1]; y++) {
        for (x=0; x<lblattice.halo_grid[0]; x++) {

            buffer[0] = lbfluid[1][6][index];
            buffer[1] = lbfluid[1][12][index];
            buffer[2] = lbfluid[1][13][index];
            buffer[3] = lbfluid[1][16][index];
            buffer[4] = lbfluid[1][17][index];
            buffer += 5;

            ++index;
        }
    }

    if (node_grid[2] > 1) {
        MPI_Sendrecv(sbuf, count, MPI_DOUBLE, snode, REQ_HALO_SPREAD,
                     rbuf, count, MPI_DOUBLE, rnode, REQ_HALO_SPREAD,
                     comm_cart, &status);
    } else {
        memcpy(rbuf,sbuf,count*sizeof(double));
    }

    buffer = rbuf;
    index = get_linear_index(0,0,lblattice.grid[2],lblattice.halo_grid);
    for (y=0; y<lblattice.halo_grid[1]; y++) {
        for (x=0; x<lblattice.halo_grid[0]; x++) {

            lbfluid[1][6][index] = buffer[0];
            lbfluid[1][12][index] = buffer[1];
            lbfluid[1][13][index] = buffer[2];
            lbfluid[1][16][index] = buffer[3];
            lbfluid[1][17][index] = buffer[4];
            buffer += 5;

            ++index;
        }
    }

    free(rbuf);
    free(sbuf);
}

/***********************************************************************/

/** Performs basic sanity checks. */
int lb_sanity_checks() {
    char *errtext;
    int ret = 0;

    if (lbpar.agrid <= 0.0) {
        errtext = runtime_error(128);
        ERROR_SPRINTF(errtext,"{098 Lattice Boltzmann agrid not set} ");
        ret = 1;
    }
    if (lbpar.tau <= 0.0) {
        errtext = runtime_error(128);
        ERROR_SPRINTF(errtext,"{099 Lattice Boltzmann time step not set} ");
        ret = 1;
    }
    if (lbpar.rho[0] <= 0.0) {
        errtext = runtime_error(128);
        ERROR_SPRINTF(errtext,"{100 Lattice Boltzmann fluid density not set} ");
        ret = 1;
    }
    if (lbpar.viscosity[0] <= 0.0) {
        errtext = runtime_error(128);
        ERROR_SPRINTF(errtext,"{101 Lattice Boltzmann fluid viscosity not set} ");
        ret = 1;
    }
    if (dd.use_vList && skin>=lbpar.agrid/2.0) {
        errtext = runtime_error(128);
        ERROR_SPRINTF(errtext, "{104 LB requires either no Verlet lists or that the skin of the verlet list to be less than half of lattice-Boltzmann grid spacing.} ");
        ret = 1;
    }
    if (cell_structure.type != CELL_STRUCTURE_DOMDEC) {
        errtext = runtime_error(128);
        ERROR_SPRINTF(errtext, "{103 LB requires domain-decomposition cellsystem} ");
        ret = -1;
    }
    else if (dd.use_vList && skin>=lbpar.agrid/2.0) {
        errtext = runtime_error(128);
        ERROR_SPRINTF(errtext, "{104 LB requires either no Verlet lists or that the skin of the verlet list to be less than half of lattice-Boltzmann grid spacing.} ");
        ret = -1;
    }

    if (thermo_switch & ~THERMO_LB) {
        errtext = runtime_error(128);
        ERROR_SPRINTF(errtext, "{122 LB must not be used with other thermostats} ");
        ret = 1;
    }
    return ret;
}

/***********************************************************************/

/** (Pre-)allocate memory for data structures */
void lb_pre_init() {
    lbfluid[0]    = (double**) malloc(2*lbmodel.n_veloc*sizeof(double *));
    lbfluid[0][0] = (double*) malloc(2*lblattice.halo_grid_volume*lbmodel.n_veloc*sizeof(double));
}


/** (Re-)allocate memory for the fluid and initialize pointers. */
static void lb_realloc_fluid() {
    int i;

    LB_TRACE(printf("reallocating fluid\n"));

    lbfluid[0]    = (double**) realloc(*lbfluid,2*lbmodel.n_veloc*sizeof(double *));
    lbfluid[0][0] = (double*) realloc(**lbfluid,2*lblattice.halo_grid_volume*lbmodel.n_veloc*sizeof(double));
    lbfluid[1]    = (double **)lbfluid[0] + lbmodel.n_veloc;
    lbfluid[1][0] = (double *)lbfluid[0][0] + lblattice.halo_grid_volume*lbmodel.n_veloc;

    for (i=0; i<lbmodel.n_veloc; ++i) {
        lbfluid[0][i] = lbfluid[0][0] + i*lblattice.halo_grid_volume;
        lbfluid[1][i] = lbfluid[1][0] + i*lblattice.halo_grid_volume;
    }

    lbfields = (LB_FluidNode*) realloc(lbfields,lblattice.halo_grid_volume*sizeof(*lbfields));
}


/** Sets up the structures for exchange of the halo regions.
 *  See also \ref halo.cpp */
static void lb_prepare_communication() {
    int i;
    HaloCommunicator comm = { 0, NULL };

    /* since the data layout is a structure of arrays, we have to
     * generate a communication for this structure: first we generate
     * the communication for one of the arrays (the 0-th velocity
     * population), then we replicate this communication for the other
     * velocity indices by constructing appropriate vector
     * datatypes */

    /* prepare the communication for a single velocity */
    prepare_halo_communication(&comm, &lblattice, FIELDTYPE_DOUBLE, MPI_DOUBLE);

    update_halo_comm.num = comm.num;
    update_halo_comm.halo_info = (HaloInfo*) realloc(update_halo_comm.halo_info,comm.num*sizeof(HaloInfo));

    /* replicate the halo structure */
    for (i=0; i<comm.num; i++) {
        HaloInfo *hinfo = &(update_halo_comm.halo_info[i]);

        hinfo->source_node = comm.halo_info[i].source_node;
        hinfo->dest_node   = comm.halo_info[i].dest_node;
        hinfo->s_offset    = comm.halo_info[i].s_offset;
        hinfo->r_offset    = comm.halo_info[i].r_offset;
        hinfo->type        = comm.halo_info[i].type;

        /* generate the vector datatype for the structure of lattices we
         * have to use hvector here because the extent of the subtypes
         * does not span the full lattice and hence we cannot get the
         * correct vskip out of them */

        MPI_Aint lower;
        MPI_Aint extent;
        MPI_Type_get_extent(MPI_DOUBLE, &lower, &extent);
        MPI_Type_create_hvector(lbmodel.n_veloc, 1,
                                lblattice.halo_grid_volume*extent,
                                comm.halo_info[i].datatype, &hinfo->datatype);
        MPI_Type_commit(&hinfo->datatype);

        halo_create_field_hvector(lbmodel.n_veloc,1,
                                  lblattice.halo_grid_volume*sizeof(double),
                                  comm.halo_info[i].fieldtype,&hinfo->fieldtype);
    }

    release_halo_communication(&comm);
}


/** (Re-)initializes the fluid. */
void lb_reinit_parameters() {
    int i;

    if (lbpar.viscosity[0] > 0.0) {
        /* Eq. (80) Duenweg, Schiller, Ladd, PRE 76(3):036704 (2007). */
        // unit conversion: viscosity
        gamma_shear = 1. - 2./(6.*lbpar.viscosity[0]*lbpar.tau/(lbpar.agrid*lbpar.agrid)+1.);
    }

    if (lbpar.bulk_viscosity[0] > 0.0) {
        /* Eq. (81) Duenweg, Schiller, Ladd, PRE 76(3):036704 (2007). */
        // unit conversion: viscosity
        gamma_bulk = 1. - 2./(9.*lbpar.bulk_viscosity[0]*lbpar.tau/(lbpar.agrid*lbpar.agrid)+1.);
    }

    gamma_odd = lbpar.gamma_odd[0];
    gamma_even = lbpar.gamma_even[0];

    double mu = 0.0;

    if (temperature > 0.0)
      {
        /* fluctuating hydrodynamics ? */
        fluct = 1;
        
        /* Eq. (51) Duenweg, Schiller, Ladd, PRE 76(3):036704 (2007).
         * Note that the modes are not normalized as in the paper here! */
        mu = temperature/lbmodel.c_sound_sq*lbpar.tau*lbpar.tau/(lbpar.agrid*lbpar.agrid);
        //mu *= agrid*agrid*agrid;  // Marcello's conjecture
#ifdef D3Q19
        double (*e)[19] = d3q19_modebase;
#else // D3Q19
        double **e = lbmodel.e;
#endif // D3Q19
        for (i = 0; i < 3; i++) lb_phi[i] = 0.0;
        lb_phi[4] = sqrt(mu*e[19][4]*(1.-SQR(gamma_bulk))); // SQR(x) == x*x
        for (i = 5; i < 10; i++) lb_phi[i] = sqrt(mu*e[19][i]*(1.-SQR(gamma_shear)));
        for (i = 10; i < lbmodel.n_veloc; i++) lb_phi[i] = sqrt(mu*e[19][i]);
        
        /* lb_coupl_pref is stored in MD units (force)
         * Eq. (16) Ahlrichs and Duenweg, JCP 111(17):8225 (1999).
         * The factor 12 comes from the fact that we use random numbers
         * from -0.5 to 0.5 (equally distributed) which have variance 1/12.
         * time_step comes from the discretization.
         */
        lb_coupl_pref = sqrt(12.*2.*lbpar.friction[0]*temperature/time_step);
        lb_coupl_pref2 = sqrt(2.*lbpar.friction[0]*temperature/time_step);
      } else {
      /* no fluctuations at zero temperature */
      fluct = 0;
      for (i = 0; i < lbmodel.n_veloc; i++) lb_phi[i] = 0.0;
      lb_coupl_pref = 0.0;
      lb_coupl_pref2 = 0.0;
    }
    LB_TRACE(fprintf(stderr,"%d: gamma_shear=%lf gamma_bulk=%lf shear_fluct=%lf " \
                     "bulk_fluct=%lf mu=%lf, bulkvisc=%lf, visc=%lf\n",     \
                     this_node, gamma_shear, gamma_bulk, lb_phi[9], lb_phi[4], mu, \
                     lbpar.bulk_viscosity[0], lbpar.viscosity[0]));
}


/** Resets the forces on the fluid nodes */
void lb_reinit_forces() {
    for (index_t index=0; index < lblattice.halo_grid_volume; index++) {
#ifdef EXTERNAL_FORCES
        // unit conversion: force density
        lbfields[index].force[0] = lbpar.ext_force[0]*pow(lbpar.agrid,4)*lbpar.tau*lbpar.tau;
        lbfields[index].force[1] = lbpar.ext_force[1]*pow(lbpar.agrid,4)*lbpar.tau*lbpar.tau;
        lbfields[index].force[2] = lbpar.ext_force[2]*pow(lbpar.agrid,4)*lbpar.tau*lbpar.tau;
#else // EXTERNAL_FORCES
        lbfields[index].force[0] = 0.0;
        lbfields[index].force[1] = 0.0;
        lbfields[index].force[2] = 0.0;
        lbfields[index].has_force = 0;
#endif // EXTERNAL_FORCES
    }
#ifdef LB_BOUNDARIES
    for (int i = 0; i < n_lb_boundaries; i++) {
      lb_boundaries[i].force[0]=0.;
      lb_boundaries[i].force[1]=0.;
      lb_boundaries[i].force[2]=0.;
    }
#endif // LB_BOUNDARIES
}


/** (Re-)initializes the fluid according to the given value of rho. */
void lb_reinit_fluid() {
    /* default values for fields in lattice units */
    /* here the conversion to lb units is performed */
    double rho = lbpar.rho[0]*lbpar.agrid*lbpar.agrid*lbpar.agrid;
    double j[3] = { 0., 0., 0. };
// double pi[6] = { rho*lbmodel.c_sound_sq, 0., rho*lbmodel.c_sound_sq, 0., 0., rho*lbmodel.c_sound_sq };
    double pi[6] = { 0., 0., 0., 0., 0., 0. };

    LB_TRACE(fprintf(stderr, "Initialising the fluid with equilibrium populations\n"););

    for (index_t index = 0; index < lblattice.halo_grid_volume; index++) {
      // calculate equilibrium distribution
      lb_calc_n_from_rho_j_pi(index,rho,j,pi);
      
      lbfields[index].recalc_fields = 1;
#ifdef LB_BOUNDARIES
      lbfields[index].boundary = 0;
#endif // LB_BOUNDARIES
    }

    lbpar.resend_halo = 0;
#ifdef LB_BOUNDARIES
    lb_init_boundaries();
#endif // LB_BOUNDARIES
}


/** Performs a full initialization of
 *  the Lattice Boltzmann system. All derived parameters
 *  and the fluid are reset to their default values. */
void lb_init() {
  LB_TRACE(printf("Begin initialzing fluid on CPU\n"));
  
  if (lbpar.agrid <= 0.0) {
    char *errtext = runtime_error(128);
    ERROR_SPRINTF(errtext,"{098 Lattice Boltzmann agrid not set when initializing fluid} ");
  }
  
  if (check_runtime_errors()) return;
  
  double temp_agrid[3];
  double temp_offset[3];
  for (int i =0; i<3; i++) {
    temp_agrid[i]=lbpar.agrid;
    temp_offset[i]=0.5;
  }
  
  /* initialize the local lattice domain */
  lblattice.init(temp_agrid, temp_offset, 1, 0);
  
  if (check_runtime_errors()) return;

  /* allocate memory for data structures */
  lb_realloc_fluid();
  
  /* prepare the halo communication */
  lb_prepare_communication();
  
  /* initialize derived parameters */
  lb_reinit_parameters();

  /* setup the initial particle velocity distribution */
  lb_reinit_fluid();
  
  /* setup the external forces */
  lb_reinit_forces();
  
  LB_TRACE(printf("Initialzing fluid on CPU successful\n"));
}


/** Release the fluid. */
void lb_release_fluid() {
    free(lbfluid[0][0]);
    free(lbfluid[0]);
    free(lbfields);
}


/** Release fluid and communication. */
void lb_release() {
    lb_release_fluid();
    release_halo_communication(&update_halo_comm);
}

/***********************************************************************/
/** \name Mapping between hydrodynamic fields and particle populations */
/***********************************************************************/
/*@{*/
void lb_calc_n_from_rho_j_pi(const index_t index,
                             const double rho,
                             const double *j,
                             double *pi) 
{
    int i;
    double local_rho, local_j[3], local_pi[6], trace;
    const double avg_rho = lbpar.rho[0]*lbpar.agrid*lbpar.agrid*lbpar.agrid;

    local_rho  = rho;

    local_j[0] = j[0];
    local_j[1] = j[1];
    local_j[2] = j[2];

    for (i = 0; i < 6; i++) local_pi[i] = pi[i];

    trace = local_pi[0] + local_pi[2] + local_pi[5];

#ifdef D3Q19
    double rho_times_coeff;
    double tmp1,tmp2;

    /* update the q=0 sublattice */
    lbfluid[0][0][index] = 1./3. * (local_rho-avg_rho) - 1./2. * trace;

    /* update the q=1 sublattice */
    rho_times_coeff = 1./18. * (local_rho-avg_rho);

    lbfluid[0][1][index] = rho_times_coeff + 1./6.*local_j[0] + 1./4. * local_pi[0] - 1./12.*trace;
    lbfluid[0][2][index] = rho_times_coeff - 1./6.*local_j[0] + 1./4. * local_pi[0] - 1./12.*trace;
    lbfluid[0][3][index] = rho_times_coeff + 1./6.*local_j[1] + 1./4. * local_pi[2] - 1./12.*trace;
    lbfluid[0][4][index] = rho_times_coeff - 1./6.*local_j[1] + 1./4. * local_pi[2] - 1./12.*trace;
    lbfluid[0][5][index] = rho_times_coeff + 1./6.*local_j[2] + 1./4. * local_pi[5] - 1./12.*trace;
    lbfluid[0][6][index] = rho_times_coeff - 1./6.*local_j[2] + 1./4. * local_pi[5] - 1./12.*trace;

    /* update the q=2 sublattice */
    rho_times_coeff = 1./36. * (local_rho-avg_rho);

    tmp1 = local_pi[0] + local_pi[2];
    tmp2 = 2.0*local_pi[1];

    lbfluid[0][7][index]  = rho_times_coeff + 1./12.*(local_j[0]+local_j[1]) + 1./8.*(tmp1+tmp2) - 1./24.*trace;
    lbfluid[0][8][index]  = rho_times_coeff - 1./12.*(local_j[0]+local_j[1]) + 1./8.*(tmp1+tmp2) - 1./24.*trace;
    lbfluid[0][9][index]  = rho_times_coeff + 1./12.*(local_j[0]-local_j[1]) + 1./8.*(tmp1-tmp2) - 1./24.*trace;
    lbfluid[0][10][index] = rho_times_coeff - 1./12.*(local_j[0]-local_j[1]) + 1./8.*(tmp1-tmp2) - 1./24.*trace;

    tmp1 = local_pi[0] + local_pi[5];
    tmp2 = 2.0*local_pi[3];

    lbfluid[0][11][index] = rho_times_coeff + 1./12.*(local_j[0]+local_j[2]) + 1./8.*(tmp1+tmp2) - 1./24.*trace;
    lbfluid[0][12][index] = rho_times_coeff - 1./12.*(local_j[0]+local_j[2]) + 1./8.*(tmp1+tmp2) - 1./24.*trace;
    lbfluid[0][13][index] = rho_times_coeff + 1./12.*(local_j[0]-local_j[2]) + 1./8.*(tmp1-tmp2) - 1./24.*trace;
    lbfluid[0][14][index] = rho_times_coeff - 1./12.*(local_j[0]-local_j[2]) + 1./8.*(tmp1-tmp2) - 1./24.*trace;

    tmp1 = local_pi[2] + local_pi[5];
    tmp2 = 2.0*local_pi[4];

    lbfluid[0][15][index] = rho_times_coeff + 1./12.*(local_j[1]+local_j[2]) + 1./8.*(tmp1+tmp2) - 1./24.*trace;
    lbfluid[0][16][index] = rho_times_coeff - 1./12.*(local_j[1]+local_j[2]) + 1./8.*(tmp1+tmp2) - 1./24.*trace;
    lbfluid[0][17][index] = rho_times_coeff + 1./12.*(local_j[1]-local_j[2]) + 1./8.*(tmp1-tmp2) - 1./24.*trace;
    lbfluid[0][18][index] = rho_times_coeff - 1./12.*(local_j[1]-local_j[2]) + 1./8.*(tmp1-tmp2) - 1./24.*trace;

#else // D3Q19

    int i;
    double tmp=0.0;
    double (*c)[3] = lbmodel.c;
    double (*coeff)[4] = lbmodel.coeff;

    for (i = 0; i < lbmodel.n_veloc; i++) {
      tmp = local_pi[0] * SQR(c[i][0])
          + (2.0 * local_pi[1] * c[i][0] + local_pi[2] * c[i][1])*c[i][1]
          + (2.0 * (local_pi[3]*c[i][0] + local_pi[4] * c[i][1]) + local_pi[5] * c[i][2]) * c[i][2];

        lbfluid[0][i][index] =  coeff[i][0] * (local_rho-avg_rho);
        lbfluid[0][i][index] += coeff[i][1] * scalar(local_j,c[i]);
        lbfluid[0][i][index] += coeff[i][2] * tmp;
        lbfluid[0][i][index] += coeff[i][3] * trace;
    }
#endif // D3Q19
}

/*@}*/


/** Calculation of hydrodynamic modes */
void lb_calc_modes(index_t index, double *mode) 
{
#ifdef D3Q19
    double n0, n1p, n1m, n2p, n2m, n3p, n3m, n4p, n4m, n5p, n5m, n6p, n6m, n7p, n7m, n8p, n8m, n9p, n9m;

    n0  = lbfluid[0][0][index];
    n1p = lbfluid[0][1][index] + lbfluid[0][2][index];
    n1m = lbfluid[0][1][index] - lbfluid[0][2][index];
    n2p = lbfluid[0][3][index] + lbfluid[0][4][index];
    n2m = lbfluid[0][3][index] - lbfluid[0][4][index];
    n3p = lbfluid[0][5][index] + lbfluid[0][6][index];
    n3m = lbfluid[0][5][index] - lbfluid[0][6][index];
    n4p = lbfluid[0][7][index] + lbfluid[0][8][index];
    n4m = lbfluid[0][7][index] - lbfluid[0][8][index];
    n5p = lbfluid[0][9][index] + lbfluid[0][10][index];
    n5m = lbfluid[0][9][index] - lbfluid[0][10][index];
    n6p = lbfluid[0][11][index] + lbfluid[0][12][index];
    n6m = lbfluid[0][11][index] - lbfluid[0][12][index];
    n7p = lbfluid[0][13][index] + lbfluid[0][14][index];
    n7m = lbfluid[0][13][index] - lbfluid[0][14][index];
    n8p = lbfluid[0][15][index] + lbfluid[0][16][index];
    n8m = lbfluid[0][15][index] - lbfluid[0][16][index];
    n9p = lbfluid[0][17][index] + lbfluid[0][18][index];
    n9m = lbfluid[0][17][index] - lbfluid[0][18][index];
//  printf("n: ");
//  for (i=0; i<19; i++)
//    printf("%f ", lbfluid[1][i][index]);
//  printf("\n");

    /* mass mode */
    mode[0] = n0 + n1p + n2p + n3p + n4p + n5p + n6p + n7p + n8p + n9p;

    /* momentum modes */
    mode[1] = n1m + n4m + n5m + n6m + n7m;
    mode[2] = n2m + n4m - n5m + n8m + n9m;
    mode[3] = n3m + n6m - n7m + n8m - n9m;

    /* stress modes */
    mode[4] = -n0 + n4p + n5p + n6p + n7p + n8p + n9p;
    mode[5] = n1p - n2p + n6p + n7p - n8p - n9p;
    mode[6] = n1p + n2p - n6p - n7p - n8p - n9p - 2.*(n3p - n4p - n5p);
    mode[7] = n4p - n5p;
    mode[8] = n6p - n7p;
    mode[9] = n8p - n9p;

#ifndef OLD_FLUCT
    /* kinetic modes */
    mode[10] = -2.*n1m + n4m + n5m + n6m + n7m;
    mode[11] = -2.*n2m + n4m - n5m + n8m + n9m;
    mode[12] = -2.*n3m + n6m - n7m + n8m - n9m;
    mode[13] = n4m + n5m - n6m - n7m;
    mode[14] = n4m - n5m - n8m - n9m;
    mode[15] = n6m - n7m - n8m + n9m;
    mode[16] = n0 + n4p + n5p + n6p + n7p + n8p + n9p
        - 2.*(n1p + n2p + n3p);
    mode[17] = - n1p + n2p + n6p + n7p - n8p - n9p;
    mode[18] = - n1p - n2p -n6p - n7p - n8p - n9p
        + 2.*(n3p + n4p + n5p);
#endif // !OLD_FLUCT

#else // D3Q19
    int i, j;
    for (i = 0; i < lbmodel.n_veloc; i++) {
        mode[i] = 0.0;
        for (j = 0; j < lbmodel.n_veloc; j++) {
            mode[i] += lbmodel.e[i][j] * lbfluid[0][i][index];
        }
    }
#endif // D3Q19
}


/** Streaming and calculation of modes (pull scheme) */
inline void lb_pull_calc_modes(index_t index, double *mode) {

    int yperiod = lblattice.halo_grid[0];
    int zperiod = lblattice.halo_grid[0]*lblattice.halo_grid[1];

    double n[19];
    n[0]  = lbfluid[0][0][index];
    n[1]  = lbfluid[0][1][index-1];
    n[2]  = lbfluid[0][2][index+1];
    n[3]  = lbfluid[0][3][index-yperiod];
    n[4]  = lbfluid[0][4][index+yperiod];
    n[5]  = lbfluid[0][5][index-zperiod];
    n[6]  = lbfluid[0][6][index+zperiod];
    n[7]  = lbfluid[0][7][index-(1+yperiod)];
    n[8]  = lbfluid[0][8][index+(1+yperiod)];
    n[9]  = lbfluid[0][9][index-(1-yperiod)];
    n[10] = lbfluid[0][10][index+(1-yperiod)];
    n[11] = lbfluid[0][11][index-(1+zperiod)];
    n[12] = lbfluid[0][12][index+(1+zperiod)];
    n[13] = lbfluid[0][13][index-(1-zperiod)];
    n[14] = lbfluid[0][14][index+(1-zperiod)];
    n[15] = lbfluid[0][15][index-(yperiod+zperiod)];
    n[16] = lbfluid[0][16][index+(yperiod+zperiod)];
    n[17] = lbfluid[0][17][index-(yperiod-zperiod)];
    n[18] = lbfluid[0][18][index+(yperiod-zperiod)];

#ifdef D3Q19
    /* mass mode */
    mode[ 0] =   n[ 0] + n[ 1] + n[ 2] + n[ 3] + n[4] + n[5] + n[6]
        + n[ 7] + n[ 8] + n[ 9] + n[10]
        + n[11] + n[12] + n[13] + n[14]
        + n[15] + n[16] + n[17] + n[18];

    /* momentum modes */
    mode[ 1] =   n[ 1] - n[ 2]
        + n[ 7] - n[ 8] + n[ 9] - n[10] + n[11] - n[12] + n[13] - n[14];
    mode[ 2] =   n[ 3] - n[ 4]
        + n[ 7] - n[ 8] - n[ 9] + n[10] + n[15] - n[16] + n[17] - n[18];
    mode[ 3] =   n[ 5] - n[ 6]
        + n[11] - n[12] - n[13] + n[14] + n[15] - n[16] - n[17] + n[18];

    /* stress modes */
    mode[ 4] = - n[ 0]
        + n[ 7] + n[ 8] + n[ 9] + n[10]
        + n[11] + n[12] + n[13] + n[14]
        + n[15] + n[16] + n[17] + n[18];
    mode[ 5] =   n[ 1] + n[ 2] - n[ 3] - n[4]
        + n[11] + n[12] + n[13] + n[14] - n[15] - n[16] - n[17] - n[18];
    mode[ 6] =   n[ 1] + n[ 2] + n[ 3] + n[ 4]
        - n[11] - n[12] - n[13] - n[14] - n[15] - n[16] - n[17] - n[18]
        - 2.*(n[5] + n[6] - n[7] - n[8] - n[9] - n[10]);
    mode[ 7] =   n[ 7] + n[ 8] - n[ 9] - n[10];
    mode[ 8] =   n[11] + n[12] - n[13] - n[14];
    mode[ 9] =   n[15] + n[16] - n[17] - n[18];

    /* kinetic modes */
    mode[10] = 2.*(n[2] - n[1])
        + n[7] - n[8] + n[9] - n[10] + n[11] - n[12] + n[13] - n[14];
    mode[11] = 2.*(n[4] - n[3])
        + n[7] - n[8] - n[9] + n[10] + n[15] - n[16] + n[17] - n[18];
    mode[12] = 2.*(n[6] - n[5])
        + n[11] - n[12] - n[13] + n[14] + n[15] - n[16] - n[17] + n[18];
    mode[13] =   n[ 7] - n[ 8] + n[ 9] - n[10] - n[11] + n[12] - n[13] + n[14];
    mode[14] =   n[ 7] - n[ 8] - n[ 9] + n[10] - n[15] + n[16] - n[17] + n[18];
    mode[15] =   n[11] - n[12] - n[13] + n[14] - n[15] + n[16] + n[17] - n[18];
    mode[16] =   n[ 0]
        + n[ 7] + n[ 8] + n[ 9] + n[10]
        + n[11] + n[12] + n[13] + n[14]
        + n[15] + n[16] + n[17] + n[18]
        - 2.*(n[1] + n[2] + n[3] + n[4] + n[5] + n[6]);
    mode[17] =   n[ 3] + n[ 4] - n[ 1] - n[ 2]
        + n[11] + n[12] + n[13] + n[14]
        - n[15] - n[16] - n[17] - n[18];
    mode[18] = - n[ 1] - n[ 2] - n[ 3] - n[ 4]
        - n[11] - n[12] - n[13] - n[14] - n[15] - n[16] - n[17] - n[18]
        + 2.*(n[5] + n[6] + n[7] + n[8] + n[9] + n[10]);
#else // D3Q19
    int i, j;
    double **e = lbmodel.e;
    for (i = 0; i < lbmodel.n_veloc; i++)
    {
        mode[i] = 0.0;
        for (j = 0; j < lbmodel.n_veloc; j++) 
        {
            mode[i] += e[i][j]*n[j];
        }
    }
#endif // D3Q19
}


inline void lb_relax_modes(index_t index, double *mode) 
{
    double rho, j[3], pi_eq[6];

    /* re-construct the real density
     * remember that the populations are stored as differences to their
     * equilibrium value */
    rho = mode[0] + lbpar.rho[0]*lbpar.agrid*lbpar.agrid*lbpar.agrid;

    j[0] = mode[1];
    j[1] = mode[2];
    j[2] = mode[3];

    /* if forces are present, the momentum density is redefined to
     * include one half-step of the force action.  See the
     * Chapman-Enskog expansion in [Ladd & Verberg]. */
#ifndef EXTERNAL_FORCES
    if (lbfields[index].has_force)
#endif // !EXTERNAL_FORCES
    {
        j[0] += 0.5 * lbfields[index].force[0];
        j[1] += 0.5 * lbfields[index].force[1];
        j[2] += 0.5 * lbfields[index].force[2];
    }

    /* equilibrium part of the stress modes */
    pi_eq[0] = scalar(j,j) / rho;
    pi_eq[1] = (SQR(j[0])-SQR(j[1])) / rho;
    pi_eq[2] = (scalar(j,j) - 3.0 * SQR(j[2])) / rho;
    pi_eq[3] = j[0] * j[1] / rho;
    pi_eq[4] = j[0] * j[2] / rho;
    pi_eq[5] = j[1] * j[2] / rho;

    /* relax the stress modes */
    mode[4] = pi_eq[0] + gamma_bulk * (mode[4] - pi_eq[0]);
    mode[5] = pi_eq[1] + gamma_shear * (mode[5] - pi_eq[1]);
    mode[6] = pi_eq[2] + gamma_shear * (mode[6] - pi_eq[2]);
    mode[7] = pi_eq[3] + gamma_shear * (mode[7] - pi_eq[3]);
    mode[8] = pi_eq[4] + gamma_shear * (mode[8] - pi_eq[4]);
    mode[9] = pi_eq[5] + gamma_shear * (mode[9] - pi_eq[5]);

#ifndef OLD_FLUCT
    /* relax the ghost modes (project them out) */
    /* ghost modes have no equilibrium part due to orthogonality */
    mode[10] = gamma_odd*mode[10];
    mode[11] = gamma_odd*mode[11];
    mode[12] = gamma_odd*mode[12];
    mode[13] = gamma_odd*mode[13];
    mode[14] = gamma_odd*mode[14];
    mode[15] = gamma_odd*mode[15];
    mode[16] = gamma_even*mode[16];
    mode[17] = gamma_even*mode[17];
    mode[18] = gamma_even*mode[18];
#endif // !OLD_FLUCT
}


inline void lb_thermalize_modes(index_t index, double *mode) {
    double fluct[6];
#ifdef GAUSSRANDOM
    double rootrho_gauss = sqrt(fabs(mode[0]+lbpar.rho[0]*lbpar.agrid*lbpar.agrid*lbpar.agrid));

    /* stress modes */
    mode[4] += (fluct[0] = rootrho_gauss*lb_phi[4]*gaussian_random());
    mode[5] += (fluct[1] = rootrho_gauss*lb_phi[5]*gaussian_random());
    mode[6] += (fluct[2] = rootrho_gauss*lb_phi[6]*gaussian_random());
    mode[7] += (fluct[3] = rootrho_gauss*lb_phi[7]*gaussian_random());
    mode[8] += (fluct[4] = rootrho_gauss*lb_phi[8]*gaussian_random());
    mode[9] += (fluct[5] = rootrho_gauss*lb_phi[9]*gaussian_random());

#ifndef OLD_FLUCT
    /* ghost modes */
    mode[10] += rootrho_gauss*lb_phi[10]*gaussian_random();
    mode[11] += rootrho_gauss*lb_phi[11]*gaussian_random();
    mode[12] += rootrho_gauss*lb_phi[12]*gaussian_random();
    mode[13] += rootrho_gauss*lb_phi[13]*gaussian_random();
    mode[14] += rootrho_gauss*lb_phi[14]*gaussian_random();
    mode[15] += rootrho_gauss*lb_phi[15]*gaussian_random();
    mode[16] += rootrho_gauss*lb_phi[16]*gaussian_random();
    mode[17] += rootrho_gauss*lb_phi[17]*gaussian_random();
    mode[18] += rootrho_gauss*lb_phi[18]*gaussian_random();
#endif // !OLD_FLUCT

#elif defined (GAUSSRANDOMCUT)
    double rootrho_gauss = sqrt(fabs(mode[0]+lbpar.rho[0]*lbpar.agrid*lbpar.agrid*lbpar.agrid));

    /* stress modes */
    mode[4] += (fluct[0] = rootrho_gauss*lb_phi[4]*gaussian_random_cut());
    mode[5] += (fluct[1] = rootrho_gauss*lb_phi[5]*gaussian_random_cut());
    mode[6] += (fluct[2] = rootrho_gauss*lb_phi[6]*gaussian_random_cut());
    mode[7] += (fluct[3] = rootrho_gauss*lb_phi[7]*gaussian_random_cut());
    mode[8] += (fluct[4] = rootrho_gauss*lb_phi[8]*gaussian_random_cut());
    mode[9] += (fluct[5] = rootrho_gauss*lb_phi[9]*gaussian_random_cut());

#ifndef OLD_FLUCT
    /* ghost modes */
    mode[10] += rootrho_gauss*lb_phi[10]*gaussian_random_cut();
    mode[11] += rootrho_gauss*lb_phi[11]*gaussian_random_cut();
    mode[12] += rootrho_gauss*lb_phi[12]*gaussian_random_cut();
    mode[13] += rootrho_gauss*lb_phi[13]*gaussian_random_cut();
    mode[14] += rootrho_gauss*lb_phi[14]*gaussian_random_cut();
    mode[15] += rootrho_gauss*lb_phi[15]*gaussian_random_cut();
    mode[16] += rootrho_gauss*lb_phi[16]*gaussian_random_cut();
    mode[17] += rootrho_gauss*lb_phi[17]*gaussian_random_cut();
    mode[18] += rootrho_gauss*lb_phi[18]*gaussian_random_cut();
#endif // OLD_FLUCT

#elif defined (FLATNOISE)
    double rootrho = sqrt(fabs(12.0*(mode[0]+lbpar.rho[0]*lbpar.agrid*lbpar.agrid*lbpar.agrid)));

    /* stress modes */
    mode[4] += (fluct[0] = rootrho*lb_phi[4]*(d_random()-0.5));
    mode[5] += (fluct[1] = rootrho*lb_phi[5]*(d_random()-0.5));
    mode[6] += (fluct[2] = rootrho*lb_phi[6]*(d_random()-0.5));
    mode[7] += (fluct[3] = rootrho*lb_phi[7]*(d_random()-0.5));
    mode[8] += (fluct[4] = rootrho*lb_phi[8]*(d_random()-0.5));
    mode[9] += (fluct[5] = rootrho*lb_phi[9]*(d_random()-0.5));

#ifndef OLD_FLUCT
    /* ghost modes */
    mode[10] += rootrho*lb_phi[10]*(d_random()-0.5);
    mode[11] += rootrho*lb_phi[11]*(d_random()-0.5);
    mode[12] += rootrho*lb_phi[12]*(d_random()-0.5);
    mode[13] += rootrho*lb_phi[13]*(d_random()-0.5);
    mode[14] += rootrho*lb_phi[14]*(d_random()-0.5);
    mode[15] += rootrho*lb_phi[15]*(d_random()-0.5);
    mode[16] += rootrho*lb_phi[16]*(d_random()-0.5);
    mode[17] += rootrho*lb_phi[17]*(d_random()-0.5);
    mode[18] += rootrho*lb_phi[18]*(d_random()-0.5);
#endif // !OLD_FLUCT
#else // GAUSSRANDOM
#error No noise type defined for the CPU LB
#endif //GAUSSRANDOM

#ifdef ADDITIONAL_CHECKS
    rancounter += 15;
#endif // ADDITIONAL_CHECKS
}


inline void lb_apply_forces(index_t index, double* mode) {

    double rho, *f, u[3], C[6];

    f = lbfields[index].force;

    rho = mode[0] + lbpar.rho[0]*lbpar.agrid*lbpar.agrid*lbpar.agrid;

    /* hydrodynamic momentum density is redefined when external forces present */
    u[0] = (mode[1] + 0.5 * f[0])/rho;
    u[1] = (mode[2] + 0.5 * f[1])/rho;
    u[2] = (mode[3] + 0.5 * f[2])/rho;

    C[0] = (1.+gamma_bulk)*u[0]*f[0] + 1./3.*(gamma_bulk-gamma_shear)*scalar(u,f);
    C[2] = (1.+gamma_bulk)*u[1]*f[1] + 1./3.*(gamma_bulk-gamma_shear)*scalar(u,f);
    C[5] = (1.+gamma_bulk)*u[2]*f[2] + 1./3.*(gamma_bulk-gamma_shear)*scalar(u,f);
    C[1] = 1./2. * (1.+gamma_shear)*(u[0]*f[1]+u[1]*f[0]);
    C[3] = 1./2. * (1.+gamma_shear)*(u[0]*f[2]+u[2]*f[0]);
    C[4] = 1./2. * (1.+gamma_shear)*(u[1]*f[2]+u[2]*f[1]);

    /* update momentum modes */
    mode[1] += f[0];
    mode[2] += f[1];
    mode[3] += f[2];

    /* update stress modes */
    mode[4] += C[0] + C[2] + C[5];
    mode[5] += C[0] - C[2];
    mode[6] += C[0] + C[2] - 2. * C[5];
    mode[7] += C[1];
    mode[8] += C[3];
    mode[9] += C[4];

    /* reset force */
#ifdef EXTERNAL_FORCES
    // unit conversion: force density
    lbfields[index].force[0] = lbpar.ext_force[0]*pow(lbpar.agrid,4)*lbpar.tau*lbpar.tau;
    lbfields[index].force[1] = lbpar.ext_force[1]*pow(lbpar.agrid,4)*lbpar.tau*lbpar.tau;
    lbfields[index].force[2] = lbpar.ext_force[2]*pow(lbpar.agrid,4)*lbpar.tau*lbpar.tau;
#else // EXTERNAL_FORCES
    lbfields[index].force[0] = 0.0;
    lbfields[index].force[1] = 0.0;
    lbfields[index].force[2] = 0.0;
    lbfields[index].has_force = 0;
#endif // EXTERNAL_FORCES
}


inline void lb_calc_n_from_modes(index_t index, double *mode) 
{
  
  double *w = lbmodel.w;
  
#ifdef D3Q19
  double (*e)[19] = d3q19_modebase;
  double m[19];
  
  /* normalization factors enter in the back transformation */
  for (int i = 0; i < lbmodel.n_veloc; i++) 
    m[i] = (1./e[19][i])*mode[i];

  lbfluid[0][ 0][index] = m[0] - m[4] + m[16];
  lbfluid[0][ 1][index] = m[0] + m[1] + m[5] + m[6] - m[17] - m[18] - 2.*(m[10] + m[16]);
  lbfluid[0][ 2][index] = m[0] - m[1] + m[5] + m[6] - m[17] - m[18] + 2.*(m[10] - m[16]);
  lbfluid[0][ 3][index] = m[0] + m[2] - m[5] + m[6] + m[17] - m[18] - 2.*(m[11] + m[16]);
  lbfluid[0][ 4][index] = m[0] - m[2] - m[5] + m[6] + m[17] - m[18] + 2.*(m[11] - m[16]);
  lbfluid[0][ 5][index] = m[0] + m[3] - 2.*(m[6] + m[12] + m[16] - m[18]);
  lbfluid[0][ 6][index] = m[0] - m[3] - 2.*(m[6] - m[12] + m[16] - m[18]);
  lbfluid[0][ 7][index] = m[0] + m[ 1] + m[ 2] + m[ 4] + 2.*m[6]
    + m[7] + m[10] + m[11] + m[13] + m[14] + m[16] + 2.*m[18];
  lbfluid[0][ 8][index] = m[0] - m[ 1] - m[ 2] + m[ 4] + 2.*m[6]
    + m[7] - m[10] - m[11] - m[13] - m[14] + m[16] + 2.*m[18];
  lbfluid[0][ 9][index] = m[0] + m[ 1] - m[ 2] + m[ 4] + 2.*m[6]
    - m[7] + m[10] - m[11] + m[13] - m[14] + m[16] + 2.*m[18];
  lbfluid[0][10][index] = m[0] - m[ 1] + m[ 2] + m[ 4] + 2.*m[6]
    - m[7] - m[10] + m[11] - m[13] + m[14] + m[16] + 2.*m[18];
  lbfluid[0][11][index] = m[0] + m[ 1] + m[ 3] + m[ 4] + m[ 5] - m[ 6]
    + m[8] + m[10] + m[12] - m[13] + m[15] + m[16] + m[17] - m[18];
  lbfluid[0][12][index] = m[0] - m[ 1] - m[ 3] + m[ 4] + m[ 5] - m[ 6]
    + m[8] - m[10] - m[12] + m[13] - m[15] + m[16] + m[17] - m[18];
  lbfluid[0][13][index] = m[0] + m[ 1] - m[ 3] + m[ 4] + m[ 5] - m[ 6]
    - m[8] + m[10] - m[12] - m[13] - m[15] + m[16] + m[17] - m[18];
  lbfluid[0][14][index] = m[0] - m[ 1] + m[ 3] + m[ 4] + m[ 5] - m[ 6]
    - m[8] - m[10] + m[12] + m[13] + m[15] + m[16] + m[17] - m[18];
  lbfluid[0][15][index] = m[0] + m[ 2] + m[ 3] + m[ 4] - m[ 5] - m[ 6]
    + m[9] + m[11] + m[12] - m[14] - m[15] + m[16] - m[17] - m[18];
  lbfluid[0][16][index] = m[0] - m[ 2] - m[ 3] + m[ 4] - m[ 5] - m[ 6]
    + m[9] - m[11] - m[12] + m[14] + m[15] + m[16] - m[17] - m[18];
  lbfluid[0][17][index] = m[0] + m[ 2] - m[ 3] + m[ 4] - m[ 5] - m[ 6]
    - m[9] + m[11] - m[12] - m[14] + m[15] + m[16] - m[17] - m[18];
  lbfluid[0][18][index] = m[0] - m[ 2] + m[ 3] + m[ 4] - m[ 5] - m[ 6]
    - m[9] - m[11] + m[12] + m[14] - m[15] + m[16] - m[17] - m[18];
  
  /* weights enter in the back transformation */
  for (int i = 0; i < lbmodel.n_veloc; i++) 
    lbfluid[0][i][index] *= w[i];

#else // D3Q19
  double **e = lbmodel.e;
  for (int i = 0; i < lbmodel.n_veloc; i++) {
    lbfluid[0][i][index] = 0.0;
    for (int j = 0; j < lbmodel.n_veloc; j++) 
      lbfluid[0][i][index] += mode[j] * e[j][i] / e[19][j];
    
    lbfluid[0][i][index] *= w[i];
  }
#endif // D3Q19
}


inline void lb_calc_n_from_modes_push(index_t index, double *m) {
#ifdef D3Q19
    int yperiod = lblattice.halo_grid[0];
    int zperiod = lblattice.halo_grid[0]*lblattice.halo_grid[1];
    index_t next[19];
    next[0]  = index;
    next[1]  = index + 1;
    next[2]  = index - 1;
    next[3]  = index + yperiod;
    next[4]  = index - yperiod;
    next[5]  = index + zperiod;
    next[6]  = index - zperiod;
    next[7]  = index + (1 + yperiod);
    next[8]  = index - (1 + yperiod);
    next[9]  = index + (1 - yperiod);
    next[10] = index - (1 - yperiod);
    next[11] = index + (1 + zperiod);
    next[12] = index - (1 + zperiod);
    next[13] = index + (1 - zperiod);
    next[14] = index - (1 - zperiod);
    next[15] = index + (yperiod + zperiod);
    next[16] = index - (yperiod + zperiod);
    next[17] = index + (yperiod - zperiod);
    next[18] = index - (yperiod - zperiod);

    /* normalization factors enter in the back transformation */
    for (int i = 0; i < lbmodel.n_veloc; i++) 
        m[i] = (1./d3q19_modebase[19][i])*m[i];

#ifndef OLD_FLUCT
    lbfluid[1][ 0][next[0]] = m[0] - m[4] + m[16];
    lbfluid[1][ 1][next[1]] = m[0] + m[1] + m[5] + m[6] - m[17] - m[18] - 2.*(m[10] + m[16]);
    lbfluid[1][ 2][next[2]] = m[0] - m[1] + m[5] + m[6] - m[17] - m[18] + 2.*(m[10] - m[16]);
    lbfluid[1][ 3][next[3]] = m[0] + m[2] - m[5] + m[6] + m[17] - m[18] - 2.*(m[11] + m[16]);
    lbfluid[1][ 4][next[4]] = m[0] - m[2] - m[5] + m[6] + m[17] - m[18] + 2.*(m[11] - m[16]);
    lbfluid[1][ 5][next[5]] = m[0] + m[3] - 2.*(m[6] + m[12] + m[16] - m[18]);
    lbfluid[1][ 6][next[6]] = m[0] - m[3] - 2.*(m[6] - m[12] + m[16] - m[18]);
    lbfluid[1][ 7][next[7]] = m[0] + m[1] + m[2] + m[4] + 2.*m[6] + m[7] + m[10] + m[11] + m[13] + m[14] + m[16] + 2.*m[18];
    lbfluid[1][ 8][next[8]] = m[0] - m[1] - m[2] + m[4] + 2.*m[6] + m[7] - m[10] - m[11] - m[13] - m[14] + m[16] + 2.*m[18];
    lbfluid[1][ 9][next[9]] = m[0] + m[1] - m[2] + m[4] + 2.*m[6] - m[7] + m[10] - m[11] + m[13] - m[14] + m[16] + 2.*m[18];
    lbfluid[1][10][next[10]] = m[0] - m[1] + m[2] + m[4] + 2.*m[6] - m[7] - m[10] + m[11] - m[13] + m[14] + m[16] + 2.*m[18];
    lbfluid[1][11][next[11]] = m[0] + m[1] + m[3] + m[4] + m[5] - m[6] + m[8] + m[10] + m[12] - m[13] + m[15] + m[16] + m[17] - m[18];
    lbfluid[1][12][next[12]] = m[0] - m[1] - m[3] + m[4] + m[5] - m[6] + m[8] - m[10] - m[12] + m[13] - m[15] + m[16] + m[17] - m[18];
    lbfluid[1][13][next[13]] = m[0] + m[1] - m[3] + m[4] + m[5] - m[6] - m[8] + m[10] - m[12] - m[13] - m[15] + m[16] + m[17] - m[18];
    lbfluid[1][14][next[14]] = m[0] - m[1] + m[3] + m[4] + m[5] - m[6] - m[8] - m[10] + m[12] + m[13] + m[15] + m[16] + m[17] - m[18];
    lbfluid[1][15][next[15]] = m[0] + m[2] + m[3] + m[4] - m[5] - m[6] + m[9] + m[11] + m[12] - m[14] - m[15] + m[16] - m[17] - m[18];
    lbfluid[1][16][next[16]] = m[0] - m[2] - m[3] + m[4] - m[5] - m[6] + m[9] - m[11] - m[12] + m[14] + m[15] + m[16] - m[17] - m[18];
    lbfluid[1][17][next[17]] = m[0] + m[2] - m[3] + m[4] - m[5] - m[6] - m[9] + m[11] - m[12] - m[14] + m[15] + m[16] - m[17] - m[18];
    lbfluid[1][18][next[18]] = m[0] - m[2] + m[3] + m[4] - m[5] - m[6] - m[9] - m[11] + m[12] + m[14] - m[15] + m[16] - m[17] - m[18];
#else // !OLD_FLUCT
    lbfluid[1][ 0][next[0]] = m[0] - m[4];
    lbfluid[1][ 1][next[1]] = m[0] + m[1] + m[5] + m[6];
    lbfluid[1][ 2][next[2]] = m[0] - m[1] + m[5] + m[6];
    lbfluid[1][ 3][next[3]] = m[0] + m[2] - m[5] + m[6];
    lbfluid[1][ 4][next[4]] = m[0] - m[2] - m[5] + m[6];
    lbfluid[1][ 5][next[5]] = m[0] + m[3] - 2.*m[6];
    lbfluid[1][ 6][next[6]] = m[0] - m[3] - 2.*m[6];
    lbfluid[1][ 7][next[7]] = m[0] + m[1] + m[2] + m[4] + 2.*m[6] + m[7];
    lbfluid[1][ 8][next[8]] = m[0] - m[1] - m[2] + m[4] + 2.*m[6] + m[7];
    lbfluid[1][ 9][next[9]] = m[0] + m[1] - m[2] + m[4] + 2.*m[6] - m[7];
    lbfluid[1][10][next[10]] = m[0] - m[1] + m[2] + m[4] + 2.*m[6] - m[7];
    lbfluid[1][11][next[11]] = m[0] + m[1] + m[3] + m[4] + m[5] - m[6] + m[8];
    lbfluid[1][12][next[12]] = m[0] - m[1] - m[3] + m[4] + m[5] - m[6] + m[8];
    lbfluid[1][13][next[13]] = m[0] + m[1] - m[3] + m[4] + m[5] - m[6] - m[8];
    lbfluid[1][14][next[14]] = m[0] - m[1] + m[3] + m[4] + m[5] - m[6] - m[8];
    lbfluid[1][15][next[15]] = m[0] + m[2] + m[3] + m[4] - m[5] - m[6] + m[9];
    lbfluid[1][16][next[16]] = m[0] - m[2] - m[3] + m[4] - m[5] - m[6] + m[9];
    lbfluid[1][17][next[17]] = m[0] + m[2] - m[3] + m[4] - m[5] - m[6] - m[9];
    lbfluid[1][18][next[18]] = m[0] - m[2] + m[3] + m[4] - m[5] - m[6] - m[9];
#endif // !OLD_FLUCT

    /* weights enter in the back transformation */
    for (int i = 0; i < lbmodel.n_veloc; i++)
        lbfluid[1][i][next[i]] *= lbmodel.w[i];
#else // D3Q19
    double **e = lbmodel.e;
    index_t next[lbmodel.n_veloc];
    for (int i = 0; i < lbmodel.n_veloc; i++) {
        next[i] = get_linear_index(c[i][0],c[i][1],c[i][2],lblattic.halo_grid);
        lbfluid[1][i][next[i]] = 0.0;
        for (int j = 0; j < lbmodel.n_veloc; j++)
          lbfluid[1][i][next[i]] += mode[j]*e[j][i]/e[19][j];
        lbfluid[1][i][index] *= w[i];
    }
#endif // D3Q19
}


/* Collisions and streaming (push scheme) */
inline void lb_collide_stream() {
  index_t index;
  int x, y, z;
  double modes[19];

  /* loop over all lattice cells (halo excluded) */
#ifdef LB_BOUNDARIES
<<<<<<< HEAD
  for (int i =0; i < n_lb_boundaries; i++) {
    lb_boundaries[i].force[0]=0.;
    lb_boundaries[i].force[1]=0.;
    lb_boundaries[i].force[2]=0.;
  }
#endif

  index = lblattice.halo_offset;
  for (z=1; z<=lblattice.grid[2]; z++) {
    for (y=1; y<=lblattice.grid[1]; y++) {
      for (x=1; x<=lblattice.grid[0]; x++) {
	  
#ifdef LB_BOUNDARIES
	if (!lbfields[index].boundary)
#endif
	  {
	
	    /* calculate modes locally */
	    lb_calc_modes(index, modes);

	    /* deterministic collisions */
	    lb_relax_modes(index, modes);

	    /* fluctuating hydrodynamics */
	    if (fluct) lb_thermalize_modes(index, modes);

	    /* apply forces */
#ifdef EXTERNAL_FORCES
	    lb_apply_forces(index, modes);
#else
	    if (lbfields[index].has_force) lb_apply_forces(index, modes);
#endif

	    /* transform back to populations and streaming */
	    lb_calc_n_from_modes_push(index, modes);

	  }
#ifdef LB_BOUNDARIES
	else {

	  /*      Here collision in the boundary nodes
	   *      can be included, if this is necessary */
	  //	    lb_boundary_collisions(index, modes);

	}
#endif

	++index; /* next node */
      }

      index += 2; /* skip halo region */
=======
    for (int i = 0; i < n_lb_boundaries; i++) {
        lb_boundaries[i].force[0]=0.;
        lb_boundaries[i].force[1]=0.;
        lb_boundaries[i].force[2]=0.;
    }
#endif // LB_BOUNDARIES

    index = lblattice.halo_offset;
    for (z = 1; z <= lblattice.grid[2]; z++) {
      for (y = 1; y<=lblattice.grid[1]; y++) {
        for (x = 1; x<=lblattice.grid[0]; x++) {
          // as we only want to apply this to non-boundary nodes we can throw out the if-clause
          // if we have a non-bounded domain
#ifdef LB_BOUNDARIES
          if (!lbfields[index].boundary)
#endif // LB_BOUNDARIES
            {

              /* calculate modes locally */
              lb_calc_modes(index, modes);

              /* deterministic collisions */
              lb_relax_modes(index, modes);

              /* fluctuating hydrodynamics */
              if (fluct) lb_thermalize_modes(index, modes);

              /* apply forces */
#ifdef EXTERNAL_FORCES
              lb_apply_forces(index, modes);
#else // EXTERNAL_FORCES
              if (lbfields[index].has_force) lb_apply_forces(index, modes);
#endif // EXTERNAL_FORCES

              /* transform back to populations and streaming */
              lb_calc_n_from_modes_push(index, modes);

            }
//  #ifdef LB_BOUNDARIES
//           else {
//      // Here collision in the boundary nodes
//      // can be included, if this is necessary
//             //                     lb_boundary_collisions(index, modes);
//           }
// #endif // LB_BOUNDARIES
                ++index; /* next node */
            }
            index += 2; /* skip halo region */
        }
        index += 2*lblattice.halo_grid[0]; /* skip halo region */
>>>>>>> d2653679
    }
      
    index += 2*lblattice.halo_grid[0]; /* skip halo region */
  }

#ifdef IMMERSED_BOUNDARY
  force_density_conversion_ibm();
#endif

  /* exchange halo regions */
  halo_push_communication();

#ifdef LB_BOUNDARIES
<<<<<<< HEAD
  /* boundary conditions for links */
  lb_bounce_back();
#endif

  /* swap the pointers for old and new population fields */
  double **tmp;
  tmp = lbfluid[0];
  lbfluid[0] = lbfluid[1];
  lbfluid[1] = tmp;
=======
    /* boundary conditions for links */
    lb_bounce_back();
#endif // LB_BOUNDARIES

    /* swap the pointers for old and new population fields */
    double **tmp;
    tmp = lbfluid[0];
    lbfluid[0] = lbfluid[1];
    lbfluid[1] = tmp;
>>>>>>> d2653679

  /* halo region is invalid after update */
  lbpar.resend_halo = 1;
}


/** Streaming and collisions (pull scheme) */
inline void lb_stream_collide() {
  index_t index;
  int x, y, z;
  double modes[19];

<<<<<<< HEAD
  /* exchange halo regions */
  halo_communication(&update_halo_comm,(char*)**lbfluid);
#ifdef ADDITIONAL_CHECKS
  lb_check_halo_regions();
#endif

  /* loop over all lattice cells (halo excluded) */
  index = lblattice.halo_offset;
  for (z=1; z<=lblattice.grid[2]; z++) {
    for (y=1; y<=lblattice.grid[1]; y++) {
      for (x=1; x<=lblattice.grid[0]; x++) {
	  
	{

	  /* stream (pull) and calculate modes */
	  lb_pull_calc_modes(index, modes);
  
	  /* deterministic collisions */
	  lb_relax_modes(index, modes);
    
	  /* fluctuating hydrodynamics */
	  if (fluct) lb_thermalize_modes(index, modes);
  
	  /* apply forces */
	  if (lbfields[index].has_force) lb_apply_forces(index, modes);
    
	  /* calculate new particle populations */
	  lb_calc_n_from_modes(index, modes);

	}

	++index; /* next node */
      }

      index += 2; /* skip halo region */
=======
    /* exchange halo regions */
    halo_communication(&update_halo_comm,(char*)**lbfluid);

#ifdef ADDITIONAL_CHECKS
    lb_check_halo_regions();
#endif // ADDITIONAL_CHECKS

    /* loop over all lattice cells (halo excluded) */
    index = lblattice.halo_offset;
    for (z = 1; z <= lblattice.grid[2]; z++) {
        for (y = 1; y <= lblattice.grid[1]; y++) {
            for (x = 1; x <= lblattice.grid[0]; x++) {
                // as we only want to apply this to non-boundary nodes we can throw out the if-clause
                // if we have a non-bounded domain
#ifdef LB_BOUNDARIES
                if (!lbfields[index].boundary)
#endif // LB_BOUNDARIES
                {

                    /* stream (pull) and calculate modes */
                    lb_pull_calc_modes(index, modes);
                    
                    /* deterministic collisions */
                    lb_relax_modes(index, modes);
                    
                    /* fluctuating hydrodynamics */
                    if (fluct) lb_thermalize_modes(index, modes);
                    
                    /* apply forces */
                    if (lbfields[index].has_force) lb_apply_forces(index, modes);
                    
                    /* calculate new particle populations */
                    lb_calc_n_from_modes(index, modes);
                }
                // Here collision in the boundary nodes
                // can be included, if this is necessary
// #ifdef LB_BOUNDARIES
//                 else {
//                     lb_boundary_collisions(index, modes);
//                 }
// #endif // LB_BOUNDARIES
                ++index; /* next node */
            }
            index += 2; /* skip halo region */
        }
        index += 2*lblattice.halo_grid[0]; /* skip halo region */
>>>>>>> d2653679
    }
      
    index += 2*lblattice.halo_grid[0]; /* skip halo region */
  }

  /* swap the pointers for old and new population fields */
  //fprintf(stderr,"swapping pointers\n");
  double **tmp = lbfluid[0];
  lbfluid[0] = lbfluid[1];
  lbfluid[1] = tmp;

<<<<<<< HEAD
  /* halo region is invalid after update */
  lbpar.resend_halo = 1;
      
=======
    /* halo region is invalid after update */
    lbpar.resend_halo = 1;
>>>>>>> d2653679
}


/***********************************************************************/
/** \name Update step for the lattice Boltzmann fluid                  */
/***********************************************************************/
/*@{*/
/*@}*/

/** Update the lattice Boltzmann fluid.
 *
 * This function is called from the integrator. Since the time step
 * for the lattice dynamics can be coarser than the MD time step, we
 * monitor the time since the last lattice update.
 */
void lattice_boltzmann_update() {
    int factor = (int)round(lbpar.tau/time_step);

    fluidstep += 1;
    if (fluidstep>=factor) {
        fluidstep=0;
#ifdef PULL
        lb_stream_collide();
#else // PULL
        lb_collide_stream();
#endif // PULL
    }
}

/***********************************************************************/
/** \name Coupling part */
/***********************************************************************/
/*@{*/

/** Coupling of a single particle to viscous fluid with Stokesian friction.
 *
 * Section II.C. Ahlrichs and Duenweg, JCP 111(17):8225 (1999)
 *
 * @param p          The coupled particle (Input).
 * @param force      Coupling force between particle and fluid (Output).
 */
inline void lb_viscous_coupling(Particle *p, double force[3]) {
  int x,y,z;
  index_t node_index[8];
  double delta[6];
  double *local_f, interpolated_u[3],delta_j[3];
  
#ifdef EXTERNAL_FORCES
  if (!(p->l.ext_flag & COORD_FIXED(0)) 
      && !(p->l.ext_flag & COORD_FIXED(1)) && !(p->l.ext_flag & COORD_FIXED(2)))
    {
      ONEPART_TRACE(
                    if(p->p.identity == check_id) 
                      {
                        fprintf(stderr,
                                "%d: OPT: f = (%.3e,%.3e,%.3e)\n",
                                this_node, p->f.f[0], p->f.f[1], p->f.f[2]);
                      }
                    );
    }
#endif

  /* determine elementary lattice cell surrounding the particle
     and the relative position of the particle in this cell */
  lblattice.map_position_to_lattice(p->r.p,node_index,delta);
  
  ONEPART_TRACE(
                if(p->p.identity == check_id) 
                  {
                    fprintf(stderr,
                            "%d: OPT: LB delta=(%.3f,%.3f,%.3f,%.3f,%.3f,%.3f) pos=(%.3f,%.3f,%.3f)\n",
                            this_node, delta[0], delta[1], delta[2], delta[3],
                            delta[4], delta[5], p->r.p[0], p->r.p[1], p->r.p[2]);
                  }
                );
  
  /* calculate fluid velocity at particle's position
     this is done by linear interpolation
     (Eq. (11) Ahlrichs and Duenweg, JCP 111(17):8225 (1999)) */
  lb_lbfluid_get_interpolated_velocity(p->r.p, interpolated_u);
  
  ONEPART_TRACE(
                if (p->p.identity==check_id) 
                  {
                    fprintf(stderr,
                            "%d: OPT: LB u = (%.16e,%.3e,%.3e) v = (%.16e,%.3e,%.3e)\n",
                            this_node, interpolated_u[0], interpolated_u[1], interpolated_u[2],
                            p->m.v[0], p->m.v[1], p->m.v[2]);
                  }
                );

  /* calculate viscous force
   * take care to rescale velocities with time_step and transform to MD units
   * (Eq. (9) Ahlrichs and Duenweg, JCP 111(17):8225 (1999)) */
#ifdef LB_ELECTROHYDRODYNAMICS
  force[0] = - lbpar.friction[0] * (p->m.v[0]/time_step - interpolated_u[0] - p->p.mu_E[0]);
  force[1] = - lbpar.friction[0] * (p->m.v[1]/time_step - interpolated_u[1] - p->p.mu_E[1]);
  force[2] = - lbpar.friction[0] * (p->m.v[2]/time_step - interpolated_u[2] - p->p.mu_E[2]);
#else // LB_ELECTROHYDRODYNAMICS
  force[0] = - lbpar.friction[0] * (p->m.v[0]/time_step - interpolated_u[0]);
  force[1] = - lbpar.friction[0] * (p->m.v[1]/time_step - interpolated_u[1]);
  force[2] = - lbpar.friction[0] * (p->m.v[2]/time_step - interpolated_u[2]);
#endif // LB_ELECTROHYDRODYNAMICS

  ONEPART_TRACE(
                if (p->p.identity == check_id)
                  {
                    fprintf(stderr,
                            "%d: OPT: LB f_drag = (%.6e,%.3e,%.3e)\n",
                            this_node, force[0], force[1], force[2]);
                  }
                );

  ONEPART_TRACE(
                if (p->p.identity == check_id)
                  {
                    fprintf(stderr,
                            "%d: OPT: LB f_random = (%.6e,%.3e,%.3e)\n",
                            this_node, p->lc.f_random[0], p->lc.f_random[1], p->lc.f_random[2]);
                  }
                );

  force[0] = force[0] + p->lc.f_random[0];
  force[1] = force[1] + p->lc.f_random[1];
  force[2] = force[2] + p->lc.f_random[2];

  ONEPART_TRACE(
                if (p->p.identity == check_id) 
                  {
                    fprintf(stderr,
                            "%d: OPT: LB f_tot = (%.6e,%.3e,%.3e)\n",
                            this_node, force[0], force[1], force[2]);
                  }
                );

  /* transform momentum transfer to lattice units
     (Eq. (12) Ahlrichs and Duenweg, JCP 111(17):8225 (1999)) */
  delta_j[0] = - force[0]*time_step*lbpar.tau/lbpar.agrid;
  delta_j[1] = - force[1]*time_step*lbpar.tau/lbpar.agrid;
  delta_j[2] = - force[2]*time_step*lbpar.tau/lbpar.agrid;

  for (z = 0; z < 2; z++) {
    for (y = 0; y < 2; y++) {
      for (x = 0; x < 2; x++) {
        local_f = lbfields[node_index[(z*2+y)*2+x]].force;

        local_f[0] += delta[3*x+0]*delta[3*y+1]*delta[3*z+2]*delta_j[0];
        local_f[1] += delta[3*x+0]*delta[3*y+1]*delta[3*z+2]*delta_j[1];
        local_f[2] += delta[3*x+0]*delta[3*y+1]*delta[3*z+2]*delta_j[2];
      }
    }
  }
}


int lb_lbfluid_get_interpolated_velocity(double* p, double* v) {
  index_t node_index[8], index;
  double delta[6];
  double local_rho, local_j[3], interpolated_u[3];
  double modes[19];
  int x,y,z;
  double pos[3];

#ifdef LB_BOUNDARIES
  double lbboundary_mindist, distvec[3];
  int boundary_no;
  int boundary_flag=-1; // 0 if more than agrid/2 away from the boundary, 1 if 0<dist<agrid/2, 2 if dist <0

  lbboundary_mindist_position(p, &lbboundary_mindist, distvec, &boundary_no);
  if (lbboundary_mindist > 0.5 * lbpar.agrid) {
    boundary_flag=0;
    pos[0]=p[0];
    pos[1]=p[1];
    pos[2]=p[2];
  } else if (lbboundary_mindist > 0 ) {
    boundary_flag=1;
    pos[0] = p[0] - distvec[0] + distvec[0]/lbboundary_mindist * lbpar.agrid/2.;
    pos[1] = p[1] - distvec[1] + distvec[1]/lbboundary_mindist * lbpar.agrid/2.;
    pos[2] = p[2] - distvec[2] + distvec[2]/lbboundary_mindist * lbpar.agrid/2.;
  } else {
    boundary_flag=2;
    v[0]= lb_boundaries[boundary_no].velocity[0]*lbpar.agrid/lbpar.tau;
    v[1]= lb_boundaries[boundary_no].velocity[1]*lbpar.agrid/lbpar.tau;
    v[2]= lb_boundaries[boundary_no].velocity[2]*lbpar.agrid/lbpar.tau;
    return 0; // we can return without interpolating
  }
#else // LB_BOUNDARIES
  pos[0]=p[0];
  pos[1]=p[1];
  pos[2]=p[2];
#endif // LB_BOUNDARIES

  /* determine elementary lattice cell surrounding the particle
     and the relative position of the particle in this cell */
  lblattice.map_position_to_lattice(pos,node_index,delta);

  /* calculate fluid velocity at particle's position
     this is done by linear interpolation
     (Eq. (11) Ahlrichs and Duenweg, JCP 111(17):8225 (1999)) */
  interpolated_u[0] = interpolated_u[1] = interpolated_u[2] = 0.0 ;

  for (z=0;z<2;z++) {
    for (y=0;y<2;y++) {
      for (x=0;x<2;x++) {
        index = node_index[(z*2+y)*2+x];

#ifdef LB_BOUNDARIES
        if (lbfields[index].boundary) {
          local_rho=lbpar.rho[0]*lbpar.agrid*lbpar.agrid*lbpar.agrid;
          local_j[0] = lbpar.rho[0]*lbpar.agrid*lbpar.agrid*lbpar.agrid*lb_boundaries[lbfields[index].boundary-1].velocity[0];
          local_j[1] = lbpar.rho[0]*lbpar.agrid*lbpar.agrid*lbpar.agrid*lb_boundaries[lbfields[index].boundary-1].velocity[0];
          local_j[2] = lbpar.rho[0]*lbpar.agrid*lbpar.agrid*lbpar.agrid*lb_boundaries[lbfields[index].boundary-1].velocity[0];
        } else {
          lb_calc_modes(index, modes);
          local_rho = lbpar.rho[0]*lbpar.agrid*lbpar.agrid*lbpar.agrid + modes[0];
          local_j[0] = modes[1];
          local_j[1] = modes[2];
          local_j[2] = modes[3];
        }
#else // LB_BOUNDARIES
        lb_calc_modes(index, modes);
        local_rho = lbpar.rho[0]*lbpar.agrid*lbpar.agrid*lbpar.agrid + modes[0];
        local_j[0] = modes[1];
        local_j[1] = modes[2];
        local_j[2] = modes[3];
#endif // LB_BOUNDARIES
        interpolated_u[0] += delta[3*x+0]*delta[3*y+1]*delta[3*z+2]*local_j[0]/(local_rho);
        interpolated_u[1] += delta[3*x+0]*delta[3*y+1]*delta[3*z+2]*local_j[1]/(local_rho);
        interpolated_u[2] += delta[3*x+0]*delta[3*y+1]*delta[3*z+2]*local_j[2]/(local_rho) ;
      }
    }
  }
#ifdef LB_BOUNDARIES
  if (boundary_flag==1) {
    v[0] = lbboundary_mindist / (0.5 * lbpar.agrid) * interpolated_u[0] 
      + (1 - lbboundary_mindist/(0.5 * lbpar.agrid)) * lb_boundaries[boundary_no].velocity[0];
    v[1] = lbboundary_mindist / (0.5 * lbpar.agrid) * interpolated_u[1]
      + (1 - lbboundary_mindist/(0.5 * lbpar.agrid)) * lb_boundaries[boundary_no].velocity[1];
    v[2] = lbboundary_mindist / (0.5 * lbpar.agrid) * interpolated_u[2]
      + (1 - lbboundary_mindist/(0.5 * lbpar.agrid)) * lb_boundaries[boundary_no].velocity[2];
  } else {
    v[0] = interpolated_u[0];
    v[1] = interpolated_u[1];
    v[2] = interpolated_u[2];
  }
#else // LB_BOUNDARIES
  v[0] = interpolated_u[0];
  v[1] = interpolated_u[1];
  v[2] = interpolated_u[2];
#endif // LB_BOUNDARIES
  v[0] *= lbpar.agrid/lbpar.tau;
  v[1] *= lbpar.agrid/lbpar.tau;
  v[2] *= lbpar.agrid/lbpar.tau;
  return 0;
}

/** Calculate particle lattice interactions.
 * So far, only viscous coupling with Stokesian friction is
 * implemented.
 * Include all particle-lattice forces in this function.
 * The function is called from \ref force_calc.
 *
 * Parallelizing the fluid particle coupling is not straightforward
 * because drawing of random numbers makes the whole thing nonlocal.
 * One way to do it is to treat every particle only on one node, i.e.
 * the random numbers need not be communicated. The particles that are
 * not fully inside the local lattice are taken into account via their
 * ghost images on the neighbouring nodes. But this requires that the
 * correct values of the surrounding lattice nodes are available on
 * the respective node, which means that we have to communicate the
 * halo regions before treating the ghost particles. Moreover, after
 * determining the ghost couplings, we have to communicate back the
 * halo region such that all local lattice nodes have the correct values.
 * Thus two communication phases are involved which will most likely be
 * the bottleneck of the computation.
 *
 * Another way of dealing with the particle lattice coupling is to
 * treat a particle and all of it's images explicitly. This requires the
 * communication of the random numbers used in the calculation of the
 * coupling force. The problem is now that, if random numbers have to
 * be redrawn, we cannot efficiently determine which particles and which
 * images have to be re-calculated. We therefore go back to the outset
 * and go through the whole system again until no failure occurs during
 * such a sweep. In the worst case, this is very inefficient because
 * many things are recalculated although they actually don't need.
 * But we can assume that this happens extremely rarely and then we have
 * on average only one communication phase for the random numbers, which
 * probably makes this method preferable compared to the above one.
 */
void calc_particle_lattice_ia() {
  int np;
  Cell *cell ;
  Particle *p ;
  double force[3];

  if (transfer_momentum) {
      
    if (lbpar.resend_halo) { /* first MD step after last LB update */
        
      /* exchange halo regions (for fluid-particle coupling) */
      halo_communication(&update_halo_comm, (char*)**lbfluid);
#ifdef ADDITIONAL_CHECKS
      lb_check_halo_regions();
#endif // ADDITIONAL_CHECKS
        
      /* halo is valid now */
      lbpar.resend_halo = 0;
        
      /* all fields have to be recalculated */
      for (int i = 0; i < lblattice.halo_grid_volume; ++i) 
          lbfields[i].recalc_fields = 1;
    }

    /* draw random numbers for local particles */
    for (int c = 0; c < local_cells.n; c++) 
      {
        cell = local_cells.cell[c] ;
        p = cell->part ;
        np = cell->n ;
        for (int i = 0; i < np; i++) 
          {
#ifdef GAUSSRANDOM
            p[i].lc.f_random[0] = lb_coupl_pref2 * gaussian_random();
            p[i].lc.f_random[1] = lb_coupl_pref2 * gaussian_random();
            p[i].lc.f_random[2] = lb_coupl_pref2 * gaussian_random();
#elif defined (GAUSSRANDOMCUT)
            p[i].lc.f_random[0] = lb_coupl_pref2 * gaussian_random_cut();
            p[i].lc.f_random[1] = lb_coupl_pref2 * gaussian_random_cut();
            p[i].lc.f_random[2] = lb_coupl_pref2 * gaussian_random_cut();
#elif defined (FLATNOISE)
            p[i].lc.f_random[0] = lb_coupl_pref * (d_random()-0.5);
            p[i].lc.f_random[1] = lb_coupl_pref * (d_random()-0.5);
            p[i].lc.f_random[2] = lb_coupl_pref * (d_random()-0.5);
#else // GAUSSRANDOM
#error No noise type defined for the CPU LB
#endif // GAUSSRANDOM
              
#ifdef ADDITIONAL_CHECKS
            rancounter += 3;
#endif // ADDITIONAL_CHECKS
          }
      }
      
    /* communicate the random numbers */
    ghost_communicator(&cell_structure.ghost_lbcoupling_comm) ;
      
    /* local cells */
    for (int c = 0; c < local_cells.n; c++) {
      cell = local_cells.cell[c] ;
      p = cell->part ;
      np = cell->n ;
<<<<<<< HEAD

      for (i=0;i<np;i++) {

#ifdef IMMERSED_BOUNDARY
	if(!ifParticleIsVirtual(&p[i])) { 

	  lb_viscous_coupling(&p[i],force);

	  /* add force to the particle */
	  p[i].f.f[0] += force[0];
	  p[i].f.f[1] += force[1];
	  p[i].f.f[2] += force[2];

	  ONEPART_TRACE(if(p->p.identity==check_id) fprintf(stderr,"%d: OPT: LB f = (%.6e,%.3e,%.3e)\n",this_node,p->f.f[0],p->f.f[1],p->f.f[2]));
	}
#else 
      lb_viscous_coupling(&p[i],force);

      /* add force to the particle */
      p[i].f.f[0] += force[0];
      p[i].f.f[1] += force[1];
      p[i].f.f[2] += force[2];

      ONEPART_TRACE(if(p->p.identity==check_id) fprintf(stderr,"%d: OPT: LB f = (%.6e,%.3e,%.3e)\n",this_node,p->f.f[0],p->f.f[1],p->f.f[2]));
#endif
    }
  }

/* ghost cells */
for (c=0;c<ghost_cells.n;c++) {
  cell = ghost_cells.cell[c] ;
  p = cell->part ;
  np = cell->n ;

  for (i=0;i<np;i++) {
    /* for ghost particles we have to check if they lie
     * in the range of the local lattice nodes */
    if (p[i].r.p[0] >= my_left[0]-0.5*lblattice.agrid[0] 
	&& p[i].r.p[0] < my_right[0]+0.5*lblattice.agrid[0]
	&& p[i].r.p[1] >= my_left[1]-0.5*lblattice.agrid[1] 
	&& p[i].r.p[1] < my_right[1]+0.5*lblattice.agrid[1]
	&& p[i].r.p[2] >= my_left[2]-0.5*lblattice.agrid[2] 
	&& p[i].r.p[2] < my_right[2]+0.5*lblattice.agrid[2]) {

      ONEPART_TRACE(if(p[i].p.identity==check_id) fprintf(stderr,"%d: OPT: LB coupling of ghost particle:\n",this_node));
#ifdef IMMERSED_BOUNDARY
      if(!ifParticleIsVirtual(&p[i])) { 
	lb_viscous_coupling(&p[i],force);
      }
#else
      lb_viscous_coupling(&p[i],force);
#endif      

      /* ghosts must not have the force added! */

      ONEPART_TRACE(if(p->p.identity==check_id) fprintf(stderr,"%d: OPT: LB f = (%.6e,%.3e,%.3e)\n",this_node,p->f.f[0],p->f.f[1],p->f.f[2]));

=======
      
      for (int i = 0; i < np; i++) {
        lb_viscous_coupling(&p[i],force);
        
        /* add force to the particle */
        p[i].f.f[0] += force[0];
        p[i].f.f[1] += force[1];
        p[i].f.f[2] += force[2];
        
        ONEPART_TRACE(
                      if (p->p.identity == check_id)
                        {
                          fprintf(stderr,
                                  "%d: OPT: LB f = (%.6e,%.3e,%.3e)\n",
                                  this_node, p->f.f[0], p->f.f[1], p->f.f[2]);
                        }
                      );
      }
    }
      
    /* ghost cells */
    for (int c = 0; c < ghost_cells.n ;c++) {
      cell = ghost_cells.cell[c] ;
      p = cell->part ;
      np = cell->n ;
      
      for (int i = 0; i < np; i++) {
        /* for ghost particles we have to check if they lie
         * in the range of the local lattice nodes */
        if (p[i].r.p[0] >= my_left[0]-0.5*lblattice.agrid[0]
            && p[i].r.p[0] < my_right[0]+0.5*lblattice.agrid[0]
            && p[i].r.p[1] >= my_left[1]-0.5*lblattice.agrid[1]
            && p[i].r.p[1] < my_right[1]+0.5*lblattice.agrid[1]
            && p[i].r.p[2] >= my_left[2]-0.5*lblattice.agrid[2]
            && p[i].r.p[2] < my_right[2]+0.5*lblattice.agrid[2]) 
          {
            ONEPART_TRACE(
                          if (p[i].p.identity == check_id)
                            {
                              fprintf(stderr,
                                      "%d: OPT: LB coupling of ghost particle:\n",
                                      this_node);
                            }
                          );
            
            lb_viscous_coupling(&p[i],force);
            
            /* ghosts must not have the force added! */
            ONEPART_TRACE(
                          if (p->p.identity == check_id)
                            {
                              fprintf(stderr,
                                      "%d: OPT: LB f = (%.6e,%.3e,%.3e)\n",
                                      this_node, p->f.f[0], p->f.f[1], p->f.f[2]);
                            }
                          );
          }
      }
>>>>>>> d2653679
    }
  }
 }

}
}

/***********************************************************************/

/** Calculate the average density of the fluid in the system.
 * This function has to be called after changing the density of
 * a local lattice site in order to set lbpar.rho consistently. */
void lb_calc_average_rho() {
    index_t index;
    int x, y, z;
    double rho, local_rho, sum_rho;

    rho = 0.0;
    local_rho = 0.0;
    index = 0;
    for (z = 1; z <= lblattice.grid[2]; z++) {
      for (y = 1; y <= lblattice.grid[1]; y++) {
        for (x = 1; x<=lblattice.grid[0]; x++) {
          lb_calc_local_rho(index, &rho);
          local_rho += rho;
          
          index++;
        }
        // skip halo region
        index += 2;
      }
      // skip halo region
      index += 2*lblattice.halo_grid[0];
    }
    MPI_Allreduce(&rho, &sum_rho, 1, MPI_DOUBLE, MPI_SUM, comm_cart);
    
    /* calculate average density in MD units */
    // TODO!!!
    lbpar.rho[0] = sum_rho / (box_l[0]*box_l[1]*box_l[2]);
}

/*@}*/

#ifdef ADDITIONAL_CHECKS
static int compare_buffers(double *buf1, double *buf2, int size) {
    int ret;
    if (memcmp(buf1,buf2,size)) {
        char *errtxt;
        errtxt = runtime_error(128);
        ERROR_SPRINTF(errtxt,"{102 Halo buffers are not identical} ");
        ret = 1;
    } else {
        ret = 0;
    }
    return ret;
}


/** Checks consistency of the halo regions (ADDITIONAL_CHECKS)
    This function can be used as an additional check. It test whether the
    halo regions have been exchanged correctly.
*/
static void lb_check_halo_regions() {
  index_t index;
  int i,x,y,z, s_node, r_node, count=lbmodel.n_veloc;
  double *s_buffer, *r_buffer;
  MPI_Status status[2];

  r_buffer = (double*) malloc(count*sizeof(double));
  s_buffer = (double*) malloc(count*sizeof(double));

  if (PERIODIC(0)) {
    for (z = 0; z < lblattice.halo_grid[2]; ++z) {
      for (y = 0; y < lblattice.halo_grid[1]; ++y) {
        index  = get_linear_index(0,y,z,lblattice.halo_grid);
        for (i = 0; i < lbmodel.n_veloc; i++) s_buffer[i] = lbfluid[0][i][index];

        s_node = node_neighbors[1];
        r_node = node_neighbors[0];
        if (n_nodes > 1) {
          MPI_Sendrecv(s_buffer, count, MPI_DOUBLE, r_node, REQ_HALO_CHECK,
                       r_buffer, count, MPI_DOUBLE, s_node, REQ_HALO_CHECK,
                       comm_cart, status);
          index = get_linear_index(lblattice.grid[0],y,z,lblattice.halo_grid);
          for (i = 0; i < lbmodel.n_veloc; i++) s_buffer[i] = lbfluid[0][i][index];
          compare_buffers(s_buffer,r_buffer,count*sizeof(double));
        } else {
          index = get_linear_index(lblattice.grid[0],y,z,lblattice.halo_grid);
          for (i = 0; i < lbmodel.n_veloc; i++)
            {
              s_buffer[i] = lbfluid[0][i][index];
            }
          if (compare_buffers(s_buffer,r_buffer,count*sizeof(double))) {
            fprintf(stderr,"buffers differ in dir=%d at index=%ld y=%d z=%d\n",0,index,y,z);
          }
        }

        index = get_linear_index(lblattice.grid[0]+1,y,z,lblattice.halo_grid);
        for (i = 0; i < lbmodel.n_veloc; i++) s_buffer[i] = lbfluid[0][i][index];

        s_node = node_neighbors[0];
        r_node = node_neighbors[1];
        if (n_nodes > 1) {
          MPI_Sendrecv(s_buffer, count, MPI_DOUBLE, r_node, REQ_HALO_CHECK,
                       r_buffer, count, MPI_DOUBLE, s_node, REQ_HALO_CHECK,
                       comm_cart, status);
          index = get_linear_index(1,y,z,lblattice.halo_grid);
          for (i = 0; i < lbmodel.n_veloc; i++) s_buffer[i] = lbfluid[0][i][index];
          compare_buffers(s_buffer,r_buffer,count*sizeof(double));
        } else {
          index = get_linear_index(1,y,z,lblattice.halo_grid);
          for (i = 0; i < lbmodel.n_veloc; i++) r_buffer[i] = lbfluid[0][i][index];
          if (compare_buffers(s_buffer,r_buffer,count*sizeof(double))) {
            fprintf(stderr,"buffers differ in dir=%d at index=%ld y=%d z=%d\n",0,index,y,z);
          }
        }

      }
    }
  }

  if (PERIODIC(1)) {
    for (z = 0; z < lblattice.halo_grid[2]; ++z) {
        for (x = 0; x < lblattice.halo_grid[0]; ++x) {
            index = get_linear_index(x,0,z,lblattice.halo_grid);
            for (i = 0; i < lbmodel.n_veloc; i++) s_buffer[i] = lbfluid[0][i][index];
            
            s_node = node_neighbors[3];
            r_node = node_neighbors[2];
            if (n_nodes > 1) {
              MPI_Sendrecv(s_buffer, count, MPI_DOUBLE, r_node, REQ_HALO_CHECK,
                           r_buffer, count, MPI_DOUBLE, s_node, REQ_HALO_CHECK,
                           comm_cart, status);
              index = get_linear_index(x,lblattice.grid[1],z,lblattice.halo_grid);
              for (i = 0; i < lbmodel.n_veloc; i++) s_buffer[i] = lbfluid[0][i][index];
              compare_buffers(s_buffer,r_buffer,count*sizeof(double));
            } else {
              index = get_linear_index(x,lblattice.grid[1],z,lblattice.halo_grid);
              for (i = 0; i < lbmodel.n_veloc; i++) r_buffer[i] = lbfluid[0][i][index];
              if (compare_buffers(s_buffer,r_buffer,count*sizeof(double))) {
                fprintf(stderr,"buffers differ in dir=%d at index=%ld x=%d z=%d\n",1,index,x,z);
              }
            }

          }
        for (x = 0; x < lblattice.halo_grid[0]; ++x) {
          index = get_linear_index(x,lblattice.grid[1]+1,z,lblattice.halo_grid);
          for (i = 0; i < lbmodel.n_veloc; i++) s_buffer[i] = lbfluid[0][i][index];

          s_node = node_neighbors[2];
          r_node = node_neighbors[3];
          if (n_nodes > 1) {
            MPI_Sendrecv(s_buffer, count, MPI_DOUBLE, r_node, REQ_HALO_CHECK,
                         r_buffer, count, MPI_DOUBLE, s_node, REQ_HALO_CHECK,
                         comm_cart, status);
            index = get_linear_index(x,1,z,lblattice.halo_grid);
            for (i = 0; i < lbmodel.n_veloc; i++) s_buffer[i] = lbfluid[0][i][index];
            compare_buffers(s_buffer,r_buffer,count*sizeof(double));
          } else {
            index = get_linear_index(x,1,z,lblattice.halo_grid);
            for (i = 0;i < lbmodel.n_veloc; i++) r_buffer[i] = lbfluid[0][i][index];
            if (compare_buffers(s_buffer,r_buffer,count*sizeof(double))) {
              fprintf(stderr,"buffers differ in dir=%d at index=%ld x=%d z=%d\n",1,index,x,z);
            }
          }
          
        }
    }
  }
  
  if (PERIODIC(2)) {
    for (y = 0; y < lblattice.halo_grid[1]; ++y) {
      for (x = 0; x < lblattice.halo_grid[0]; ++x) {
        index = get_linear_index(x,y,0,lblattice.halo_grid);
        for (i = 0; i < lbmodel.n_veloc; i++) s_buffer[i] = lbfluid[0][i][index];
        
        s_node = node_neighbors[5];
        r_node = node_neighbors[4];
        if (n_nodes > 1) {
          MPI_Sendrecv(s_buffer, count, MPI_DOUBLE, r_node, REQ_HALO_CHECK,
                       r_buffer, count, MPI_DOUBLE, s_node, REQ_HALO_CHECK,
                       comm_cart, status);
          index = get_linear_index(x,y,lblattice.grid[2],lblattice.halo_grid);
          for (i = 0; i < lbmodel.n_veloc; i++) s_buffer[i] = lbfluid[0][i][index];
          compare_buffers(s_buffer,r_buffer,count*sizeof(double));
        } else {
          index = get_linear_index(x,y,lblattice.grid[2],lblattice.halo_grid);
          for (i = 0; i < lbmodel.n_veloc; i++) r_buffer[i] = lbfluid[0][i][index];
          if (compare_buffers(s_buffer,r_buffer,count*sizeof(double))) {
            fprintf(stderr,"buffers differ in dir=%d at index=%ld x=%d y=%d z=%d\n",2,index,x,y,lblattice.grid[2]);
          }
        }

      }
    }
    for (y = 0; y < lblattice.halo_grid[1]; ++y) {
      for (x = 0; x < lblattice.halo_grid[0]; ++x) {
        index = get_linear_index(x,y,lblattice.grid[2]+1,lblattice.halo_grid);
        for (i = 0; i < lbmodel.n_veloc; i++) s_buffer[i] = lbfluid[0][i][index];
        
        s_node = node_neighbors[4];
        r_node = node_neighbors[5];
        if (n_nodes > 1) {
          MPI_Sendrecv(s_buffer, count, MPI_DOUBLE, r_node, REQ_HALO_CHECK,
                       r_buffer, count, MPI_DOUBLE, s_node, REQ_HALO_CHECK,
                       comm_cart, status);
          index = get_linear_index(x,y,1,lblattice.halo_grid);
          for (i = 0; i < lbmodel.n_veloc; i++) s_buffer[i] = lbfluid[0][i][index];
          compare_buffers(s_buffer,r_buffer,count*sizeof(double));
        } else {
          index = get_linear_index(x,y,1,lblattice.halo_grid);
          for (i = 0; i < lbmodel.n_veloc; i++) r_buffer[i] = lbfluid[0][i][index];
          if(compare_buffers(s_buffer,r_buffer,count*sizeof(double))) {
            fprintf(stderr,"buffers differ in dir=%d at index=%ld x=%d y=%d\n",2,index,x,y);
          }
        }

      }
    }
  }

  free(r_buffer);
  free(s_buffer);

  //if (check_runtime_errors());
  //else fprintf(stderr,"halo check successful\n");
}
#endif /* ADDITIONAL_CHECKS */


#if 0 /* These debug functions are used nowhere. If you need it, here they are.
         Remove this comment line and the matching #endif.
         The functions in question are:
         lb_lattice_sum
         lb_check_mode_transformation
         lb_init_mode_transformation
         lb_check_negative_n
      */
#ifdef ADDITIONAL_CHECKS
static void lb_lattice_sum() {

    double *w   = lbmodel.w;
    double (*v)[3]  = lbmodel.c;

    //int n_veloc = 14;
    //double w[14]    = { 7./18.,
    //                    1./12., 1./12., 1./12., 1./12., 1./18.,
    //                    1./36., 1./36., 1./36., 1./36.,
    //                    1./36., 1./36., 1./36., 1./36. };
    //double v[14][3] = { { 0., 0., 0. },
    //                    { 1., 0., 0. },
    //                    {-1., 0., 0. },
    //                    { 0., 1., 0. },
    //		        { 0.,-1., 0. },
    //                    { 0., 0., 1. },
    //                    { 1., 1., 0. },
    //                    {-1.,-1., 0. },
    //                    { 1.,-1., 0. },
    //                    {-1., 1., 0. },
    //                    { 1., 0., 1. },
    //                    {-1., 0., 1. },
    //                    { 0., 1., 1. },
    //                    { 0.,-1., 1. } };

    int i,a,b,c,d,e;
    double sum1,sum2,sum3,sum4,sum5;
    int count=0;

    for (a = 0; a < 3; a++)
    {
        sum1 = 0.0;
        for (i = 0; i < lbmodel.n_veloc; ++i) {
            if (v[i][2] < 0) sum1 += w[i]*v[i][a];
        }
        if (fabs(sum1) > ROUND_ERROR_PREC) {
            count++; fprintf(stderr,"(%d) %f\n",a,sum1);
        }
    }

    for (a=0; a<3; a++)
        for (b=0; b<3; b++)
        {
            sum2 = 0.0;
            for (i=0; i<lbmodel.n_veloc; ++i) {
                if (v[i][2] < 0) sum2 += w[i]*v[i][a]*v[i][b];
            }
            if (sum2!=0.0) {
                count++; fprintf(stderr,"(%d,%d) %f\n",a,b,sum2);
            }
        }

    for (a=0; a<3; a++)
        for (b=0; b<3; b++)
            for (c=0; c<3; c++)
            {
                sum3 = 0.0;
                for (i=0; i<lbmodel.n_veloc; ++i) {
                    if (v[i][2] < 0) sum3 += w[i]*v[i][a]*v[i][b]*v[i][c];
                }
                if (sum3!=0.0) {
                    count++; fprintf(stderr,"(%d,%d,%d) %f\n",a,b,c,sum3);
                }
            }

    for (a=0; a<3; a++)
        for (b=0; b<3; b++)
            for (c=0; c<3; c++)
                for (d=0; d<3; d++)
                {
                    sum4 = 0.0;
                    for (i=0; i<lbmodel.n_veloc; ++i) {
                        if (v[i][2] < 0) sum4 += w[i]*v[i][a]*v[i][b]*v[i][c]*v[i][d];
                    }
                    if (fabs(sum4) > ROUND_ERROR_PREC) {
                        count++; fprintf(stderr,"(%d,%d,%d,%d) %f\n",a,b,c,d,sum4);
                    }
                }

    for (a=0; a<3; a++)
        for (b=0; b<3; b++)
            for (c=0; c<3; c++)
                for (d=0; d<3; d++)
                    for (e=0; e<3; e++)
                    {
                        sum5 = 0.0;
                        for (i=0; i<lbmodel.n_veloc; ++i) {
                            if (v[i][2] < 0) sum5 += w[i]*v[i][a]*v[i][b]*v[i][c]*v[i][d]*v[i][e];
                        }
                        if (fabs(sum5) > ROUND_ERROR_PREC) {
                            count++; fprintf(stderr,"(%d,%d,%d,%d,%d) %f\n",a,b,c,d,e,sum5);
                        }
                    }

    fprintf(stderr,"%d non-null entries\n",count);

}
#endif /* #ifdef ADDITIONAL_CHECKS */

#ifdef ADDITIONAL_CHECKS
static void lb_check_mode_transformation(index_t index, double *mode) {
    /* check if what I think is right */
    int i;
    double *w = lbmodel.w;
    double (*e)[19] = d3q19_modebase;
    double sum_n=0.0, sum_m=0.0;
    double n_eq[19];
    double m_eq[19];
    // unit conversion: mass density
    double avg_rho = lbpar.rho*lbpar.agrid*lbpar.agrid*lbpar.agrid;
    double (*c)[3] = lbmodel.c;

    m_eq[0] = mode[0];
    m_eq[1] = mode[1];
    m_eq[2] = mode[2];
    m_eq[3] = mode[3];

    double rho = mode[0] + avg_rho;
    double *j  = mode+1;

    /* equilibrium part of the stress modes */
    /* remember that the modes have (\todo not?) been normalized! */
    m_eq[4] = /*1./6.*/scalar(j,j)/rho;
    m_eq[5] = /*1./4.*/(SQR(j[0])-SQR(j[1]))/rho;
    m_eq[6] = /*1./12.*/(scalar(j,j) - 3.0*SQR(j[2]))/rho;
    m_eq[7] = j[0]*j[1]/rho;
    m_eq[8] = j[0]*j[2]/rho;
    m_eq[9] = j[1]*j[2]/rho;

    for (i=10;i<lbmodel.n_veloc;i++) {
        m_eq[i] = 0.0;
    }

    for (i=0;i<lbmodel.n_veloc;i++) {
        n_eq[i] = w[i]*((rho-avg_rho) + 3.*scalar(j,c[i]) + 9./2.*SQR(scalar(j,c[i]))/rho - 3./2.*scalar(j,j)/rho);
    }

    for (i=0;i<lbmodel.n_veloc;i++) {
        sum_n += SQR(lbfluid[0][i][index]-n_eq[i])/w[i];
        sum_m += SQR(mode[i]-m_eq[i])/e[19][i];
    }

    if (fabs(sum_n-sum_m)>ROUND_ERROR_PREC) {
        fprintf(stderr,"Attention: sum_n=%f sum_m=%f %e\n",sum_n,sum_m,fabs(sum_n-sum_m));
    }
}

static void lb_init_mode_transformation() {
#ifdef D3Q19
    int i, j, k, l;
    int n_veloc = 14;
    double w[14]    = { 7./18.,
                        1./12., 1./12., 1./12., 1./12., 1./18.,
                        1./36., 1./36., 1./36., 1./36.,
                        1./36., 1./36., 1./36., 1./36. };
    double c[14][3] = { { 0., 0., 0. },
                        { 1., 0., 0. },
                        {-1., 0., 0. },
                        { 0., 1., 0. },
                        { 0.,-1., 0. },
                        { 0., 0., 1. },
                        { 1., 1., 0. },
                        {-1.,-1., 0. },
                        { 1.,-1., 0. },
                        {-1., 1., 0. },
                        { 1., 0., 1. },
                        {-1., 0., 1. },
                        { 0., 1., 1. },
                        { 0.,-1., 1. } };

    double b[19][14];
    double e[14][14];
    double proj, norm[14];

    /* construct polynomials from the discrete velocity vectors */
    for (i=0;i<n_veloc;i++) {
        b[0][i]  = 1;
        b[1][i]  = c[i][0];
        b[2][i]  = c[i][1];
        b[3][i]  = c[i][2];
        b[4][i]  = scalar(c[i],c[i]);
        b[5][i]  = c[i][0]*c[i][0]-c[i][1]*c[i][1];
        b[6][i]  = scalar(c[i],c[i])-3*c[i][2]*c[i][2];
        //b[5][i]  = 3*c[i][0]*c[i][0]-scalar(c[i],c[i]);
        //b[6][i]  = c[i][1]*c[i][1]-c[i][2]*c[i][2];
        b[7][i]  = c[i][0]*c[i][1];
        b[8][i]  = c[i][0]*c[i][2];
        b[9][i]  = c[i][1]*c[i][2];
        b[10][i] = 3*scalar(c[i],c[i])*c[i][0];
        b[11][i] = 3*scalar(c[i],c[i])*c[i][1];
        b[12][i] = 3*scalar(c[i],c[i])*c[i][2];
        b[13][i] = (c[i][1]*c[i][1]-c[i][2]*c[i][2])*c[i][0];
        b[14][i] = (c[i][0]*c[i][0]-c[i][2]*c[i][2])*c[i][1];
        b[15][i] = (c[i][0]*c[i][0]-c[i][1]*c[i][1])*c[i][2];
        b[16][i] = 3*scalar(c[i],c[i])*scalar(c[i],c[i]);
        b[17][i] = 2*scalar(c[i],c[i])*b[5][i];
        b[18][i] = 2*scalar(c[i],c[i])*b[6][i];
    }

    for (i=0;i<n_veloc;i++) {
        b[0][i]  = 1;
        b[1][i]  = c[i][0];
        b[2][i]  = c[i][1];
        b[3][i]  = c[i][2];
        b[4][i]  = scalar(c[i],c[i]);
        b[5][i]  = SQR(c[i][0])-SQR(c[i][1]);
        b[6][i]  = c[i][0]*c[i][1];
        b[7][i]  = c[i][0]*c[i][2];
        b[8][i]  = c[i][1]*c[i][2];
        b[9][i]  = scalar(c[i],c[i])*c[i][0];
        b[10][i] = scalar(c[i],c[i])*c[i][1];
        b[11][i] = scalar(c[i],c[i])*c[i][2];
        b[12][i] = (c[i][0]*c[i][0]-c[i][1]*c[i][1])*c[i][2];
        b[13][i] = scalar(c[i],c[i])*scalar(c[i],c[i]);
    }

    /* Gram-Schmidt orthogonalization procedure */
    for (j=0;j<n_veloc;j++) {
        for (i=0;i<n_veloc;i++) e[j][i] = b[j][i];
        for (k=0;k<j;k++) {
            proj = 0.0;
            for (l=0;l<n_veloc;l++) {
                proj += w[l]*e[k][l]*b[j][l];
            }
            if (j==13) fprintf(stderr,"%d %f\n",k,proj/norm[k]);
            for (i=0;i<n_veloc;i++) e[j][i] -= proj/norm[k]*e[k][i];
        }
        norm[j] = 0.0;
        for (i=0;i<n_veloc;i++) norm[j] += w[i]*SQR(e[j][i]);
    }

    fprintf(stderr,"e[%d][%d] = {\n",n_veloc,n_veloc);
    for (i=0;i<n_veloc;i++) {
        fprintf(stderr,"{ % .3f",e[i][0]);
        for (j=1;j<n_veloc;j++) {
            fprintf(stderr,", % .3f",e[i][j]);
        }
        fprintf(stderr," } %.9f\n",norm[i]);
    }
    fprintf(stderr,"};\n");

    /* projections on lattice tensors */
    for (i=0;i<n_veloc;i++) {
        proj = 0.0;
        for (k=0;k<n_veloc;k++) {
            proj += e[i][k] * w[k] * 1;
        }
        fprintf(stderr, "%.6f",proj);

        for (j=0;j<3;j++) {
            proj = 0.0;
            for (k=0;k<n_veloc;k++) {
                proj += e[i][k] * w[k] * c[k][j];
            }
            fprintf(stderr, " %.6f",proj);
        }

        for (j=0;j<3;j++) {
            for (k=0;k<3;k++) {
                proj=0.0;
                for (l=0;l<n_veloc;l++) {
                    proj += e[i][l] * w[l] * c[l][j] * c[l][k];
                }
                fprintf(stderr, " %.6f",proj);
            }
        }

        fprintf(stderr,"\n");

    }

    //proj = 0.0;
    //for (k=0;k<n_veloc;k++) {
    //  proj += c[k][2] * w[k] * 1;
    //}
    //fprintf(stderr,"%.6f",proj);
    //
    //proj = 0.0;
    //for (k=0;k<n_veloc;k++) {
    //  proj += c[k][2] * w[k] * c[k][2];
    //}
    //fprintf(stderr," %.6f",proj);
    //
    //proj = 0.0;
    //for (k=0;k<n_veloc;k++) {
    //  proj += c[k][2] * w[k] * c[k][2] * c[k][2];
    //}
    //fprintf(stderr," %.6f",proj);
    //
    //fprintf(stderr,"\n");

#else /* not D3Q19 */
    int i, j, k, l;
    double b[9][9];
    double e[9][9];
    double proj, norm[9];

    double c[9][2] = { { 0, 0 },
                       { 1, 0 },
                       {-1, 0 },
                       { 0, 1 },
                       { 0,-1 },
                       { 1, 1 },
                       {-1,-1 },
                       { 1,-1 },
                       {-1, 1 } };

    double w[9] = { 4./9, 1./9, 1./9, 1./9, 1./9, 1./36, 1./36, 1./36, 1./36 };

    n_veloc = 9;

    /* construct polynomials from the discrete velocity vectors */
    for (i=0;i<n_veloc;i++) {
        b[0][i] = 1;
        b[1][i] = c[i][0];
        b[2][i] = c[i][1];
        b[3][i] = 3*(SQR(c[i][0]) + SQR(c[i][1]));
        b[4][i] = c[i][0]*c[i][0]-c[i][1]*c[i][1];
        b[5][i] = c[i][0]*c[i][1];
        b[6][i] = 3*(SQR(c[i][0])+SQR(c[i][1]))*c[i][0];
        b[7][i] = 3*(SQR(c[i][0])+SQR(c[i][1]))*c[i][1];
        b[8][i] = (b[3][i]-5)*b[3][i]/2;
    }

    /* Gram-Schmidt orthogonalization procedure */
    for (j=0;j<n_veloc;j++) {
        for (i=0;i<n_veloc;i++) e[j][i] = b[j][i];
        for (k=0;k<j;k++) {
            proj = 0.0;
            for (l=0;l<n_veloc;l++) {
                proj += w[l]*e[k][l]*b[j][l];
            }
            for (i=0;i<n_veloc;i++) e[j][i] -= proj/norm[k]*e[k][i];
        }
        norm[j] = 0.0;
        for (i=0;i<n_veloc;i++) norm[j] += w[i]*SQR(e[j][i]);
    }

    fprintf(stderr,"e[%d][%d] = {\n",n_veloc,n_veloc);
    for (i=0;i<n_veloc;i++) {
        fprintf(stderr,"{ % .1f",e[i][0]);
        for (j=1;j<n_veloc;j++) {
            fprintf(stderr,", % .1f",e[i][j]);
        }
        fprintf(stderr," } %.2f\n",norm[i]);
    }
    fprintf(stderr,"};\n");

#endif // D3Q19
}
#endif /* ADDITIONAL_CHECKS */


#ifdef ADDITIONAL_CHECKS
/** Check for negative populations.

    Checks for negative populations and increases failcounter for each
    occurence.

    @param  index Index of the local lattice site (Input).
    @return Number of negative populations on the local lattice site. */
static int lb_check_negative_n(index_t index)
{
    int i, localfails=0;

    for (i=0; i<n_veloc; i++) {
        if (lbfluid[0][i][index]+lbmodel.coeff[i][0]*lbpar.rho < 0.0) {
            ++localfails;
            ++failcounter;
            fprintf(stderr,"%d: Negative population n[%d]=%le (failcounter=%d, rancounter=%d).\n   Check your parameters if this occurs too often!\n",this_node,i,lbmodel.coeff[i][0]*lbpar.rho+lbfluid[0][i][index],failcounter,rancounter);
            break;
        }
    }
    return localfails;
}
#endif /* ADDITIONAL_CHECKS */
#endif /* #if 0 */
/* Here, the unused "ADDITIONAL_CHECKS functions end. */

#endif // LB <|MERGE_RESOLUTION|>--- conflicted
+++ resolved
@@ -2558,59 +2558,6 @@
 
   /* loop over all lattice cells (halo excluded) */
 #ifdef LB_BOUNDARIES
-<<<<<<< HEAD
-  for (int i =0; i < n_lb_boundaries; i++) {
-    lb_boundaries[i].force[0]=0.;
-    lb_boundaries[i].force[1]=0.;
-    lb_boundaries[i].force[2]=0.;
-  }
-#endif
-
-  index = lblattice.halo_offset;
-  for (z=1; z<=lblattice.grid[2]; z++) {
-    for (y=1; y<=lblattice.grid[1]; y++) {
-      for (x=1; x<=lblattice.grid[0]; x++) {
-	  
-#ifdef LB_BOUNDARIES
-	if (!lbfields[index].boundary)
-#endif
-	  {
-	
-	    /* calculate modes locally */
-	    lb_calc_modes(index, modes);
-
-	    /* deterministic collisions */
-	    lb_relax_modes(index, modes);
-
-	    /* fluctuating hydrodynamics */
-	    if (fluct) lb_thermalize_modes(index, modes);
-
-	    /* apply forces */
-#ifdef EXTERNAL_FORCES
-	    lb_apply_forces(index, modes);
-#else
-	    if (lbfields[index].has_force) lb_apply_forces(index, modes);
-#endif
-
-	    /* transform back to populations and streaming */
-	    lb_calc_n_from_modes_push(index, modes);
-
-	  }
-#ifdef LB_BOUNDARIES
-	else {
-
-	  /*      Here collision in the boundary nodes
-	   *      can be included, if this is necessary */
-	  //	    lb_boundary_collisions(index, modes);
-
-	}
-#endif
-
-	++index; /* next node */
-      }
-
-      index += 2; /* skip halo region */
-=======
     for (int i = 0; i < n_lb_boundaries; i++) {
         lb_boundaries[i].force[0]=0.;
         lb_boundaries[i].force[1]=0.;
@@ -2661,7 +2608,6 @@
             index += 2; /* skip halo region */
         }
         index += 2*lblattice.halo_grid[0]; /* skip halo region */
->>>>>>> d2653679
     }
       
     index += 2*lblattice.halo_grid[0]; /* skip halo region */
@@ -2675,17 +2621,6 @@
   halo_push_communication();
 
 #ifdef LB_BOUNDARIES
-<<<<<<< HEAD
-  /* boundary conditions for links */
-  lb_bounce_back();
-#endif
-
-  /* swap the pointers for old and new population fields */
-  double **tmp;
-  tmp = lbfluid[0];
-  lbfluid[0] = lbfluid[1];
-  lbfluid[1] = tmp;
-=======
     /* boundary conditions for links */
     lb_bounce_back();
 #endif // LB_BOUNDARIES
@@ -2695,7 +2630,6 @@
     tmp = lbfluid[0];
     lbfluid[0] = lbfluid[1];
     lbfluid[1] = tmp;
->>>>>>> d2653679
 
   /* halo region is invalid after update */
   lbpar.resend_halo = 1;
@@ -2704,47 +2638,10 @@
 
 /** Streaming and collisions (pull scheme) */
 inline void lb_stream_collide() {
-  index_t index;
-  int x, y, z;
-  double modes[19];
-
-<<<<<<< HEAD
-  /* exchange halo regions */
-  halo_communication(&update_halo_comm,(char*)**lbfluid);
-#ifdef ADDITIONAL_CHECKS
-  lb_check_halo_regions();
-#endif
-
-  /* loop over all lattice cells (halo excluded) */
-  index = lblattice.halo_offset;
-  for (z=1; z<=lblattice.grid[2]; z++) {
-    for (y=1; y<=lblattice.grid[1]; y++) {
-      for (x=1; x<=lblattice.grid[0]; x++) {
-	  
-	{
-
-	  /* stream (pull) and calculate modes */
-	  lb_pull_calc_modes(index, modes);
-  
-	  /* deterministic collisions */
-	  lb_relax_modes(index, modes);
-    
-	  /* fluctuating hydrodynamics */
-	  if (fluct) lb_thermalize_modes(index, modes);
-  
-	  /* apply forces */
-	  if (lbfields[index].has_force) lb_apply_forces(index, modes);
-    
-	  /* calculate new particle populations */
-	  lb_calc_n_from_modes(index, modes);
-
-	}
-
-	++index; /* next node */
-      }
-
-      index += 2; /* skip halo region */
-=======
+    index_t index;
+    int x, y, z;
+    double modes[19];
+
     /* exchange halo regions */
     halo_communication(&update_halo_comm,(char*)**lbfluid);
 
@@ -2791,7 +2688,6 @@
             index += 2; /* skip halo region */
         }
         index += 2*lblattice.halo_grid[0]; /* skip halo region */
->>>>>>> d2653679
     }
       
     index += 2*lblattice.halo_grid[0]; /* skip halo region */
@@ -2803,14 +2699,8 @@
   lbfluid[0] = lbfluid[1];
   lbfluid[1] = tmp;
 
-<<<<<<< HEAD
-  /* halo region is invalid after update */
-  lbpar.resend_halo = 1;
-      
-=======
     /* halo region is invalid after update */
     lbpar.resend_halo = 1;
->>>>>>> d2653679
 }
 
 
@@ -3162,7 +3052,6 @@
       cell = local_cells.cell[c] ;
       p = cell->part ;
       np = cell->n ;
-<<<<<<< HEAD
 
       for (i=0;i<np;i++) {
 
@@ -3212,74 +3101,6 @@
       if(!ifParticleIsVirtual(&p[i])) { 
 	lb_viscous_coupling(&p[i],force);
       }
-#else
-      lb_viscous_coupling(&p[i],force);
-#endif      
-
-      /* ghosts must not have the force added! */
-
-      ONEPART_TRACE(if(p->p.identity==check_id) fprintf(stderr,"%d: OPT: LB f = (%.6e,%.3e,%.3e)\n",this_node,p->f.f[0],p->f.f[1],p->f.f[2]));
-
-=======
-      
-      for (int i = 0; i < np; i++) {
-        lb_viscous_coupling(&p[i],force);
-        
-        /* add force to the particle */
-        p[i].f.f[0] += force[0];
-        p[i].f.f[1] += force[1];
-        p[i].f.f[2] += force[2];
-        
-        ONEPART_TRACE(
-                      if (p->p.identity == check_id)
-                        {
-                          fprintf(stderr,
-                                  "%d: OPT: LB f = (%.6e,%.3e,%.3e)\n",
-                                  this_node, p->f.f[0], p->f.f[1], p->f.f[2]);
-                        }
-                      );
-      }
-    }
-      
-    /* ghost cells */
-    for (int c = 0; c < ghost_cells.n ;c++) {
-      cell = ghost_cells.cell[c] ;
-      p = cell->part ;
-      np = cell->n ;
-      
-      for (int i = 0; i < np; i++) {
-        /* for ghost particles we have to check if they lie
-         * in the range of the local lattice nodes */
-        if (p[i].r.p[0] >= my_left[0]-0.5*lblattice.agrid[0]
-            && p[i].r.p[0] < my_right[0]+0.5*lblattice.agrid[0]
-            && p[i].r.p[1] >= my_left[1]-0.5*lblattice.agrid[1]
-            && p[i].r.p[1] < my_right[1]+0.5*lblattice.agrid[1]
-            && p[i].r.p[2] >= my_left[2]-0.5*lblattice.agrid[2]
-            && p[i].r.p[2] < my_right[2]+0.5*lblattice.agrid[2]) 
-          {
-            ONEPART_TRACE(
-                          if (p[i].p.identity == check_id)
-                            {
-                              fprintf(stderr,
-                                      "%d: OPT: LB coupling of ghost particle:\n",
-                                      this_node);
-                            }
-                          );
-            
-            lb_viscous_coupling(&p[i],force);
-            
-            /* ghosts must not have the force added! */
-            ONEPART_TRACE(
-                          if (p->p.identity == check_id)
-                            {
-                              fprintf(stderr,
-                                      "%d: OPT: LB f = (%.6e,%.3e,%.3e)\n",
-                                      this_node, p->f.f[0], p->f.f[1], p->f.f[2]);
-                            }
-                          );
-          }
-      }
->>>>>>> d2653679
     }
   }
  }
