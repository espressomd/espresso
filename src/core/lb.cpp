--- conflicted
+++ resolved
@@ -1855,15 +1855,10 @@
 
 /** (Pre-)allocate memory for data structures */
 void lb_pre_init() {
-<<<<<<< HEAD
-    lbfluid[0]    = (double**) Utils::malloc(2*LB_COMPONENTS*lbmodel.n_veloc*sizeof(double *));
-    lbfluid[0][0] = (double*) Utils::malloc(LB_COMPONENTS*2*lblattice.halo_grid_volume*lbmodel.n_veloc*sizeof(double));
-=======
-    lbfluid[0]    = (double**) Utils::malloc(lbmodel.n_veloc*sizeof(double *));
-    lbfluid[0][0] = (double*) Utils::malloc(lblattice.halo_grid_volume*lbmodel.n_veloc*sizeof(double));
-    lbfluid[1]    = (double**) Utils::malloc(lbmodel.n_veloc*sizeof(double *));
-    lbfluid[1][0] = (double*) Utils::malloc(lblattice.halo_grid_volume*lbmodel.n_veloc*sizeof(double));
->>>>>>> a53058fc
+    lbfluid[0]    = (double**) Utils::malloc(LB_COMPONENTS*lbmodel.n_veloc*sizeof(double *));
+    lbfluid[0][0] = (double*)  Utils::malloc(LB_COMPONENTS*lblattice.halo_grid_volume*lbmodel.n_veloc*sizeof(double));
+    lbfluid[1]    = (double**) Utils::malloc(LB_COMPONENTS*lbmodel.n_veloc*sizeof(double *));
+    lbfluid[1][0] = (double*)  Utils::malloc(LB_COMPONENTS*lblattice.halo_grid_volume*lbmodel.n_veloc*sizeof(double));
 }
 
 
@@ -1873,17 +1868,10 @@
 
     LB_TRACE(printf("reallocating fluid\n"));
 
-<<<<<<< HEAD
-    lbfluid[0]    = (double**) Utils::realloc(*lbfluid,2*LB_COMPONENTS*lbmodel.n_veloc*sizeof(double *));
-    lbfluid[0][0] = (double*) Utils::realloc(**lbfluid,2*LB_COMPONENTS*lblattice.halo_grid_volume*lbmodel.n_veloc*sizeof(double));
-    lbfluid[1]    = (double **)lbfluid[0] + LB_COMPONENTS*lbmodel.n_veloc;
-    lbfluid[1][0] = (double *)lbfluid[0][0] + LB_COMPONENTS*lblattice.halo_grid_volume*lbmodel.n_veloc;
-=======
-    lbfluid[0]    = (double**) Utils::realloc(lbfluid[0],lbmodel.n_veloc*sizeof(double *));
-    lbfluid[1]    = (double**) Utils::realloc(lbfluid[1],lbmodel.n_veloc*sizeof(double *));
-    lbfluid[0][0] = (double*) Utils::realloc(lbfluid[0][0],lblattice.halo_grid_volume*lbmodel.n_veloc*sizeof(double));
-    lbfluid[1][0] = (double*) Utils::realloc(lbfluid[1][0],lblattice.halo_grid_volume*lbmodel.n_veloc*sizeof(double));
->>>>>>> a53058fc
+    lbfluid[0]    = (double**) Utils::realloc(lbfluid[0],LB_COMPONENTS*lbmodel.n_veloc*sizeof(double *));
+    lbfluid[1]    = (double**) Utils::realloc(lbfluid[1],LB_COMPONENTS*lbmodel.n_veloc*sizeof(double *));
+    lbfluid[0][0] = (double*)  Utils::realloc(lbfluid[0][0],LB_COMPONENTS*lblattice.halo_grid_volume*lbmodel.n_veloc*sizeof(double));
+    lbfluid[1][0] = (double*)  Utils::realloc(lbfluid[1][0],LB_COMPONENTS*lblattice.halo_grid_volume*lbmodel.n_veloc*sizeof(double));
 
     for(int ii=0;ii<LB_COMPONENTS;++ii){
       for (i=0; i<lbmodel.n_veloc; ++i) {
