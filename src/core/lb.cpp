/*
  Copyright (C) 2010,2011,2012,2013,2014,2015,2016 The ESPResSo project
  Copyright (C) 2002,2003,2004,2005,2006,2007,2008,2009,2010
  Max-Planck-Institute for Polymer Research, Theory Group

  This file is part of ESPResSo.

  ESPResSo is free software: you can redistribute it and/or modify
  it under the terms of the GNU General Public License as published by
  the Free Software Foundation, either version 3 of the License, or
  (at your option) any later version.

  ESPResSo is distributed in the hope that it will be useful,
  but WITHOUT ANY WARRANTY; without even the implied warranty of
  MERCHANTABILITY or FITNESS FOR A PARTICULAR PURPOSE.  See the
  GNU General Public License for more details.

  You should have received a copy of the GNU General Public License
  along with this program.  If not, see <http://www.gnu.org/licenses/>.
*/
/** \file lb.cpp
 *
 * Lattice Boltzmann algorithm for hydrodynamic degrees of freedom.
 *
 * Includes fluctuating LB and coupling to MD particles via frictional
 * momentum transfer.
 *
 */

#include <mpi.h>
#include <cstdio>
#include "utils.hpp"
#include "communication.hpp"
#include "grid.hpp"
#include "domain_decomposition.hpp"
#include "interaction_data.hpp"
#include "thermostat.hpp"
#include "halo.hpp"
#include "lb-d3q19.hpp"
#include "lb-boundaries.hpp"
#include "lb.hpp"
#include "immersed_boundary/ibm_main.hpp"

#include "cuda_interface.hpp"

// global variable holding the number of fluid components (see global.cpp)
int lb_components = LB_COMPONENTS;

/** measures the MD time since the last fluid update */
int fluidstep=0.0;

#ifdef LB

#ifdef ADDITIONAL_CHECKS
static void lb_check_halo_regions();
#endif // ADDITIONAL_CHECKS

/** Flag indicating momentum exchange between particles and fluid */
int transfer_momentum = 0;

/** Struct holding the Lattice Boltzmann parameters */
// LB_Parameters lbpar = { .rho={0.0}, .viscosity={0.0}, .bulk_viscosity={-1.0}, .agrid=-1.0, .tau=-1.0, .friction={0.0}, .ext_force={ 0.0, 0.0, 0.0},.rho_lb_units={0.},.gamma_odd={0.}, .gamma_even={0.} };
LB_Parameters lbpar = {
<<<<<<< HEAD
#if (LB_COMPONENTS==1)
    /* rho            */ {1.0},/* viscosity */ {0.0}, /* bulk_viscosity */ {-1.0},
    /* agrid          */ -1.0, /* tau       */ -1.0,  /* friction       */ {0.0}, /* ext_force      */ { 0.0, 0.0, 0.0 },
    /* rho_lb_units   */ {0.}, /* gamma_odd */ {0.},  /* gamma_even     */ {0.},
#ifdef SHANCHEN
    /* mobility  */ {0.},  /* coupling       */ {0.}, /* remove_momentum */ 0,
#endif
#endif

#if (LB_COMPONENTS==2)
    /* rho            */ {1.0,1.0}, /* viscosity */ {0.0,0.0}, /* bulk_viscosity */ {-1.0,-1.0},
    /* agrid          */ -1.0,      /* tau       */ -1.0,      /* friction       */ {0.0,0.0},     /* ext_force       */ { 0.0, 0.0, 0.0, 0.0, 0.0, 0.0},
    /* rho_lb_units   */ {0.,0.},   /* gamma_odd */ {0.,0.},   /* gamma_even     */ {0.,0.},
#ifdef SHANCHEN
    /* mobility  */ {0.,0.},   /* coupling       */ {0.,0.,0.,0.}, /* remove_momentum */ 0,
#endif
#endif
    /* resend_halo    */ 0
=======
    // rho
    {0.0},
    // viscosity
    {0.0},
    // bulk_viscosity
    {-1.0},
    // agrid
    -1.0,
    // tau
    -1.0,
    // friction
    {0.0},
    // ext_force
    { 0.0, 0.0, 0.0},
    // rho_lb_units
    {0.},
    // gamma_odd
    {0.},
    // gamma_even
    {0.},
    // is_TRT
    false,
    // resend_halo
    0
>>>>>>> fb68754b
};

/** The DnQm model to be used. */
LB_Model lbmodel = { 19, d3q19_lattice, d3q19_coefficients, d3q19_w, NULL, 1./3. };
/* !!!!!!!!!!!!!!!!!!!!!!!!!!!!!!!!!!!!!!!!!!!!!!!!!!!!!!!!!!!!!!
 * ! MAKE SURE THAT D3Q19 is #undefined WHEN USING OTHER MODELS !
 * !!!!!!!!!!!!!!!!!!!!!!!!!!!!!!!!!!!!!!!!!!!!!!!!!!!!!!!!!!!!!! */
/* doesn't work yet */
#ifndef D3Q19
#error The implementation only works for D3Q19 so far!
#endif // D3Q19

#if (!defined(FLATNOISE) && !defined(GAUSSRANDOMCUT) && !defined(GAUSSRANDOM))
#define FLATNOISE
#endif // (!defined(FLATNOISE) && !defined(GAUSSRANDOMCUT) && !defined(GAUSSRANDOM))

/** The underlying lattice structure */
Lattice lblattice;

/** Pointer to the velocity populations of the fluid nodes */
double **lbfluid[2] = { NULL, NULL };

/** Pointer to the hydrodynamic fields of the fluid nodes */
LB_FluidNode *lbfields = NULL;

/** Communicator for halo exchange between processors */
HaloCommunicator update_halo_comm = { 0, NULL };

/** \name Derived parameters */
/*@{*/
/** Flag indicating whether fluctuations are present. */
static int fluct;
#if (LB_COMPONENTS==1)
#define LB_ZERO_VECTOR {0.}
#endif
#if (LB_COMPONENTS==2)
#define LB_ZERO_VECTOR {0.,0.}
#endif
/** relaxation rate of shear modes */
double gamma_shear[LB_COMPONENTS] = LB_ZERO_VECTOR;
/** relaxation rate of bulk modes */
double gamma_bulk[LB_COMPONENTS] = LB_ZERO_VECTOR;
#ifdef SHANCHEN
double gamma_mobility[LB_COMPONENTS] = LB_ZERO_VECTOR;
#endif
/** relaxation of the odd kinetic modes */
static double gamma_odd[LB_COMPONENTS]  = LB_ZERO_VECTOR;
/** relaxation of the even kinetic modes */
static double gamma_even[LB_COMPONENTS] = LB_ZERO_VECTOR;
/** amplitudes of the fluctuations of the modes */
static double lb_phi[19*LB_COMPONENTS];
/** amplitude of the fluctuations in the viscous coupling */
static double lb_coupl_pref[LB_COMPONENTS] = LB_ZERO_VECTOR;
/** amplitude of the fluctuations in the viscous coupling with gaussian random numbers */
static double lb_coupl_pref2[LB_COMPONENTS] = LB_ZERO_VECTOR;
/*@}*/


#ifdef ADDITIONAL_CHECKS
/** counts the random numbers drawn for fluctuating LB and the coupling */
static int rancounter=0;
/** counts the occurences of negative populations due to fluctuations */
static int failcounter=0;
#endif // ADDITIONAL_CHECKS

/***********************************************************************/
#endif // LB

#if defined (LB) || defined (LB_GPU)

/* *********************** C Interface part *************************************/
/* ******************************************************************************/

/*
 * set lattice switch on C-level
*/
int lb_set_lattice_switch(int py_switch){

  if(py_switch == 1){
#ifdef LB
    if( !(lattice_switch & LATTICE_LB_GPU) ) 
      lattice_switch = lattice_switch | LATTICE_LB;
      return 0;
#endif
#ifdef LB_GPU
  }else if(py_switch == 2){
    lattice_switch = lattice_switch | LATTICE_LB_GPU;
    return 0;
#endif
  }else{
    return 1;
  }
}

/*
 * get lattice switch on py-level
*/
int lb_get_lattice_switch(int* py_switch){
  if(lattice_switch){
    *py_switch = lattice_switch;
    return 0;
  }else
    return 1;
}

#ifdef SHANCHEN
int lb_lbfluid_set_shanchen_coupling(double *p_coupling) {
#ifdef LB_GPU
  LB_parameters_gpu * params = &lbpar_gpu;
  typedef float real;
#endif
#ifdef LB
  LB_Parameters     * params = &lbpar;
  typedef double real;
#endif
  int ii,jj,n=0;
  switch(LB_COMPONENTS){
    case 1: 
      params->coupling[0] = (real)p_coupling[0];
      break;
    default:
      for(ii=0;ii<LB_COMPONENTS;ii++){
        for(jj=ii;jj<LB_COMPONENTS;jj++){
          params->coupling[LB_COMPONENTS*ii+jj] = (real)p_coupling[n]; 
          params->coupling[LB_COMPONENTS*jj+ii] = (real)p_coupling[n]; 
          n++;
        }
      }
      break;

  }
#ifdef LB_GPU
  on_lb_params_change_gpu(LBPAR_COUPLING);
#endif // LB_GPU
#ifdef LB
 mpi_bcast_lb_params(LBPAR_COUPLING);
#endif
  return 0;
}


int lb_lbfluid_set_mobility(double *p_mobility) {
    int ii;
    for(ii=0;ii<LB_COMPONENTS-1;ii++){
        if ( p_mobility[ii] <= 0 ) {
            return -1;
        }
        if (lattice_switch & LATTICE_LB_GPU) {
#ifdef LB_GPU
            lbpar_gpu.mobility[ii] = (float)p_mobility[ii];
            on_lb_params_change_gpu(LBPAR_MOBILITY);
#endif // LB_GPU
        } else {
#ifdef LB
            lbpar.mobility[ii] = p_mobility[ii];
 	    mpi_bcast_lb_params(LBPAR_MOBILITY);
#endif // LB
        }
    }
    return 0;
}


int affinity_set_params(int part_type_a, int part_type_b, double * affinity)
{
    IA_parameters *data = get_ia_param_safe(part_type_a, part_type_b);
    data->affinity_on=0;
    if (!data) return ES_ERROR;
    for(int ii=0;ii<LB_COMPONENTS;ii++) {
        if(affinity[ii]<0 || affinity[ii]>1) { return ES_ERROR; }
        data->affinity[ii]= affinity[ii];
        if (data->affinity[ii]>0) data->affinity_on=1;
    }

    /* broadcast interaction parameters */
    mpi_bcast_ia_params(part_type_a, part_type_b);

    return ES_OK;
}

#endif // SHANCHEN

int lb_lbfluid_set_density(double *p_dens) {
  for (int ii=0;ii<LB_COMPONENTS;ii++){
    if ( p_dens[ii] <= 0 )
      return -1;
    if (lattice_switch & LATTICE_LB_GPU) {
#ifdef LB_GPU
      lbpar_gpu.rho[ii] = (float)p_dens[ii];
      on_lb_params_change_gpu(LBPAR_DENSITY);
#endif // LB_GPU
    } else {
#ifdef LB
      lbpar.rho[ii] = p_dens[ii];
      mpi_bcast_lb_params(LBPAR_DENSITY);
#endif // LB
    }
  }
  return 0;
}

int lb_lbfluid_set_visc(double * p_visc) {
  for (int ii=0;ii<LB_COMPONENTS;ii++){
    if ( p_visc[ii] <= 0 )
      return -1;
    if (lattice_switch & LATTICE_LB_GPU) {
#ifdef LB_GPU
      lbpar_gpu.viscosity[ii] = (float)p_visc[ii];
      on_lb_params_change_gpu(LBPAR_VISCOSITY);
#endif // LB_GPU
    } else {
#ifdef LB
      lbpar.viscosity[ii] = p_visc[ii];
      mpi_bcast_lb_params(LBPAR_VISCOSITY);
#endif // LB
    }
  }
  return 0;
}

int lb_lbfluid_set_bulk_visc(double *p_bulk_visc) {
  for (int ii=0;ii<LB_COMPONENTS;ii++){
    if ( p_bulk_visc[ii] <= 0 )
      return -1;
    if (lattice_switch & LATTICE_LB_GPU) {
#ifdef LB_GPU
      lbpar_gpu.bulk_viscosity[ii] = (float)p_bulk_visc[ii];
      lbpar_gpu.is_TRT = false;
      on_lb_params_change_gpu(LBPAR_BULKVISC);
#endif // LB_GPU
    } else {
#ifdef LB
      lbpar.bulk_viscosity[ii] = p_bulk_visc[ii];
      lbpar.is_TRT = false;
      mpi_bcast_lb_params(LBPAR_BULKVISC);
#endif // LB
    }
  }
  return 0;
}

int lb_lbfluid_set_gamma_odd(double *p_gamma_odd) {
  for (int ii=0;ii<LB_COMPONENTS;ii++){
    if ( fabs(p_gamma_odd[ii]) > 1 )
      return -1;
    if (lattice_switch & LATTICE_LB_GPU) {
#ifdef LB_GPU
      lbpar_gpu.gamma_odd[ii] = (float)p_gamma_odd[ii];
      lbpar_gpu.is_TRT = false;
      on_lb_params_change_gpu(0);
#endif // LB_GPU
    } else {
#ifdef LB
<<<<<<< HEAD
      lbpar.gamma_odd[ii] = gamma_odd[ii] = p_gamma_odd[ii];
=======
      lbpar.gamma_odd[ii] = gamma_odd = p_gamma_odd[ii];
      lbpar.is_TRT = false;
>>>>>>> fb68754b
      mpi_bcast_lb_params(0);
#endif // LB
    }
  }
  return 0;
}

int lb_lbfluid_set_gamma_even(double *p_gamma_even)
{
  for (int ii=0;ii<LB_COMPONENTS;ii++){
    if ( fabs(p_gamma_even[ii]) > 1 )
      return -1;
    if (lattice_switch & LATTICE_LB_GPU) {
#ifdef LB_GPU
      lbpar_gpu.gamma_even[ii] = (float)p_gamma_even[ii];
      lbpar_gpu.is_TRT = false;
      on_lb_params_change_gpu(0);
#endif // LB_GPU
    } else {
#ifdef LB
<<<<<<< HEAD
      lbpar.gamma_even[ii] = gamma_even[ii] = p_gamma_even[ii];
=======
      lbpar.gamma_even[ii] = gamma_even = p_gamma_even[ii];
      lbpar.is_TRT = false;
>>>>>>> fb68754b
      mpi_bcast_lb_params(0);
#endif // LB
    }
  }
  return 0;
}


int lb_lbfluid_set_friction(double * p_friction)
{
  for (int ii=0;ii<LB_COMPONENTS;ii++){
    if ( p_friction[ii] <= 0 )
            return -1;
    if (lattice_switch & LATTICE_LB_GPU) {
#ifdef LB_GPU
      lbpar_gpu.friction[ii] = (float)p_friction[ii];
      on_lb_params_change_gpu(LBPAR_FRICTION);
#endif // LB_GPU
    } else {
#ifdef LB
      lbpar.friction[ii] = p_friction[ii];
      mpi_bcast_lb_params(LBPAR_FRICTION);
#endif // LB
    }
  }
  return 0;
}


int lb_lbfluid_get_friction(double * p_friction)
{
  for (int ii=0;ii<LB_COMPONENTS;ii++){
    if ( p_friction[ii] <= 0 )
            return -1;
    if (lattice_switch & LATTICE_LB_GPU) {
#ifdef LB_GPU
      p_friction[ii] = (double)lbpar_gpu.friction[ii];
#endif // LB_GPU
    } else {
#ifdef LB
       p_friction[ii] = lbpar.friction[ii];
#endif // LB
    }
  }
  return 0;
}


int lb_lbfluid_set_couple_flag(int couple_flag) {
  if (lattice_switch & LATTICE_LB_GPU) {
#ifdef LB_GPU
    if ( couple_flag != LB_COUPLE_TWO_POINT && couple_flag != LB_COUPLE_THREE_POINT )
      return -1;
    lbpar_gpu.lb_couple_switch = couple_flag;
#endif // LB_GPU
  } else {
#ifdef LB
    /* Only the two point nearest neighbor coupling is present in the case of the cpu,
       so just throw an error if something else is tried */
    if ( couple_flag != LB_COUPLE_TWO_POINT )
      return -1;
#endif // LB
  }
  return 0;
}


int lb_lbfluid_set_agrid(double p_agrid){
  if ( p_agrid <= 0)
    return -1;
  if (lattice_switch & LATTICE_LB_GPU) {
#ifdef LB_GPU
    lbpar_gpu.agrid = (float)p_agrid;
    
    lbpar_gpu.dim_x = (unsigned int)rint(box_l[0]/p_agrid);
    lbpar_gpu.dim_y = (unsigned int)rint(box_l[1]/p_agrid);
    lbpar_gpu.dim_z = (unsigned int)rint(box_l[2]/p_agrid);
    unsigned int tmp[3];
    tmp[0] = lbpar_gpu.dim_x;
    tmp[1] = lbpar_gpu.dim_y;
    tmp[2] = lbpar_gpu.dim_z;
    /* sanity checks */
    for (int dir=0;dir<3;dir++) {
      /* check if box_l is compatible with lattice spacing */
      if (fabs(box_l[dir]-tmp[dir]*p_agrid) > ROUND_ERROR_PREC) {
          runtimeErrorMsg() <<"Lattice spacing p_agrid= " << p_agrid << " is incompatible with box_l[" << dir << "]="
                << box_l[dir] << ", factor=" << tmp[dir] << " err= " << fabs(box_l[dir]-tmp[dir]*p_agrid);
      }
    }
    lbpar_gpu.number_of_nodes = lbpar_gpu.dim_x * lbpar_gpu.dim_y * lbpar_gpu.dim_z;
    on_lb_params_change_gpu(LBPAR_AGRID);
#endif // LB_GPU
    } else {
#ifdef LB
    lbpar.agrid = p_agrid;
    mpi_bcast_lb_params(LBPAR_AGRID);
#endif // LB
  }
  return 0;
}


int lb_lbfluid_set_tau(double p_tau){
  if ( p_tau <= 0 )
    return -1;
  if (lattice_switch & LATTICE_LB_GPU) {
#ifdef LB_GPU
    lbpar_gpu.tau = (float)p_tau;
    on_lb_params_change_gpu(0);
#endif // LB_GPU
  } else {
#ifdef LB
    lbpar.tau = p_tau;
    mpi_bcast_lb_params(0);
#endif // LB
  }
  return 0;
}


#ifdef SHANCHEN
int lb_lbfluid_set_remove_momentum(void){
  if (lattice_switch & LATTICE_LB_GPU) {
#ifdef LB_GPU
    lbpar_gpu.remove_momentum = 1;
    on_lb_params_change_gpu(0);
#endif // LB_GPU
  } else {
#ifdef LB
    return -1;
#endif // LB
  }
  return 0;
}
#endif // SHANCHEN


int lb_lbfluid_set_ext_force(int component, double p_fx, double p_fy, double p_fz) {
  if (lattice_switch & LATTICE_LB_GPU) {
#ifdef LB_GPU
    if (lbpar_gpu.tau < 0.0)
      return 2;

    if (lbpar_gpu.rho[component] <= 0.0)
      return 3;

    /* external force density is stored in MD units */
    lbpar_gpu.ext_force[3*component+0] = (float)p_fx;
    lbpar_gpu.ext_force[3*component+1] = (float)p_fy;
    lbpar_gpu.ext_force[3*component+2] = (float)p_fz;
    lbpar_gpu.external_force = 1;
    lb_reinit_extern_nodeforce_GPU(&lbpar_gpu);
#endif // LB_GPU
  } else {
#ifdef LB
    if (lbpar.tau < 0.0)
      return 2;

    if (lbpar.rho[0] <= 0.0)
      return 3;

    lbpar.ext_force[3*component + 0] = p_fx;
    lbpar.ext_force[3*component + 1] = p_fy;
    lbpar.ext_force[3*component + 2] = p_fz;
    mpi_bcast_lb_params(LBPAR_EXTFORCE);
#endif // LB
  }
  return 0;
}


int lb_lbfluid_get_density(double *p_dens) {
  for (int ii=0;ii<LB_COMPONENTS;ii++){
    if ( p_dens[ii] <= 0 )
      return -1;
    if (lattice_switch & LATTICE_LB_GPU) {
#ifdef LB_GPU
      p_dens[ii] = (double)lbpar_gpu.rho[ii];
#endif // LB_GPU
    } else {
#ifdef LB
      p_dens[ii] = lbpar.rho[ii];
#endif // LB
    }
  }
  return 0;
}

int lb_lbfluid_get_visc(double* p_visc){
  for (int ii=0;ii<LB_COMPONENTS;ii++){
    if ( p_visc[ii] <= 0 )
      return -1;
    if (lattice_switch & LATTICE_LB_GPU) {
#ifdef LB_GPU
      p_visc[ii] = (double)lbpar_gpu.viscosity[ii];
#endif // LB_GPU
    } else {
#ifdef LB
      p_visc[ii] = lbpar.viscosity[ii];
#endif // LB
     }
  }
  return 0;
}


int lb_lbfluid_get_bulk_visc(double* p_bulk_visc){
  if (lattice_switch & LATTICE_LB_GPU) {
#ifdef LB_GPU
    *p_bulk_visc = lbpar_gpu.bulk_viscosity[0];
#endif // LB_GPU
  } else {
#ifdef LB
    *p_bulk_visc = lbpar.bulk_viscosity[0];
#endif // LB
  }
  return 0;
}


int lb_lbfluid_get_gamma_odd(double* p_gamma_odd){
  if (lattice_switch & LATTICE_LB_GPU) {
#ifdef LB_GPU
    *p_gamma_odd = lbpar_gpu.gamma_odd[0];
#endif // LB_GPU
  } else {
#ifdef LB
    *p_gamma_odd = lbpar.gamma_odd[0];
#endif // LB
  }
  return 0;
}


int lb_lbfluid_get_gamma_even(double* p_gamma_even){
  if (lattice_switch & LATTICE_LB_GPU) {
#ifdef LB_GPU
    *p_gamma_even = lbpar_gpu.gamma_even[0];
#endif // LB_GPU
  } else {
#ifdef LB
    *p_gamma_even = lbpar.gamma_even[0];
#endif // LB
  }
  return 0;
}


int lb_lbfluid_get_agrid(double* p_agrid){
  if (lattice_switch & LATTICE_LB_GPU) {
#ifdef LB_GPU
    *p_agrid = lbpar_gpu.agrid;
#endif // LB_GPU
  } else {
#ifdef LB
    *p_agrid = lbpar.agrid;
#endif // LB
  }
  return 0;
}

int lb_lbfluid_get_tau(double* p_tau){
  if (lattice_switch & LATTICE_LB_GPU) {
#ifdef LB_GPU
    *p_tau = lbpar_gpu.tau;
#endif // LB_GPU
  } else {
#ifdef LB
    *p_tau = lbpar.tau;
#endif // LB
  }
  return 0;
}

int lb_lbfluid_get_ext_force(double* p_f){
#ifdef SHANCHEN
  fprintf(stderr, "Not implemented yet (%s:%d) ",__FILE__,__LINE__);
  errexit();
#endif // SHANCHEN
  if (lattice_switch & LATTICE_LB_GPU) {
#ifdef LB_GPU
    p_f[0] = lbpar_gpu.ext_force[0];
    p_f[1] = lbpar_gpu.ext_force[1];
    p_f[2] = lbpar_gpu.ext_force[2];
#endif // LB_GPU
  } else {
#ifdef LB
    p_f[0] = lbpar.ext_force[0];
    p_f[1] = lbpar.ext_force[1];
    p_f[2] = lbpar.ext_force[2];
#endif // LB
  }
  return 0;
}


int lb_lbfluid_print_vtk_boundary(char* filename) {
    FILE* fp = fopen(filename, "w");

    if(fp == NULL)
    {
        return 1;
    }

    if (lattice_switch & LATTICE_LB_GPU) {
#ifdef LB_GPU
        unsigned int* bound_array;
        bound_array = (unsigned int*) Utils::malloc(lbpar_gpu.number_of_nodes*sizeof(unsigned int));
        lb_get_boundary_flags_GPU(bound_array);

        int j;
        /** print of the calculated phys values */
        fprintf(fp, "# vtk DataFile Version 2.0\nlbboundaries\n"
                "ASCII\nDATASET STRUCTURED_POINTS\nDIMENSIONS %u %u %u\n"
                "ORIGIN %f %f %f\nSPACING %f %f %f\nPOINT_DATA %u\n"
                "SCALARS boundary float 1\nLOOKUP_TABLE default\n",
                lbpar_gpu.dim_x, lbpar_gpu.dim_y, lbpar_gpu.dim_z,
                lbpar_gpu.agrid*0.5, lbpar_gpu.agrid*0.5, lbpar_gpu.agrid*0.5,
                lbpar_gpu.agrid, lbpar_gpu.agrid, lbpar_gpu.agrid,
                lbpar_gpu.number_of_nodes);
        for(j=0; j<int(lbpar_gpu.number_of_nodes); ++j){
            /** print of the calculated phys values */
            fprintf(fp, "%d \n", bound_array[j]);
        }
        free(bound_array);
#endif // LB_GPU
    } else {
#ifdef LB
        int pos[3];
        int boundary;
        int gridsize[3];

        gridsize[0] = box_l[0] / lbpar.agrid;
        gridsize[1] = box_l[1] / lbpar.agrid;
        gridsize[2] = box_l[2] / lbpar.agrid;

        fprintf(fp, "# vtk DataFile Version 2.0\nlbboundaries\n"
                "ASCII\nDATASET STRUCTURED_POINTS\nDIMENSIONS %d %d %d\n"
                "ORIGIN %f %f %f\nSPACING %f %f %f\nPOINT_DATA %d\n"
                "SCALARS boundary float 1\nLOOKUP_TABLE default\n",
                gridsize[0], gridsize[1], gridsize[2],
                lblattice.agrid[0]*0.5, lblattice.agrid[1]*0.5, lblattice.agrid[2]*0.5,
                lblattice.agrid[0], lblattice.agrid[1], lblattice.agrid[2],
                gridsize[0]*gridsize[1]*gridsize[2]);

        for (pos[2] = 0; pos[2] < gridsize[2]; pos[2]++)
        {
            for (pos[1] = 0; pos[1] < gridsize[1]; pos[1]++)
            {
                for (pos[0] = 0; pos[0] < gridsize[0]; pos[0]++) {
                    lb_lbnode_get_boundary(pos, &boundary);
                    fprintf(fp, "%d \n", boundary);
                }
            }
        }
#endif // LB
    }
    fclose(fp);
	return 0;
}


int lb_lbfluid_print_vtk_density(char** filename) {
    int ii;

    for(ii=0;ii<LB_COMPONENTS;++ii) {
        FILE* fp = fopen(filename[ii], "w");

        if(fp == NULL) {
            perror("lb_lbfluid_print_vtk_density");
            return 1;
        }

        if (lattice_switch & LATTICE_LB_GPU) {
#ifdef LB_GPU

            int j;
            size_t size_of_values = lbpar_gpu.number_of_nodes * sizeof(LB_rho_v_pi_gpu);
            host_values = (LB_rho_v_pi_gpu*)Utils::malloc(size_of_values);
            lb_get_values_GPU(host_values);

            fprintf(fp, "# vtk DataFile Version 2.0\nlbfluid_gpu\nASCII\nDATASET STRUCTURED_POINTS\nDIMENSIONS %u %u %u\nORIGIN %f %f %f\nSPACING %f %f %f\nPOINT_DATA %u\nSCALARS density float 1\nLOOKUP_TABLE default\n",
                    lbpar_gpu.dim_x, lbpar_gpu.dim_y, lbpar_gpu.dim_z,
                    lbpar_gpu.agrid*0.5, lbpar_gpu.agrid*0.5, lbpar_gpu.agrid*0.5,
                    lbpar_gpu.agrid, lbpar_gpu.agrid, lbpar_gpu.agrid, lbpar_gpu.number_of_nodes);

            for(j=0; j<int(lbpar_gpu.number_of_nodes); ++j){
                /** print the calculated phys values */
                fprintf(fp, "%f\n", host_values[j].rho[ii]);
            }
            free(host_values);

#endif // LB_GPU
        }
        else {
#ifdef LB
            int pos[3];
            double rho[LB_COMPONENTS];
            int gridsize[3];
    
            gridsize[0] = box_l[0] / lbpar.agrid;
            gridsize[1] = box_l[1] / lbpar.agrid;
            gridsize[2] = box_l[2] / lbpar.agrid;
    
            fprintf(fp, "# vtk DataFile Version 2.0\nlbfluid_cpu\n"
                    "ASCII\nDATASET STRUCTURED_POINTS\nDIMENSIONS %d %d %d\n"
                    "ORIGIN %f %f %f\nSPACING %f %f %f\nPOINT_DATA %d\n"
                    "SCALARS density float 1\nLOOKUP_TABLE default\n",
                    gridsize[0], gridsize[1], gridsize[2],
                    lblattice.agrid[0]*0.5, lblattice.agrid[1]*0.5, lblattice.agrid[2]*0.5,
                    lblattice.agrid[0], lblattice.agrid[1], lblattice.agrid[2],
                    gridsize[0]*gridsize[1]*gridsize[2]);
    
            for(pos[2] = 0; pos[2] < gridsize[2]; pos[2]++)
            {
                for(pos[1] = 0; pos[1] < gridsize[1]; pos[1]++)
                {
                    for(pos[0] = 0; pos[0] < gridsize[0]; pos[0]++)
                    {
                        lb_lbnode_get_rho(pos, rho);
                        fprintf(fp, "%f\n", rho[ii]);
                    }
                }
            }
#endif // LB
        }
        fclose(fp);
    }
    return 0;
}


int lb_lbfluid_print_vtk_velocity(char* filename) {
    FILE* fp = fopen(filename, "w");

    if(fp == NULL)
    {
        return 1;
    }

    if (lattice_switch & LATTICE_LB_GPU) {
#ifdef LB_GPU
        size_t size_of_values = lbpar_gpu.number_of_nodes * sizeof(LB_rho_v_pi_gpu);
        host_values = (LB_rho_v_pi_gpu*)Utils::malloc(size_of_values);
        lb_get_values_GPU(host_values);
        fprintf(fp, "# vtk DataFile Version 2.0\nlbfluid_gpu\n"
                "ASCII\nDATASET STRUCTURED_POINTS\nDIMENSIONS %u %u %u\n"
                "ORIGIN %f %f %f\nSPACING %f %f %f\nPOINT_DATA %u\n"
                "SCALARS velocity float 3\nLOOKUP_TABLE default\n",
                lbpar_gpu.dim_x, lbpar_gpu.dim_y, lbpar_gpu.dim_z,
                lbpar_gpu.agrid*0.5, lbpar_gpu.agrid*0.5, lbpar_gpu.agrid*0.5,
                lbpar_gpu.agrid, lbpar_gpu.agrid, lbpar_gpu.agrid,
                lbpar_gpu.number_of_nodes);
        for(int j=0; j<int(lbpar_gpu.number_of_nodes); ++j){
            /** print of the calculated phys values */
            fprintf(fp, "%f %f %f\n", host_values[j].v[0], host_values[j].v[1], host_values[j].v[2]);
        }
        free(host_values);
#endif // LB_GPU
    } else {
#ifdef LB
        int pos[3];
        double u[3];
        int gridsize[3];

        gridsize[0] = box_l[0] / lbpar.agrid;
        gridsize[1] = box_l[1] / lbpar.agrid;
        gridsize[2] = box_l[2] / lbpar.agrid;

        fprintf(fp, "# vtk DataFile Version 2.0\nlbfluid_cpu\n"
                "ASCII\nDATASET STRUCTURED_POINTS\nDIMENSIONS %d %d %d\n"
                "ORIGIN %f %f %f\nSPACING %f %f %f\nPOINT_DATA %d\n"
                "SCALARS velocity float 3\nLOOKUP_TABLE default\n",
                gridsize[0], gridsize[1], gridsize[2],
                lblattice.agrid[0]*0.5, lblattice.agrid[1]*0.5, lblattice.agrid[2]*0.5,
                lblattice.agrid[0], lblattice.agrid[1], lblattice.agrid[2],
                gridsize[0]*gridsize[1]*gridsize[2]);

        for(pos[2] = 0; pos[2] < gridsize[2]; pos[2]++)
        {
            for(pos[1] = 0; pos[1] < gridsize[1]; pos[1]++)
            {
                for(pos[0] = 0; pos[0] < gridsize[0]; pos[0]++)
                {
                    lb_lbnode_get_u(pos, u);
                    fprintf(fp, "%lf %lf %lf\n", u[0], u[1], u[2]);
                }
            }
        }
#endif // LB
    }
    fclose(fp);

	return 0;
}


int lb_lbfluid_print_boundary(char* filename) {
    FILE* fp = fopen(filename, "w");

    if(fp == NULL)
    {
	  	return 1;
    }

    if (lattice_switch & LATTICE_LB_GPU) {
#ifdef LB_GPU
        unsigned int* bound_array;
        bound_array = (unsigned int*) Utils::malloc(lbpar_gpu.number_of_nodes*sizeof(unsigned int));
        lb_get_boundary_flags_GPU(bound_array);

        int xyz[3];
        int j;
        for(j=0; j<int(lbpar_gpu.number_of_nodes); ++j){
            xyz[0] = j%lbpar_gpu.dim_x;
            int k = j/lbpar_gpu.dim_x;
            xyz[1] = k%lbpar_gpu.dim_y;
            k /= lbpar_gpu.dim_y;
            xyz[2] = k;
            /** print of the calculated phys values */
            fprintf(fp, "%f %f %f %d\n", (xyz[0]+0.5)*lbpar_gpu.agrid, (xyz[1]+0.5)*lbpar_gpu.agrid, (xyz[2]+0.5)*lbpar_gpu.agrid, bound_array[j]);
        }
        free(bound_array);
#endif // LB_GPU
    } else {
#ifdef LB
        int pos[3];
        int boundary;
        int gridsize[3];

        gridsize[0] = box_l[0] / lblattice.agrid[0];
        gridsize[1] = box_l[1] / lblattice.agrid[1];
        gridsize[2] = box_l[2] / lblattice.agrid[2];

        for(pos[2] = 0; pos[2] < gridsize[2]; pos[2]++)
        {
            for(pos[1] = 0; pos[1] < gridsize[1]; pos[1]++)
            {
                for(pos[0] = 0; pos[0] < gridsize[0]; pos[0]++) {
                    lb_lbnode_get_boundary(pos, &boundary);
                    boundary = ( boundary != 0 ? 1 : 0 );
                    fprintf(fp, "%f %f %f %d\n",
                            (pos[0]+0.5)*lblattice.agrid[0],
                            (pos[1]+0.5)*lblattice.agrid[1],
                            (pos[2]+0.5)*lblattice.agrid[2],
                            boundary);
                }
            }
        }
#endif // LB
    }

    fclose(fp);
    return 0;
}


int lb_lbfluid_print_velocity(char* filename) {
    FILE* fp = fopen(filename, "w");

    if(fp == NULL)
    {
        return 1;
    }

    if (lattice_switch & LATTICE_LB_GPU) {
#ifdef LB_GPU
#ifdef SHANCHEN
        fprintf(stderr, "TODO:adapt for SHANCHEN (%s:%d)\n",__FILE__,__LINE__);
        errexit();
#endif // SHANCHEN
        size_t size_of_values = lbpar_gpu.number_of_nodes * sizeof(LB_rho_v_pi_gpu);
        host_values = (LB_rho_v_pi_gpu*)Utils::malloc(size_of_values);
        lb_get_values_GPU(host_values);
        int xyz[3];
        int j;
        for(j=0; j<int(lbpar_gpu.number_of_nodes); ++j) {
            xyz[0] = j%lbpar_gpu.dim_x;
            int k = j/lbpar_gpu.dim_x;
            xyz[1] = k%lbpar_gpu.dim_y;
            k /= lbpar_gpu.dim_y;
            xyz[2] = k;
            /** print of the calculated phys values */
            fprintf(fp, "%f %f %f %f %f %f\n", (xyz[0]+0.5)*lbpar_gpu.agrid, (xyz[1]+0.5)*lbpar_gpu.agrid, (xyz[2]+0.5)*lbpar_gpu.agrid, host_values[j].v[0], host_values[j].v[1], host_values[j].v[2]);
        }
        free(host_values);
#endif // LB_GPU
    } else {
#ifdef LB
        int pos[3];
        double u[3];
        int gridsize[3];

        gridsize[0] = box_l[0] / lblattice.agrid[0];
        gridsize[1] = box_l[1] / lblattice.agrid[1];
        gridsize[2] = box_l[2] / lblattice.agrid[2];

        for(pos[2] = 0; pos[2] < gridsize[2]; pos[2]++)
        {
            for(pos[1] = 0; pos[1] < gridsize[1]; pos[1]++)
            {
                for(pos[0] = 0; pos[0] < gridsize[0]; pos[0]++) {
                    lb_lbnode_get_u(pos, u);
                    fprintf(fp, "%f %f %f %f %f %f\n",
                            (pos[0]+0.5)*lblattice.agrid[0],
                            (pos[1]+0.5)*lblattice.agrid[1],
                            (pos[2]+0.5)*lblattice.agrid[2],
                            u[0], u[1], u[2]);
                }
            }
        }
#endif // LB
    }

    fclose(fp);
    return 0;
}


int lb_lbfluid_save_checkpoint(char* filename, int binary) {
    if(lattice_switch & LATTICE_LB_GPU) {
#ifdef LB_GPU
        FILE* cpfile;
        cpfile=fopen(filename, "w");
        if (!cpfile) {
            return ES_ERROR;
        }
        float* host_checkpoint_vd = (float *) Utils::malloc(lbpar_gpu.number_of_nodes * 19 * sizeof(float));
        unsigned int* host_checkpoint_seed = (unsigned int *) Utils::malloc(lbpar_gpu.number_of_nodes * sizeof(unsigned int));
        unsigned int* host_checkpoint_boundary = (unsigned int *) Utils::malloc(lbpar_gpu.number_of_nodes * sizeof(unsigned int));
        lbForceFloat* host_checkpoint_force = (lbForceFloat *) Utils::malloc(lbpar_gpu.number_of_nodes * 3 * sizeof(lbForceFloat));
        lb_save_checkpoint_GPU(host_checkpoint_vd, host_checkpoint_seed, host_checkpoint_boundary, host_checkpoint_force);
        if(!binary)
        {
          for (int n=0; n<(19*int(lbpar_gpu.number_of_nodes)); n++) {
              fprintf(cpfile, "%.8E \n", host_checkpoint_vd[n]);
          }
          for (int n=0; n<int(lbpar_gpu.number_of_nodes); n++) {
              fprintf(cpfile, "%u \n", host_checkpoint_seed[n]);
          }
          for (int n=0; n<int(lbpar_gpu.number_of_nodes); n++) {
              fprintf(cpfile, "%u \n", host_checkpoint_boundary[n]);
          }
          for (int n=0; n<(3*int(lbpar_gpu.number_of_nodes)); n++) {
              fprintf(cpfile, "%.8E \n", host_checkpoint_force[n]);
          }
        }
        else
        {
          fwrite(host_checkpoint_vd, sizeof(float), 19*int(lbpar_gpu.number_of_nodes), cpfile);
          fwrite(host_checkpoint_seed, sizeof(int), int(lbpar_gpu.number_of_nodes), cpfile);
          fwrite(host_checkpoint_boundary, sizeof(int), int(lbpar_gpu.number_of_nodes), cpfile);
          fwrite(host_checkpoint_force, sizeof(lbForceFloat), 3*int(lbpar_gpu.number_of_nodes), cpfile);
        }
        fclose(cpfile);
        free(host_checkpoint_vd);
        free(host_checkpoint_seed);
        free(host_checkpoint_boundary);
        free(host_checkpoint_force);
#endif // LB_GPU
    }
    else if(lattice_switch & LATTICE_LB) {
#ifdef LB
		FILE* cpfile;
		cpfile=fopen(filename, "w");
		if (!cpfile) {
			return ES_ERROR;
		}
		double pop[19*LB_COMPONENTS];
		int ind[3];

		int gridsize[3];

		gridsize[0] = box_l[0] / lbpar.agrid;
		gridsize[1] = box_l[1] / lbpar.agrid;
		gridsize[2] = box_l[2] / lbpar.agrid;

		for (int i=0; i < gridsize[0]; i++) {
			for (int j=0; j < gridsize[1]; j++) {
				for (int k=0; k < gridsize[2]; k++) {
					ind[0]=i;
					ind[1]=j;
					ind[2]=k;
					lb_lbnode_get_pop(ind, pop);
					if (!binary) {
						for (int n=0; n<19*LB_COMPONENTS; n++) {
							fprintf(cpfile, "%.16e ", pop[n]);
						}
						fprintf(cpfile, "\n");
					}
					else {
						fwrite(pop, sizeof(double), 19*LB_COMPONENTS, cpfile);
					}
				}
			}
		}
		fclose(cpfile);
#endif // LB
	}
    return ES_OK;
}


int lb_lbfluid_load_checkpoint(char* filename, int binary) {
    if(lattice_switch & LATTICE_LB_GPU) {
#ifdef LB_GPU
        FILE* cpfile;
        cpfile=fopen(filename, "r");
        if (!cpfile) {
            return ES_ERROR;
        }
        float* host_checkpoint_vd = (float *) Utils::malloc(lbpar_gpu.number_of_nodes * 19 * sizeof(float));
        unsigned int* host_checkpoint_seed = (unsigned int *) Utils::malloc(lbpar_gpu.number_of_nodes * sizeof(unsigned int));
        unsigned int* host_checkpoint_boundary = (unsigned int *) Utils::malloc(lbpar_gpu.number_of_nodes * sizeof(unsigned int));
        lbForceFloat* host_checkpoint_force = (lbForceFloat *) Utils::malloc(lbpar_gpu.number_of_nodes * 3 * sizeof(lbForceFloat));

        if (!binary) {
            for (int n=0; n<(19*int(lbpar_gpu.number_of_nodes)); n++) {
                fscanf(cpfile, "%f", &host_checkpoint_vd[n]);
            }
            for (int n=0; n<int(lbpar_gpu.number_of_nodes); n++) {
                fscanf(cpfile, "%u", &host_checkpoint_seed[n]);
            }
            for (int n=0; n<int(lbpar_gpu.number_of_nodes); n++) {
                fscanf(cpfile, "%u", &host_checkpoint_boundary[n]);
            }
            for (int n=0; n<(3*int(lbpar_gpu.number_of_nodes)); n++) {
              if (sizeof(lbForceFloat) == sizeof(float))
                fscanf(cpfile, "%f", &host_checkpoint_force[n]);
              else
                fscanf(cpfile, "%f", &host_checkpoint_force[n]);
            }
        }
        else
        {
          if(fread(host_checkpoint_vd, sizeof(float), 19*int(lbpar_gpu.number_of_nodes), cpfile) != (unsigned int) (19*lbpar_gpu.number_of_nodes))
            return ES_ERROR;
          if(fread(host_checkpoint_seed, sizeof(int), int(lbpar_gpu.number_of_nodes), cpfile) != (unsigned int) lbpar_gpu.number_of_nodes)
            return ES_ERROR;
          if(fread(host_checkpoint_boundary, sizeof(int), int(lbpar_gpu.number_of_nodes), cpfile) != (unsigned int) lbpar_gpu.number_of_nodes)
            return ES_ERROR;
          if(fread(host_checkpoint_force, sizeof(lbForceFloat), 3*int(lbpar_gpu.number_of_nodes), cpfile) != (unsigned int) (3*lbpar_gpu.number_of_nodes))
            return ES_ERROR;
        }
        lb_load_checkpoint_GPU(host_checkpoint_vd, host_checkpoint_seed, host_checkpoint_boundary, host_checkpoint_force);
        fclose(cpfile);
        free(host_checkpoint_vd);
        free(host_checkpoint_seed);
        free(host_checkpoint_boundary);
        free(host_checkpoint_force);
#endif // LB_GPU
    }
    else if(lattice_switch & LATTICE_LB) {
#ifdef LB
        FILE* cpfile;
        cpfile=fopen(filename, "r");
        if (!cpfile) {
            return ES_ERROR;
        }
        double pop[19];
        int ind[3];

        int gridsize[3];
        lbpar.resend_halo=1;
        mpi_bcast_lb_params(0);
        gridsize[0] = box_l[0] / lbpar.agrid;
        gridsize[1] = box_l[1] / lbpar.agrid;
        gridsize[2] = box_l[2] / lbpar.agrid;

        for (int i=0; i < gridsize[0]; i++) {
            for (int j=0; j < gridsize[1]; j++) {
                for (int k=0; k < gridsize[2]; k++) {
                    ind[0]=i;
                    ind[1]=j;
                    ind[2]=k;
                    if (!binary) {
                        if (fscanf(cpfile, "%lf %lf %lf %lf %lf %lf %lf %lf %lf %lf %lf %lf %lf %lf %lf %lf %lf %lf %lf \n", &pop[0],&pop[1],&pop[2],&pop[3],&pop[4],&pop[5],&pop[6],&pop[7],&pop[8],&pop[9],&pop[10],&pop[11],&pop[12],&pop[13],&pop[14],&pop[15],&pop[16],&pop[17],&pop[18]) != 19) {
                            return ES_ERROR;
                        }
                    }
                    else {
                        if (fread(pop, sizeof(double), 19, cpfile) != 19)
                            return ES_ERROR;
                    }
                    lb_lbnode_set_pop(ind, pop);
                }
            }
        }
        fclose(cpfile);
//  lbpar.resend_halo=1;
//  mpi_bcast_lb_params(0);
#endif // LB
    }
    else {
        runtimeErrorMsg() <<"To load an LB checkpoint one needs to have already initialized the LB fluid with the same grid size.";
        return ES_ERROR;
    }
    return ES_OK;
}


int lb_lbnode_get_rho(int* ind, double* p_rho){
    if (lattice_switch & LATTICE_LB_GPU) {
#ifdef LB_GPU
        int single_nodeindex = ind[0] + ind[1]*lbpar_gpu.dim_x + ind[2]*lbpar_gpu.dim_x*lbpar_gpu.dim_y;
        static LB_rho_v_pi_gpu *host_print_values=NULL;

        if(host_print_values==NULL) host_print_values = (LB_rho_v_pi_gpu *) Utils::malloc(sizeof(LB_rho_v_pi_gpu));
        lb_print_node_GPU(single_nodeindex, host_print_values);
        for(int ii=0;ii<LB_COMPONENTS;ii++) {
            p_rho[ii] = (double)(host_print_values->rho[ii]);
        }
#endif // LB_GPU
    } else {
#ifdef LB
        index_t index;
        int node, grid[3], ind_shifted[3];
        double rho[LB_COMPONENTS]; double j[3]; double pi[6];

        ind_shifted[0] = ind[0]; ind_shifted[1] = ind[1]; ind_shifted[2] = ind[2];
        node = lblattice.map_lattice_to_node(ind_shifted,grid);
        index = get_linear_index(ind_shifted[0],ind_shifted[1],ind_shifted[2],lblattice.halo_grid);
        mpi_recv_fluid(node,index,rho,j,pi);
        // unit conversion
        for(int ii=0;ii<LB_COMPONENTS;ii++) {
        	rho[ii] *= 1/lbpar.agrid/lbpar.agrid/lbpar.agrid;
        	p_rho[ii] = rho[ii];
	}
#endif // LB
    }
    return 0;
}


int lb_lbnode_get_u(int* ind, double* p_u) {
    if (lattice_switch & LATTICE_LB_GPU) {
#ifdef LB_GPU
        static LB_rho_v_pi_gpu *host_print_values=NULL;
        if(host_print_values==NULL) host_print_values= (LB_rho_v_pi_gpu *) Utils::malloc(sizeof(LB_rho_v_pi_gpu));

        int single_nodeindex = ind[0] + ind[1]*lbpar_gpu.dim_x + ind[2]*lbpar_gpu.dim_x*lbpar_gpu.dim_y;
        lb_print_node_GPU(single_nodeindex, host_print_values);

        p_u[0] = (double)(host_print_values[0].v[0]);
        p_u[1] = (double)(host_print_values[0].v[1]);
        p_u[2] = (double)(host_print_values[0].v[2]);
#endif // LB_GPU
    } else {
#ifdef LB
        index_t index;
        int node, grid[3], ind_shifted[3];
        double rho[LB_COMPONENTS]; double j[3]; double pi[6]; double Rho_tot=0.0;

        ind_shifted[0] = ind[0]; ind_shifted[1] = ind[1]; ind_shifted[2] = ind[2];
        node = lblattice.map_lattice_to_node(ind_shifted,grid);
        index = get_linear_index(ind_shifted[0],ind_shifted[1],ind_shifted[2],lblattice.halo_grid);

        mpi_recv_fluid(node,index,rho,j,pi);
        for(int ii=0;ii<LB_COMPONENTS;ii++){
		Rho_tot += rho[ii];
	}
        // unit conversion
        p_u[0] = j[0]/Rho_tot*lbpar.agrid/lbpar.tau;
        p_u[1] = j[1]/Rho_tot*lbpar.agrid/lbpar.tau;
        p_u[2] = j[2]/Rho_tot*lbpar.agrid/lbpar.tau;
#endif // LB
    }
    return 0;
}


/** calculates the fluid velocity at a given position of the
 * lattice. Note that it can lead to undefined behavior if the
 * position is not within the local lattice. This version of the function
 * can be called without the position needing to be on the local processor.
 * Note that this gives a slightly different version than the values used to
 * couple to MD beads when near a wall, see lb_lbfluid_get_interpolated_velocity.
 */
int lb_lbfluid_get_interpolated_velocity_global (double* p, double* v) {
    double local_v[3] = {0, 0, 0}, delta[6]; //velocity field, relative positions to surrounding nodes
    int 	 ind[3] = {0,0,0}, tmpind[3]; //node indices
    int		 x, y, z; //counters

    // convert the position into lower left grid point
    if (lattice_switch & LATTICE_LB_GPU)
    {
#ifdef LB_GPU
      Lattice::map_position_to_lattice_global(p, ind, delta, lbpar_gpu.agrid);
#endif // LB_GPU
    }
    else
    {
#ifdef LB
      Lattice::map_position_to_lattice_global(p, ind, delta, lbpar.agrid);
#endif // LB
    }

  //set the initial velocity to zero in all directions
  v[0] = 0;
  v[1] = 0;
  v[2] = 0;

  for (z=0;z<2;z++) {
    for (y=0;y<2;y++) {
      for (x=0;x<2;x++) {
        //give the index of the neighbouring nodes
        tmpind[0] = ind[0]+x;
        tmpind[1] = ind[1]+y;
        tmpind[2] = ind[2]+z;

        if (lattice_switch & LATTICE_LB_GPU) {
#ifdef LB_GPU
          if (tmpind[0] == int(lbpar_gpu.dim_x)) tmpind[0] = 0;
          if (tmpind[1] == int(lbpar_gpu.dim_y)) tmpind[1] = 0;
          if (tmpind[2] == int(lbpar_gpu.dim_z)) tmpind[2] = 0;
#endif // LB_GPU
        } else {  
#ifdef LB
          if (tmpind[0] == box_l[0]/lbpar.agrid) tmpind[0] = 0;
          if (tmpind[1] == box_l[1]/lbpar.agrid) tmpind[1] = 0;
          if (tmpind[2] == box_l[2]/lbpar.agrid) tmpind[2] = 0;
#endif // LB
        }

        lb_lbnode_get_u(tmpind, local_v);

        v[0] += delta[3*x+0]*delta[3*y+1]*delta[3*z+2]*local_v[0];
        v[1] += delta[3*x+0]*delta[3*y+1]*delta[3*z+2]*local_v[1];	  
        v[2] += delta[3*x+0]*delta[3*y+1]*delta[3*z+2]*local_v[2];
      }
    }
  }

  return 0;
}


int lb_lbnode_get_pi(int* ind, double* p_pi) {
    double p0 = 0;

    lb_lbnode_get_pi_neq(ind, p_pi);

    if (lattice_switch & LATTICE_LB_GPU) {
#ifdef LB_GPU
        for(int ii=0;ii<LB_COMPONENTS;ii++){
            p0 += lbpar_gpu.rho[ii]*lbpar_gpu.agrid*lbpar_gpu.agrid/lbpar_gpu.tau/lbpar_gpu.tau/3.;
        }
#endif // LB_GPU
    } else {
#ifdef LB
        for(int ii=0;ii<LB_COMPONENTS;ii++){
            p0 += lbpar.rho[ii]*lbpar.agrid*lbpar.agrid/lbpar.tau/lbpar.tau/3.;
        }
#endif // LB
    }

    p_pi[0] += p0;
    p_pi[2] += p0;
    p_pi[5] += p0;

    return 0;
}


int lb_lbnode_get_pi_neq(int* ind, double* p_pi) {
    if (lattice_switch & LATTICE_LB_GPU) {
#ifdef LB_GPU
        static LB_rho_v_pi_gpu *host_print_values=NULL;
        if(host_print_values==NULL) host_print_values= (LB_rho_v_pi_gpu *) Utils::malloc(sizeof(LB_rho_v_pi_gpu));

        int single_nodeindex = ind[0] + ind[1]*lbpar_gpu.dim_x + ind[2]*lbpar_gpu.dim_x*lbpar_gpu.dim_y;
        lb_print_node_GPU(single_nodeindex, host_print_values);
        for (int i = 0; i<6; i++) {
            p_pi[i]=host_print_values->pi[i];
        }
        return 0;
#endif // LB_GPU
    } else {
#ifdef LB
        index_t index;
        int node, grid[3], ind_shifted[3];
        double rho[LB_COMPONENTS]; double j[3]; double pi[6] = {0.0, 0.0, 0.0, 0.0, 0.0, 0.0};

        ind_shifted[0] = ind[0]; ind_shifted[1] = ind[1]; ind_shifted[2] = ind[2];
        node = lblattice.map_lattice_to_node(ind_shifted,grid);
        index = get_linear_index(ind_shifted[0],ind_shifted[1],ind_shifted[2],lblattice.halo_grid);

        mpi_recv_fluid(node,index,rho,j,pi);
        // unit conversion // TODO: Check Unit Conversion!
        p_pi[0] = pi[0]/lbpar.tau/lbpar.tau/lbpar.agrid/lbpar.agrid/lbpar.agrid;
        p_pi[1] = pi[1]/lbpar.tau/lbpar.tau/lbpar.agrid/lbpar.agrid/lbpar.agrid;
        p_pi[2] = pi[2]/lbpar.tau/lbpar.tau/lbpar.agrid/lbpar.agrid/lbpar.agrid;
        p_pi[3] = pi[3]/lbpar.tau/lbpar.tau/lbpar.agrid/lbpar.agrid/lbpar.agrid;
        p_pi[4] = pi[4]/lbpar.tau/lbpar.tau/lbpar.agrid/lbpar.agrid/lbpar.agrid;
        p_pi[5] = pi[5]/lbpar.tau/lbpar.tau/lbpar.agrid/lbpar.agrid/lbpar.agrid;
#endif // LB
    }
    return 0;
}


int lb_lbnode_get_boundary(int* ind, int* p_boundary) {
    if (lattice_switch & LATTICE_LB_GPU) {
#ifdef LB_GPU
        unsigned int host_flag;
        int single_nodeindex = ind[0] + ind[1]*lbpar_gpu.dim_x + ind[2]*lbpar_gpu.dim_x*lbpar_gpu.dim_y;
        lb_get_boundary_flag_GPU(single_nodeindex, &host_flag);
        p_boundary[0] = host_flag;
#endif // LB_GPU
    } else {
#ifdef LB
        index_t index;
        int node, grid[3], ind_shifted[3];

        ind_shifted[0] = ind[0]; ind_shifted[1] = ind[1]; ind_shifted[2] = ind[2];
        node = lblattice.map_lattice_to_node(ind_shifted,grid);
        index = get_linear_index(ind_shifted[0],ind_shifted[1],ind_shifted[2],lblattice.halo_grid);

        mpi_recv_fluid_boundary_flag(node,index,p_boundary);
#endif // LB
    }
    return 0;
}
#endif  //defined (LB) || defined (LB_GPU)


int lb_lbnode_get_pop(int* ind, double* p_pop) {
    if (lattice_switch & LATTICE_LB_GPU) {
        fprintf(stderr, "Not implemented for GPU\n");
    } else {
#ifdef LB
        index_t index;
        int node, grid[3], ind_shifted[3];

        ind_shifted[0] = ind[0]; ind_shifted[1] = ind[1]; ind_shifted[2] = ind[2];
        node = lblattice.map_lattice_to_node(ind_shifted,grid);
        index = get_linear_index(ind_shifted[0],ind_shifted[1],ind_shifted[2],lblattice.halo_grid);
        mpi_recv_fluid_populations(node, index, p_pop);
#endif // LB
    }
    return 0;
}


int lb_lbnode_set_rho(int* ind, double *p_rho){
    if (lattice_switch & LATTICE_LB_GPU) {
#ifdef LB_GPU
        float host_rho[LB_COMPONENTS];
        int single_nodeindex = ind[0] + ind[1]*lbpar_gpu.dim_x + ind[2]*lbpar_gpu.dim_x*lbpar_gpu.dim_y;
        int i;
        for(i=0;i<LB_COMPONENTS;i++){
            host_rho[i]=(float)p_rho[i];
        }
        lb_set_node_rho_GPU(single_nodeindex, host_rho);
#endif // LB_GPU
    } else {
#ifdef LB
        index_t index;
        int node, grid[3], ind_shifted[3];
        double rho[LB_COMPONENTS]; double j[3]; double pi[6];

        ind_shifted[0] = ind[0]; ind_shifted[1] = ind[1]; ind_shifted[2] = ind[2];
        node = lblattice.map_lattice_to_node(ind_shifted,grid);
        index = get_linear_index(ind_shifted[0],ind_shifted[1],ind_shifted[2],lblattice.halo_grid);
        mpi_recv_fluid(node,index,rho,j,pi);
        for(int ii=0;ii<LB_COMPONENTS;ii++){
        	rho[ii]  = (p_rho[ii])*lbpar.agrid*lbpar.agrid*lbpar.agrid;
	}
        mpi_send_fluid(node,index,rho,j,pi) ;

#endif // LB
    }
    return 0;
}


int lb_lbnode_set_u(int* ind, double* u){
    if (lattice_switch & LATTICE_LB_GPU) {
#ifdef LB_GPU
        float host_velocity[3];
        host_velocity[0] = (float)u[0]*lbpar_gpu.tau*lbpar_gpu.agrid;
        host_velocity[1] = (float)u[1]*lbpar_gpu.tau*lbpar_gpu.agrid;
        host_velocity[2] = (float)u[2]*lbpar_gpu.tau*lbpar_gpu.agrid;
        int single_nodeindex = ind[0] + ind[1]*lbpar_gpu.dim_x + ind[2]*lbpar_gpu.dim_x*lbpar_gpu.dim_y;
        lb_set_node_velocity_GPU(single_nodeindex, host_velocity);
#endif // LB_GPU
    } else {
#ifdef LB
        index_t index;
        int node, grid[3], ind_shifted[3];
        double rho[LB_COMPONENTS]; double j[3]; double pi[6];

        ind_shifted[0] = ind[0]; ind_shifted[1] = ind[1]; ind_shifted[2] = ind[2];
        node = lblattice.map_lattice_to_node(ind_shifted,grid);
        index = get_linear_index(ind_shifted[0],ind_shifted[1],ind_shifted[2],lblattice.halo_grid);

        /* transform to lattice units */
        mpi_recv_fluid(node,index,rho,j,pi);
        j[0]=j[1]=j[2]=0.0;
  	for(int ii=0;ii<LB_COMPONENTS;++ii) {
            j[0] += rho[ii]*u[0]*lbpar.tau*lbpar.agrid;
            j[1] += rho[ii]*u[1]*lbpar.tau*lbpar.agrid;
            j[2] += rho[ii]*u[2]*lbpar.tau*lbpar.agrid;
	}
        mpi_send_fluid(node,index,rho,j,pi) ;
#endif // LB
    }
    return 0;
}


int lb_lbnode_set_pi(int* ind, double* pi) {
    return -100;
}


int lb_lbnode_set_pi_neq(int* ind, double* pi_neq) {
    return -100;
}


int lb_lbnode_set_pop(int* ind, double* p_pop) {
    if (lattice_switch & LATTICE_LB_GPU) {
        printf("Not implemented in the LB GPU code!\n");
    } else {
#ifdef LB
        index_t index;
        int node, grid[3], ind_shifted[3];

        ind_shifted[0] = ind[0]; ind_shifted[1] = ind[1]; ind_shifted[2] = ind[2];
        node = lblattice.map_lattice_to_node(ind_shifted,grid);
        index = get_linear_index(ind_shifted[0],ind_shifted[1],ind_shifted[2],lblattice.halo_grid);
        mpi_send_fluid_populations(node, index, p_pop);
#endif // LB
    }
    return 0;
}


int lb_lbnode_set_extforce(int* ind, double* f) {
    return -100;
}


#ifdef LB
/********************** The Main LB Part *************************************/
/* Halo communication for push scheme */
static void halo_push_communication() {
    index_t index;
    int x, y, z, count;
    int rnode, snode;
    double *buffer=NULL, *sbuf=NULL, *rbuf=NULL;
    MPI_Status status;

    int yperiod = lblattice.halo_grid[0];
    int zperiod = lblattice.halo_grid[0]*lblattice.halo_grid[1];

    for(int ii=0;ii<LB_COMPONENTS;++ii) {
        /***************
         * X direction *
         ***************/
        count = 5*lblattice.halo_grid[1]*lblattice.halo_grid[2];
        sbuf = (double*) Utils::malloc(count*sizeof(double));
        rbuf = (double*) Utils::malloc(count*sizeof(double));
    
        /* send to right, recv from left i = 1, 7, 9, 11, 13 */
        snode = node_neighbors[1];
        rnode = node_neighbors[0];
    
        buffer = sbuf;
        index = get_linear_index(lblattice.grid[0]+1,0,0,lblattice.halo_grid);
        for (z=0; z<lblattice.halo_grid[2]; z++) {
            for (y=0; y<lblattice.halo_grid[1]; y++) {
    	
                buffer[0] = lbfluid[1][1  + ii * LBQ][index];
                buffer[1] = lbfluid[1][7  + ii * LBQ][index];
                buffer[2] = lbfluid[1][9  + ii * LBQ][index];
                buffer[3] = lbfluid[1][11 + ii * LBQ][index];
                buffer[4] = lbfluid[1][13 + ii * LBQ][index];
                buffer += 5;
    
                index += yperiod;
            }
        }

        if (node_grid[0] > 1) {
            MPI_Sendrecv(sbuf, count, MPI_DOUBLE, snode, REQ_HALO_SPREAD,
                         rbuf, count, MPI_DOUBLE, rnode, REQ_HALO_SPREAD,
                         comm_cart, &status);
        } else {
            memmove(rbuf,sbuf,count*sizeof(double));
        }

        buffer = rbuf;
        index = get_linear_index(1,0,0,lblattice.halo_grid);
        for (z=0; z<lblattice.halo_grid[2]; z++) {
            for (y=0; y<lblattice.halo_grid[1]; y++) {
    
                lbfluid[1][1  + ii * LBQ][index] = buffer[0];
                lbfluid[1][7  + ii * LBQ][index] = buffer[1];
                lbfluid[1][9  + ii * LBQ][index] = buffer[2];
                lbfluid[1][11 + ii * LBQ][index] = buffer[3];
                lbfluid[1][13 + ii * LBQ][index] = buffer[4];
                buffer += 5;
    
                index += yperiod;
            }
        }
    
        /* send to left, recv from right i = 2, 8, 10, 12, 14 */
        snode = node_neighbors[0];
        rnode = node_neighbors[1];
    
        buffer = sbuf;
        index = get_linear_index(0,0,0,lblattice.halo_grid);
        for (z=0; z<lblattice.halo_grid[2]; z++) {
            for (y=0; y<lblattice.halo_grid[1]; y++) {
    
                buffer[0] = lbfluid[1][2  + ii * LBQ][index];
                buffer[1] = lbfluid[1][8  + ii * LBQ][index];
                buffer[2] = lbfluid[1][10 + ii * LBQ][index];
                buffer[3] = lbfluid[1][12 + ii * LBQ][index];
                buffer[4] = lbfluid[1][14 + ii * LBQ][index];
                buffer += 5;
    
                index += yperiod;
            }
        }

        if (node_grid[0] > 1) {
            MPI_Sendrecv(sbuf, count, MPI_DOUBLE, snode, REQ_HALO_SPREAD,
                         rbuf, count, MPI_DOUBLE, rnode, REQ_HALO_SPREAD,
                         comm_cart, &status);
        } else {
            memmove(rbuf,sbuf,count*sizeof(double));
        }

        buffer = rbuf;
        index = get_linear_index(lblattice.grid[0],0,0,lblattice.halo_grid);
        for (z=0; z<lblattice.halo_grid[2]; z++) {
            for (y=0; y<lblattice.halo_grid[1]; y++) {
    
                lbfluid[1][2  + ii * LBQ][index] = buffer[0];
                lbfluid[1][8  + ii * LBQ][index] = buffer[1];
                lbfluid[1][10 + ii * LBQ][index] = buffer[2];
                lbfluid[1][12 + ii * LBQ][index] = buffer[3];
                lbfluid[1][14 + ii * LBQ][index] = buffer[4];
                buffer += 5;
    
                index += yperiod;
            }
        }
    
        /***************
         * Y direction *
         ***************/
        count = 5*lblattice.halo_grid[0]*lblattice.halo_grid[2];
        sbuf = (double*) Utils::realloc(sbuf, count*sizeof(double));
        rbuf = (double*) Utils::realloc(rbuf, count*sizeof(double));
    
        /* send to right, recv from left i = 3, 7, 10, 15, 17 */
        snode = node_neighbors[3];
        rnode = node_neighbors[2];
    
        buffer = sbuf;
        index = get_linear_index(0,lblattice.grid[1]+1,0,lblattice.halo_grid);
        for (z=0; z<lblattice.halo_grid[2]; z++) {
            for (x=0; x<lblattice.halo_grid[0]; x++) {
    
                buffer[0] = lbfluid[1][3  + ii * LBQ][index];
                buffer[1] = lbfluid[1][7  + ii * LBQ][index];
                buffer[2] = lbfluid[1][10 + ii * LBQ][index];
                buffer[3] = lbfluid[1][15 + ii * LBQ][index];
                buffer[4] = lbfluid[1][17 + ii * LBQ][index];
                buffer += 5;
    
                ++index;
            }
            index += zperiod - lblattice.halo_grid[0];
        }

        if (node_grid[1] > 1) {
            MPI_Sendrecv(sbuf, count, MPI_DOUBLE, snode, REQ_HALO_SPREAD,
                         rbuf, count, MPI_DOUBLE, rnode, REQ_HALO_SPREAD,
                         comm_cart, &status);
        } else {
            memmove(rbuf,sbuf,count*sizeof(double));
        }
    
        buffer = rbuf;
        index = get_linear_index(0,1,0,lblattice.halo_grid);
        for (z=0; z<lblattice.halo_grid[2]; z++) {
            for (x=0; x<lblattice.halo_grid[0]; x++) {
    
                lbfluid[1][3  + ii * LBQ][index] = buffer[0];
                lbfluid[1][7  + ii * LBQ][index] = buffer[1];
                lbfluid[1][10 + ii * LBQ][index] = buffer[2];
                lbfluid[1][15 + ii * LBQ][index] = buffer[3];
                lbfluid[1][17 + ii * LBQ][index] = buffer[4];
                buffer += 5;
    
                ++index;
            }
            index += zperiod - lblattice.halo_grid[0];
        }
    
        /* send to left, recv from right i = 4, 8, 9, 16, 18 */
        snode = node_neighbors[2];
        rnode = node_neighbors[3];
    
        buffer = sbuf;
        index = get_linear_index(0,0,0,lblattice.halo_grid);
        for (z=0; z<lblattice.halo_grid[2]; z++) {
            for (x=0; x<lblattice.halo_grid[0]; x++) {
    
                buffer[0] = lbfluid[1][4  + ii * LBQ][index];
                buffer[1] = lbfluid[1][8  + ii * LBQ][index];
                buffer[2] = lbfluid[1][9  + ii * LBQ][index];
                buffer[3] = lbfluid[1][16 + ii * LBQ][index];
                buffer[4] = lbfluid[1][18 + ii * LBQ][index];
                buffer += 5;
    
                ++index;
            }
            index += zperiod - lblattice.halo_grid[0];
        }

        if (node_grid[1] > 1) {
            MPI_Sendrecv(sbuf, count, MPI_DOUBLE, snode, REQ_HALO_SPREAD,
                         rbuf, count, MPI_DOUBLE, rnode, REQ_HALO_SPREAD,
                         comm_cart, &status);
        } else {
            memmove(rbuf,sbuf,count*sizeof(double));
        }

        buffer = rbuf;
        index = get_linear_index(0,lblattice.grid[1],0,lblattice.halo_grid);
        for (z=0; z<lblattice.halo_grid[2]; z++) {
            for (x=0; x<lblattice.halo_grid[0]; x++) {
    
                lbfluid[1][4  + ii * LBQ][index] = buffer[0];
                lbfluid[1][8  + ii * LBQ][index] = buffer[1];
                lbfluid[1][9  + ii * LBQ][index] = buffer[2];
                lbfluid[1][16 + ii * LBQ][index] = buffer[3];
                lbfluid[1][18 + ii * LBQ][index] = buffer[4];
                buffer += 5;
    
                ++index;
            }
            index += zperiod - lblattice.halo_grid[0];
        }

        /***************
         * Z direction *
         ***************/
        count = 5*lblattice.halo_grid[0]*lblattice.halo_grid[1];
        sbuf = (double*) Utils::realloc(sbuf, count*sizeof(double));
        rbuf = (double*) Utils::realloc(rbuf, count*sizeof(double));
    
        /* send to right, recv from left i = 5, 11, 14, 15, 18 */
        snode = node_neighbors[5];
        rnode = node_neighbors[4];
    
        buffer = sbuf;
        index = get_linear_index(0,0,lblattice.grid[2]+1,lblattice.halo_grid);
        for (y=0; y<lblattice.halo_grid[1]; y++) {
            for (x=0; x<lblattice.halo_grid[0]; x++) {
    
                buffer[0] = lbfluid[1][5  + ii * LBQ][index];
                buffer[1] = lbfluid[1][11 + ii * LBQ][index];
                buffer[2] = lbfluid[1][14 + ii * LBQ][index];
                buffer[3] = lbfluid[1][15 + ii * LBQ][index];
                buffer[4] = lbfluid[1][18 + ii * LBQ][index];
                buffer += 5;
    
                ++index;
            }
        }
    
        if (node_grid[2] > 1) {
            MPI_Sendrecv(sbuf, count, MPI_DOUBLE, snode, REQ_HALO_SPREAD,
                         rbuf, count, MPI_DOUBLE, rnode, REQ_HALO_SPREAD,
                         comm_cart, &status);
        } else {
	    memmove(rbuf,sbuf,count*sizeof(double));
        }
    
        buffer = rbuf;
        index = get_linear_index(0,0,1,lblattice.halo_grid);
        for (y=0; y<lblattice.halo_grid[1]; y++) {
            for (x=0; x<lblattice.halo_grid[0]; x++) {
    
                lbfluid[1][5  + ii * LBQ][index] = buffer[0];
                lbfluid[1][11 + ii * LBQ][index] = buffer[1];
                lbfluid[1][14 + ii * LBQ][index] = buffer[2];
                lbfluid[1][15 + ii * LBQ][index] = buffer[3];
                lbfluid[1][18 + ii * LBQ][index] = buffer[4];
                buffer += 5;
    
                ++index;
            }
        }
    
        /* send to left, recv from right i = 6, 12, 13, 16, 17 */
        snode = node_neighbors[4];
        rnode = node_neighbors[5];
    
        buffer = sbuf;
        index = get_linear_index(0,0,0,lblattice.halo_grid);
        for (y=0; y<lblattice.halo_grid[1]; y++) {
            for (x=0; x<lblattice.halo_grid[0]; x++) {
    
                buffer[0] = lbfluid[1][6  + ii * LBQ][index];
                buffer[1] = lbfluid[1][12 + ii * LBQ][index];
                buffer[2] = lbfluid[1][13 + ii * LBQ][index];
                buffer[3] = lbfluid[1][16 + ii * LBQ][index];
                buffer[4] = lbfluid[1][17 + ii * LBQ][index];
                buffer += 5;
    
                ++index;
            }
        }
    
        if (node_grid[2] > 1) {
            MPI_Sendrecv(sbuf, count, MPI_DOUBLE, snode, REQ_HALO_SPREAD,
                         rbuf, count, MPI_DOUBLE, rnode, REQ_HALO_SPREAD,
                         comm_cart, &status);
        } else {
            memmove(rbuf,sbuf,count*sizeof(double));
        }
    
        buffer = rbuf;
        index = get_linear_index(0,0,lblattice.grid[2],lblattice.halo_grid);
        for (y=0; y<lblattice.halo_grid[1]; y++) {
            for (x=0; x<lblattice.halo_grid[0]; x++) {
    
                lbfluid[1][6  + ii * LBQ][index] = buffer[0];
                lbfluid[1][12 + ii * LBQ][index] = buffer[1];
                lbfluid[1][13 + ii * LBQ][index] = buffer[2];
                lbfluid[1][16 + ii * LBQ][index] = buffer[3];
                lbfluid[1][17 + ii * LBQ][index] = buffer[4];
                buffer += 5;
    
                ++index;
            }
        }
    
        free(rbuf);
        free(sbuf);
     }
}

/***********************************************************************/

/** Performs basic sanity checks. */
int lb_sanity_checks() {
    //char *errtext;
    int ret = 0;

    if (lbpar.agrid <= 0.0) {
        runtimeErrorMsg() <<"Lattice Boltzmann agrid not set";
        ret = 1;
    }
    if (lbpar.tau <= 0.0) {
        runtimeErrorMsg() <<"Lattice Boltzmann time step not set";
        ret = 1;
    }
    if (lbpar.rho[0] <= 0.0) {
        runtimeErrorMsg() <<"Lattice Boltzmann fluid density not set";
        ret = 1;
    }
    if (lbpar.viscosity[0] <= 0.0) {
        runtimeErrorMsg() <<"Lattice Boltzmann fluid viscosity not set";
        ret = 1;
    }
    if (cell_structure.type != CELL_STRUCTURE_DOMDEC) {
        runtimeErrorMsg() <<"LB requires domain-decomposition cellsystem";
        ret = -1;
    }
    if (skin == 0.0) {
        runtimeErrorMsg() <<"LB requires a positive skin";
        ret = 1;
    }
    if (dd.use_vList && skin>=lbpar.agrid/2.0) {
        runtimeErrorMsg() <<"LB requires either no Verlet lists or that the skin of the verlet list to be less than half of lattice-Boltzmann grid spacing";
        ret = -1;
    }
    if (thermo_switch & ~THERMO_LB) {
        runtimeErrorMsg() <<"LB must not be used with other thermostats";
        ret = 1;
    }
    return ret;
}

/***********************************************************************/

/** (Pre-)allocate memory for data structures */
void lb_pre_init() {
    lbfluid[0]    = (double**) Utils::malloc(2*LB_COMPONENTS*lbmodel.n_veloc*sizeof(double *));
    lbfluid[0][0] = (double*) Utils::malloc(LB_COMPONENTS*2*lblattice.halo_grid_volume*lbmodel.n_veloc*sizeof(double));
}


/** (Re-)allocate memory for the fluid and initialize pointers. */
static void lb_realloc_fluid() {
    int i;

    LB_TRACE(printf("reallocating fluid\n"));

    lbfluid[0]    = (double**) Utils::realloc(*lbfluid,2*LB_COMPONENTS*lbmodel.n_veloc*sizeof(double *));
    lbfluid[0][0] = (double*) Utils::realloc(**lbfluid,2*LB_COMPONENTS*lblattice.halo_grid_volume*lbmodel.n_veloc*sizeof(double));
    lbfluid[1]    = (double **)lbfluid[0] + LB_COMPONENTS*lbmodel.n_veloc;
    lbfluid[1][0] = (double *)lbfluid[0][0] + LB_COMPONENTS*lblattice.halo_grid_volume*lbmodel.n_veloc;

    for(int ii=0;ii<LB_COMPONENTS;++ii){
      for (i=0; i<lbmodel.n_veloc; ++i) {
          lbfluid[0][i+ii*LBQ] = lbfluid[0][0] + (i+ii*LBQ)*lblattice.halo_grid_volume;
          lbfluid[1][i+ii*LBQ] = lbfluid[1][0] + (i+ii*LBQ)*lblattice.halo_grid_volume;
      }
    }

    lbfields = (LB_FluidNode*) Utils::realloc(lbfields,LB_COMPONENTS*lblattice.halo_grid_volume*sizeof(*lbfields));
}


/** Sets up the structures for exchange of the halo regions.
 *  See also \ref halo.cpp */
static void lb_prepare_communication() {
    int i;
    HaloCommunicator comm = { 0, NULL };

    /* since the data layout is a structure of arrays, we have to
     * generate a communication for this structure: first we generate
     * the communication for one of the arrays (the 0-th velocity
     * population), then we replicate this communication for the other
     * velocity indices by constructing appropriate vector
     * datatypes */

    /* prepare the communication for a single velocity */
    prepare_halo_communication(&comm, &lblattice, FIELDTYPE_DOUBLE, MPI_DOUBLE);

    update_halo_comm.num = comm.num;
    update_halo_comm.halo_info = (HaloInfo*) Utils::realloc(update_halo_comm.halo_info,comm.num*sizeof(HaloInfo));

    /* replicate the halo structure */
    for (i=0; i<comm.num; i++) {
        HaloInfo *hinfo = &(update_halo_comm.halo_info[i]);

        hinfo->source_node = comm.halo_info[i].source_node;
        hinfo->dest_node   = comm.halo_info[i].dest_node;
        hinfo->s_offset    = comm.halo_info[i].s_offset;
        hinfo->r_offset    = comm.halo_info[i].r_offset;
        hinfo->type        = comm.halo_info[i].type;

        /* generate the vector datatype for the structure of lattices we
         * have to use hvector here because the extent of the subtypes
         * does not span the full lattice and hence we cannot get the
         * correct vskip out of them */

        MPI_Aint lower;
        MPI_Aint extent;
        MPI_Type_get_extent(MPI_DOUBLE, &lower, &extent);
        MPI_Type_create_hvector(LB_COMPONENTS*lbmodel.n_veloc, 1,
                                lblattice.halo_grid_volume*extent,
                                comm.halo_info[i].datatype, &hinfo->datatype);

        MPI_Type_commit(&hinfo->datatype);

        halo_create_field_hvector(LB_COMPONENTS*lbmodel.n_veloc,1,
                                  lblattice.halo_grid_volume*sizeof(double),
                                  comm.halo_info[i].fieldtype,&hinfo->fieldtype);
    }

    release_halo_communication(&comm);
}


/** (Re-)initializes the fluid. */
void lb_reinit_parameters() {
    int i;
    for(int ii=0;ii<LB_COMPONENTS;++ii) { 
       if (lbpar.viscosity[ii] > 0.0) {
           /* Eq. (80) Duenweg, Schiller, Ladd, PRE 76(3):036704 (2007). */
           // unit conversion: viscosity
           gamma_shear[ii] = 1. - 2./(6.*lbpar.viscosity[ii]*lbpar.tau/(lbpar.agrid*lbpar.agrid)+1.);
       }
   
       if (lbpar.bulk_viscosity[ii] > 0.0) {
	   double factor = 3;
           /* Eq. (81) Duenweg, Schiller, Ladd, PRE 76(3):036704 (2007). */
           // unit conversion: viscosity
	   if(LB_COMPONENTS==2) factor=2;
           gamma_bulk[ii] = 1. - 2./(3.*factor*lbpar.bulk_viscosity[ii]*lbpar.tau/(lbpar.agrid*lbpar.agrid)+1.);
       }
#ifdef SHANCHEN
       if (lbpar.mobility[0] > 0.0) {
	   gamma_mobility[0] = 1. - 2./(6.*lbpar.mobility[0]*lbpar.tau/(lbpar.agrid*lbpar.agrid) + 1.);
       }

<<<<<<< HEAD
#endif
   
       gamma_odd[ii] = lbpar.gamma_odd[ii];
       gamma_even[ii] = lbpar.gamma_even[ii];
   
       double mu = 0.0;
   
       if (temperature > 0.0)
         {
           /* fluctuating hydrodynamics ? */
           fluct = 1;
           
           /* Eq. (51) Duenweg, Schiller, Ladd, PRE 76(3):036704 (2007).
            * Note that the modes are not normalized as in the paper here! */
           mu = temperature/lbmodel.c_sound_sq*lbpar.tau*lbpar.tau/(lbpar.agrid*lbpar.agrid);
           
=======
    if (lbpar.viscosity[0] > 0.0) {
        /* Eq. (80) Duenweg, Schiller, Ladd, PRE 76(3):036704 (2007). */
        // unit conversion: viscosity
        gamma_shear = 1. - 2./(6.*lbpar.viscosity[0]*lbpar.tau/(lbpar.agrid*lbpar.agrid)+1.);
    }

    if (lbpar.bulk_viscosity[0] > 0.0) {
        /* Eq. (81) Duenweg, Schiller, Ladd, PRE 76(3):036704 (2007). */
        // unit conversion: viscosity
        gamma_bulk = 1. - 2./(9.*lbpar.bulk_viscosity[0]*lbpar.tau/(lbpar.agrid*lbpar.agrid)+1.);
    }

    gamma_odd = lbpar.gamma_odd[0];
    gamma_even = lbpar.gamma_even[0];

    if (lbpar.is_TRT) {
        gamma_bulk = gamma_shear;
        gamma_even = gamma_shear;
        gamma_odd = -(7.0*gamma_even+1.0)/(gamma_even+7.0);
        //gamma_odd = gamma_shear; //uncomment for BGK
    }

    //gamma_shear = 0.0; //uncomment for special case of BGK
    //gamma_bulk = 0.0;
    //gamma_odd = 0.0;
    //gamma_even = 0.0;

    //printf("gamma_shear=%e\n", gamma_shear);
    //printf("gamma_bulk=%e\n", gamma_bulk);
    //printf("gamma_odd=%e\n", gamma_odd);
    //printf("gamma_even=%e\n", gamma_even);
    //printf("\n");

    double mu = 0.0;

    if (temperature > 0.0)
      {
        /* fluctuating hydrodynamics ? */
        fluct = 1;
        
        /* Eq. (51) Duenweg, Schiller, Ladd, PRE 76(3):036704 (2007).
         * Note that the modes are not normalized as in the paper here! */
        mu = temperature/lbmodel.c_sound_sq*lbpar.tau*lbpar.tau/(lbpar.agrid*lbpar.agrid);
        //mu *= agrid*agrid*agrid;  // Marcello's conjecture
>>>>>>> fb68754b
#ifdef D3Q19
           double (*e)[19] = d3q19_modebase;
#else // D3Q19
           double **e = lbmodel.e;
#endif // D3Q19
           for (i = 0; i < 4; i++) lb_phi[i+ii*LBQ] = 0;
           lb_phi[4+ii*LBQ] = sqrt(mu*e[19][4]*(1.-SQR(gamma_bulk[ii]))); // SQR(x) == x*x
           for (i = 5; i < 10; i++) lb_phi[i+ii*LBQ] = sqrt(mu*e[19][i]*(1.-SQR(gamma_shear[ii])));
           for (i = 10; i < 16; i++) lb_phi[i+ii*LBQ] = sqrt(mu*e[19][i]*(1.-SQR(gamma_odd[ii])));
           for (i = 16; i < 19; i++) lb_phi[i+ii*LBQ] = sqrt(mu*e[19][i]*(1.-SQR(gamma_even[ii])));
	   
           
           /* lb_coupl_pref is stored in MD units (force)
            * Eq. (16) Ahlrichs and Duenweg, JCP 111(17):8225 (1999).
            * The factor 12 comes from the fact that we use random numbers
            * from -0.5 to 0.5 (equally distributed) which have variance 1/12.
            * time_step comes from the discretization.
            */
           lb_coupl_pref[ii] = sqrt(12.*2.*lbpar.friction[ii]*temperature/time_step);
           lb_coupl_pref2[ii] = sqrt(2.*lbpar.friction[ii]*temperature/time_step);
         } else {
         /* no fluctuations at zero temperature */
         fluct = 0;
         for (i = 0; i < lbmodel.n_veloc; i++) lb_phi[i+ii*LBQ] = 0.0;
         lb_coupl_pref[ii] = 0.0;
         lb_coupl_pref2[ii] = 0.0;
       }
       LB_TRACE(fprintf(stderr,"%d: gamma_shear=%lf gamma_bulk=%lf shear_fluct=%lf " \
                        "bulk_fluct=%lf mu=%lf, bulkvisc=%lf, visc=%lf\n",     \
                        this_node, gamma_shear[ii], gamma_bulk[ii], lb_phi[9], lb_phi[4], mu, \
                        lbpar.bulk_viscosity[ii], lbpar.viscosity[ii]));
    }
}


/** Resets the forces on the fluid nodes */
void lb_reinit_forces() {
    for (index_t index=0; index < lblattice.halo_grid_volume; index++) {
      for(int ii=0;ii<LB_COMPONENTS;++ii) { 
#if (  defined(EXTERNAL_FORCES) ||   defined(SHANCHEN) )
	lbfields[index].has_force = 1;
        lbfields[index].force[0 + ii * 3] = 0.0;
        lbfields[index].force[1 + ii * 3] = 0.0;
        lbfields[index].force[2 + ii * 3] = 0.0;
#ifdef SHANCHEN
	lbfields[index].scforce[0 + ii * 3] = 0.0;
	lbfields[index].scforce[1 + ii * 3] = 0.0;
	lbfields[index].scforce[2 + ii * 3] = 0.0;
#endif
#ifdef EXTERNAL_FORCES
        // unit conversion: force density
        lbfields[index].force[0 + ii * 3] = lbpar.ext_force[0 + ii * 3]*pow(lbpar.agrid,2)*lbpar.tau*lbpar.tau;
        lbfields[index].force[1 + ii * 3] = lbpar.ext_force[1 + ii * 3]*pow(lbpar.agrid,2)*lbpar.tau*lbpar.tau;
        lbfields[index].force[2 + ii * 3] = lbpar.ext_force[2 + ii * 3]*pow(lbpar.agrid,2)*lbpar.tau*lbpar.tau;
#endif // EXTERNAL_FORCES 
#else //  defined(EXTERNAL_FORCES) ||   defined(SHANCHEN)
        lbfields[index].force[0 + ii * 3] = 0.0;
        lbfields[index].force[1 + ii * 3] = 0.0;
        lbfields[index].force[2 + ii * 3] = 0.0;
        lbfields[index].has_force = 0;
#endif //  defined(EXTERNAL_FORCES) ||   defined(SHANCHEN)
      }
    }
#ifdef LB_BOUNDARIES
    for(int ii=0;ii<LB_COMPONENTS;++ii) { 
       for (int i = 0; i < n_lb_boundaries; i++) {
         lb_boundaries[i].force[0 + ii * 3]=0.;
         lb_boundaries[i].force[1 + ii * 3]=0.;
         lb_boundaries[i].force[2 + ii * 3]=0.;
       }
    }
#endif // LB_BOUNDARIES
}


/** (Re-)initializes the fluid according to the given value of rho. */
void lb_reinit_fluid() {
    /* default values for fields in lattice units */
    /* here the conversion to lb units is performed */
    double rho[LB_COMPONENTS] ;
	
    for(int ii=0;ii<LB_COMPONENTS;++ii)
    	rho[ii]=lbpar.rho[ii]*lbpar.agrid*lbpar.agrid*lbpar.agrid;
    double j[3] = { 0., 0., 0. };
// double pi[6] = { rho*lbmodel.c_sound_sq, 0., rho*lbmodel.c_sound_sq, 0., 0., rho*lbmodel.c_sound_sq };
    double pi[6] = { 0., 0., 0., 0., 0., 0. };

    LB_TRACE(fprintf(stderr, "Initialising the fluid with equilibrium populations\n"););

    for (index_t index = 0; index < lblattice.halo_grid_volume; index++) {

      // calculate equilibrium distribution 
      lb_calc_n_from_rho_j_pi(index,rho,j,pi);
      
      lbfields[index].recalc_fields = 1;
#ifdef LB_BOUNDARIES
      lbfields[index].boundary = 0;
#endif // LB_BOUNDARIES

    }

    lbpar.resend_halo = 0;
#ifdef LB_BOUNDARIES
    lb_init_boundaries();
#endif // LB_BOUNDARIES
}


/** Performs a full initialization of
 *  the Lattice Boltzmann system. All derived parameters
 *  and the fluid are reset to their default values. */
void lb_init() {
  LB_TRACE(printf("Begin initialzing fluid on CPU\n"));
  
  if (lbpar.agrid <= 0.0) {
      runtimeErrorMsg() <<"Lattice Boltzmann agrid not set when initializing fluid";
  }
  
  if (check_runtime_errors()) return;
  
  double temp_agrid[3];
  double temp_offset[3];
  for (int i =0; i<3; i++) {
    temp_agrid[i]=lbpar.agrid;
    temp_offset[i]=0.5;
  }
  
  /* initialize the local lattice domain */
  lblattice.init(temp_agrid, temp_offset, 1, 0);
  
  if (check_runtime_errors()) return;

  /* allocate memory for data structures */
  lb_realloc_fluid();
  
  /* prepare the halo communication */
  lb_prepare_communication();
  
  /* initialize derived parameters */
  lb_reinit_parameters();

  /* setup the initial particle velocity distribution */
  lb_reinit_fluid();
  /* setup the external forces */
  lb_reinit_forces();
  LB_TRACE(printf("Initialzing fluid on CPU successful\n"));
}


/** Release the fluid. */
void lb_release_fluid() {
    free(lbfluid[0][0]);
    free(lbfluid[0]);
    free(lbfields);
}


/** Release fluid and communication. */
void lb_release() {
    lb_release_fluid();
    release_halo_communication(&update_halo_comm);
}

/***********************************************************************/
/** \name Mapping between hydrodynamic fields and particle populations */
/***********************************************************************/
/*@{*/
void lb_calc_n_from_rho_j_pi(const index_t index,
                             double *rho,
                             const double *j,
                             double *pi) 
{
    int i;
    double totrho=0.0;
    for(int ii=0;ii<LB_COMPONENTS;++ii){
	totrho+=rho[ii];
    }
    if(totrho<1e-32) {
      printf("Fatal Error: Density too close to zero: ");
      for(int ii=0;ii<LB_COMPONENTS;++ii){
		printf("rho[%d]=%g ",ii,rho[ii]);
      }
      printf("\n");
      errexit();
    }
    for(int ii=0;ii<LB_COMPONENTS;++ii){
      double local_rho, local_j[3], local_pi[6], trace;
      const double avg_rho = lbpar.rho[ii]*lbpar.agrid*lbpar.agrid*lbpar.agrid;
  
      local_rho  = rho[ii];
  
      local_j[0] = j[0] * local_rho/totrho;
      local_j[1] = j[1] * local_rho/totrho;
      local_j[2] = j[2] * local_rho/totrho;
  
      for (i = 0; i < 6; i++) local_pi[i] = pi[i];
  
      trace = local_pi[0] + local_pi[2] + local_pi[5];
  
#ifdef D3Q19
      double rho_times_coeff;
      double tmp1,tmp2;
  
      /* update the q=0 sublattice */
        lbfluid[0][0 + ii * LBQ][index] = 1./3. * (local_rho-avg_rho) - 1./2. * trace;
    
        /* update the q=1 sublattice */
        rho_times_coeff = 1./18. * (local_rho-avg_rho);
    
        lbfluid[0][1 + ii * LBQ][index] = rho_times_coeff + 1./6.*local_j[0] + 1./4. * local_pi[0] - 1./12.*trace;
        lbfluid[0][2 + ii * LBQ][index] = rho_times_coeff - 1./6.*local_j[0] + 1./4. * local_pi[0] - 1./12.*trace;
        lbfluid[0][3 + ii * LBQ][index] = rho_times_coeff + 1./6.*local_j[1] + 1./4. * local_pi[2] - 1./12.*trace;
        lbfluid[0][4 + ii * LBQ][index] = rho_times_coeff - 1./6.*local_j[1] + 1./4. * local_pi[2] - 1./12.*trace;
        lbfluid[0][5 + ii * LBQ][index] = rho_times_coeff + 1./6.*local_j[2] + 1./4. * local_pi[5] - 1./12.*trace;
        lbfluid[0][6 + ii * LBQ][index] = rho_times_coeff - 1./6.*local_j[2] + 1./4. * local_pi[5] - 1./12.*trace;
    
        /* update the q=2 sublattice */
        rho_times_coeff = 1./36. * (local_rho-avg_rho);
    
        tmp1 = local_pi[0] + local_pi[2];
        tmp2 = 2.0*local_pi[1];
    
        lbfluid[0][7  + ii * LBQ][index]  = rho_times_coeff + 1./12.*(local_j[0]+local_j[1]) + 1./8.*(tmp1+tmp2) - 1./24.*trace;
        lbfluid[0][8  + ii * LBQ][index]  = rho_times_coeff - 1./12.*(local_j[0]+local_j[1]) + 1./8.*(tmp1+tmp2) - 1./24.*trace;
        lbfluid[0][9  + ii * LBQ][index]  = rho_times_coeff + 1./12.*(local_j[0]-local_j[1]) + 1./8.*(tmp1-tmp2) - 1./24.*trace;
        lbfluid[0][10 + ii * LBQ][index]  = rho_times_coeff - 1./12.*(local_j[0]-local_j[1]) + 1./8.*(tmp1-tmp2) - 1./24.*trace;
    
        tmp1 = local_pi[0] + local_pi[5];
        tmp2 = 2.0*local_pi[3];
    
        lbfluid[0][11 + ii * LBQ][index] = rho_times_coeff + 1./12.*(local_j[0]+local_j[2]) + 1./8.*(tmp1+tmp2) - 1./24.*trace;
        lbfluid[0][12 + ii * LBQ][index] = rho_times_coeff - 1./12.*(local_j[0]+local_j[2]) + 1./8.*(tmp1+tmp2) - 1./24.*trace;
        lbfluid[0][13 + ii * LBQ][index] = rho_times_coeff + 1./12.*(local_j[0]-local_j[2]) + 1./8.*(tmp1-tmp2) - 1./24.*trace;
        lbfluid[0][14 + ii * LBQ][index] = rho_times_coeff - 1./12.*(local_j[0]-local_j[2]) + 1./8.*(tmp1-tmp2) - 1./24.*trace;
    
        tmp1 = local_pi[2] + local_pi[5];
        tmp2 = 2.0*local_pi[4];
    
        lbfluid[0][15 + ii * LBQ][index] = rho_times_coeff + 1./12.*(local_j[1]+local_j[2]) + 1./8.*(tmp1+tmp2) - 1./24.*trace;
        lbfluid[0][16 + ii * LBQ][index] = rho_times_coeff - 1./12.*(local_j[1]+local_j[2]) + 1./8.*(tmp1+tmp2) - 1./24.*trace;
        lbfluid[0][17 + ii * LBQ][index] = rho_times_coeff + 1./12.*(local_j[1]-local_j[2]) + 1./8.*(tmp1-tmp2) - 1./24.*trace;
        lbfluid[0][18 + ii * LBQ][index] = rho_times_coeff - 1./12.*(local_j[1]-local_j[2]) + 1./8.*(tmp1-tmp2) - 1./24.*trace;
  
#else // D3Q19
  
      int i;
      double tmp=0.0;
      double (*c)[3] = lbmodel.c;
      double (*coeff)[4] = lbmodel.coeff;
  
      for (i = 0; i < lbmodel.n_veloc; i++) {
        tmp = local_pi[0] * SQR(c[i][0])
            + (2.0 * local_pi[1] * c[i][0] + local_pi[2] * c[i][1])*c[i][1]
            + (2.0 * (local_pi[3]*c[i][0] + local_pi[4] * c[i][1]) + local_pi[5] * c[i][2]) * c[i][2];
  
          lbfluid[0][i + ii * LBQ][index] =  coeff[i][0] * (local_rho-avg_rho);
          lbfluid[0][i + ii * LBQ][index] += coeff[i][1] * scalar(local_j,c[i]);
          lbfluid[0][i + ii * LBQ][index] += coeff[i][2] * tmp;
          lbfluid[0][i + ii * LBQ][index] += coeff[i][3] * trace;
      }
#endif // D3Q19
   }
}

/*@}*/


/** Calculation of hydrodynamic modes */
void lb_calc_modes(index_t index, double *mode) 
{
#ifdef D3Q19
    double n0, n1p, n1m, n2p, n2m, n3p, n3m, n4p, n4m, n5p, n5m, n6p, n6m, n7p, n7m, n8p, n8m, n9p, n9m;
    for(int ii=0;ii<LB_COMPONENTS;++ii) {
       n0  = lbfluid[0][0  + ii*LBQ][index];
       n1p = lbfluid[0][1  + ii*LBQ][index] + lbfluid[0][2  + ii*LBQ][index];
       n1m = lbfluid[0][1  + ii*LBQ][index] - lbfluid[0][2  + ii*LBQ][index];
       n2p = lbfluid[0][3  + ii*LBQ][index] + lbfluid[0][4  + ii*LBQ][index];
       n2m = lbfluid[0][3  + ii*LBQ][index] - lbfluid[0][4  + ii*LBQ][index];
       n3p = lbfluid[0][5  + ii*LBQ][index] + lbfluid[0][6  + ii*LBQ][index];
       n3m = lbfluid[0][5  + ii*LBQ][index] - lbfluid[0][6  + ii*LBQ][index];
       n4p = lbfluid[0][7  + ii*LBQ][index] + lbfluid[0][8  + ii*LBQ][index];
       n4m = lbfluid[0][7  + ii*LBQ][index] - lbfluid[0][8  + ii*LBQ][index];
       n5p = lbfluid[0][9  + ii*LBQ][index] + lbfluid[0][10 + ii*LBQ][index];
       n5m = lbfluid[0][9  + ii*LBQ][index] - lbfluid[0][10 + ii*LBQ][index];
       n6p = lbfluid[0][11 + ii*LBQ][index] + lbfluid[0][12 + ii*LBQ][index];
       n6m = lbfluid[0][11 + ii*LBQ][index] - lbfluid[0][12 + ii*LBQ][index];
       n7p = lbfluid[0][13 + ii*LBQ][index] + lbfluid[0][14 + ii*LBQ][index];
       n7m = lbfluid[0][13 + ii*LBQ][index] - lbfluid[0][14 + ii*LBQ][index];
       n8p = lbfluid[0][15 + ii*LBQ][index] + lbfluid[0][16 + ii*LBQ][index];
       n8m = lbfluid[0][15 + ii*LBQ][index] - lbfluid[0][16 + ii*LBQ][index];
       n9p = lbfluid[0][17 + ii*LBQ][index] + lbfluid[0][18 + ii*LBQ][index];
       n9m = lbfluid[0][17 + ii*LBQ][index] - lbfluid[0][18 + ii*LBQ][index];
   
       /* mass mode */
       mode[0 + ii * LBQ] = n0 + n1p + n2p + n3p + n4p + n5p + n6p + n7p + n8p + n9p;
   
       /* momentum modes */
       mode[1 + ii * LBQ] = n1m + n4m + n5m + n6m + n7m;
       mode[2 + ii * LBQ] = n2m + n4m - n5m + n8m + n9m;
       mode[3 + ii * LBQ] = n3m + n6m - n7m + n8m - n9m;
   
       /* stress modes */
       mode[4 + ii * LBQ] = -n0 + n4p + n5p + n6p + n7p + n8p + n9p;
       mode[5 + ii * LBQ] = n1p - n2p + n6p + n7p - n8p - n9p;
       mode[6 + ii * LBQ] = n1p + n2p - n6p - n7p - n8p - n9p - 2.*(n3p - n4p - n5p);
       mode[7 + ii * LBQ] = n4p - n5p;
       mode[8 + ii * LBQ] = n6p - n7p;
       mode[9 + ii * LBQ] = n8p - n9p;
   
#ifndef OLD_FLUCT
       /* kinetic modes */
       mode[10 + ii * LBQ] = -2.*n1m + n4m + n5m + n6m + n7m;
       mode[11 + ii * LBQ] = -2.*n2m + n4m - n5m + n8m + n9m;
       mode[12 + ii * LBQ] = -2.*n3m + n6m - n7m + n8m - n9m;
       mode[13 + ii * LBQ] = n4m + n5m - n6m - n7m;
       mode[14 + ii * LBQ] = n4m - n5m - n8m - n9m;
       mode[15 + ii * LBQ] = n6m - n7m - n8m + n9m;
       mode[16 + ii * LBQ] = n0 + n4p + n5p + n6p + n7p + n8p + n9p
                             - 2.*(n1p + n2p + n3p);
       mode[17 + ii * LBQ] = - n1p + n2p + n6p + n7p - n8p - n9p;
       mode[18 + ii * LBQ] = - n1p - n2p -n6p - n7p - n8p - n9p
                             + 2.*(n3p + n4p + n5p);
#endif // !OLD_FLUCT
   
#else // D3Q19
       int i, j;
       for (i = 0; i < lbmodel.n_veloc; i++) {
           mode[i+ ii * LBQ] = 0.0;
           for (j = 0; j < lbmodel.n_veloc; j++) {
               mode[i + ii * LBQ] += lbmodel.e[i][j] * lbfluid[0][i + ii * LBQ][index];
           }
       }
#endif // D3Q19
  }
}

/** Calculation of mass modes */
void lb_calc_mass_modes(index_t index, double *mode) 
{
#ifdef D3Q19
    double n0, n1p, n2p, n3p, n4p, n5p, n6p, n7p, n8p, n9p;
    for(int ii=0;ii<LB_COMPONENTS;++ii) {
       n0  = lbfluid[0][0  + ii*LBQ][index];
       n1p = lbfluid[0][1  + ii*LBQ][index] + lbfluid[0][2  + ii*LBQ][index];
       n2p = lbfluid[0][3  + ii*LBQ][index] + lbfluid[0][4  + ii*LBQ][index];
       n3p = lbfluid[0][5  + ii*LBQ][index] + lbfluid[0][6  + ii*LBQ][index];
       n4p = lbfluid[0][7  + ii*LBQ][index] + lbfluid[0][8  + ii*LBQ][index];
       n5p = lbfluid[0][9  + ii*LBQ][index] + lbfluid[0][10 + ii*LBQ][index];
       n6p = lbfluid[0][11 + ii*LBQ][index] + lbfluid[0][12 + ii*LBQ][index];
       n7p = lbfluid[0][13 + ii*LBQ][index] + lbfluid[0][14 + ii*LBQ][index];
       n8p = lbfluid[0][15 + ii*LBQ][index] + lbfluid[0][16 + ii*LBQ][index];
       n9p = lbfluid[0][17 + ii*LBQ][index] + lbfluid[0][18 + ii*LBQ][index];
       /* mass mode */
       mode[0 + ii * LBQ] = n0 + n1p + n2p + n3p + n4p + n5p + n6p + n7p + n8p + n9p ;
#else // D3Q19
       int j;
       mode[0+ ii * LBQ] = 0.0;
       for (j = 0; j < lbmodel.n_veloc; j++) {
               mode[0 + ii * LBQ] += lbmodel.e[0][j] * lbfluid[0][0 + ii * LBQ][index];
       }
#endif // D3Q19
  }
}

/** Streaming and calculation of modes (pull scheme) */
inline void lb_pull_calc_modes(index_t index, double *mode) {

    int yperiod = lblattice.halo_grid[0];
    int zperiod = lblattice.halo_grid[0]*lblattice.halo_grid[1];

    double n[19];
    n[0]  = lbfluid[0][0][index];
    n[1]  = lbfluid[0][1][index-1];
    n[2]  = lbfluid[0][2][index+1];
    n[3]  = lbfluid[0][3][index-yperiod];
    n[4]  = lbfluid[0][4][index+yperiod];
    n[5]  = lbfluid[0][5][index-zperiod];
    n[6]  = lbfluid[0][6][index+zperiod];
    n[7]  = lbfluid[0][7][index-(1+yperiod)];
    n[8]  = lbfluid[0][8][index+(1+yperiod)];
    n[9]  = lbfluid[0][9][index-(1-yperiod)];
    n[10] = lbfluid[0][10][index+(1-yperiod)];
    n[11] = lbfluid[0][11][index-(1+zperiod)];
    n[12] = lbfluid[0][12][index+(1+zperiod)];
    n[13] = lbfluid[0][13][index-(1-zperiod)];
    n[14] = lbfluid[0][14][index+(1-zperiod)];
    n[15] = lbfluid[0][15][index-(yperiod+zperiod)];
    n[16] = lbfluid[0][16][index+(yperiod+zperiod)];
    n[17] = lbfluid[0][17][index-(yperiod-zperiod)];
    n[18] = lbfluid[0][18][index+(yperiod-zperiod)];

#ifdef D3Q19
    /* mass mode */
    mode[ 0] =   n[ 0] + n[ 1] + n[ 2] + n[ 3] + n[4] + n[5] + n[6]
        + n[ 7] + n[ 8] + n[ 9] + n[10]
        + n[11] + n[12] + n[13] + n[14]
        + n[15] + n[16] + n[17] + n[18];

    /* momentum modes */
    mode[ 1] =   n[ 1] - n[ 2]
        + n[ 7] - n[ 8] + n[ 9] - n[10] + n[11] - n[12] + n[13] - n[14];
    mode[ 2] =   n[ 3] - n[ 4]
        + n[ 7] - n[ 8] - n[ 9] + n[10] + n[15] - n[16] + n[17] - n[18];
    mode[ 3] =   n[ 5] - n[ 6]
        + n[11] - n[12] - n[13] + n[14] + n[15] - n[16] - n[17] + n[18];

    /* stress modes */
    mode[ 4] = - n[ 0]
        + n[ 7] + n[ 8] + n[ 9] + n[10]
        + n[11] + n[12] + n[13] + n[14]
        + n[15] + n[16] + n[17] + n[18];
    mode[ 5] =   n[ 1] + n[ 2] - n[ 3] - n[4]
        + n[11] + n[12] + n[13] + n[14] - n[15] - n[16] - n[17] - n[18];
    mode[ 6] =   n[ 1] + n[ 2] + n[ 3] + n[ 4]
        - n[11] - n[12] - n[13] - n[14] - n[15] - n[16] - n[17] - n[18]
        - 2.*(n[5] + n[6] - n[7] - n[8] - n[9] - n[10]);
    mode[ 7] =   n[ 7] + n[ 8] - n[ 9] - n[10];
    mode[ 8] =   n[11] + n[12] - n[13] - n[14];
    mode[ 9] =   n[15] + n[16] - n[17] - n[18];

    /* kinetic modes */
    mode[10] = 2.*(n[2] - n[1])
        + n[7] - n[8] + n[9] - n[10] + n[11] - n[12] + n[13] - n[14];
    mode[11] = 2.*(n[4] - n[3])
        + n[7] - n[8] - n[9] + n[10] + n[15] - n[16] + n[17] - n[18];
    mode[12] = 2.*(n[6] - n[5])
        + n[11] - n[12] - n[13] + n[14] + n[15] - n[16] - n[17] + n[18];
    mode[13] =   n[ 7] - n[ 8] + n[ 9] - n[10] - n[11] + n[12] - n[13] + n[14];
    mode[14] =   n[ 7] - n[ 8] - n[ 9] + n[10] - n[15] + n[16] - n[17] + n[18];
    mode[15] =   n[11] - n[12] - n[13] + n[14] - n[15] + n[16] + n[17] - n[18];
    mode[16] =   n[ 0]
        + n[ 7] + n[ 8] + n[ 9] + n[10]
        + n[11] + n[12] + n[13] + n[14]
        + n[15] + n[16] + n[17] + n[18]
        - 2.*(n[1] + n[2] + n[3] + n[4] + n[5] + n[6]);
    mode[17] =   n[ 3] + n[ 4] - n[ 1] - n[ 2]
        + n[11] + n[12] + n[13] + n[14]
        - n[15] - n[16] - n[17] - n[18];
    mode[18] = - n[ 1] - n[ 2] - n[ 3] - n[ 4]
        - n[11] - n[12] - n[13] - n[14] - n[15] - n[16] - n[17] - n[18]
        + 2.*(n[5] + n[6] + n[7] + n[8] + n[9] + n[10]);
#else // D3Q19
    int i, j;
    double **e = lbmodel.e;
    for (i = 0; i < lbmodel.n_veloc; i++)
    {
        mode[i] = 0.0;
        for (j = 0; j < lbmodel.n_veloc; j++) 
        {
            mode[i] += e[i][j]*n[j];
        }
    }
#endif // D3Q19
}


inline void lb_relax_modes(index_t index, double *mode) 
{
    double rho[LB_COMPONENTS], j[3], pi_eq[6];
    double Rho_tot=0.0, u_tot[3]={0.,0.,0.};

    for(int ii=0;ii<LB_COMPONENTS;++ii) 
    { 

        /* re-construct the real density
         * remember that the populations are stored as differences to their
         * equilibrium value */
        rho[ii]  = mode[0 + ii * LBQ] + lbpar.rho[ii]*lbpar.agrid*lbpar.agrid*lbpar.agrid; 
        lbfields[index].rho[ii]=rho[ii];
        Rho_tot += rho[ii];
        u_tot[0]+= mode[1 + ii * LBQ];
        u_tot[1]+= mode[2 + ii * LBQ];
        u_tot[2]+= mode[3 + ii * LBQ];
        /* if forces are present, the momentum density is redefined to
         * include one half-step of the force action.  See the
         * Chapman-Enskog expansion in [Ladd & Verberg]. */
#if ( ! defined(EXTERNAL_FORCES) &&  ! defined(SHANCHEN) )
    if (lbfields[index].has_force)
#endif // !EXTERNAL_FORCES
        {
          u_tot[0] += 0.5 * lbfields[index].force[(0+ii*3)];
          u_tot[1] += 0.5 * lbfields[index].force[(1+ii*3)];
          u_tot[2] += 0.5 * lbfields[index].force[(2+ii*3)];
        }
    }

    lbfields[index].j[0]=u_tot[0];
    lbfields[index].j[1]=u_tot[1];
    lbfields[index].j[2]=u_tot[2];
    u_tot[0]/=Rho_tot;
    u_tot[1]/=Rho_tot;
    u_tot[2]/=Rho_tot;

    for(int ii=0;ii<LB_COMPONENTS;++ii) 
    { 
        j[0] = rho[ii] * u_tot[0];
        j[1] = rho[ii] * u_tot[1];
        j[2] = rho[ii] * u_tot[2];
        /* equilibrium part of the stress modes */
        pi_eq[0] = scalar(j,j) / rho[ii];
        pi_eq[1] = (SQR(j[0])-SQR(j[1])) / rho[ii];
        pi_eq[2] = (scalar(j,j) - 3.0 * SQR(j[2])) / rho[ii];
        pi_eq[3] = j[0] * j[1] / rho[ii];
        pi_eq[4] = j[0] * j[2] / rho[ii];
        pi_eq[5] = j[1] * j[2] / rho[ii];

      /** in Shan-Chen we have to relax the momentum modes as well using the mobility, but
          the total momentum is conserved */  
#ifdef SHANCHEN
        mode[1 + ii * LBQ] = j[0] + gamma_mobility[0] * (mode[1 + ii * LBQ] - j[0]);
        mode[2 + ii * LBQ] = j[1] + gamma_mobility[0] * (mode[2 + ii * LBQ] - j[1]);
        mode[3 + ii * LBQ] = j[2] + gamma_mobility[0] * (mode[3 + ii * LBQ] - j[2]);
#endif
        /* relax the stress modes */
        mode[4 + ii * LBQ] = pi_eq[0] + gamma_bulk[ii]  * (mode[4 + ii * LBQ] - pi_eq[0]);
        mode[5 + ii * LBQ] = pi_eq[1] + gamma_shear[ii] * (mode[5 + ii * LBQ] - pi_eq[1]);
        mode[6 + ii * LBQ] = pi_eq[2] + gamma_shear[ii] * (mode[6 + ii * LBQ] - pi_eq[2]);
        mode[7 + ii * LBQ] = pi_eq[3] + gamma_shear[ii] * (mode[7 + ii * LBQ] - pi_eq[3]);
        mode[8 + ii * LBQ] = pi_eq[4] + gamma_shear[ii] * (mode[8 + ii * LBQ] - pi_eq[4]);
        mode[9 + ii * LBQ] = pi_eq[5] + gamma_shear[ii] * (mode[9 + ii * LBQ] - pi_eq[5]);

#ifndef OLD_FLUCT
    /* relax the ghost modes (project them out) */
    /* ghost modes have no equilibrium part due to orthogonality */
        mode[10 + ii * LBQ] = gamma_odd[ii] *mode[10 + ii * LBQ];
        mode[11 + ii * LBQ] = gamma_odd[ii] *mode[11 + ii * LBQ];
        mode[12 + ii * LBQ] = gamma_odd[ii] *mode[12 + ii * LBQ];
        mode[13 + ii * LBQ] = gamma_odd[ii] *mode[13 + ii * LBQ];
        mode[14 + ii * LBQ] = gamma_odd[ii] *mode[14 + ii * LBQ];
        mode[15 + ii * LBQ] = gamma_odd[ii] *mode[15 + ii * LBQ];
        mode[16 + ii * LBQ] = gamma_even[ii]*mode[16 + ii * LBQ];
        mode[17 + ii * LBQ] = gamma_even[ii]*mode[17 + ii * LBQ];
        mode[18 + ii * LBQ] = gamma_even[ii]*mode[18 + ii * LBQ];
   }
#endif // !OLD_FLUCT
}


inline void lb_thermalize_modes(index_t index, double *mode) {
    double rhotot=0.0, rho[LB_COMPONENTS];
    double rnd_buffer[3];
    for(int ii=0; ii< LB_COMPONENTS ; ii++) { 
	rho[ii]=mode[0+ii*LBQ]+lbpar.rho[ii]*lbpar.agrid*lbpar.agrid*lbpar.agrid;	
	rhotot+=rho[ii];
    }
#ifdef SHANCHEN
#ifdef GAUSSRANDOM
    rnd_buffer[0] =  gaussian_random();
    rnd_buffer[1] =  gaussian_random();
    rnd_buffer[2] =  gaussian_random();
#elif defined (GAUSSRANDOMCUT)
    rnd_buffer[0] =  gaussian_random_cut();
    rnd_buffer[1] =  gaussian_random_cut();
    rnd_buffer[2] =  gaussian_random_cut();
#elif  defined (FLATNOISE)
    rnd_buffer[0] =  (d_random()-0.5);
    rnd_buffer[1] =  (d_random()-0.5);
    rnd_buffer[2] =  (d_random()-0.5);
#else 
#error No noise type defined for the CPU LB
#endif // GAUSSRANDOM
#endif // SHANCHEN

    for(int ii=0; ii< LB_COMPONENTS ; ii++) { 
#ifdef GAUSSRANDOM
       double mu = temperature/lbmodel.c_sound_sq*lbpar.tau*lbpar.tau/(lbpar.agrid*lbpar.agrid);
       double rootrho = rho[ii]/sqrt(rhotot);
#ifdef SHANCHEN
       double c = rho[0]/rhotot; 
       double factor = sqrt(mu*rhotot*c*(1-c)*((2./3.)*(1.-SQR(gamma_mobility[0])))) * (2*ii-1);
       mode[1+ii*LBQ] += factor * rnd_buffer[0];
       mode[2+ii*LBQ] += factor * rnd_buffer[1];
       mode[3+ii*LBQ] += factor * rnd_buffer[2];
#endif
       /* stress modes */
       mode[4+ii*LBQ] += rootrho*lb_phi[4+ii*LBQ]*gaussian_random();
       mode[5+ii*LBQ] += rootrho*lb_phi[5+ii*LBQ]*gaussian_random();
       mode[6+ii*LBQ] += rootrho*lb_phi[6+ii*LBQ]*gaussian_random();
       mode[7+ii*LBQ] += rootrho*lb_phi[7+ii*LBQ]*gaussian_random();
       mode[8+ii*LBQ] += rootrho*lb_phi[8+ii*LBQ]*gaussian_random();
       mode[9+ii*LBQ] += rootrho*lb_phi[9+ii*LBQ]*gaussian_random();
   
#ifndef OLD_FLUCT
       /* ghost modes */
       mode[10+ii*LBQ] += rootrho*lb_phi[10+ii*LBQ]*gaussian_random();
       mode[11+ii*LBQ] += rootrho*lb_phi[11+ii*LBQ]*gaussian_random();
       mode[12+ii*LBQ] += rootrho*lb_phi[12+ii*LBQ]*gaussian_random();
       mode[13+ii*LBQ] += rootrho*lb_phi[13+ii*LBQ]*gaussian_random();
       mode[14+ii*LBQ] += rootrho*lb_phi[14+ii*LBQ]*gaussian_random();
       mode[15+ii*LBQ] += rootrho*lb_phi[15+ii*LBQ]*gaussian_random();
       mode[16+ii*LBQ] += rootrho*lb_phi[16+ii*LBQ]*gaussian_random();
       mode[17+ii*LBQ] += rootrho*lb_phi[17+ii*LBQ]*gaussian_random();
       mode[18+ii*LBQ] += rootrho*lb_phi[18+ii*LBQ]*gaussian_random();
#endif // !OLD_FLUCT
   
#elif defined (GAUSSRANDOMCUT)

       double mu = temperature/lbmodel.c_sound_sq*lbpar.tau*lbpar.tau/(lbpar.agrid*lbpar.agrid);
       double rootrho = rho[ii]/sqrt(rhotot);
#ifdef SHANCHEN
       double c = rho[0]/rhotot; 
       double factor = sqrt(mu*rhotot*c*(1-c)*((2./3.)*(1.-SQR(gamma_mobility[0])))) * (2*ii-1);
       mode[1+ii*LBQ] += factor * rnd_buffer[0];
       mode[2+ii*LBQ] += factor * rnd_buffer[1];
       mode[3+ii*LBQ] += factor * rnd_buffer[2];
#endif

   
       /* stress modes */
       mode[4+ii*LBQ] += rootrho*lb_phi[4+ii*LBQ]*gaussian_random_cut();
       mode[5+ii*LBQ] += rootrho*lb_phi[5+ii*LBQ]*gaussian_random_cut();
       mode[6+ii*LBQ] += rootrho*lb_phi[6+ii*LBQ]*gaussian_random_cut();
       mode[7+ii*LBQ] += rootrho*lb_phi[7+ii*LBQ]*gaussian_random_cut();
       mode[8+ii*LBQ] += rootrho*lb_phi[8+ii*LBQ]*gaussian_random_cut();
       mode[9+ii*LBQ] += rootrho*lb_phi[9+ii*LBQ]*gaussian_random_cut();
   
#ifndef OLD_FLUCT
       /* ghost modes */
       mode[10+ii*LBQ] += rootrho*lb_phi[10+ii*LBQ]*gaussian_random_cut();
       mode[11+ii*LBQ] += rootrho*lb_phi[11+ii*LBQ]*gaussian_random_cut();
       mode[12+ii*LBQ] += rootrho*lb_phi[12+ii*LBQ]*gaussian_random_cut();
       mode[13+ii*LBQ] += rootrho*lb_phi[13+ii*LBQ]*gaussian_random_cut();
       mode[14+ii*LBQ] += rootrho*lb_phi[14+ii*LBQ]*gaussian_random_cut();
       mode[15+ii*LBQ] += rootrho*lb_phi[15+ii*LBQ]*gaussian_random_cut();
       mode[16+ii*LBQ] += rootrho*lb_phi[16+ii*LBQ]*gaussian_random_cut();
       mode[17+ii*LBQ] += rootrho*lb_phi[17+ii*LBQ]*gaussian_random_cut();
       mode[18+ii*LBQ] += rootrho*lb_phi[18+ii*LBQ]*gaussian_random_cut();
#endif // OLD_FLUCT
   
#elif defined (FLATNOISE)
       double mu = temperature/lbmodel.c_sound_sq*lbpar.tau*lbpar.tau/(lbpar.agrid*lbpar.agrid);
       double rootrho = rho[ii]*sqrt(12.0f)/sqrt(rhotot);
#ifdef SHANCHEN
       double c = rho[0]/rhotot; 
       double factor = sqrt(mu*rhotot*c*(1-c)*((2./3.)*(1.-SQR(gamma_mobility[0])))) * (2*ii-1);
       mode[1+ii*LBQ] += factor * rnd_buffer[0];
       mode[2+ii*LBQ] += factor * rnd_buffer[1];
       mode[3+ii*LBQ] += factor * rnd_buffer[2];
#endif
   
       /* stress modes */
       mode[4+ii*LBQ] += rootrho*lb_phi[4+ii*LBQ]*(d_random()-0.5);
       mode[5+ii*LBQ] += rootrho*lb_phi[5+ii*LBQ]*(d_random()-0.5);
       mode[6+ii*LBQ] += rootrho*lb_phi[6+ii*LBQ]*(d_random()-0.5);
       mode[7+ii*LBQ] += rootrho*lb_phi[7+ii*LBQ]*(d_random()-0.5);
       mode[8+ii*LBQ] += rootrho*lb_phi[8+ii*LBQ]*(d_random()-0.5);
       mode[9+ii*LBQ] += rootrho*lb_phi[9+ii*LBQ]*(d_random()-0.5);
   
#ifndef OLD_FLUCT
       /* ghost modes */
       mode[10+ii*LBQ] += rootrho*lb_phi[10+ii*LBQ]*(d_random()-0.5);
       mode[11+ii*LBQ] += rootrho*lb_phi[11+ii*LBQ]*(d_random()-0.5);
       mode[12+ii*LBQ] += rootrho*lb_phi[12+ii*LBQ]*(d_random()-0.5);
       mode[13+ii*LBQ] += rootrho*lb_phi[13+ii*LBQ]*(d_random()-0.5);
       mode[14+ii*LBQ] += rootrho*lb_phi[14+ii*LBQ]*(d_random()-0.5);
       mode[15+ii*LBQ] += rootrho*lb_phi[15+ii*LBQ]*(d_random()-0.5);
       mode[16+ii*LBQ] += rootrho*lb_phi[16+ii*LBQ]*(d_random()-0.5);
       mode[17+ii*LBQ] += rootrho*lb_phi[17+ii*LBQ]*(d_random()-0.5);
       mode[18+ii*LBQ] += rootrho*lb_phi[18+ii*LBQ]*(d_random()-0.5);
#endif // !OLD_FLUCT
#else // GAUSSRANDOM
#error No noise type defined for the CPU LB
#endif //GAUSSRANDOM
   }
#ifdef ADDITIONAL_CHECKS
    rancounter += 15;
#endif // ADDITIONAL_CHECKS
}


inline void reset_LB_forces_cpu(index_t index){
    for(int ii=0;ii<LB_COMPONENTS;++ii)
    {  

#if (  defined(EXTERNAL_FORCES) ||   defined(SHANCHEN) )
       lbfields[index].has_force = 1;
       lbfields[index].force[0 + ii * 3] = 0.0;
       lbfields[index].force[1 + ii * 3] = 0.0;
       lbfields[index].force[2 + ii * 3] = 0.0;
#ifdef EXTERNAL_FORCES
       // unit conversion: force density
       lbfields[index].force[0 + ii * 3] = lbpar.ext_force[0 + ii * 3 ]*pow(lbpar.agrid,2)*lbpar.tau*lbpar.tau;
       lbfields[index].force[1 + ii * 3] = lbpar.ext_force[1 + ii * 3 ]*pow(lbpar.agrid,2)*lbpar.tau*lbpar.tau;
       lbfields[index].force[2 + ii * 3] = lbpar.ext_force[2 + ii * 3 ]*pow(lbpar.agrid,2)*lbpar.tau*lbpar.tau;
#endif // EXTERNAL_FORCES
#else //  defined(EXTERNAL_FORCES) ||   defined(SHANCHEN)
       lbfields[index].has_force = 0;
#endif //  defined(EXTERNAL_FORCES) ||   defined(SHANCHEN)
    }
}

#ifdef SHANCHEN
inline void remove_SC_forces_cpu(index_t index){
    for(int ii=0;ii<LB_COMPONENTS;++ii)
    {  
       lbfields[index].force[0 + ii * 3] -= lbfields[index].scforce[0 + ii * 3]; 
       lbfields[index].force[1 + ii * 3] -= lbfields[index].scforce[1 + ii * 3];
       lbfields[index].force[2 + ii * 3] -= lbfields[index].scforce[2 + ii * 3];
    }
}
#endif

inline void lb_apply_forces(index_t index, double* mode) {

    double *f;
    double Rho_tot=0.0;
    double u[3]={0.0,0.0,0.0},
           C[6]={0.0,0.0,0.0,0.0,0.0,0.0};

    f = lbfields[index].force;
    for(int ii=0;ii<LB_COMPONENTS;++ii)
    	Rho_tot += lbfields[index].rho[ii]; 

    u[0]=lbfields[index].j[0]/Rho_tot;
    u[1]=lbfields[index].j[1]/Rho_tot;
    u[2]=lbfields[index].j[2]/Rho_tot;
    
    for(int ii=0;ii<LB_COMPONENTS;++ii)
    {  
       double gamma_U_dot_F = (gamma_bulk[ii]-gamma_shear[ii])*scalar(u,&f[ii * 3]); 
   
       /* hydrodynamic momentum density is redefined when external forces present */
       C[0] += (1.+gamma_bulk[ii])*u[0]*f[0 + ii * 3] + 1./3.*gamma_U_dot_F;
       C[2] += (1.+gamma_bulk[ii])*u[1]*f[1 + ii * 3] + 1./3.*gamma_U_dot_F;
       C[5] += (1.+gamma_bulk[ii])*u[2]*f[2 + ii * 3] + 1./3.*gamma_U_dot_F;
       C[1] += 1./2. * (1.+gamma_shear[ii])*(u[0]*f[1+ii*3]+u[1]*f[0+ii*3]);
       C[3] += 1./2. * (1.+gamma_shear[ii])*(u[0]*f[2+ii*3]+u[2]*f[0+ii*3]);
       C[4] += 1./2. * (1.+gamma_shear[ii])*(u[1]*f[2+ii*3]+u[2]*f[1+ii*3]);
    } 
    for(int ii=0;ii<LB_COMPONENTS;++ii)
    {  
#ifdef SHANCHEN
      float mobility_factor=1.0/2.0*(1.0+gamma_mobility[0]);
#else
      float mobility_factor=1.0;
#endif 
       /* update momentum modes */
       mode[1 + ii * LBQ] += mobility_factor * f[0 + ii * 3];
       mode[2 + ii * LBQ] += mobility_factor * f[1 + ii * 3];
       mode[3 + ii * LBQ] += mobility_factor * f[2 + ii * 3];
   
       /* update stress modes */
       mode[4 + ii * LBQ] += C[0] + C[2] + C[5];
       mode[5 + ii * LBQ] += C[0] - C[2];
       mode[6 + ii * LBQ] += C[0] + C[2] - 2. * C[5];
       mode[7 + ii * LBQ] += C[1];
       mode[8 + ii * LBQ] += C[3];
       mode[9 + ii * LBQ] += C[4];
    }
   
       /* reset force */
    reset_LB_forces_cpu(index);


#ifdef SHANCHEN
    for(int ii=0;ii<LB_COMPONENTS;++ii)
    {  
       lbfields[index].force[0 + ii * 3] += lbfields[index].scforce[0 + ii * 3 ];
       lbfields[index].force[1 + ii * 3] += lbfields[index].scforce[1 + ii * 3 ];
       lbfields[index].force[2 + ii * 3] += lbfields[index].scforce[2 + ii * 3 ];
    }
#endif 
}


inline void lb_calc_n_from_modes(index_t index, double *mode) 
{ // PULL method To be updated for shanchen
  
  double *w = lbmodel.w;
  
#ifdef D3Q19
  double (*e)[19] = d3q19_modebase;
  double m[19];
  
  /* normalization factors enter in the back transformation */
  for (int i = 0; i < lbmodel.n_veloc; i++) 
    m[i] = (1./e[19][i])*mode[i];

  lbfluid[0][ 0][index] = m[0] - m[4] + m[16];
  lbfluid[0][ 1][index] = m[0] + m[1] + m[5] + m[6] - m[17] - m[18] - 2.*(m[10] + m[16]);
  lbfluid[0][ 2][index] = m[0] - m[1] + m[5] + m[6] - m[17] - m[18] + 2.*(m[10] - m[16]);
  lbfluid[0][ 3][index] = m[0] + m[2] - m[5] + m[6] + m[17] - m[18] - 2.*(m[11] + m[16]);
  lbfluid[0][ 4][index] = m[0] - m[2] - m[5] + m[6] + m[17] - m[18] + 2.*(m[11] - m[16]);
  lbfluid[0][ 5][index] = m[0] + m[3] - 2.*(m[6] + m[12] + m[16] - m[18]);
  lbfluid[0][ 6][index] = m[0] - m[3] - 2.*(m[6] - m[12] + m[16] - m[18]);
  lbfluid[0][ 7][index] = m[0] + m[ 1] + m[ 2] + m[ 4] + 2.*m[6]
    + m[7] + m[10] + m[11] + m[13] + m[14] + m[16] + 2.*m[18];
  lbfluid[0][ 8][index] = m[0] - m[ 1] - m[ 2] + m[ 4] + 2.*m[6]
    + m[7] - m[10] - m[11] - m[13] - m[14] + m[16] + 2.*m[18];
  lbfluid[0][ 9][index] = m[0] + m[ 1] - m[ 2] + m[ 4] + 2.*m[6]
    - m[7] + m[10] - m[11] + m[13] - m[14] + m[16] + 2.*m[18];
  lbfluid[0][10][index] = m[0] - m[ 1] + m[ 2] + m[ 4] + 2.*m[6]
    - m[7] - m[10] + m[11] - m[13] + m[14] + m[16] + 2.*m[18];
  lbfluid[0][11][index] = m[0] + m[ 1] + m[ 3] + m[ 4] + m[ 5] - m[ 6]
    + m[8] + m[10] + m[12] - m[13] + m[15] + m[16] + m[17] - m[18];
  lbfluid[0][12][index] = m[0] - m[ 1] - m[ 3] + m[ 4] + m[ 5] - m[ 6]
    + m[8] - m[10] - m[12] + m[13] - m[15] + m[16] + m[17] - m[18];
  lbfluid[0][13][index] = m[0] + m[ 1] - m[ 3] + m[ 4] + m[ 5] - m[ 6]
    - m[8] + m[10] - m[12] - m[13] - m[15] + m[16] + m[17] - m[18];
  lbfluid[0][14][index] = m[0] - m[ 1] + m[ 3] + m[ 4] + m[ 5] - m[ 6]
    - m[8] - m[10] + m[12] + m[13] + m[15] + m[16] + m[17] - m[18];
  lbfluid[0][15][index] = m[0] + m[ 2] + m[ 3] + m[ 4] - m[ 5] - m[ 6]
    + m[9] + m[11] + m[12] - m[14] - m[15] + m[16] - m[17] - m[18];
  lbfluid[0][16][index] = m[0] - m[ 2] - m[ 3] + m[ 4] - m[ 5] - m[ 6]
    + m[9] - m[11] - m[12] + m[14] + m[15] + m[16] - m[17] - m[18];
  lbfluid[0][17][index] = m[0] + m[ 2] - m[ 3] + m[ 4] - m[ 5] - m[ 6]
    - m[9] + m[11] - m[12] - m[14] + m[15] + m[16] - m[17] - m[18];
  lbfluid[0][18][index] = m[0] - m[ 2] + m[ 3] + m[ 4] - m[ 5] - m[ 6]
    - m[9] - m[11] + m[12] + m[14] - m[15] + m[16] - m[17] - m[18];
  
  /* weights enter in the back transformation */
  for (int i = 0; i < lbmodel.n_veloc; i++) 
    lbfluid[0][i][index] *= w[i];

#else // D3Q19
  double **e = lbmodel.e;
  for (int i = 0; i < lbmodel.n_veloc; i++) {
    lbfluid[0][i][index] = 0.0;
    for (int j = 0; j < lbmodel.n_veloc; j++) 
      lbfluid[0][i][index] += mode[j] * e[j][i] / e[19][j];
    
    lbfluid[0][i][index] *= w[i];
  }
#endif // D3Q19
}


inline void lb_calc_n_from_modes_push(index_t index, double *m) {
#ifdef D3Q19
    int yperiod = lblattice.halo_grid[0];
    int zperiod = lblattice.halo_grid[0]*lblattice.halo_grid[1];
    index_t next[19];
    next[0]  = index;
    next[1]  = index + 1;
    next[2]  = index - 1;
    next[3]  = index + yperiod;
    next[4]  = index - yperiod;
    next[5]  = index + zperiod;
    next[6]  = index - zperiod;
    next[7]  = index + (1 + yperiod);
    next[8]  = index - (1 + yperiod);
    next[9]  = index + (1 - yperiod);
    next[10] = index - (1 - yperiod);
    next[11] = index + (1 + zperiod);
    next[12] = index - (1 + zperiod);
    next[13] = index + (1 - zperiod);
    next[14] = index - (1 - zperiod);
    next[15] = index + (yperiod + zperiod);
    next[16] = index - (yperiod + zperiod);
    next[17] = index + (yperiod - zperiod);
    next[18] = index - (yperiod - zperiod);

#ifdef SHANCHEN
// We need the mass mode to be stored, in order to compute 
// the shanchen interaction at the next step efficiently
    for(int ii=0; ii< LB_COMPONENTS ; ++ii)   
       lbfields[index].rho[ii] = m[0 + ii * LBQ] + lbpar.rho[ii]*lbpar.agrid*lbpar.agrid*lbpar.agrid;
#endif
    /* normalization factors enter in the back transformation */
    for(int ii=0; ii< LB_COMPONENTS ; ++ii)   
        for (int i = 0; i < lbmodel.n_veloc; i++)  
             m[i+ii*LBQ] = (1./d3q19_modebase[19][i])*m[i+ii*LBQ];

    for(int ii=0; ii< LB_COMPONENTS ; ++ii) { 
	int n=ii*LBQ;
#ifndef OLD_FLUCT
        lbfluid[1][ 0+ii*LBQ][next[0]] = m[n+0] - m[n+4] + m[n+16];
        lbfluid[1][ 1+ii*LBQ][next[1]] = m[n+0] + m[n+1] + m[n+5] + m[n+6] - m[n+17] - m[n+18] - 2.*(m[n+10] + m[n+16]);
        lbfluid[1][ 2+ii*LBQ][next[2]] = m[n+0] - m[n+1] + m[n+5] + m[n+6] - m[n+17] - m[n+18] + 2.*(m[n+10] - m[n+16]);
        lbfluid[1][ 3+ii*LBQ][next[3]] = m[n+0] + m[n+2] - m[n+5] + m[n+6] + m[n+17] - m[n+18] - 2.*(m[n+11] + m[n+16]);
        lbfluid[1][ 4+ii*LBQ][next[4]] = m[n+0] - m[n+2] - m[n+5] + m[n+6] + m[n+17] - m[n+18] + 2.*(m[n+11] - m[n+16]);
        lbfluid[1][ 5+ii*LBQ][next[5]] = m[n+0] + m[n+3] - 2.*(m[n+6] + m[n+12] + m[n+16] - m[n+18]);
        lbfluid[1][ 6+ii*LBQ][next[6]] = m[n+0] - m[n+3] - 2.*(m[n+6] - m[n+12] + m[n+16] - m[n+18]);
        lbfluid[1][ 7+ii*LBQ][next[7]] = m[n+0] + m[n+1] + m[n+2] + m[n+4] + 2.*m[n+6] + m[n+7] + m[n+10] + m[n+11] + m[n+13] + m[n+14] + m[n+16] + 2.*m[n+18];
        lbfluid[1][ 8+ii*LBQ][next[8]] = m[n+0] - m[n+1] - m[n+2] + m[n+4] + 2.*m[n+6] + m[n+7] - m[n+10] - m[n+11] - m[n+13] - m[n+14] + m[n+16] + 2.*m[n+18];
        lbfluid[1][ 9+ii*LBQ][next[9]] = m[n+0] + m[n+1] - m[n+2] + m[n+4] + 2.*m[n+6] - m[n+7] + m[n+10] - m[n+11] + m[n+13] - m[n+14] + m[n+16] + 2.*m[n+18];
        lbfluid[1][10+ii*LBQ][next[10]] = m[n+0] - m[n+1] + m[n+2] + m[n+4] + 2.*m[n+6] - m[n+7] - m[n+10] + m[n+11] - m[n+13] + m[n+14] + m[n+16] + 2.*m[n+18];
        lbfluid[1][11+ii*LBQ][next[11]] = m[n+0] + m[n+1] + m[n+3] + m[n+4] + m[n+5] - m[n+6] + m[n+8] + m[n+10] + m[n+12] - m[n+13] + m[n+15] + m[n+16] + m[n+17] - m[n+18];
        lbfluid[1][12+ii*LBQ][next[12]] = m[n+0] - m[n+1] - m[n+3] + m[n+4] + m[n+5] - m[n+6] + m[n+8] - m[n+10] - m[n+12] + m[n+13] - m[n+15] + m[n+16] + m[n+17] - m[n+18];
        lbfluid[1][13+ii*LBQ][next[13]] = m[n+0] + m[n+1] - m[n+3] + m[n+4] + m[n+5] - m[n+6] - m[n+8] + m[n+10] - m[n+12] - m[n+13] - m[n+15] + m[n+16] + m[n+17] - m[n+18];
        lbfluid[1][14+ii*LBQ][next[14]] = m[n+0] - m[n+1] + m[n+3] + m[n+4] + m[n+5] - m[n+6] - m[n+8] - m[n+10] + m[n+12] + m[n+13] + m[n+15] + m[n+16] + m[n+17] - m[n+18];
        lbfluid[1][15+ii*LBQ][next[15]] = m[n+0] + m[n+2] + m[n+3] + m[n+4] - m[n+5] - m[n+6] + m[n+9] + m[n+11] + m[n+12] - m[n+14] - m[n+15] + m[n+16] - m[n+17] - m[n+18];
        lbfluid[1][16+ii*LBQ][next[16]] = m[n+0] - m[n+2] - m[n+3] + m[n+4] - m[n+5] - m[n+6] + m[n+9] - m[n+11] - m[n+12] + m[n+14] + m[n+15] + m[n+16] - m[n+17] - m[n+18];
        lbfluid[1][17+ii*LBQ][next[17]] = m[n+0] + m[n+2] - m[n+3] + m[n+4] - m[n+5] - m[n+6] - m[n+9] + m[n+11] - m[n+12] - m[n+14] + m[n+15] + m[n+16] - m[n+17] - m[n+18];
        lbfluid[1][18+ii*LBQ][next[18]] = m[n+0] - m[n+2] + m[n+3] + m[n+4] - m[n+5] - m[n+6] - m[n+9] - m[n+11] + m[n+12] + m[n+14] - m[n+15] + m[n+16] - m[n+17] - m[n+18];
#else // !OLD_FLUCT
#ifdef SHANCHEN
#error SHANCHEN does not support OLD_FLUCT 
#endif
        lbfluid[1][ 0][next[0]] = m[0] - m[4];
        lbfluid[1][ 1][next[1]] = m[0] + m[1] + m[5] + m[6];
        lbfluid[1][ 2][next[2]] = m[0] - m[1] + m[5] + m[6];
        lbfluid[1][ 3][next[3]] = m[0] + m[2] - m[5] + m[6];
        lbfluid[1][ 4][next[4]] = m[0] - m[2] - m[5] + m[6];
        lbfluid[1][ 5][next[5]] = m[0] + m[3] - 2.*m[6];
        lbfluid[1][ 6][next[6]] = m[0] - m[3] - 2.*m[6];
        lbfluid[1][ 7][next[7]] = m[0] + m[1] + m[2] + m[4] + 2.*m[6] + m[7];
        lbfluid[1][ 8][next[8]] = m[0] - m[1] - m[2] + m[4] + 2.*m[6] + m[7];
        lbfluid[1][ 9][next[9]] = m[0] + m[1] - m[2] + m[4] + 2.*m[6] - m[7];
        lbfluid[1][10][next[10]] = m[0] - m[1] + m[2] + m[4] + 2.*m[6] - m[7];
        lbfluid[1][11][next[11]] = m[0] + m[1] + m[3] + m[4] + m[5] - m[6] + m[8];
        lbfluid[1][12][next[12]] = m[0] - m[1] - m[3] + m[4] + m[5] - m[6] + m[8];
        lbfluid[1][13][next[13]] = m[0] + m[1] - m[3] + m[4] + m[5] - m[6] - m[8];
        lbfluid[1][14][next[14]] = m[0] - m[1] + m[3] + m[4] + m[5] - m[6] - m[8];
        lbfluid[1][15][next[15]] = m[0] + m[2] + m[3] + m[4] - m[5] - m[6] + m[9];
        lbfluid[1][16][next[16]] = m[0] - m[2] - m[3] + m[4] - m[5] - m[6] + m[9];
        lbfluid[1][17][next[17]] = m[0] + m[2] - m[3] + m[4] - m[5] - m[6] - m[9];
        lbfluid[1][18][next[18]] = m[0] - m[2] + m[3] + m[4] - m[5] - m[6] - m[9];
#endif // !OLD_FLUCT
    }

    /* weights enter in the back transformation */
    for(int ii=0; ii< LB_COMPONENTS ; ++ii) 
        for (int i = 0; i < lbmodel.n_veloc; i++)
            lbfluid[1][i+ii*LBQ][next[i]] *= lbmodel.w[i];
#else // D3Q19
#ifdef SHANCHEN
#error SHANCHEN does not support other lattices than D3Q19
#endif
    double **e = lbmodel.e;
    index_t next[lbmodel.n_veloc];
    for (int i = 0; i < lbmodel.n_veloc; i++) {
        next[i] = get_linear_index(c[i][0],c[i][1],c[i][2],lblattic.halo_grid);
        lbfluid[1][i][next[i]] = 0.0;
        for (int j = 0; j < lbmodel.n_veloc; j++)
          lbfluid[1][i][next[i]] += mode[j]*e[j][i]/e[19][j];
        lbfluid[1][i][index] *= w[i];
    }
#endif // D3Q19
}


/* Collisions and streaming (push scheme) */
inline void lb_collide_stream() {
    index_t index;
    int x, y, z;
    double modes[19*LB_COMPONENTS];

    /* loop over all lattice cells (halo excluded) */
#ifdef LB_BOUNDARIES
    for (int i = 0; i < n_lb_boundaries; i++) {
        lb_boundaries[i].force[0]=0.;
        lb_boundaries[i].force[1]=0.;
        lb_boundaries[i].force[2]=0.;
    }
#endif // LB_BOUNDARIES
  
  
#ifdef IMMERSED_BOUNDARY
// Safeguard the node forces so that we can later use them for the IBM particle update
// In the following loop the lbfields[XX].force are reset to zero
  for(int ii=0;ii<LB_COMPONENTS;++ii) {
    for (int i = 0; i<lblattice.halo_grid_volume; ++i)
    {
      lbfields[i].force_buf[0+ii*3] = lbfields[i].force[0+ii*3];
      lbfields[i].force_buf[1+ii*3] = lbfields[i].force[1+ii*3];
      lbfields[i].force_buf[2+ii*3] = lbfields[i].force[2+ii*3];
    }
  }
#endif

    index = lblattice.halo_offset;
    for (z = 1; z <= lblattice.grid[2]; z++) {
      for (y = 1; y<=lblattice.grid[1]; y++) {
        for (x = 1; x<=lblattice.grid[0]; x++) {
          // as we only want to apply this to non-boundary nodes we can throw out the if-clause
          // if we have a non-bounded domain
#ifdef LB_BOUNDARIES
          if (!lbfields[index].boundary)
#endif // LB_BOUNDARIES
            {

              /* calculate modes locally */
              lb_calc_modes(index, modes);
              /* deterministic collisions */
              lb_relax_modes(index, modes);

              /* fluctuating hydrodynamics */
              if (fluct) lb_thermalize_modes(index, modes); 

              /* apply forces */
#ifdef EXTERNAL_FORCES
              lb_apply_forces(index, modes); 
#else // EXTERNAL_FORCES
              if (lbfields[index].has_force) lb_apply_forces(index, modes); 
#endif // EXTERNAL_FORCES

              /* transform back to populations and streaming */
              lb_calc_n_from_modes_push(index, modes);

            }
//  #ifdef LB_BOUNDARIES
//           else {
//      // Here collision in the boundary nodes
//      // can be included, if this is necessary
//             //                     lb_boundary_collisions(index, modes);
//           }
// #endif // LB_BOUNDARIES
                ++index; /* next node */
            }
            index += 2; /* skip halo region */
        }
        index += 2*lblattice.halo_grid[0]; /* skip halo region */
    }

    /* exchange halo regions */
    halo_push_communication();

#ifdef LB_BOUNDARIES
    /* boundary conditions for links */
    lb_bounce_back();
#endif // LB_BOUNDARIES

    /* swap the pointers for old and new population fields */
    double **tmp;
    tmp = lbfluid[0];
    lbfluid[0] = lbfluid[1];
    lbfluid[1] = tmp;

    /* halo region is invalid after update */
    lbpar.resend_halo = 1;
}


/** Streaming and collisions (pull scheme) */
inline void lb_stream_collide() {
    index_t index;
    int x, y, z;
    double modes[19];

    /* exchange halo regions */
    halo_communication(&update_halo_comm,(char*)**lbfluid);

#ifdef ADDITIONAL_CHECKS
    lb_check_halo_regions();
#endif // ADDITIONAL_CHECKS

    /* loop over all lattice cells (halo excluded) */
    index = lblattice.halo_offset;
    for (z = 1; z <= lblattice.grid[2]; z++) {
        for (y = 1; y <= lblattice.grid[1]; y++) {
            for (x = 1; x <= lblattice.grid[0]; x++) {
                // as we only want to apply this to non-boundary nodes we can throw out the if-clause
                // if we have a non-bounded domain
#ifdef LB_BOUNDARIES
                if (!lbfields[index].boundary)
#endif // LB_BOUNDARIES
                {

                    /* stream (pull) and calculate modes */
                    lb_pull_calc_modes(index, modes);
                    
                    /* deterministic collisions */
                    lb_relax_modes(index, modes);
                    
                    /* fluctuating hydrodynamics */
                    if (fluct) lb_thermalize_modes(index, modes);
                    
                    /* apply forces */
                    if (lbfields[index].has_force) lb_apply_forces(index, modes);
                    
                    /* calculate new particle populations */
                    lb_calc_n_from_modes(index, modes);
                }
                // Here collision in the boundary nodes
                // can be included, if this is necessary
// #ifdef LB_BOUNDARIES
//                 else {
//                     lb_boundary_collisions(index, modes);
//                 }
// #endif // LB_BOUNDARIES
                ++index; /* next node */
            }
            index += 2; /* skip halo region */
        }
        index += 2*lblattice.halo_grid[0]; /* skip halo region */
    }

    /* swap the pointers for old and new population fields */
    //fprintf(stderr,"swapping pointers\n");
    double **tmp = lbfluid[0];
    lbfluid[0] = lbfluid[1];
    lbfluid[1] = tmp;

    /* halo region is invalid after update */
    lbpar.resend_halo = 1;
  
  // Re-reset the node forces to include also the halo nodes
#ifdef IMMERSED_BOUNDARY
  IBM_ResetLBForces_CPU();
#endif
}


/***********************************************************************/
/** \name Update step for the lattice Boltzmann fluid                  */
/***********************************************************************/
/*@{*/
/*@}*/

/** Update the lattice Boltzmann fluid.
 *
 * This function is called from the integrator. Since the time step
 * for the lattice dynamics can be coarser than the MD time step, we
 * monitor the time since the last lattice update.
 */
void lattice_boltzmann_update() {
    int factor = (int)round(lbpar.tau/time_step);

    fluidstep += 1;
    if (fluidstep>=factor) {
        fluidstep=0;
#ifdef PULL
#ifdef SHANCHEN
#error PULL not implemented in SHANCHEN
#endif
        lb_stream_collide();
#else // PULL
        lb_collide_stream();

#endif // PULL
    }
}

void update_mass_field_and_clear_forces(void){
    index_t index;
    double modes[19*LB_COMPONENTS];
    for (index = 0; index  < lblattice.halo_grid_volume ; index++) {
#ifdef LB_BOUNDARIES
          if (!lbfields[index].boundary)
#endif // LB_BOUNDARIES
          {
            /* ShanChen forces are not reset at the end of the integration cycle, 
            in order to compute properly the hydrodynamic velocity field, so we have
            to reset them here. For the standard LB this is not needed */
#ifdef SHANCHEN
            remove_SC_forces_cpu(index);
#endif
            lb_calc_mass_modes(index, modes);
	    for(int ii=0;ii<LB_COMPONENTS;ii++)
              lbfields[index].rho[ii] = modes[0 + ii * LBQ] +  lbpar.rho[ii]*lbpar.agrid*lbpar.agrid*lbpar.agrid ;

          }
     }
}


/***********************************************************************/
/** \name Coupling part */
/***********************************************************************/
/*@{*/

/** Coupling of a single particle to viscous fluid with Stokesian friction.
 *
 * Section II.C. Ahlrichs and Duenweg, JCP 111(17):8225 (1999)
 *
 * @param p          The coupled particle (Input).
 * @param force      Coupling force between particle and fluid (Output).
 */
inline void lb_viscous_coupling(Particle *p, double force[3]) {
  int x,y,z;
  index_t node_index[8];
  double delta[6], rhotot, tmp_force[3];
  double *local_f, interpolated_u[3],delta_j[3*LB_COMPONENTS],interpolated_rho[LB_COMPONENTS];
#ifdef SHANCHEN
  double gradrho[3*LB_COMPONENTS];
  for(int ii=0;ii<LB_COMPONENTS;ii++)
	gradrho[0+3*ii]=gradrho[1+3*ii]=gradrho[2+3*ii]=0.0;
#endif
  force[0]=force[1]=force[2]=0.0; 
#ifdef EXTERNAL_FORCES
  if (!(p->p.ext_flag & COORD_FIXED(0)) 
      && !(p->p.ext_flag & COORD_FIXED(1)) && !(p->p.ext_flag & COORD_FIXED(2)))
    {
      ONEPART_TRACE(
                    if(p->p.identity == check_id) 
                      {
                        fprintf(stderr,
                                "%d: OPT: f = (%.3e,%.3e,%.3e)\n",
                                this_node, p->f.f[0], p->f.f[1], p->f.f[2]);
                      }
                    );
    }
#endif

  /* determine elementary lattice cell surrounding the particle
     and the relative position of the particle in this cell */
  lblattice.map_position_to_lattice(p->r.p,node_index,delta);
  
  ONEPART_TRACE(
                if(p->p.identity == check_id) 
                  {
                    fprintf(stderr,
                            "%d: OPT: LB delta=(%.3f,%.3f,%.3f,%.3f,%.3f,%.3f) pos=(%.3f,%.3f,%.3f)\n",
                            this_node, delta[0], delta[1], delta[2], delta[3],
                            delta[4], delta[5], p->r.p[0], p->r.p[1], p->r.p[2]);
                  }
                );
  
  /* calculate fluid velocity at particle's position
     this is done by linear interpolation
     (Eq. (11) Ahlrichs and Duenweg, JCP 111(17):8225 (1999)) */
#ifndef SHANCHEN
  lb_lbfluid_get_interpolated_quantities(p->r.p, interpolated_u,interpolated_rho,NULL);
#else 
  lb_lbfluid_get_interpolated_quantities(p->r.p, interpolated_u,interpolated_rho,gradrho);
  for(int ii=0; ii<LB_COMPONENTS; ++ii){ 
  	p->r.composition[ii] = interpolated_rho[ii];
  }
#endif
  rhotot=0.0;
  for(int ii=0; ii<LB_COMPONENTS; ++ii){ 
    rhotot+=interpolated_rho[ii];
  }
  
  ONEPART_TRACE(
                if (p->p.identity==check_id) 
                  {
                    fprintf(stderr,
                            "%d: OPT: LB u = (%.16e,%.3e,%.3e) v = (%.16e,%.3e,%.3e)\n",
                            this_node, interpolated_u[0], interpolated_u[1], interpolated_u[2],
                            p->m.v[0], p->m.v[1], p->m.v[2]);
                  }
                );

  /* calculate viscous force
   * take care to rescale velocities with time_step and transform to MD units
   * (Eq. (9) Ahlrichs and Duenweg, JCP 111(17):8225 (1999)) */
  double velocity[3];
  velocity[0] = p->m.v[0];
  velocity[1] = p->m.v[1];
  velocity[2] = p->m.v[2];

#ifdef ENGINE
  if ( p->swim.swimming )
  {
    velocity[0] -= (p->swim.v_swim*time_step)*p->r.quatu[0];
    velocity[1] -= (p->swim.v_swim*time_step)*p->r.quatu[1];
    velocity[2] -= (p->swim.v_swim*time_step)*p->r.quatu[2];
    p->swim.v_center[0] = interpolated_u[0];
    p->swim.v_center[1] = interpolated_u[1];
    p->swim.v_center[2] = interpolated_u[2];
  }
#endif
  
  for(int ii=0; ii<LB_COMPONENTS; ++ii){ 
#ifdef LB_ELECTROHYDRODYNAMICS
     tmp_force[0] = - lbpar.friction[ii] * (interpolated_rho[ii]/rhotot) * (velocity[0]/time_step - interpolated_u[0] - p->p.mu_E[0]);
     tmp_force[1] = - lbpar.friction[ii] * (interpolated_rho[ii]/rhotot) * (velocity[1]/time_step - interpolated_u[1] - p->p.mu_E[1]);
     tmp_force[2] = - lbpar.friction[ii] * (interpolated_rho[ii]/rhotot) * (velocity[2]/time_step - interpolated_u[2] - p->p.mu_E[2]);
#else
     tmp_force[0] = - lbpar.friction[ii] * (interpolated_rho[ii]/rhotot)* (velocity[0]/time_step - interpolated_u[0]);
     tmp_force[1] = - lbpar.friction[ii] * (interpolated_rho[ii]/rhotot)* (velocity[1]/time_step - interpolated_u[1]);
     tmp_force[2] = - lbpar.friction[ii] * (interpolated_rho[ii]/rhotot)* (velocity[2]/time_step - interpolated_u[2]);
#endif

     tmp_force[0] += p->lc.f_random[0+ii*3] * sqrt(interpolated_rho[ii]/rhotot);
     tmp_force[1] += p->lc.f_random[1+ii*3] * sqrt(interpolated_rho[ii]/rhotot);
     tmp_force[2] += p->lc.f_random[2+ii*3] * sqrt(interpolated_rho[ii]/rhotot);
#ifdef SHANCHEN
     tmp_force[0] += gradrho[0+3*ii] * p->p.solvation[2*ii] ;
     tmp_force[1] += gradrho[1+3*ii] * p->p.solvation[2*ii] ;
     tmp_force[2] += gradrho[2+3*ii] * p->p.solvation[2*ii] ;
#endif

  /* transform momentum transfer to lattice units
     (Eq. (12) Ahlrichs and Duenweg, JCP 111(17):8225 (1999)) */
     delta_j[0+ii*3] = - tmp_force[0]*time_step*lbpar.tau/lbpar.agrid;
     delta_j[1+ii*3] = - tmp_force[1]*time_step*lbpar.tau/lbpar.agrid;
     delta_j[2+ii*3] = - tmp_force[2]*time_step*lbpar.tau/lbpar.agrid;

     force[0]+=tmp_force[0];  
     force[1]+=tmp_force[1];  
     force[2]+=tmp_force[2];  
  }
  ONEPART_TRACE(
                if (p->p.identity == check_id)
                  {
                    fprintf(stderr,
                            "%d: OPT: LB f_drag = (%.6e,%.3e,%.3e)\n",
                            this_node, force[0], force[1], force[2]);
                  }
                );

  ONEPART_TRACE(
                if (p->p.identity == check_id)
                  {
                    fprintf(stderr,
                            "%d: OPT: LB f_random = (%.6e,%.3e,%.3e)\n",
                            this_node, p->lc.f_random[0], p->lc.f_random[1], p->lc.f_random[2]);
                  }
                );

  ONEPART_TRACE(
                if (p->p.identity == check_id) 
                  {
                    fprintf(stderr,
                            "%d: OPT: LB f_tot = (%.6e,%.3e,%.3e)\n",
                            this_node, force[0], force[1], force[2]);
                  }
                );

  for (z = 0; z < 2; z++) {
    for (y = 0; y < 2; y++) {
      for (x = 0; x < 2; x++) {
        local_f = lbfields[node_index[(z*2+y)*2+x]].force;
	for(int ii=0;ii<LB_COMPONENTS;ii++) { 
           local_f[0+ii*3] += delta[3*x+0]*delta[3*y+1]*delta[3*z+2]*delta_j[0+ii*3];
           local_f[1+ii*3] += delta[3*x+0]*delta[3*y+1]*delta[3*z+2]*delta_j[1+ii*3];
           local_f[2+ii*3] += delta[3*x+0]*delta[3*y+1]*delta[3*z+2]*delta_j[2+ii*3];
        }
      }
    }
  }

  // map_position_to_lattice: position ... not inside a local plaquette in ...

#ifdef ENGINE
  if ( p->swim.swimming )
  {
    // TODO: Fix LB mapping
    if ( n_nodes > 1 )
    {
      if ( this_node == 0 ) {
        fprintf(stderr,"ERROR: Swimming is not compatible with Open MPI and CPU LB on more than 1 node.\n");
        fprintf(stderr,"       Please use LB_GPU instead.\n");
      }
      errexit();
    }

    // calculate source position
    double source_position[3];
    double direction = double(p->swim.push_pull) * p->swim.dipole_length;
    source_position[0] = p->r.p[0] + direction * p->r.quatu[0];
    source_position[1] = p->r.p[1] + direction * p->r.quatu[1];
    source_position[2] = p->r.p[2] + direction * p->r.quatu[2];

    int corner[3] = {0,0,0};
    fold_position( source_position , corner );

    // get lattice cell corresponding to source position and interpolate velocity
    lblattice.map_position_to_lattice(source_position,node_index,delta);
    lb_lbfluid_get_interpolated_quantities(source_position, p->swim.v_source,NULL,NULL);

    // calculate and set force at source position
#ifdef SHANCHEN
#error SHANCHEN -  ENGINE coupling to be implemented
#endif
    delta_j[0] = - p->swim.f_swim*p->r.quatu[0]*time_step*lbpar.tau/lbpar.agrid;
    delta_j[1] = - p->swim.f_swim*p->r.quatu[1]*time_step*lbpar.tau/lbpar.agrid;
    delta_j[2] = - p->swim.f_swim*p->r.quatu[2]*time_step*lbpar.tau/lbpar.agrid;

    for (z=0;z<2;z++) {
      for (y=0;y<2;y++) {
        for (x=0;x<2;x++) {
          local_f = lbfields[node_index[(z*2+y)*2+x]].force;

          local_f[0] += delta[3*x+0]*delta[3*y+1]*delta[3*z+2]*delta_j[0];
          local_f[1] += delta[3*x+0]*delta[3*y+1]*delta[3*z+2]*delta_j[1];
          local_f[2] += delta[3*x+0]*delta[3*y+1]*delta[3*z+2]*delta_j[2];
        }
      }
    }
  }
#endif

}


#ifdef LB_BOUNDARIES
#define set_coupling_and_densities(ind)\
{\
                    boundary_ind = lbfields[ind].boundary ;\
                    if (boundary_ind) {\
	    	             coupling[1]= lb_boundaries[boundary_ind-1].sc_coupling[0];\
	    	             coupling[2]= lb_boundaries[boundary_ind-1].sc_coupling[1];\
		             coupling[0]=coupling[3]=0.0;\
			     tmprho[0]=1;\
			     tmprho[1]=1;\
		    } else {\
                         coupling[0]=lbpar.coupling[0];\
                         coupling[1]=lbpar.coupling[1];\
                         coupling[2]=lbpar.coupling[2];\
                         coupling[3]=lbpar.coupling[3];\
			 tmprho[0]=lbfields[ind].rho[0];\
			 tmprho[1]=lbfields[ind].rho[1];\
                    }\
}
#else 
#define set_coupling_and_densities(ind)\
{\
                    {\
                     coupling[0]=lbpar.coupling[0];\
                     coupling[1]=lbpar.coupling[1];\
                     coupling[2]=lbpar.coupling[2];\
                     coupling[3]=lbpar.coupling[3];\
		     tmprho[0]=lbfields[ind].rho[0];\
		     tmprho[1]=lbfields[ind].rho[1];\
                    }\
}

#endif
#ifdef SHANCHEN
/*
 * This function is called form force_calc() in core/forces_inline.hpp 
 * The function lattice_boltzmann_update() is called after force_calc(),
 * so that it can use the stored values of the force on the nodes.
 */
void lattice_boltzmann_calc_shanchen_cpu(void){
#if ( LB_COMPONENTS == 1  ) 
#error Internal error: shanchen forces not implemented for one component only
#endif
  int factor = (int)round(lbpar.tau/time_step);
  index_t index;
  int x, y, z;
  int dx = 1, dy = lblattice.halo_grid[0], dz = lblattice.halo_grid[0]*lblattice.halo_grid[1];

  if (fluidstep+1 >= factor) {
    /* exchange halo regions */
    halo_communication(&update_halo_comm,(char*)**lbfluid);


#ifdef ADDITIONAL_CHECKS
    lb_check_halo_regions();
#endif // ADDITIONAL_CHECKS
    update_mass_field_and_clear_forces();
#ifdef LB_BOUNDARIES
    // this function sets the lbfields[] of the boundary nodes to the correct
    // values for neutral wetting conditions 
    shanchen_set_boundaries();
#endif
    index = lblattice.halo_offset;
    /* loop over all lattice cells (halo included) */
    for (z = 1; z <= lblattice.grid[2]; z++) {
        for (y = 1; y <= lblattice.grid[1]; y++) {
            for (x = 1; x <= lblattice.grid[0]; x++) {
                // as we only want to apply this to non-boundary nodes we can throw out the if-clause
                // if we have a non-bounded domain
        	// index = get_linear_index(x,y,z,lblattice.halo_grid);
#ifdef LB_BOUNDARIES
                if (!lbfields[index].boundary)
#endif // LB_BOUNDARIES
		{
			double tmpp[3]={0.,0.,0.};
			double tmpn[3]={0.,0.,0.};
			double p[3]={0.,0.,0.};
			double f[LB_COMPONENTS][3];
			double coupling[4];
			double tmprho[2];
			int ind;
			int boundary_ind;
			int boundary_index;
			for(int ii=0;ii<LB_COMPONENTS;ii++) f[ii][0]=f[ii][1]=f[ii][2]=0.0;

			ind = index + dx;
			set_coupling_and_densities(ind);
			tmpp[0] = tmprho[0]/18.; 
			tmpn[0] = tmprho[1]/18.; 
			for(int ii=0;ii<LB_COMPONENTS;ii++){
			   f[ii][0] -= tmpp[0] * coupling[0+LB_COMPONENTS*ii]; 
			   f[ii][0] -= tmpn[0] * coupling[1+LB_COMPONENTS*ii]; 
			}
			ind = index - dx;
			set_coupling_and_densities(ind);
			tmpp[0] = -tmprho[0]/18.; 
			tmpn[0] = -tmprho[1]/18.; 
			for(int ii=0;ii<LB_COMPONENTS;ii++){
			   f[ii][0] -= tmpp[0] * coupling[0+LB_COMPONENTS*ii]; 
			   f[ii][0] -= tmpn[0] * coupling[1+LB_COMPONENTS*ii]; 
			}
			ind = index + dy;
			set_coupling_and_densities(ind);
			tmpp[1] = tmprho[0]/18.; 
			tmpn[1] = tmprho[1]/18.; 
			for(int ii=0;ii<LB_COMPONENTS;ii++){
			   f[ii][1] -= tmpp[1] * coupling[0+LB_COMPONENTS*ii]; 
			   f[ii][1] -= tmpn[1] * coupling[1+LB_COMPONENTS*ii]; 
			}
			
			ind = index - dy;
			set_coupling_and_densities(ind);
			tmpp[1] = -tmprho[0]/18.; 
			tmpn[1] = -tmprho[1]/18.; 
			for(int ii=0;ii<LB_COMPONENTS;ii++){
			   f[ii][1] -= tmpp[1] * coupling[0+LB_COMPONENTS*ii]; 
			   f[ii][1] -= tmpn[1] * coupling[1+LB_COMPONENTS*ii]; 
			}

			ind = index + dz;
			set_coupling_and_densities(ind);
			tmpp[2] = tmprho[0]/18.; 
			tmpn[2] = tmprho[1]/18.; 
			for(int ii=0;ii<LB_COMPONENTS;ii++){
			   f[ii][2] -= tmpp[2] * coupling[0+LB_COMPONENTS*ii]; 
			   f[ii][2] -= tmpn[2] * coupling[1+LB_COMPONENTS*ii]; 
			}
			
			ind = index - dz;
			set_coupling_and_densities(ind);
			tmpp[2] = -tmprho[0]/18.; 
			tmpn[2] = -tmprho[1]/18.; 
			for(int ii=0;ii<LB_COMPONENTS;ii++){
			   f[ii][2] -= tmpp[2] * coupling[0+LB_COMPONENTS*ii]; 
			   f[ii][2] -= tmpn[2] * coupling[1+LB_COMPONENTS*ii]; 
			}
			ind	= index + dx + dy;
			set_coupling_and_densities(ind);
			tmpp[0] =  tmprho[0]/36.; 
			tmpp[1] =  tmprho[0]/36.; 
			tmpn[0] = tmprho[1]/36.; 
			tmpn[1] = tmprho[1]/36.; 
			for(int ii=0;ii<LB_COMPONENTS;ii++){
			   f[ii][0] -= tmpp[0] * coupling[0+LB_COMPONENTS*ii]; 
			   f[ii][1] -= tmpp[1] * coupling[0+LB_COMPONENTS*ii]; 
			   f[ii][0] -= tmpn[0] * coupling[1+LB_COMPONENTS*ii]; 
			   f[ii][1] -= tmpn[1] * coupling[1+LB_COMPONENTS*ii]; 
			}

			ind = index - dx - dy;
			set_coupling_and_densities(ind);
			tmpp[0] = -tmprho[0]/36.; 
			tmpp[1] = -tmprho[0]/36.; 
			tmpn[0] = -tmprho[1]/36.; 
			tmpn[1] = -tmprho[1]/36.;                   
			for(int ii=0;ii<LB_COMPONENTS;ii++){
			   f[ii][0] -= tmpp[0] * coupling[0+LB_COMPONENTS*ii]; 
			   f[ii][1] -= tmpp[1] * coupling[0+LB_COMPONENTS*ii]; 
			   f[ii][0] -= tmpn[0] * coupling[1+LB_COMPONENTS*ii]; 
			   f[ii][1] -= tmpn[1] * coupling[1+LB_COMPONENTS*ii]; 
			}
			
			ind = index + dx - dy;
			set_coupling_and_densities(ind);
			tmpp[0] =  tmprho[0]/36.; 
			tmpp[1] = -tmprho[0]/36.; 
			tmpn[0] =  tmprho[1]/36.; 
			tmpn[1] = -tmprho[1]/36.; 
			for(int ii=0;ii<LB_COMPONENTS;ii++){
			   f[ii][0] -= tmpp[0] * coupling[0+LB_COMPONENTS*ii]; 
			   f[ii][1] -= tmpp[1] * coupling[0+LB_COMPONENTS*ii]; 
			   f[ii][0] -= tmpn[0] * coupling[1+LB_COMPONENTS*ii]; 
			   f[ii][1] -= tmpn[1] * coupling[1+LB_COMPONENTS*ii]; 
			}

			ind = index - dx + dy;
			set_coupling_and_densities(ind);
			tmpp[0] = -tmprho[0]/36.; 
			tmpp[1] =  tmprho[0]/36.; 
			tmpn[0] = -tmprho[1]/36.; 
			tmpn[1] =  tmprho[1]/36.; 
			for(int ii=0;ii<LB_COMPONENTS;ii++){
			   f[ii][0] -= tmpp[0] * coupling[0+LB_COMPONENTS*ii]; 
			   f[ii][1] -= tmpp[1] * coupling[0+LB_COMPONENTS*ii]; 
			   f[ii][0] -= tmpn[0] * coupling[1+LB_COMPONENTS*ii]; 
			   f[ii][1] -= tmpn[1] * coupling[1+LB_COMPONENTS*ii]; 
			}

			ind = index + dx + dz;
			set_coupling_and_densities(ind);
			tmpp[0] = tmprho[0]/36.; 
			tmpp[2] = tmprho[0]/36.; 
			tmpn[0] = tmprho[1]/36.; 
			tmpn[2] = tmprho[1]/36.; 
			for(int ii=0;ii<LB_COMPONENTS;ii++){
			   f[ii][0] -= tmpp[0] * coupling[0+LB_COMPONENTS*ii]; 
			   f[ii][2] -= tmpp[2] * coupling[0+LB_COMPONENTS*ii]; 
			   f[ii][0] -= tmpn[0] * coupling[1+LB_COMPONENTS*ii]; 
			   f[ii][2] -= tmpn[2] * coupling[1+LB_COMPONENTS*ii]; 
			}

			ind = index + dx - dz;
			set_coupling_and_densities(ind);
			tmpp[0] = tmprho[0]/36.; 
			tmpp[2] =-tmprho[0]/36.; 
			tmpn[0] = tmprho[1]/36.; 
			tmpn[2] =-tmprho[1]/36.; 
			for(int ii=0;ii<LB_COMPONENTS;ii++){
			   f[ii][0] -= tmpp[0] * coupling[0+LB_COMPONENTS*ii]; 
			   f[ii][2] -= tmpp[2] * coupling[0+LB_COMPONENTS*ii]; 
			   f[ii][0] -= tmpn[0] * coupling[1+LB_COMPONENTS*ii]; 
			   f[ii][2] -= tmpn[2] * coupling[1+LB_COMPONENTS*ii]; 
			}
			
			ind = index - dx + dz;
			set_coupling_and_densities(ind);
			tmpp[0] = -tmprho[0]/36.; 
			tmpp[2] =  tmprho[0]/36.; 
			tmpn[0] = -tmprho[1]/36.; 
			tmpn[2] =  tmprho[1]/36.; 
			for(int ii=0;ii<LB_COMPONENTS;ii++){
			   f[ii][0] -= tmpp[0] * coupling[0+LB_COMPONENTS*ii]; 
			   f[ii][2] -= tmpp[2] * coupling[0+LB_COMPONENTS*ii]; 
			   f[ii][0] -= tmpn[0] * coupling[1+LB_COMPONENTS*ii]; 
			   f[ii][2] -= tmpn[2] * coupling[1+LB_COMPONENTS*ii]; 
			}

			ind = index - dx - dz;
			set_coupling_and_densities(ind);
			tmpp[0] = -tmprho[0]/36.; 
			tmpp[2] = -tmprho[0]/36.; 
			tmpn[0] = -tmprho[1]/36.; 
			tmpn[2] = -tmprho[1]/36.;                   
			for(int ii=0;ii<LB_COMPONENTS;ii++){
			   f[ii][0] -= tmpp[0] * coupling[0+LB_COMPONENTS*ii]; 
			   f[ii][2] -= tmpp[2] * coupling[0+LB_COMPONENTS*ii]; 
			   f[ii][0] -= tmpn[0] * coupling[1+LB_COMPONENTS*ii]; 
			   f[ii][2] -= tmpn[2] * coupling[1+LB_COMPONENTS*ii]; 
			}

			ind = index + dy + dz;
			set_coupling_and_densities(ind);
			tmpp[1] = tmprho[0]/36.; 
			tmpp[2] = tmprho[0]/36.; 
			tmpn[1] = tmprho[1]/36.; 
			tmpn[2] = tmprho[1]/36.; 
			for(int ii=0;ii<LB_COMPONENTS;ii++){
			   f[ii][1] -= tmpp[1] * coupling[0+LB_COMPONENTS*ii]; 
			   f[ii][2] -= tmpp[2] * coupling[0+LB_COMPONENTS*ii]; 
			   f[ii][1] -= tmpn[1] * coupling[1+LB_COMPONENTS*ii]; 
			   f[ii][2] -= tmpn[2] * coupling[1+LB_COMPONENTS*ii]; 
			}

			ind = index - dy - dz;
			set_coupling_and_densities(ind);
			tmpp[1] = -tmprho[0]/36.; 
			tmpp[2] = -tmprho[0]/36.; 
			tmpn[1] = -tmprho[1]/36.; 
			tmpn[2] = -tmprho[1]/36.;                   
			for(int ii=0;ii<LB_COMPONENTS;ii++){
			   f[ii][1] -= tmpp[1] * coupling[0+LB_COMPONENTS*ii]; 
			   f[ii][2] -= tmpp[2] * coupling[0+LB_COMPONENTS*ii]; 
			   f[ii][1] -= tmpn[1] * coupling[1+LB_COMPONENTS*ii]; 
			   f[ii][2] -= tmpn[2] * coupling[1+LB_COMPONENTS*ii]; 
			}

			ind = index + dy - dz;
			set_coupling_and_densities(ind);
			tmpp[1]  =  tmprho[0]/36.; 
			tmpp[2]  = -tmprho[0]/36.; 
			tmpn[1]  =  tmprho[1]/36.; 
			tmpn[2]  = -tmprho[1]/36.; 
			for(int ii=0;ii<LB_COMPONENTS;ii++){
			   f[ii][1] -= tmpp[1] * coupling[0+LB_COMPONENTS*ii]; 
			   f[ii][2] -= tmpp[2] * coupling[0+LB_COMPONENTS*ii]; 
			   f[ii][1] -= tmpn[1] * coupling[1+LB_COMPONENTS*ii]; 
			   f[ii][2] -= tmpn[2] * coupling[1+LB_COMPONENTS*ii]; 
			}
			
			ind = index - dy + dz;
			set_coupling_and_densities(ind);
			tmpp[1] = -tmprho[0]/36.; 
			tmpp[2] =  tmprho[0]/36.; 
			tmpn[1] = -tmprho[1]/36.; 
			tmpn[2] =  tmprho[1]/36.; 
			for(int ii=0;ii<LB_COMPONENTS;ii++){
			   f[ii][1] -= tmpp[1] * coupling[0+LB_COMPONENTS*ii]; 
			   f[ii][2] -= tmpp[2] * coupling[0+LB_COMPONENTS*ii]; 
			   f[ii][1] -= tmpn[1] * coupling[1+LB_COMPONENTS*ii]; 
			   f[ii][2] -= tmpn[2] * coupling[1+LB_COMPONENTS*ii]; 
			}

			for(int ii=0;ii<LB_COMPONENTS;ii++){
			   for(int j=0;j<3;j++) { 
			     lbfields[index].scforce[j+3*ii] = f[ii][j]*lbfields[index].rho[ii]; 
			     lbfields[index].force[j+3*ii]  += f[ii][j]*lbfields[index].rho[ii]; 
			   }
			}
		}
		index++; /* next node */
            }
	    index += 2; /* skip halo region */
        }
	index += 2*lblattice.halo_grid[0]; /* skip halo region */
    }

  } // fluidstep+1 >= factor
}
#endif // SHANCHEN

int lb_lbfluid_get_interpolated_quantities(double* p, double* v, double * rho, double * gradrho) {

  index_t node_index[8], index;
  double delta[6];
  double local_rho[LB_COMPONENTS], local_j[3], interpolated_u[3], rhotot=0.0;
  double modes[19*LB_COMPONENTS];
  int x,y;
  double pos[3],delta_factor[8],interpolated_rho[LB_COMPONENTS];
  int force_switch=0;
#ifdef SHANCHEN
  double tmp_gradrho[3*LB_COMPONENTS];
  double dx,dy,dz;
  for(int ii=0;ii<LB_COMPONENTS;++ii) 
	tmp_gradrho[0+3*ii] = tmp_gradrho[1+3*ii] = tmp_gradrho[2+3*ii] = 0.0;
  for(int ii=0;ii<LB_COMPONENTS*LB_COMPONENTS;++ii) 
        force_switch+=(lbpar.coupling[ii]>1e-24?1:0);
#endif
#ifdef LB_BOUNDARIES
  double lbboundary_mindist, distvec[3];
  int boundary_no;
  int boundary_flag=-1; // 0 if more than agrid/2 away from the boundary, 1 if 0<dist<agrid/2, 2 if dist <0

  lbboundary_mindist_position(p, &lbboundary_mindist, distvec, &boundary_no);
  if (lbboundary_mindist > 0.5 * lbpar.agrid) {
    boundary_flag=0;
    pos[0]=p[0];
    pos[1]=p[1];
    pos[2]=p[2];
  } else if (lbboundary_mindist > 0 ) {
    boundary_flag=1;
    pos[0] = p[0] - distvec[0] + distvec[0]/lbboundary_mindist * lbpar.agrid/2.;
    pos[1] = p[1] - distvec[1] + distvec[1]/lbboundary_mindist * lbpar.agrid/2.;
    pos[2] = p[2] - distvec[2] + distvec[2]/lbboundary_mindist * lbpar.agrid/2.;
  } else {
    boundary_flag=2;
    v[0]= lb_boundaries[boundary_no].velocity[0]*lbpar.agrid/lbpar.tau;
    v[1]= lb_boundaries[boundary_no].velocity[1]*lbpar.agrid/lbpar.tau;
    v[2]= lb_boundaries[boundary_no].velocity[2]*lbpar.agrid/lbpar.tau;
    if (rho!=NULL) { 
	for(int ii=0;ii<LB_COMPONENTS;ii++) { 
            rho[ii]=lbpar.rho[ii]*lbpar.agrid*lbpar.agrid*lbpar.agrid;
        }
    }
    return 0; // we can return without interpolating
  }
#else // LB_BOUNDARIES
  pos[0]=p[0];
  pos[1]=p[1];
  pos[2]=p[2];
#endif // LB_BOUNDARIES

  /* determine elementary lattice cell surrounding the particle
     and the relative position of the particle in this cell */
  lblattice.map_position_to_lattice(pos,node_index,delta);

  /* calculate fluid velocity at particle's position
     this is done by linear interpolation
     (Eq. (11) Ahlrichs and Duenweg, JCP 111(17):8225 (1999)) */
  interpolated_u[0] = interpolated_u[1] = interpolated_u[2] = 0.0 ;
  for(int ii=0 ; ii < LB_COMPONENTS ; ii ++ ) { 
	interpolated_rho[ii]=0.0;
  }

  for (int count=0,z=0;z<2;z++) {
    for (y=0;y<2;y++) {
      for (x=0;x<2;x++) {
        delta_factor[count] = delta[3*x+0]*delta[3*y+1]*delta[3*z+2]; 
	count++;
      }
    }
  }
  for (int count=0,z=0;z<2;z++) {
    for (y=0;y<2;y++) {
      for (x=0;x<2;x++) {
        index = node_index[count];
	rhotot=0.0;
	local_j[0]=local_j[1]=local_j[2]=0.0;
#ifdef LB_BOUNDARIES
        if (lbfields[index].boundary) {
          rhotot=0.0;
          for(int ii=0 ; ii < LB_COMPONENTS ; ++ii) { 
            local_rho[ii]=lbpar.rho[ii]*lbpar.agrid*lbpar.agrid*lbpar.agrid;
            rhotot+=local_rho[ii];
            interpolated_rho[ii]+=local_rho[ii] * delta_factor[count];
          }
          local_j[0] = rhotot * lb_boundaries[lbfields[index].boundary-1].velocity[0];
          local_j[1] = rhotot * lb_boundaries[lbfields[index].boundary-1].velocity[1];
          local_j[2] = rhotot * lb_boundaries[lbfields[index].boundary-1].velocity[2];
        } else 
#endif // LB_BOUNDARIES
        {
          lb_calc_modes(index, modes);
          rhotot=0.0;
          for(int ii=0 ; ii < LB_COMPONENTS ; ++ii) { 
              local_rho[ii]=lbpar.rho[ii]*lbpar.agrid*lbpar.agrid*lbpar.agrid + modes[0+ii*LBQ];
              rhotot+=local_rho[ii];
	      if(force_switch==0){
                 local_j[0] += modes[1+ii*LBQ];
                 local_j[1] += modes[2+ii*LBQ];
                 local_j[2] += modes[3+ii*LBQ];
              }
          }
          if(force_switch!=0) {  // this can happen only with shanchen on *and* coupling !=0
				 // In this way we recover the original LB behavior when the two 
				 // fluid components are not interacting.
              local_j[0] = lbfields[index].j[0]; // this includes the 1/2 force contribution
              local_j[1] = lbfields[index].j[1];
              local_j[2] = lbfields[index].j[2];
          }
        }

        interpolated_u[0] += delta_factor[count] *local_j[0]/(rhotot);
        interpolated_u[1] += delta_factor[count] *local_j[1]/(rhotot);
        interpolated_u[2] += delta_factor[count] *local_j[2]/(rhotot) ;
#ifdef SHANCHEN
	dx =  (1-2*x) * ( delta_factor[count] +delta_factor[count+(1-2*x)]  ); 
	dy =  (1-2*y) * ( delta_factor[count] +delta_factor[count+2*(1-2*y)]);
	dz =  (1-2*z) * ( delta_factor[count] +delta_factor[count+4*(1-2*z)]);
#endif
        for(int ii=0 ; ii < LB_COMPONENTS ; ++ii) { 

          interpolated_rho[ii]+=local_rho[ii] * delta_factor[count];
#ifdef SHANCHEN
          tmp_gradrho[0+3*ii] -= local_rho[ii] * dx;
          tmp_gradrho[1+3*ii] -= local_rho[ii] * dy;
          tmp_gradrho[2+3*ii] -= local_rho[ii] * dz;
#endif
        }
        count++;
      }
    }
  }
  
#ifdef SHANCHEN
  if(gradrho!=NULL) {
    for(int ii=0;ii<LB_COMPONENTS;++ii){
      gradrho[0+3*ii]=tmp_gradrho[0+3*ii]*lbpar.agrid;
      gradrho[1+3*ii]=tmp_gradrho[1+3*ii]*lbpar.agrid;
      gradrho[2+3*ii]=tmp_gradrho[2+3*ii]*lbpar.agrid;
    }
  }
#endif
#ifdef LB_BOUNDARIES
  if (boundary_flag==1) {
    v[0] = lbboundary_mindist / (0.5 * lbpar.agrid) * interpolated_u[0] 
      + (1 - lbboundary_mindist/(0.5 * lbpar.agrid)) * lb_boundaries[boundary_no].velocity[0];
    v[1] = lbboundary_mindist / (0.5 * lbpar.agrid) * interpolated_u[1]
      + (1 - lbboundary_mindist/(0.5 * lbpar.agrid)) * lb_boundaries[boundary_no].velocity[1];
    v[2] = lbboundary_mindist / (0.5 * lbpar.agrid) * interpolated_u[2]
      + (1 - lbboundary_mindist/(0.5 * lbpar.agrid)) * lb_boundaries[boundary_no].velocity[2];
  } else {
    v[0] = interpolated_u[0];
    v[1] = interpolated_u[1];
    v[2] = interpolated_u[2];
  }
#else // LB_BOUNDARIES
  v[0] = interpolated_u[0];
  v[1] = interpolated_u[1];
  v[2] = interpolated_u[2];
#endif // LB_BOUNDARIES
  if(rho!=NULL) {
        for(int ii=0 ; ii < LB_COMPONENTS ; ++ii) { 
		rho[ii] = interpolated_rho[ii]; // SAW check units
        }
  }
  v[0] *= lbpar.agrid/lbpar.tau;
  v[1] *= lbpar.agrid/lbpar.tau;
  v[2] *= lbpar.agrid/lbpar.tau;

  return 0;
}


/** Calculate particle lattice interactions.
 * So far, only viscous coupling with Stokesian friction is
 * implemented.
 * Include all particle-lattice forces in this function.
 * The function is called from \ref force_calc.
 *
 * Parallelizing the fluid particle coupling is not straightforward
 * because drawing of random numbers makes the whole thing nonlocal.
 * One way to do it is to treat every particle only on one node, i.e.
 * the random numbers need not be communicated. The particles that are
 * not fully inside the local lattice are taken into account via their
 * ghost images on the neighbouring nodes. But this requires that the
 * correct values of the surrounding lattice nodes are available on
 * the respective node, which means that we have to communicate the
 * halo regions before treating the ghost particles. Moreover, after
 * determining the ghost couplings, we have to communicate back the
 * halo region such that all local lattice nodes have the correct values.
 * Thus two communication phases are involved which will most likely be
 * the bottleneck of the computation.
 *
 * Another way of dealing with the particle lattice coupling is to
 * treat a particle and all of it's images explicitly. This requires the
 * communication of the random numbers used in the calculation of the
 * coupling force. The problem is now that, if random numbers have to
 * be redrawn, we cannot efficiently determine which particles and which
 * images have to be re-calculated. We therefore go back to the outset
 * and go through the whole system again until no failure occurs during
 * such a sweep. In the worst case, this is very inefficient because
 * many things are recalculated although they actually don't need.
 * But we can assume that this happens extremely rarely and then we have
 * on average only one communication phase for the random numbers, which
 * probably makes this method preferable compared to the above one.
 */
void calc_particle_lattice_ia() {
  int np;
  Cell *cell ;
  Particle *p ;
  double force[3];

  if (transfer_momentum) {
      
    if (lbpar.resend_halo) { /* first MD step after last LB update */
        
      /* exchange halo regions (for fluid-particle coupling) */
      halo_communication(&update_halo_comm, (char*)**lbfluid);

#ifdef ADDITIONAL_CHECKS
      lb_check_halo_regions();
#endif // ADDITIONAL_CHECKS
        
      /* halo is valid now */
      lbpar.resend_halo = 0;
        
      /* all fields have to be recalculated */
      for (int i = 0; i < lblattice.halo_grid_volume; ++i) 
          lbfields[i].recalc_fields = 1;
    }

    /* draw random numbers for local particles */
    for (int c = 0; c < local_cells.n; c++) 
      {
        cell = local_cells.cell[c] ;
        p = cell->part ;
        np = cell->n ;
        for (int i = 0; i < np; i++) 
          {
            for(int ii=0; ii<LB_COMPONENTS; ++ii){ 
#ifdef GAUSSRANDOM
                p[i].lc.f_random[0+ii*3] = lb_coupl_pref2[ii] * gaussian_random();
                p[i].lc.f_random[1+ii*3] = lb_coupl_pref2[ii] * gaussian_random();
                p[i].lc.f_random[2+ii*3] = lb_coupl_pref2[ii] * gaussian_random();
#elif defined (GAUSSRANDOMCUT)
                p[i].lc.f_random[0+ii*3] = lb_coupl_pref2[ii] * gaussian_random_cut();
                p[i].lc.f_random[1+ii*3] = lb_coupl_pref2[ii] * gaussian_random_cut();
                p[i].lc.f_random[2+ii*3] = lb_coupl_pref2[ii] * gaussian_random_cut();
#elif defined (FLATNOISE)
                p[i].lc.f_random[0+ii*3] = lb_coupl_pref[ii] * (d_random()-0.5);
                p[i].lc.f_random[1+ii*3] = lb_coupl_pref[ii] * (d_random()-0.5);
                p[i].lc.f_random[2+ii*3] = lb_coupl_pref[ii] * (d_random()-0.5);
#else // GAUSSRANDOM
#error No noise type defined for the CPU LB
#endif // GAUSSRANDOM
            }       
#ifdef ADDITIONAL_CHECKS
            rancounter += 3;
#endif // ADDITIONAL_CHECKS
          }
      }
      
    /* communicate the random numbers */
    ghost_communicator(&cell_structure.ghost_lbcoupling_comm);
#ifdef ENGINE
    ghost_communicator(&cell_structure.ghost_swimming_comm);
#endif

    /* local cells */
    for (int c = 0; c < local_cells.n; c++) {
      cell = local_cells.cell[c] ;
      p = cell->part ;
      np = cell->n ;
      
      for (int i = 0; i < np; i++) {
        
#ifdef IMMERSED_BOUNDARY
        // Virtual particles for IBM must not be coupled
        if(!ifParticleIsVirtual(&p[i]))
#endif
        {
          lb_viscous_coupling(&p[i],force);
        
          /* add force to the particle */
          p[i].f.f[0] += force[0];
          p[i].f.f[1] += force[1];
          p[i].f.f[2] += force[2];
        
          ONEPART_TRACE( if (p->p.identity == check_id)  {
                          fprintf(stderr, "%d: OPT: LB f = (%.6e,%.3e,%.3e)\n", this_node, p->f.f[0], p->f.f[1], p->f.f[2]);  } );
        }
      }
    }
      
    /* ghost cells */
    for (int c = 0; c < ghost_cells.n ;c++) {
      cell = ghost_cells.cell[c] ;
      p = cell->part ;
      np = cell->n ;
      
      for (int i = 0; i < np; i++) {
        /* for ghost particles we have to check if they lie
         * in the range of the local lattice nodes */
        if (p[i].r.p[0] >= my_left[0]-0.5*lblattice.agrid[0]
            && p[i].r.p[0] < my_right[0]+0.5*lblattice.agrid[0]
            && p[i].r.p[1] >= my_left[1]-0.5*lblattice.agrid[1]
            && p[i].r.p[1] < my_right[1]+0.5*lblattice.agrid[1]
            && p[i].r.p[2] >= my_left[2]-0.5*lblattice.agrid[2]
            && p[i].r.p[2] < my_right[2]+0.5*lblattice.agrid[2]) 
          {
            ONEPART_TRACE(
                          if (p[i].p.identity == check_id)
                            {
                              fprintf(stderr,
                                      "%d: OPT: LB coupling of ghost particle:\n",
                                      this_node);
                            }
                          );
#ifdef IMMERSED_BOUNDARY
            // Virtual particles for IBM must not be coupled
            if(!ifParticleIsVirtual(&p[i]))
#endif
            {
              lb_viscous_coupling(&p[i],force);
            }
            
            /* ghosts must not have the force added! */
            ONEPART_TRACE(
                          if (p->p.identity == check_id)
                            {
                              fprintf(stderr,
                                      "%d: OPT: LB f = (%.6e,%.3e,%.3e)\n",
                                      this_node, p->f.f[0], p->f.f[1], p->f.f[2]);
                            }
                          );
          }
      }
    }
  }
}

/***********************************************************************/

/** Calculate the average density of the fluid in the system.
 * This function has to be called after changing the density of
 * a local lattice site in order to set lbpar.rho consistently. */
void lb_calc_average_rho() {
    index_t index;
    int x, y, z;
    double rho, local_rho, sum_rho;

    rho = 0.0;
    local_rho = 0.0;
    index = 0;
    for (z = 1; z <= lblattice.grid[2]; z++) {
      for (y = 1; y <= lblattice.grid[1]; y++) {
        for (x = 1; x<=lblattice.grid[0]; x++) {
          lb_calc_local_rho(index, &rho);
          local_rho += rho;
          
          index++;
        }
        // skip halo region
        index += 2;
      }
      // skip halo region
      index += 2*lblattice.halo_grid[0];
    }
    MPI_Allreduce(&rho, &sum_rho, 1, MPI_DOUBLE, MPI_SUM, comm_cart);
    
    /* calculate average density in MD units */
    // TODO!!!
    lbpar.rho[0] = sum_rho / (box_l[0]*box_l[1]*box_l[2]);
}

/*@}*/

#ifdef ADDITIONAL_CHECKS
static int compare_buffers(double *buf1, double *buf2, int size) {
    int ret;
    if (memcmp(buf1,buf2,size)) {
        runtimeErrorMsg() <<"Halo buffers are not identical";
        ret = 1;
    } else {
        ret = 0;
    }
    return ret;
}


/** Checks consistency of the halo regions (ADDITIONAL_CHECKS)
    This function can be used as an additional check. It test whether the
    halo regions have been exchanged correctly.
*/
static void lb_check_halo_regions(void) {
  index_t index;
  int i,x,y,z, s_node, r_node, count=lbmodel.n_veloc;
  double *s_buffer, *r_buffer;
  MPI_Status status[2];

  r_buffer = (double*) Utils::malloc(count*sizeof(double));
  s_buffer = (double*) Utils::malloc(count*sizeof(double));

  if (PERIODIC(0)) {
    for (z = 0; z < lblattice.halo_grid[2]; ++z) {
      for (y = 0; y < lblattice.halo_grid[1]; ++y) {
        index  = get_linear_index(0,y,z,lblattice.halo_grid);
        for (i = 0; i < lbmodel.n_veloc; i++) s_buffer[i] = lbfluid[1][i][index];

        s_node = node_neighbors[1];
        r_node = node_neighbors[0];
        if (n_nodes > 1) {
          MPI_Sendrecv(s_buffer, count, MPI_DOUBLE, r_node, REQ_HALO_CHECK,
                       r_buffer, count, MPI_DOUBLE, s_node, REQ_HALO_CHECK,
                       comm_cart, status);
          index = get_linear_index(lblattice.grid[0],y,z,lblattice.halo_grid);
          for (i = 0; i < lbmodel.n_veloc; i++) s_buffer[i] = lbfluid[1][i][index];
          compare_buffers(s_buffer,r_buffer,count*sizeof(double));
        } else {
          index = get_linear_index(lblattice.grid[0],y,z,lblattice.halo_grid);
          for (i = 0; i < lbmodel.n_veloc; i++) r_buffer[i] = lbfluid[1][i][index];
          if (compare_buffers(s_buffer,r_buffer,count*sizeof(double))) {
            fprintf(stderr,"buffers differ in dir=%d at index=%ld y=%d z=%d\n",0,index,y,z);
          }
        }

        index = get_linear_index(lblattice.grid[0]+1,y,z,lblattice.halo_grid);
        for (i = 0; i < lbmodel.n_veloc; i++) s_buffer[i] = lbfluid[1][i][index];

        s_node = node_neighbors[0];
        r_node = node_neighbors[1];
        if (n_nodes > 1) {
          MPI_Sendrecv(s_buffer, count, MPI_DOUBLE, r_node, REQ_HALO_CHECK,
                       r_buffer, count, MPI_DOUBLE, s_node, REQ_HALO_CHECK,
                       comm_cart, status);
          index = get_linear_index(1,y,z,lblattice.halo_grid);
          for (i = 0; i < lbmodel.n_veloc; i++) s_buffer[i] = lbfluid[1][i][index];
          compare_buffers(s_buffer,r_buffer,count*sizeof(double));
        } else {
          index = get_linear_index(1,y,z,lblattice.halo_grid);
          for (i = 0; i < lbmodel.n_veloc; i++) r_buffer[i] = lbfluid[1][i][index];
          if (compare_buffers(s_buffer,r_buffer,count*sizeof(double))) {
            fprintf(stderr,"buffers differ in dir=%d at index=%ld y=%d z=%d\n",0,index,y,z);
          }
        }

      }
    }
  }

  if (PERIODIC(1)) {
    for (z = 0; z < lblattice.halo_grid[2]; ++z) {
        for (x = 0; x < lblattice.halo_grid[0]; ++x) {
            index = get_linear_index(x,0,z,lblattice.halo_grid);
            for (i = 0; i < lbmodel.n_veloc; i++) s_buffer[i] = lbfluid[1][i][index];
            
            s_node = node_neighbors[3];
            r_node = node_neighbors[2];
            if (n_nodes > 1) {
              MPI_Sendrecv(s_buffer, count, MPI_DOUBLE, r_node, REQ_HALO_CHECK,
                           r_buffer, count, MPI_DOUBLE, s_node, REQ_HALO_CHECK,
                           comm_cart, status);
              index = get_linear_index(x,lblattice.grid[1],z,lblattice.halo_grid);
              for (i = 0; i < lbmodel.n_veloc; i++) s_buffer[i] = lbfluid[1][i][index];
              compare_buffers(s_buffer,r_buffer,count*sizeof(double));
            } else {
              index = get_linear_index(x,lblattice.grid[1],z,lblattice.halo_grid);
              for (i = 0; i < lbmodel.n_veloc; i++) r_buffer[i] = lbfluid[1][i][index];
              if (compare_buffers(s_buffer,r_buffer,count*sizeof(double))) {
                fprintf(stderr,"buffers differ in dir=%d at index=%ld x=%d z=%d\n",1,index,x,z);
              }
            }

          }
        for (x = 0; x < lblattice.halo_grid[0]; ++x) {
          index = get_linear_index(x,lblattice.grid[1]+1,z,lblattice.halo_grid);
          for (i = 0; i < lbmodel.n_veloc; i++) s_buffer[i] = lbfluid[1][i][index];

          s_node = node_neighbors[2];
          r_node = node_neighbors[3];
          if (n_nodes > 1) {
            MPI_Sendrecv(s_buffer, count, MPI_DOUBLE, r_node, REQ_HALO_CHECK,
                         r_buffer, count, MPI_DOUBLE, s_node, REQ_HALO_CHECK,
                         comm_cart, status);
            index = get_linear_index(x,1,z,lblattice.halo_grid);
            for (i = 0; i < lbmodel.n_veloc; i++) s_buffer[i] = lbfluid[1][i][index];
            compare_buffers(s_buffer,r_buffer,count*sizeof(double));
          } else {
            index = get_linear_index(x,1,z,lblattice.halo_grid);
            for (i = 0;i < lbmodel.n_veloc; i++) r_buffer[i] = lbfluid[1][i][index];
            if (compare_buffers(s_buffer,r_buffer,count*sizeof(double))) {
              fprintf(stderr,"buffers differ in dir=%d at index=%ld x=%d z=%d\n",1,index,x,z);
            }
          }
          
        }
    }
  }
  
  if (PERIODIC(2)) {
    for (y = 0; y < lblattice.halo_grid[1]; ++y) {
      for (x = 0; x < lblattice.halo_grid[0]; ++x) {
        index = get_linear_index(x,y,0,lblattice.halo_grid);
        for (i = 0; i < lbmodel.n_veloc; i++) s_buffer[i] = lbfluid[1][i][index];
        
        s_node = node_neighbors[5];
        r_node = node_neighbors[4];
        if (n_nodes > 1) {
          MPI_Sendrecv(s_buffer, count, MPI_DOUBLE, r_node, REQ_HALO_CHECK,
                       r_buffer, count, MPI_DOUBLE, s_node, REQ_HALO_CHECK,
                       comm_cart, status);
          index = get_linear_index(x,y,lblattice.grid[2],lblattice.halo_grid);
          for (i = 0; i < lbmodel.n_veloc; i++) s_buffer[i] = lbfluid[1][i][index];
          compare_buffers(s_buffer,r_buffer,count*sizeof(double));
        } else {
          index = get_linear_index(x,y,lblattice.grid[2],lblattice.halo_grid);
          for (i = 0; i < lbmodel.n_veloc; i++) r_buffer[i] = lbfluid[1][i][index];
          if (compare_buffers(s_buffer,r_buffer,count*sizeof(double))) {
            fprintf(stderr,"buffers differ in dir=%d at index=%ld x=%d y=%d z=%d\n",2,index,x,y,lblattice.grid[2]);
          }
        }

      }
    }
    for (y = 0; y < lblattice.halo_grid[1]; ++y) {
      for (x = 0; x < lblattice.halo_grid[0]; ++x) {
        index = get_linear_index(x,y,lblattice.grid[2]+1,lblattice.halo_grid);
        for (i = 0; i < lbmodel.n_veloc; i++) s_buffer[i] = lbfluid[1][i][index];
        
        s_node = node_neighbors[4];
        r_node = node_neighbors[5];
        if (n_nodes > 1) {
          MPI_Sendrecv(s_buffer, count, MPI_DOUBLE, r_node, REQ_HALO_CHECK,
                       r_buffer, count, MPI_DOUBLE, s_node, REQ_HALO_CHECK,
                       comm_cart, status);
          index = get_linear_index(x,y,1,lblattice.halo_grid);
          for (i = 0; i < lbmodel.n_veloc; i++) s_buffer[i] = lbfluid[1][i][index];
          compare_buffers(s_buffer,r_buffer,count*sizeof(double));
        } else {
          index = get_linear_index(x,y,1,lblattice.halo_grid);
          for (i = 0; i < lbmodel.n_veloc; i++) r_buffer[i] = lbfluid[1][i][index];
          if(compare_buffers(s_buffer,r_buffer,count*sizeof(double))) {
            fprintf(stderr,"buffers differ in dir=%d at index=%ld x=%d y=%d\n",2,index,x,y);
          }
        }

      }
    }
  }

  free(r_buffer);
  free(s_buffer);

  //if (check_runtime_errors());
  //else fprintf(stderr,"halo check successful\n");
}
#endif /* ADDITIONAL_CHECKS */


#if 0 /* These debug functions are used nowhere. If you need it, here they are.
         Remove this comment line and the matching #endif.
         The functions in question are:
         lb_lattice_sum
         lb_check_mode_transformation
         lb_init_mode_transformation
         lb_check_negative_n
      */
#ifdef ADDITIONAL_CHECKS
static void lb_lattice_sum() {

    double *w   = lbmodel.w;
    double (*v)[3]  = lbmodel.c;

    //int n_veloc = 14;
    //double w[14]    = { 7./18.,
    //                    1./12., 1./12., 1./12., 1./12., 1./18.,
    //                    1./36., 1./36., 1./36., 1./36.,
    //                    1./36., 1./36., 1./36., 1./36. };
    //double v[14][3] = { { 0., 0., 0. },
    //                    { 1., 0., 0. },
    //                    {-1., 0., 0. },
    //                    { 0., 1., 0. },
    //		        { 0.,-1., 0. },
    //                    { 0., 0., 1. },
    //                    { 1., 1., 0. },
    //                    {-1.,-1., 0. },
    //                    { 1.,-1., 0. },
    //                    {-1., 1., 0. },
    //                    { 1., 0., 1. },
    //                    {-1., 0., 1. },
    //                    { 0., 1., 1. },
    //                    { 0.,-1., 1. } };

    int i,a,b,c,d,e;
    double sum1,sum2,sum3,sum4,sum5;
    int count=0;

    for (a = 0; a < 3; a++)
    {
        sum1 = 0.0;
        for (i = 0; i < lbmodel.n_veloc; ++i) {
            if (v[i][2] < 0) sum1 += w[i]*v[i][a];
        }
        if (fabs(sum1) > ROUND_ERROR_PREC) {
            count++; fprintf(stderr,"(%d) %f\n",a,sum1);
        }
    }

    for (a=0; a<3; a++)
        for (b=0; b<3; b++)
        {
            sum2 = 0.0;
            for (i=0; i<lbmodel.n_veloc; ++i) {
                if (v[i][2] < 0) sum2 += w[i]*v[i][a]*v[i][b];
            }
            if (sum2!=0.0) {
                count++; fprintf(stderr,"(%d,%d) %f\n",a,b,sum2);
            }
        }

    for (a=0; a<3; a++)
        for (b=0; b<3; b++)
            for (c=0; c<3; c++)
            {
                sum3 = 0.0;
                for (i=0; i<lbmodel.n_veloc; ++i) {
                    if (v[i][2] < 0) sum3 += w[i]*v[i][a]*v[i][b]*v[i][c];
                }
                if (sum3!=0.0) {
                    count++; fprintf(stderr,"(%d,%d,%d) %f\n",a,b,c,sum3);
                }
            }

    for (a=0; a<3; a++)
        for (b=0; b<3; b++)
            for (c=0; c<3; c++)
                for (d=0; d<3; d++)
                {
                    sum4 = 0.0;
                    for (i=0; i<lbmodel.n_veloc; ++i) {
                        if (v[i][2] < 0) sum4 += w[i]*v[i][a]*v[i][b]*v[i][c]*v[i][d];
                    }
                    if (fabs(sum4) > ROUND_ERROR_PREC) {
                        count++; fprintf(stderr,"(%d,%d,%d,%d) %f\n",a,b,c,d,sum4);
                    }
                }

    for (a=0; a<3; a++)
        for (b=0; b<3; b++)
            for (c=0; c<3; c++)
                for (d=0; d<3; d++)
                    for (e=0; e<3; e++)
                    {
                        sum5 = 0.0;
                        for (i=0; i<lbmodel.n_veloc; ++i) {
                            if (v[i][2] < 0) sum5 += w[i]*v[i][a]*v[i][b]*v[i][c]*v[i][d]*v[i][e];
                        }
                        if (fabs(sum5) > ROUND_ERROR_PREC) {
                            count++; fprintf(stderr,"(%d,%d,%d,%d,%d) %f\n",a,b,c,d,e,sum5);
                        }
                    }

    fprintf(stderr,"%d non-null entries\n",count);

}
#endif /* #ifdef ADDITIONAL_CHECKS */

#ifdef ADDITIONAL_CHECKS
static void lb_check_mode_transformation(index_t index, double *mode) {
    /* check if what I think is right */
    int i;
    double *w = lbmodel.w;
    double (*e)[19] = d3q19_modebase;
    double sum_n=0.0, sum_m=0.0;
    double n_eq[19];
    double m_eq[19];
    // unit conversion: mass density
    double avg_rho = lbpar.rho*lbpar.agrid*lbpar.agrid*lbpar.agrid;
    double (*c)[3] = lbmodel.c;

    m_eq[0] = mode[0];
    m_eq[1] = mode[1];
    m_eq[2] = mode[2];
    m_eq[3] = mode[3];

    double rho = mode[0] + avg_rho;
    double *j  = mode+1;

    /* equilibrium part of the stress modes */
    /* remember that the modes have (\todo not?) been normalized! */
    m_eq[4] = /*1./6.*/scalar(j,j)/rho;
    m_eq[5] = /*1./4.*/(SQR(j[0])-SQR(j[1]))/rho;
    m_eq[6] = /*1./12.*/(scalar(j,j) - 3.0*SQR(j[2]))/rho;
    m_eq[7] = j[0]*j[1]/rho;
    m_eq[8] = j[0]*j[2]/rho;
    m_eq[9] = j[1]*j[2]/rho;

    for (i=10;i<lbmodel.n_veloc;i++) {
        m_eq[i] = 0.0;
    }

    for (i=0;i<lbmodel.n_veloc;i++) {
        n_eq[i] = w[i]*((rho-avg_rho) + 3.*scalar(j,c[i]) + 9./2.*SQR(scalar(j,c[i]))/rho - 3./2.*scalar(j,j)/rho);
    }

    for (i=0;i<lbmodel.n_veloc;i++) {
        sum_n += SQR(lbfluid[1][i][index]-n_eq[i])/w[i];
        sum_m += SQR(mode[i]-m_eq[i])/e[19][i];
    }

    if (fabs(sum_n-sum_m)>ROUND_ERROR_PREC) {
        fprintf(stderr,"Attention: sum_n=%f sum_m=%f %e\n",sum_n,sum_m,fabs(sum_n-sum_m));
    }
}

static void lb_init_mode_transformation() {
#ifdef D3Q19
    int i, j, k, l;
    int n_veloc = 14;
    double w[14]    = { 7./18.,
                        1./12., 1./12., 1./12., 1./12., 1./18.,
                        1./36., 1./36., 1./36., 1./36.,
                        1./36., 1./36., 1./36., 1./36. };
    double c[14][3] = { { 0., 0., 0. },
                        { 1., 0., 0. },
                        {-1., 0., 0. },
                        { 0., 1., 0. },
                        { 0.,-1., 0. },
                        { 0., 0., 1. },
                        { 1., 1., 0. },
                        {-1.,-1., 0. },
                        { 1.,-1., 0. },
                        {-1., 1., 0. },
                        { 1., 0., 1. },
                        {-1., 0., 1. },
                        { 0., 1., 1. },
                        { 0.,-1., 1. } };

    double b[19][14];
    double e[14][14];
    double proj, norm[14];

    /* construct polynomials from the discrete velocity vectors */
    for (i=0;i<n_veloc;i++) {
        b[0][i]  = 1;
        b[1][i]  = c[i][0];
        b[2][i]  = c[i][1];
        b[3][i]  = c[i][2];
        b[4][i]  = scalar(c[i],c[i]);
        b[5][i]  = c[i][0]*c[i][0]-c[i][1]*c[i][1];
        b[6][i]  = scalar(c[i],c[i])-3*c[i][2]*c[i][2];
        //b[5][i]  = 3*c[i][0]*c[i][0]-scalar(c[i],c[i]);
        //b[6][i]  = c[i][1]*c[i][1]-c[i][2]*c[i][2];
        b[7][i]  = c[i][0]*c[i][1];
        b[8][i]  = c[i][0]*c[i][2];
        b[9][i]  = c[i][1]*c[i][2];
        b[10][i] = 3*scalar(c[i],c[i])*c[i][0];
        b[11][i] = 3*scalar(c[i],c[i])*c[i][1];
        b[12][i] = 3*scalar(c[i],c[i])*c[i][2];
        b[13][i] = (c[i][1]*c[i][1]-c[i][2]*c[i][2])*c[i][0];
        b[14][i] = (c[i][0]*c[i][0]-c[i][2]*c[i][2])*c[i][1];
        b[15][i] = (c[i][0]*c[i][0]-c[i][1]*c[i][1])*c[i][2];
        b[16][i] = 3*scalar(c[i],c[i])*scalar(c[i],c[i]);
        b[17][i] = 2*scalar(c[i],c[i])*b[5][i];
        b[18][i] = 2*scalar(c[i],c[i])*b[6][i];
    }

    for (i=0;i<n_veloc;i++) {
        b[0][i]  = 1;
        b[1][i]  = c[i][0];
        b[2][i]  = c[i][1];
        b[3][i]  = c[i][2];
        b[4][i]  = scalar(c[i],c[i]);
        b[5][i]  = SQR(c[i][0])-SQR(c[i][1]);
        b[6][i]  = c[i][0]*c[i][1];
        b[7][i]  = c[i][0]*c[i][2];
        b[8][i]  = c[i][1]*c[i][2];
        b[9][i]  = scalar(c[i],c[i])*c[i][0];
        b[10][i] = scalar(c[i],c[i])*c[i][1];
        b[11][i] = scalar(c[i],c[i])*c[i][2];
        b[12][i] = (c[i][0]*c[i][0]-c[i][1]*c[i][1])*c[i][2];
        b[13][i] = scalar(c[i],c[i])*scalar(c[i],c[i]);
    }

    /* Gram-Schmidt orthogonalization procedure */
    for (j=0;j<n_veloc;j++) {
        for (i=0;i<n_veloc;i++) e[j][i] = b[j][i];
        for (k=0;k<j;k++) {
            proj = 0.0;
            for (l=0;l<n_veloc;l++) {
                proj += w[l]*e[k][l]*b[j][l];
            }
            if (j==13) fprintf(stderr,"%d %f\n",k,proj/norm[k]);
            for (i=0;i<n_veloc;i++) e[j][i] -= proj/norm[k]*e[k][i];
        }
        norm[j] = 0.0;
        for (i=0;i<n_veloc;i++) norm[j] += w[i]*SQR(e[j][i]);
    }

    fprintf(stderr,"e[%d][%d] = {\n",n_veloc,n_veloc);
    for (i=0;i<n_veloc;i++) {
        fprintf(stderr,"{ % .3f",e[i][0]);
        for (j=1;j<n_veloc;j++) {
            fprintf(stderr,", % .3f",e[i][j]);
        }
        fprintf(stderr," } %.9f\n",norm[i]);
    }
    fprintf(stderr,"};\n");

    /* projections on lattice tensors */
    for (i=0;i<n_veloc;i++) {
        proj = 0.0;
        for (k=0;k<n_veloc;k++) {
            proj += e[i][k] * w[k] * 1;
        }
        fprintf(stderr, "%.6f",proj);

        for (j=0;j<3;j++) {
            proj = 0.0;
            for (k=0;k<n_veloc;k++) {
                proj += e[i][k] * w[k] * c[k][j];
            }
            fprintf(stderr, " %.6f",proj);
        }

        for (j=0;j<3;j++) {
            for (k=0;k<3;k++) {
                proj=0.0;
                for (l=0;l<n_veloc;l++) {
                    proj += e[i][l] * w[l] * c[l][j] * c[l][k];
                }
                fprintf(stderr, " %.6f",proj);
            }
        }

        fprintf(stderr,"\n");

    }

    //proj = 0.0;
    //for (k=0;k<n_veloc;k++) {
    //  proj += c[k][2] * w[k] * 1;
    //}
    //fprintf(stderr,"%.6f",proj);
    //
    //proj = 0.0;
    //for (k=0;k<n_veloc;k++) {
    //  proj += c[k][2] * w[k] * c[k][2];
    //}
    //fprintf(stderr," %.6f",proj);
    //
    //proj = 0.0;
    //for (k=0;k<n_veloc;k++) {
    //  proj += c[k][2] * w[k] * c[k][2] * c[k][2];
    //}
    //fprintf(stderr," %.6f",proj);
    //
    //fprintf(stderr,"\n");

#else /* not D3Q19 */
    int i, j, k, l;
    double b[9][9];
    double e[9][9];
    double proj, norm[9];

    double c[9][2] = { { 0, 0 },
                       { 1, 0 },
                       {-1, 0 },
                       { 0, 1 },
                       { 0,-1 },
                       { 1, 1 },
                       {-1,-1 },
                       { 1,-1 },
                       {-1, 1 } };

    double w[9] = { 4./9, 1./9, 1./9, 1./9, 1./9, 1./36, 1./36, 1./36, 1./36 };

    n_veloc = 9;

    /* construct polynomials from the discrete velocity vectors */
    for (i=0;i<n_veloc;i++) {
        b[0][i] = 1;
        b[1][i] = c[i][0];
        b[2][i] = c[i][1];
        b[3][i] = 3*(SQR(c[i][0]) + SQR(c[i][1]));
        b[4][i] = c[i][0]*c[i][0]-c[i][1]*c[i][1];
        b[5][i] = c[i][0]*c[i][1];
        b[6][i] = 3*(SQR(c[i][0])+SQR(c[i][1]))*c[i][0];
        b[7][i] = 3*(SQR(c[i][0])+SQR(c[i][1]))*c[i][1];
        b[8][i] = (b[3][i]-5)*b[3][i]/2;
    }

    /* Gram-Schmidt orthogonalization procedure */
    for (j=0;j<n_veloc;j++) {
        for (i=0;i<n_veloc;i++) e[j][i] = b[j][i];
        for (k=0;k<j;k++) {
            proj = 0.0;
            for (l=0;l<n_veloc;l++) {
                proj += w[l]*e[k][l]*b[j][l];
            }
            for (i=0;i<n_veloc;i++) e[j][i] -= proj/norm[k]*e[k][i];
        }
        norm[j] = 0.0;
        for (i=0;i<n_veloc;i++) norm[j] += w[i]*SQR(e[j][i]);
    }

    fprintf(stderr,"e[%d][%d] = {\n",n_veloc,n_veloc);
    for (i=0;i<n_veloc;i++) {
        fprintf(stderr,"{ % .1f",e[i][0]);
        for (j=1;j<n_veloc;j++) {
            fprintf(stderr,", % .1f",e[i][j]);
        }
        fprintf(stderr," } %.2f\n",norm[i]);
    }
    fprintf(stderr,"};\n");

#endif // D3Q19
}
#endif /* ADDITIONAL_CHECKS */


#ifdef ADDITIONAL_CHECKS
/** Check for negative populations.

    Checks for negative populations and increases failcounter for each
    occurence.

    @param  index Index of the local lattice site (Input).
    @return Number of negative populations on the local lattice site. */
static int lb_check_negative_n(index_t index)
{ // SAW to be updated
    int i, localfails=0;

    for (i=0; i<n_veloc; i++) {
        if (lbfluid[1][i][index]+lbmodel.coeff[i][0]*lbpar.rho < 0.0) {
            ++localfails;
            ++failcounter;
            fprintf(stderr,"%d: Negative population n[%d]=%le (failcounter=%d, rancounter=%d).\n   Check your parameters if this occurs too often!\n",this_node,i,lbmodel.coeff[i][0]*lbpar.rho+lbfluid[1][i][index],failcounter,rancounter);
            break;
        }
    }
    return localfails;
}
#endif /* ADDITIONAL_CHECKS */
#endif /* #if 0 */
/* Here, the unused "ADDITIONAL_CHECKS functions end. */

#endif // LB <|MERGE_RESOLUTION|>--- conflicted
+++ resolved
@@ -61,7 +61,6 @@
 /** Struct holding the Lattice Boltzmann parameters */
 // LB_Parameters lbpar = { .rho={0.0}, .viscosity={0.0}, .bulk_viscosity={-1.0}, .agrid=-1.0, .tau=-1.0, .friction={0.0}, .ext_force={ 0.0, 0.0, 0.0},.rho_lb_units={0.},.gamma_odd={0.}, .gamma_even={0.} };
 LB_Parameters lbpar = {
-<<<<<<< HEAD
 #if (LB_COMPONENTS==1)
     /* rho            */ {1.0},/* viscosity */ {0.0}, /* bulk_viscosity */ {-1.0},
     /* agrid          */ -1.0, /* tau       */ -1.0,  /* friction       */ {0.0}, /* ext_force      */ { 0.0, 0.0, 0.0 },
@@ -79,33 +78,8 @@
     /* mobility  */ {0.,0.},   /* coupling       */ {0.,0.,0.,0.}, /* remove_momentum */ 0,
 #endif
 #endif
+    /* is_TRT  */        false,
     /* resend_halo    */ 0
-=======
-    // rho
-    {0.0},
-    // viscosity
-    {0.0},
-    // bulk_viscosity
-    {-1.0},
-    // agrid
-    -1.0,
-    // tau
-    -1.0,
-    // friction
-    {0.0},
-    // ext_force
-    { 0.0, 0.0, 0.0},
-    // rho_lb_units
-    {0.},
-    // gamma_odd
-    {0.},
-    // gamma_even
-    {0.},
-    // is_TRT
-    false,
-    // resend_halo
-    0
->>>>>>> fb68754b
 };
 
 /** The DnQm model to be used. */
@@ -359,12 +333,8 @@
 #endif // LB_GPU
     } else {
 #ifdef LB
-<<<<<<< HEAD
       lbpar.gamma_odd[ii] = gamma_odd[ii] = p_gamma_odd[ii];
-=======
-      lbpar.gamma_odd[ii] = gamma_odd = p_gamma_odd[ii];
       lbpar.is_TRT = false;
->>>>>>> fb68754b
       mpi_bcast_lb_params(0);
 #endif // LB
     }
@@ -385,12 +355,8 @@
 #endif // LB_GPU
     } else {
 #ifdef LB
-<<<<<<< HEAD
       lbpar.gamma_even[ii] = gamma_even[ii] = p_gamma_even[ii];
-=======
-      lbpar.gamma_even[ii] = gamma_even = p_gamma_even[ii];
       lbpar.is_TRT = false;
->>>>>>> fb68754b
       mpi_bcast_lb_params(0);
 #endif // LB
     }
@@ -1971,6 +1937,10 @@
 /** (Re-)initializes the fluid. */
 void lb_reinit_parameters() {
     int i;
+    double bulk_factor ;
+    if(LB_COMPONENTS==1) bulk_factor=3;
+    if(LB_COMPONENTS==2) bulk_factor=2;
+
     for(int ii=0;ii<LB_COMPONENTS;++ii) { 
        if (lbpar.viscosity[ii] > 0.0) {
            /* Eq. (80) Duenweg, Schiller, Ladd, PRE 76(3):036704 (2007). */
@@ -1979,25 +1949,35 @@
        }
    
        if (lbpar.bulk_viscosity[ii] > 0.0) {
-	   double factor = 3;
            /* Eq. (81) Duenweg, Schiller, Ladd, PRE 76(3):036704 (2007). */
            // unit conversion: viscosity
-	   if(LB_COMPONENTS==2) factor=2;
-           gamma_bulk[ii] = 1. - 2./(3.*factor*lbpar.bulk_viscosity[ii]*lbpar.tau/(lbpar.agrid*lbpar.agrid)+1.);
+           gamma_bulk[ii] = 1. - 2./(bulk_factor*3.*lbpar.bulk_viscosity[ii]*lbpar.tau/(lbpar.agrid*lbpar.agrid)+1.);
        }
 #ifdef SHANCHEN
        if (lbpar.mobility[0] > 0.0) {
 	   gamma_mobility[0] = 1. - 2./(6.*lbpar.mobility[0]*lbpar.tau/(lbpar.agrid*lbpar.agrid) + 1.);
        }
-
-<<<<<<< HEAD
 #endif
-   
+
        gamma_odd[ii] = lbpar.gamma_odd[ii];
        gamma_even[ii] = lbpar.gamma_even[ii];
-   
+
+       // TODO: should one use a special flag (similar to TRT) to enforce BGK ? 
+       //gamma_shear[ii] = 0.0; //uncomment for special case of BGK
+       //gamma_bulk[ii] = 0.0;
+       //gamma_odd[ii] = 0.0;
+       //gamma_even[ii] = 0.0;
+
+       if (lbpar.is_TRT) {
+	   // TODO: check factors for LB_COMPONENTS==2, is there any work on TRT w/ ShanChen ?
+           gamma_bulk[ii] = gamma_shear[ii];
+           gamma_even[ii] = gamma_shear[ii];
+           gamma_odd[ii]  = -(7.0*gamma_even[ii]+1.0)/(gamma_even[ii]+7.0);
+           //gamma_odd = gamma_shear; //uncomment for BGK
+       }
+
        double mu = 0.0;
-   
+
        if (temperature > 0.0)
          {
            /* fluctuating hydrodynamics ? */
@@ -2006,53 +1986,7 @@
            /* Eq. (51) Duenweg, Schiller, Ladd, PRE 76(3):036704 (2007).
             * Note that the modes are not normalized as in the paper here! */
            mu = temperature/lbmodel.c_sound_sq*lbpar.tau*lbpar.tau/(lbpar.agrid*lbpar.agrid);
-           
-=======
-    if (lbpar.viscosity[0] > 0.0) {
-        /* Eq. (80) Duenweg, Schiller, Ladd, PRE 76(3):036704 (2007). */
-        // unit conversion: viscosity
-        gamma_shear = 1. - 2./(6.*lbpar.viscosity[0]*lbpar.tau/(lbpar.agrid*lbpar.agrid)+1.);
-    }
-
-    if (lbpar.bulk_viscosity[0] > 0.0) {
-        /* Eq. (81) Duenweg, Schiller, Ladd, PRE 76(3):036704 (2007). */
-        // unit conversion: viscosity
-        gamma_bulk = 1. - 2./(9.*lbpar.bulk_viscosity[0]*lbpar.tau/(lbpar.agrid*lbpar.agrid)+1.);
-    }
-
-    gamma_odd = lbpar.gamma_odd[0];
-    gamma_even = lbpar.gamma_even[0];
-
-    if (lbpar.is_TRT) {
-        gamma_bulk = gamma_shear;
-        gamma_even = gamma_shear;
-        gamma_odd = -(7.0*gamma_even+1.0)/(gamma_even+7.0);
-        //gamma_odd = gamma_shear; //uncomment for BGK
-    }
-
-    //gamma_shear = 0.0; //uncomment for special case of BGK
-    //gamma_bulk = 0.0;
-    //gamma_odd = 0.0;
-    //gamma_even = 0.0;
-
-    //printf("gamma_shear=%e\n", gamma_shear);
-    //printf("gamma_bulk=%e\n", gamma_bulk);
-    //printf("gamma_odd=%e\n", gamma_odd);
-    //printf("gamma_even=%e\n", gamma_even);
-    //printf("\n");
-
-    double mu = 0.0;
-
-    if (temperature > 0.0)
-      {
-        /* fluctuating hydrodynamics ? */
-        fluct = 1;
-        
-        /* Eq. (51) Duenweg, Schiller, Ladd, PRE 76(3):036704 (2007).
-         * Note that the modes are not normalized as in the paper here! */
-        mu = temperature/lbmodel.c_sound_sq*lbpar.tau*lbpar.tau/(lbpar.agrid*lbpar.agrid);
-        //mu *= agrid*agrid*agrid;  // Marcello's conjecture
->>>>>>> fb68754b
+
 #ifdef D3Q19
            double (*e)[19] = d3q19_modebase;
 #else // D3Q19
