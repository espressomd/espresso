--- conflicted
+++ resolved
@@ -519,12 +519,7 @@
     /* fetch particle 2, which is always needed */
     p2 = local_particles[p1->bl.e[i++]];
     if (!p2) {
-<<<<<<< HEAD
-      std::ostringstream msg;
-      msg << "bond broken between particles " << p1->p.identity << " and " 
-=======
       runtimeErrorMsg() << "bond broken between particles " << p1->p.identity << " and " 
->>>>>>> 069c19dc
           << p1->bl.e[i-1] << " (particles are not stored on the same node)";
       return;
     }
@@ -533,12 +528,7 @@
     if (n_partners >= 2) {
       p3 = local_particles[p1->bl.e[i++]];
       if (!p3) {
-<<<<<<< HEAD
-        std::ostringstream msg;
-        msg << "bond broken between particles " 
-=======
         runtimeErrorMsg() << "bond broken between particles " 
->>>>>>> 069c19dc
             << p1->p.identity << ", " 
             << p1->bl.e[i-2] << " and "
             << p1->bl.e[i-1] << " (particles are not stored on the same node)";
@@ -550,15 +540,8 @@
     if (n_partners >= 3) {
       p4 = local_particles[p1->bl.e[i++]];
       if (!p4) {
-<<<<<<< HEAD
-      std::ostringstream msg;
-      msg <<"bond broken between particles "<< p1->p.identity << ", " << p1->bl.e[i-3] << ", " << p1->bl.e[i-2]
-            << " and " << p1->bl.e[i-1] << " (particles not stored on the same node)";
-      runtimeError(msg);
-=======
         runtimeErrorMsg() <<"bond broken between particles "<< p1->p.identity << ", " << p1->bl.e[i-3] << ", " << p1->bl.e[i-2]
                           << " and " << p1->bl.e[i-1] << " (particles not stored on the same node)";
->>>>>>> 069c19dc
 	return;
       }
     }    
@@ -570,14 +553,8 @@
 	p8 = local_particles[p1->bl.e[i++]];
 
 	if(!p4 || !p5 || !p6 || !p7 || !p8) {
-<<<<<<< HEAD
-	  std::ostringstream msg;
-	  msg << "bond broken between particles" <<
-	    p1->p.identity << ", " << p1->bl.e[i-7] << ", " << p1->bl.e[i-6] << ", " << p1->bl.e[i-5] << ", " << p1->bl.e[i-4] << ", " << p1->bl.e[i-3] << ", " << p1->bl.e[i-2] << ", " << p1->bl.e[i-1] << " (particles not stored on the same node)";
-=======
 	  runtimeErrorMsg() << "bond broken between particles" <<
               p1->p.identity << ", " << p1->bl.e[i-7] << ", " << p1->bl.e[i-6] << ", " << p1->bl.e[i-5] << ", " << p1->bl.e[i-4] << ", " << p1->bl.e[i-3] << ", " << p1->bl.e[i-2] << ", " << p1->bl.e[i-1] << " (particles not stored on the same node)";
->>>>>>> 069c19dc
 	  return;
 	}
       }
@@ -742,13 +719,7 @@
 	bond_broken = calc_tab_dihedral_force(p1, p2, p3, p4, iaparams, force, force2, force3);
 	break;
       default:
-<<<<<<< HEAD
-        std::ostringstream msg;
-        msg << "add_bonded_force: tabulated bond type of atom "<< p1->p.identity << " unknown\n";
-        runtimeError(msg);
-=======
         runtimeErrorMsg() << "add_bonded_force: tabulated bond type of atom "<< p1->p.identity << " unknown\n";
->>>>>>> 069c19dc
 	return;
       }
       break;
@@ -766,13 +737,7 @@
         bond_broken = calc_overlap_dihedral_force(p1, p2, p3, p4, iaparams, force, force2, force3);
         break;
       default:
-<<<<<<< HEAD
-        std::ostringstream msg;
-        msg <<"add_bonded_force: overlapped bond type of atom "<< p1->p.identity << " unknown\n";
-        runtimeError(msg);
-=======
         runtimeErrorMsg() <<"add_bonded_force: overlapped bond type of atom "<< p1->p.identity << " unknown\n";
->>>>>>> 069c19dc
         return;
       }
       break;
@@ -784,26 +749,14 @@
       break;
 #endif
     default :
-<<<<<<< HEAD
-      std::ostringstream msg;
-      msg <<"add_bonded_force: bond type of atom "<< p1->p.identity << " unknown\n";
-      runtimeError(msg);
-=======
       runtimeErrorMsg() <<"add_bonded_force: bond type of atom "<< p1->p.identity << " unknown\n";
->>>>>>> 069c19dc
       return;
     }
 
     switch (n_partners) {
     case 1:
       if (bond_broken) {
-<<<<<<< HEAD
-        std::ostringstream msg;
-        msg <<"bond broken between particles " << p1->p.identity << " and " << p2->p.identity<<". Distance vector: "<<dx[0]<<" "<<dx[1]<<" "<<dx[2];
-        runtimeError(msg);
-=======
         runtimeErrorMsg() <<"bond broken between particles " << p1->p.identity << " and " << p2->p.identity<<". Distance vector: "<<dx[0]<<" "<<dx[1]<<" "<<dx[2];
->>>>>>> 069c19dc
         continue;
       }
       
@@ -832,12 +785,7 @@
       break;
     case 2:
       if (bond_broken) {
-<<<<<<< HEAD
-        std::ostringstream msg;
-        msg << "bond broken between particles "<< p1->p.identity << ", " << p2->p.identity << " and "
-=======
         runtimeErrorMsg() << "bond broken between particles "<< p1->p.identity << ", " << p2->p.identity << " and "
->>>>>>> 069c19dc
             << p3->p.identity;
 	continue;
       }
@@ -857,12 +805,7 @@
       break;
     case 3:
       if (bond_broken) {
-<<<<<<< HEAD
-	std::ostringstream msg;
-	msg << "bond broken between particles "<< p1->p.identity << ", " << p2->p.identity
-=======
 	runtimeErrorMsg() << "bond broken between particles "<< p1->p.identity << ", " << p2->p.identity
->>>>>>> 069c19dc
 	    << ", " << p3->p.identity << " and " << p4->p.identity;
 	continue;
       }
@@ -901,12 +844,7 @@
       break;
     case 7:
       if (bond_broken) {
-<<<<<<< HEAD
-	std::ostringstream msg;
-	msg << "bond broken between particles "<< p1->p.identity << ", " << p2->p.identity
-=======
 	runtimeErrorMsg() << "bond broken between particles "<< p1->p.identity << ", " << p2->p.identity
->>>>>>> 069c19dc
 	    << ", " << p3->p.identity << " and " << p4->p.identity;
 	continue;
       }
@@ -944,26 +882,14 @@
 inline void check_particle_force(Particle *part) {
   for (int i=0; i< 3; i++) {
     if (isnan(part->f.f[i])) {
-<<<<<<< HEAD
-      std::ostringstream msg;
-      msg << "force on particle "<< part->p.identity << " was NAN.";
-      runtimeError(msg);
-=======
       runtimeErrorMsg() << "force on particle "<< part->p.identity << " was NAN.";
->>>>>>> 069c19dc
     }
   }
 
 #ifdef ROTATION
   for (int i=0; i< 3; i++) {
     if (isnan(part->f.torque[i])) {
-<<<<<<< HEAD
-        std::ostringstream msg;
-        msg << "torque on particle "<< part->p.identity << " was NAN.";
-        runtimeError(msg);
-=======
       runtimeErrorMsg() << "torque on particle "<< part->p.identity << " was NAN.";
->>>>>>> 069c19dc
     }
   }
 #endif
