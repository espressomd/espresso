--- conflicted
+++ resolved
@@ -87,20 +87,13 @@
 namespace boost {
 namespace serialization {
 template <class Archive>
-<<<<<<< HEAD
-void serialize(Archive &ar, PairInfo p, const unsigned int /* version */) {
-=======
 void serialize(Archive &ar, PairInfo &p, const unsigned int /* version */) {
->>>>>>> ad8e9dcf
   ar &p.id1;
   ar &p.id2;
   ar &p.pos1;
   ar &p.pos2;
   ar &p.vec21;
-<<<<<<< HEAD
-=======
   ar &p.node;
->>>>>>> ad8e9dcf
 }
 } // namespace serialization
 } // namespace boost
@@ -109,12 +102,8 @@
   std::vector<PairInfo> ret;
   auto pair_kernel = [&ret](Particle const &p1, Particle const &p2,
                             Distance const &d) {
-<<<<<<< HEAD
-    ret.emplace_back(p1.p.identity, p2.p.identity, p1.r.p, p2.r.p, d.vec21);
-=======
     ret.emplace_back(p1.p.identity, p2.p.identity, p1.r.p, p2.r.p, d.vec21,
                      comm_cart.rank());
->>>>>>> ad8e9dcf
   };
 
   cell_structure.non_bonded_loop(pair_kernel);
