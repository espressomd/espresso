/*
  Copyright (C) 2010-2018 The ESPResSo project
  Copyright (C) 2002,2003,2004,2005,2006,2007,2008,2009,2010
    Max-Planck-Institute for Polymer Research, Theory Group

  This file is part of ESPResSo.

  ESPResSo is free software: you can redistribute it and/or modify
  it under the terms of the GNU General Public License as published by
  the Free Software Foundation, either version 3 of the License, or
  (at your option) any later version.

  ESPResSo is distributed in the hope that it will be useful,
  but WITHOUT ANY WARRANTY; without even the implied warranty of
  MERCHANTABILITY or FITNESS FOR A PARTICULAR PURPOSE.  See the
  GNU General Public License for more details.

  You should have received a copy of the GNU General Public License
  along with this program.  If not, see <http://www.gnu.org/licenses/>.
*/
/** \file
 *
 *  This file contains functions for the cell system.
 *
 *  Implementation of cells.hpp.
 */
#include "cells.hpp"
#include "algorithm/link_cell.hpp"
#include "communication.hpp"
#include "debug.hpp"
#include "domain_decomposition.hpp"
#include "errorhandling.hpp"
#include "event.hpp"
#include "ghosts.hpp"
#include "grid.hpp"
#include "integrate.hpp"
#include "layered.hpp"
#include "nonbonded_interactions/nonbonded_interaction_data.hpp"
#include "nsquare.hpp"
#include "particle_data.hpp"

#include <utils/NoOp.hpp>
#include <utils/mpi/gather_buffer.hpp>

#include <boost/iterator/indirect_iterator.hpp>

#include <cstdio>
#include <cstdlib>
#include <cstring>

/* Variables */

/** list of all cells. */
std::vector<Cell> cells;
/** list of pointers to all cells containing particles physically on the local
 * node. */
CellPList local_cells = {nullptr, 0, 0};
/** list of pointers to all cells containing ghosts. */
CellPList ghost_cells = {nullptr, 0, 0};

/** Type of cell structure in use */
CellStructure cell_structure;

double max_range = 0.0;

/** On of Cells::Resort, announces the level of resort needed.
 */
unsigned resort_particles = Cells::RESORT_NONE;
int rebuild_verletlist = 1;

CellPList CellStructure::local_cells() const { return ::local_cells; }

CellPList CellStructure::ghost_cells() const { return ::ghost_cells; }

/**
 * @brief Get pairs closer than distance from the cells.
 *
 * This is mostly for testing purposes and uses link_cell
 * to get pairs out of the cellsystem by a simple distance
 * criterion.
 *
 * Pairs are sorted so that first.id < second.id
 */
std::vector<std::pair<int, int>> get_pairs(double distance) {
  std::vector<std::pair<int, int>> ret;
  auto const cutoff2 = distance * distance;

  cells_update_ghosts();

  auto pair_kernel = [&ret, &cutoff2](Particle const &p1, Particle const &p2,
                                      double dist2) {
    if (dist2 < cutoff2)
      ret.emplace_back(p1.p.identity, p2.p.identity);
  };

  switch (cell_structure.type) {
  case CELL_STRUCTURE_DOMDEC:
    Algorithm::link_cell(boost::make_indirect_iterator(local_cells.begin()),
                         boost::make_indirect_iterator(local_cells.end()),
                         Utils::NoOp{}, pair_kernel,
                         [](Particle const &p1, Particle const &p2) {
                           return (p1.r.p - p2.r.p).norm2();
                         });
    break;
  case CELL_STRUCTURE_NSQUARE:
    Algorithm::link_cell(
        boost::make_indirect_iterator(local_cells.begin()),
        boost::make_indirect_iterator(local_cells.end()), Utils::NoOp{},
        pair_kernel, [](Particle const &p1, Particle const &p2) {
          return get_mi_vector(p1.r.p, p2.r.p, box_geo).norm2();
        });
    break;
  case CELL_STRUCTURE_LAYERED:
    Algorithm::link_cell(boost::make_indirect_iterator(local_cells.begin()),
                         boost::make_indirect_iterator(local_cells.end()),
                         Utils::NoOp{}, pair_kernel,
                         [](Particle const &p1, Particle const &p2) {
                           auto vec21 = get_mi_vector(p1.r.p, p2.r.p, box_geo);
                           vec21[2] = p1.r.p[2] - p2.r.p[2];

                           return vec21.norm2();
                         });
  }

  /* Sort pairs */
  for (auto &pair : ret) {
    if (pair.first > pair.second)
      std::swap(pair.first, pair.second);
  }

  return ret;
}

void mpi_get_pairs_slave(int, int) {
  double distance;
  boost::mpi::broadcast(comm_cart, distance, 0);

  auto local_pairs = get_pairs(distance);

  Utils::Mpi::gather_buffer(local_pairs, comm_cart);
}

/**
 * @brief Collect pairs from all nodes.
 */
std::vector<std::pair<int, int>> mpi_get_pairs(double distance) {
  mpi_call(mpi_get_pairs_slave, 0, 0);
  boost::mpi::broadcast(comm_cart, distance, 0);

  auto pairs = get_pairs(distance);

  Utils::Mpi::gather_buffer(pairs, comm_cart);

  return pairs;
}

/************************************************************/
/** \name Private Functions */
/************************************************************/
/*@{*/

/** Choose the topology release function of a certain cell system. */
static void topology_release(int cs) {
  switch (cs) {
  case CELL_STRUCTURE_NONEYET:
    break;
  case CELL_STRUCTURE_CURRENT:
    topology_release(cell_structure.type);
    break;
  case CELL_STRUCTURE_DOMDEC:
    dd_topology_release();
    break;
  case CELL_STRUCTURE_NSQUARE:
    nsq_topology_release();
    break;
  case CELL_STRUCTURE_LAYERED:
    layered_topology_release();
    break;
  default:
    fprintf(stderr,
            "INTERNAL ERROR: attempting to sort the particles in an "
            "unknown way (%d)\n",
            cs);
    errexit();
  }
}

/** Choose the topology init function of a certain cell system. */
void topology_init(int cs, CellPList *local) {
  /** broadcast the flag for using Verlet list */
  boost::mpi::broadcast(comm_cart, cell_structure.use_verlet_list, 0);

  switch (cs) {
  case CELL_STRUCTURE_NONEYET:
    break;
  case CELL_STRUCTURE_CURRENT:
    topology_init(cell_structure.type, local);
    break;
  case CELL_STRUCTURE_DOMDEC:
    dd_topology_init(local, node_grid);
    break;
  case CELL_STRUCTURE_NSQUARE:
    nsq_topology_init(local);
    break;
  case CELL_STRUCTURE_LAYERED:
    layered_topology_init(local, node_grid);
    break;
  default:
    fprintf(stderr,
            "INTERNAL ERROR: attempting to sort the particles in an "
            "unknown way (%d)\n",
            cs);
    errexit();
  }
}

bool topology_check_resort(int cs, bool local_resort) {
  switch (cs) {
  case CELL_STRUCTURE_DOMDEC:
    return boost::mpi::all_reduce(comm_cart, local_resort, std::logical_or<>());
  case CELL_STRUCTURE_NSQUARE:
  case CELL_STRUCTURE_LAYERED:
    return boost::mpi::all_reduce(comm_cart, local_resort, std::logical_or<>());
  default:
    return true;
  }
}

/** Go through \ref ghost_cells and remove the ghost entries from \ref
    local_particles. */
static void invalidate_ghosts() {
  for (auto const &p : ghost_cells.particles()) {
    if (local_particles[p.identity()] == &p) {
      local_particles[p.identity()] = {};
    }
  }

  for (auto &c : ghost_cells) {
    c->n = 0;
  }
}

/*@}*/

/************************************************************
 *            Exported Functions                            *
 ************************************************************/

/************************************************************/

void cells_re_init(int new_cs) {
  CellPList tmp_local;

  CELL_TRACE(fprintf(stderr, "%d: cells_re_init: convert type (%d->%d)\n",
                     this_node, cell_structure.type, new_cs));

  invalidate_ghosts();

  topology_release(cell_structure.type);
  /* MOVE old local_cell list to temporary buffer */
  memmove(&tmp_local, &local_cells, sizeof(CellPList));
  init_cellplist(&local_cells);

  /* MOVE old cells to temporary buffer */
  auto tmp_cells = std::move(cells);

  topology_init(new_cs, &tmp_local);

  clear_particle_node();

  /* finally deallocate the old cells */
  realloc_cellplist(&tmp_local, 0);

  for (auto &cell : tmp_cells) {
    cell.resize(0);
  }

  CELL_TRACE(fprintf(stderr, "%d: old cells deallocated\n", this_node));

  /* to enforce initialization of the ghost cells */
  resort_particles = Cells::RESORT_GLOBAL;

  on_cell_structure_change();
}

/************************************************************/

void realloc_cells(int size) {
  CELL_TRACE(fprintf(stderr, "%d: realloc_cells %d\n", this_node, size));
  /* free all memory associated with cells to be deleted. */
  for (auto &c : cells) {
    c.resize(0);
  }
  /* resize the cell list */
  cells.resize(size);
}

/*************************************************/

void set_resort_particles(Cells::Resort level) {
  resort_particles |= level;
  assert(resort_particles & level);
}

unsigned const &get_resort_particles() { return resort_particles; }

/*************************************************/

int cells_get_n_particles() {
  return std::accumulate(local_cells.begin(), local_cells.end(), 0,
                         [](int n, const Cell *c) { return n + c->n; });
}

/*************************************************/

namespace {
/**
 * @brief Fold coordinates to box and reset the old position.
 */
void fold_and_reset(Particle &p) {
  fold_position(p.r.p, p.l.i, box_geo);

  p.l.p_old = p.r.p;
}
} // namespace

/**
 * @brief Sort and fold particles.
 *
 * This function folds the positions of all particles back into the
 * box and puts them back into the correct cells. Particles that do
 * not belong to this node are removed from the cell and returned.
 *
 * @param cs The cell system to be used.
 * @param cells Cells to iterate over.
 *
 * @returns List of Particles that do not belong on this node.
 */
ParticleList sort_and_fold_parts(const CellStructure &cs, CellPList cells) {
  ParticleList displaced_parts;

  for (auto &c : cells) {
    for (int i = 0; i < c->n; i++) {
      auto &p = c->part[i];

      fold_and_reset(p);

      auto target_cell = cs.particle_to_cell(p);

      if (target_cell == nullptr) {
        append_unindexed_particle(&displaced_parts,
                                  extract_indexed_particle(c, i));

        if (i < c->n) {
          i--;
        }
      } else if (target_cell != c) {
        move_indexed_particle(target_cell, c, i);

        if (i < c->n) {
          i--;
        }
      }
    }
  }

  return displaced_parts;
}

void cells_resort_particles(int global_flag) {
  CELL_TRACE(fprintf(stderr, "%d: entering cells_resort_particles %d\n",
                     this_node, global_flag));

  invalidate_ghosts();

  clear_particle_node();
  n_verlet_updates++;

  ParticleList displaced_parts =
      sort_and_fold_parts(cell_structure, local_cells);

  switch (cell_structure.type) {
  case CELL_STRUCTURE_LAYERED: {
    layered_exchange_and_sort_particles(global_flag, &displaced_parts);
  } break;
  case CELL_STRUCTURE_NSQUARE:
    nsq_exchange_particles(global_flag, &displaced_parts);
    break;
  case CELL_STRUCTURE_DOMDEC:
    dd_exchange_and_sort_particles(global_flag, &displaced_parts, node_grid);
    break;
  }

  if (0 != displaced_parts.n) {
    for (int i = 0; i < displaced_parts.n; i++) {
      auto &part = displaced_parts.part[i];
      runtimeErrorMsg() << "Particle " << part.identity()
                        << " moved more than"
                           " one local box length in one timestep.";
      resort_particles = Cells::RESORT_GLOBAL;
      append_indexed_particle(local_cells.cell[0], std::move(part));
    }
  } else {
#ifdef ADDITIONAL_CHECKS
    /* at the end of the day, everything should be consistent again */
    check_particle_consistency();
    check_particle_sorting();
#endif
  }

  ghost_communicator(&cell_structure.ghost_cells_comm);
  ghost_communicator(&cell_structure.exchange_ghosts_comm);

  /* Particles are now sorted, but Verlet lists are invalid
     and p_old has to be reset. */
  resort_particles = Cells::RESORT_NONE;
  rebuild_verletlist = 1;

<<<<<<< HEAD
  on_resort_particles(local_cells.particles());
=======
  realloc_particlelist(&displaced_parts, 0);

  on_resort_particles();
>>>>>>> 61c60835

  CELL_TRACE(
      fprintf(stderr, "%d: leaving cells_resort_particles\n", this_node));
}

/*************************************************/

void cells_on_geometry_change(int flags) {
  if (max_cut > 0.0) {
    max_range = max_cut + skin;
  } else
    /* if no interactions yet, we also don't need a skin */
    max_range = 0.0;

  CELL_TRACE(fprintf(stderr, "%d: on_geometry_change with max range %f\n",
                     this_node, max_range));

  switch (cell_structure.type) {
  case CELL_STRUCTURE_DOMDEC:
    dd_on_geometry_change(flags, node_grid);
    break;
  case CELL_STRUCTURE_LAYERED:
    /* there is no fast version, always redo everything. */
    cells_re_init(CELL_STRUCTURE_LAYERED);
    break;
  case CELL_STRUCTURE_NSQUARE:
    break;
  }
}

/*************************************************/

void check_resort_particles() {
  const double skin2 = Utils::sqr(skin / 2.0);

  resort_particles |= (std::any_of(local_cells.particles().begin(),
                                   local_cells.particles().end(),
                                   [&skin2](Particle const &p) {
                                     return (p.r.p - p.l.p_old).norm2() > skin2;
                                   }))
                          ? Cells::RESORT_LOCAL
                          : Cells::RESORT_NONE;
}

/*************************************************/
void cells_update_ghosts() {
  if (topology_check_resort(cell_structure.type, resort_particles)) {
    int global = (resort_particles & Cells::RESORT_GLOBAL)
                     ? CELL_GLOBAL_EXCHANGE
                     : CELL_NEIGHBOR_EXCHANGE;

    /* Communication step:  number of ghosts and ghost information */
    cells_resort_particles(global);

  } else
    /* Communication step: ghost information */
    ghost_communicator(&cell_structure.update_ghost_pos_comm);
}

Cell *find_current_cell(const Particle &p) {
  assert(not resort_particles);

  if (p.l.ghost) {
    return nullptr;
  }

  return cell_structure.particle_to_cell(p);
}<|MERGE_RESOLUTION|>--- conflicted
+++ resolved
@@ -416,13 +416,9 @@
   resort_particles = Cells::RESORT_NONE;
   rebuild_verletlist = 1;
 
-<<<<<<< HEAD
+  realloc_particlelist(&displaced_parts, 0);
+
   on_resort_particles(local_cells.particles());
-=======
-  realloc_particlelist(&displaced_parts, 0);
-
-  on_resort_particles();
->>>>>>> 61c60835
 
   CELL_TRACE(
       fprintf(stderr, "%d: leaving cells_resort_particles\n", this_node));
