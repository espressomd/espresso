--- conflicted
+++ resolved
@@ -68,8 +68,6 @@
 unsigned resort_particles = Cells::RESORT_NONE;
 int rebuild_verletlist = 1;
 
-#include "utils/print.hpp"
-
 /**
  * @brief Get pairs closer than distance from the cells.
  *
@@ -88,26 +86,12 @@
   auto pair_kernel = [&ret, &cutoff2](Particle const &p1, Particle const &p2,
                                       double dist2) {
     if (dist2 < cutoff2) {
-<<<<<<< HEAD
-      Utils::print("Found pair", p1.p.identity, p2.p.identity);
-=======
->>>>>>> 533a9239
       ret.emplace_back(p1.p.identity, p2.p.identity);
     }
   };
 
   switch (cell_structure.type) {
   case CELL_STRUCTURE_DOMDEC:
-<<<<<<< HEAD
-  // Algorithm::link_cell(boost::make_indirect_iterator(local_cells.begin()),
-  //                      boost::make_indirect_iterator(local_cells.end()),
-  //                      Utils::NoOp{}, pair_kernel,
-  //                      [](Particle const &p1, Particle const &p2) {
-  //                        return distance2(p1.r.p, p2.r.p);
-  //                      });
-  // break;
-=======
->>>>>>> 533a9239
   case CELL_STRUCTURE_NSQUARE:
     Algorithm::link_cell(boost::make_indirect_iterator(local_cells.begin()),
                          boost::make_indirect_iterator(local_cells.end()),
