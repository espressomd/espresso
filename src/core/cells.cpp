/*
  Copyright (C) 2010-2018 The ESPResSo project
  Copyright (C) 2002,2003,2004,2005,2006,2007,2008,2009,2010
    Max-Planck-Institute for Polymer Research, Theory Group

  This file is part of ESPResSo.

  ESPResSo is free software: you can redistribute it and/or modify
  it under the terms of the GNU General Public License as published by
  the Free Software Foundation, either version 3 of the License, or
  (at your option) any later version.

  ESPResSo is distributed in the hope that it will be useful,
  but WITHOUT ANY WARRANTY; without even the implied warranty of
  MERCHANTABILITY or FITNESS FOR A PARTICULAR PURPOSE.  See the
  GNU General Public License for more details.

  You should have received a copy of the GNU General Public License
  along with this program.  If not, see <http://www.gnu.org/licenses/>.
*/
/** \file
 *
 *  This file contains functions for the cell system.
 *
 *  Implementation of cells.hpp.
 */
#include "cells.hpp"
#include "algorithm/link_cell.hpp"
#include "communication.hpp"
#include "debug.hpp"
#include "domain_decomposition.hpp"
#include "event.hpp"
#include "ghosts.hpp"
#include "grid.hpp"
#include "integrate.hpp"
#include "layered.hpp"
#include "nonbonded_interactions/nonbonded_interaction_data.hpp"
#include "nsquare.hpp"
#include "particle_data.hpp"

#include <utils/NoOp.hpp>
#include <utils/mpi/gather_buffer.hpp>

#include <boost/iterator/indirect_iterator.hpp>

#include <cstdio>
#include <cstdlib>
#include <cstring>

/* Variables */

/** list of all cells. */
std::vector<Cell> cells;
/** list of pointers to all cells containing particles physically on the local
 * node. */
CellPList local_cells = {nullptr, 0, 0};
/** list of pointers to all cells containing ghosts. */
CellPList ghost_cells = {nullptr, 0, 0};

/** Type of cell structure in use */
CellStructure cell_structure;

double max_range = 0.0;

/** On of Cells::Resort, announces the level of resort needed.
 */
unsigned resort_particles = Cells::RESORT_NONE;
int rebuild_verletlist = 1;

#include "utils/print.hpp"

/**
 * @brief Get pairs closer than distance from the cells.
 *
 * This is mostly for testing purposes and uses link_cell
 * to get pairs out of the cellsystem by a simple distance
 * criterion.
 *
 * Pairs are sorted so that first.id < second.id
 */
std::vector<std::pair<int, int>> get_pairs(double distance) {
  std::vector<std::pair<int, int>> ret;
  auto const cutoff2 = distance * distance;

  cells_update_ghosts();

  auto pair_kernel = [&ret, &cutoff2](Particle const &p1, Particle const &p2,
                                      double dist2) {
    if (dist2 < cutoff2) {
      Utils::print("Found pair", p1.p.identity, p2.p.identity);
      ret.emplace_back(p1.p.identity, p2.p.identity);
    }
  };

<<<<<<< HEAD
  switch (cell_structure.type) {
  case CELL_STRUCTURE_DOMDEC:
    Algorithm::link_cell(boost::make_indirect_iterator(local_cells.begin()),
                         boost::make_indirect_iterator(local_cells.end()),
                         Utils::NoOp{}, pair_kernel,
                         [](Particle const &p1, Particle const &p2) {
                           auto vec21 = get_mi_vector(p1.r.p, p2.r.p);
                           vec21[2] = p1.r.p[2] - p2.r.p[2];

                           return vec21.norm2();
                         });
    break;
  case CELL_STRUCTURE_NSQUARE:
    Algorithm::link_cell(boost::make_indirect_iterator(local_cells.begin()),
                         boost::make_indirect_iterator(local_cells.end()),
                         Utils::NoOp{}, pair_kernel,
                         [](Particle const &p1, Particle const &p2) {
                           return get_mi_vector(p1.r.p, p2.r.p).norm2();
                         });
    break;
  case CELL_STRUCTURE_LAYERED:
    Algorithm::link_cell(boost::make_indirect_iterator(local_cells.begin()),
                         boost::make_indirect_iterator(local_cells.end()),
                         Utils::NoOp{}, pair_kernel,
                         [](Particle const &p1, Particle const &p2) {
                           auto vec21 = get_mi_vector(p1.r.p, p2.r.p);
                           vec21[2] = p1.r.p[2] - p2.r.p[2];

                           return vec21.norm2();
                         });
  }
=======
  Algorithm::link_cell(boost::make_indirect_iterator(local_cells.begin()),
                       boost::make_indirect_iterator(local_cells.end()),
                       Utils::NoOp{}, pair_kernel,
                       [](Particle const &p1, Particle const &p2) {
                         return get_mi_vector(p1.r.p, p2.r.p).norm2();
                       });
>>>>>>> 48f64b65

  /* Sort pairs */
  for (auto &pair : ret) {
    if (pair.first > pair.second)
      std::swap(pair.first, pair.second);
  }

  return ret;
}

void mpi_get_pairs_slave(int, int) {
  double distance;
  boost::mpi::broadcast(comm_cart, distance, 0);

  auto local_pairs = get_pairs(distance);

  Utils::Mpi::gather_buffer(local_pairs, comm_cart);
}

/**
 * @brief Collect pairs from all nodes.
 */
std::vector<std::pair<int, int>> mpi_get_pairs(double distance) {
  mpi_call(mpi_get_pairs_slave, 0, 0);
  boost::mpi::broadcast(comm_cart, distance, 0);

  auto pairs = get_pairs(distance);

  Utils::Mpi::gather_buffer(pairs, comm_cart);

  return pairs;
}

/************************************************************/
/** \name Private Functions */
/************************************************************/
/*@{*/

/** Choose the topology release function of a certain cell system. */
static void topology_release(int cs) {
  switch (cs) {
  case CELL_STRUCTURE_NONEYET:
    break;
  case CELL_STRUCTURE_CURRENT:
    topology_release(cell_structure.type);
    break;
  case CELL_STRUCTURE_DOMDEC:
    dd_topology_release();
    break;
  case CELL_STRUCTURE_NSQUARE:
    nsq_topology_release();
    break;
  case CELL_STRUCTURE_LAYERED:
    layered_topology_release();
    break;
  default:
    fprintf(stderr, "INTERNAL ERROR: attempting to sort the particles in an "
                    "unknown way (%d)\n",
            cs);
    errexit();
  }
}

/** Choose the topology init function of a certain cell system. */
void topology_init(int cs, CellPList *local) {
  /** broadcast the flag for using Verlet list */
  boost::mpi::broadcast(comm_cart, cell_structure.use_verlet_list, 0);

  switch (cs) {
  case CELL_STRUCTURE_NONEYET:
    break;
  case CELL_STRUCTURE_CURRENT:
    topology_init(cell_structure.type, local);
    break;
  case CELL_STRUCTURE_DOMDEC:
    dd_topology_init(local, node_grid);
    break;
  case CELL_STRUCTURE_NSQUARE:
    nsq_topology_init(local);
    break;
  case CELL_STRUCTURE_LAYERED:
    layered_topology_init(local, node_grid);
    break;
  default:
    fprintf(stderr, "INTERNAL ERROR: attempting to sort the particles in an "
                    "unknown way (%d)\n",
            cs);
    errexit();
  }
}

bool topology_check_resort(int cs, bool local_resort) {
  switch (cs) {
  case CELL_STRUCTURE_DOMDEC:
    return boost::mpi::all_reduce(comm_cart, local_resort, std::logical_or<>());
  case CELL_STRUCTURE_NSQUARE:
  case CELL_STRUCTURE_LAYERED:
    return boost::mpi::all_reduce(comm_cart, local_resort, std::logical_or<>());
  default:
    return true;
  }
}

/*@}*/

/************************************************************
 *            Exported Functions                            *
 ************************************************************/

/************************************************************/

void cells_re_init(int new_cs) {
  CellPList tmp_local;

  CELL_TRACE(fprintf(stderr, "%d: cells_re_init: convert type (%d->%d)\n",
                     this_node, cell_structure.type, new_cs));

  invalidate_ghosts();

  topology_release(cell_structure.type);
  /* MOVE old local_cell list to temporary buffer */
  memmove(&tmp_local, &local_cells, sizeof(CellPList));
  init_cellplist(&local_cells);

  /* MOVE old cells to temporary buffer */
  auto tmp_cells = std::move(cells);

  topology_init(new_cs, &tmp_local);

  clear_particle_node();

  /* finally deallocate the old cells */
  realloc_cellplist(&tmp_local, 0);

  for (auto &cell : tmp_cells) {
    cell.resize(0);
  }

  CELL_TRACE(fprintf(stderr, "%d: old cells deallocated\n", this_node));

  /* to enforce initialization of the ghost cells */
  resort_particles = Cells::RESORT_GLOBAL;

  on_cell_structure_change();
}

/************************************************************/

void realloc_cells(int size) {
  CELL_TRACE(fprintf(stderr, "%d: realloc_cells %d\n", this_node, size));
  /* free all memory associated with cells to be deleted. */
  for (auto &c : cells) {
    c.resize(0);
  }
  /* resize the cell list */
  cells.resize(size);
}

/*************************************************/

void set_resort_particles(Cells::Resort level) {
  resort_particles |= level;
  assert(resort_particles & level);
}

unsigned const &get_resort_particles() { return resort_particles; }

/*************************************************/

int cells_get_n_particles() {
  return std::accumulate(local_cells.begin(), local_cells.end(), 0,
                         [](int n, const Cell *c) { return n + c->n; });
}

/*************************************************/

namespace {
/**
 * @brief Fold coordinates to box and reset the old position.
 */
void fold_and_reset(Particle &p) {
  fold_position(p.r.p, p.l.i);

  p.l.p_old = p.r.p;
}
} // namespace

/**
 * @brief Sort and fold particles.
 *
 * This function folds the positions of all particles back into the
 * box and puts them back into the correct cells. Particles that do
 * not belong to this node are removed from the cell and returned.
 *
 * @param cs The cell system to be used.
 * @param cells Cells to iterate over.
 *
 * @returns List of Particles that do not belong on this node.
 */
ParticleList sort_and_fold_parts(const CellStructure &cs, CellPList cells) {
  ParticleList displaced_parts;

  for (auto &c : cells) {
    for (int i = 0; i < c->n; i++) {
      auto &p = c->part[i];

      fold_and_reset(p);

      auto target_cell = cs.particle_to_cell(p);

      if (target_cell == nullptr) {
        append_unindexed_particle(&displaced_parts,
                                  extract_indexed_particle(c, i));

        if (i < c->n) {
          i--;
        }
      } else if (target_cell != c) {
        move_indexed_particle(target_cell, c, i);

        if (i < c->n) {
          i--;
        }
      }
    }
  }

  return displaced_parts;
}

void cells_resort_particles(int global_flag) {
  CELL_TRACE(fprintf(stderr, "%d: entering cells_resort_particles %d\n",
                     this_node, global_flag));

  invalidate_ghosts();

  clear_particle_node();
  n_verlet_updates++;

  ParticleList displaced_parts =
      sort_and_fold_parts(cell_structure, local_cells);

  switch (cell_structure.type) {
  case CELL_STRUCTURE_LAYERED: {
    layered_exchange_and_sort_particles(global_flag, &displaced_parts);
  } break;
  case CELL_STRUCTURE_NSQUARE:
    nsq_exchange_particles(global_flag, &displaced_parts);
    break;
  case CELL_STRUCTURE_DOMDEC:
    dd_exchange_and_sort_particles(global_flag, &displaced_parts, node_grid);
    break;
  }

  if (0 != displaced_parts.n) {
    for (int i = 0; i < displaced_parts.n; i++) {
      auto &part = displaced_parts.part[i];
      runtimeErrorMsg() << "Particle " << part.identity()
                        << " moved more than"
                           " one local box length in one timestep.";
      resort_particles = Cells::RESORT_GLOBAL;
      append_indexed_particle(local_cells.cell[0], std::move(part));
    }
  } else {
#ifdef ADDITIONAL_CHECKS
    /* at the end of the day, everything should be consistent again */
    check_particle_consistency();
    check_particle_sorting();
#endif
  }

  ghost_communicator(&cell_structure.ghost_cells_comm);
  ghost_communicator(&cell_structure.exchange_ghosts_comm);

  /* Particles are now sorted, but Verlet lists are invalid
     and p_old has to be reset. */
  resort_particles = Cells::RESORT_NONE;
  rebuild_verletlist = 1;

  on_resort_particles();

  CELL_TRACE(
      fprintf(stderr, "%d: leaving cells_resort_particles\n", this_node));
}

/*************************************************/

void cells_on_geometry_change(int flags) {
  if (max_cut > 0.0) {
    max_range = max_cut + skin;
  } else
    /* if no interactions yet, we also don't need a skin */
    max_range = 0.0;

  CELL_TRACE(fprintf(stderr, "%d: on_geometry_change with max range %f\n",
                     this_node, max_range));

  switch (cell_structure.type) {
  case CELL_STRUCTURE_DOMDEC:
    dd_on_geometry_change(flags, node_grid);
    break;
  case CELL_STRUCTURE_LAYERED:
    /* there is no fast version, always redo everything. */
    cells_re_init(CELL_STRUCTURE_LAYERED);
    break;
  case CELL_STRUCTURE_NSQUARE:
    break;
  }
}

/*************************************************/

void check_resort_particles() {
  const double skin2 = Utils::sqr(skin / 2.0);

  resort_particles |= (std::any_of(local_cells.particles().begin(),
                                   local_cells.particles().end(),
                                   [&skin2](Particle const &p) {
                                     return (p.r.p - p.l.p_old).norm2() > skin2;
                                   }))
                          ? Cells::RESORT_LOCAL
                          : Cells::RESORT_NONE;
}

/*************************************************/
void cells_update_ghosts() {
  if (topology_check_resort(cell_structure.type, resort_particles)) {
    int global = (resort_particles & Cells::RESORT_GLOBAL)
                     ? CELL_GLOBAL_EXCHANGE
                     : CELL_NEIGHBOR_EXCHANGE;

    /* Communication step:  number of ghosts and ghost information */
    cells_resort_particles(global);

  } else
    /* Communication step: ghost information */
    ghost_communicator(&cell_structure.update_ghost_pos_comm);
}

Cell *find_current_cell(const Particle &p) {
  assert(not resort_particles);

  if (p.l.ghost) {
    return nullptr;
  }

  return cell_structure.particle_to_cell(p);
}<|MERGE_RESOLUTION|>--- conflicted
+++ resolved
@@ -92,46 +92,12 @@
     }
   };
 
-<<<<<<< HEAD
-  switch (cell_structure.type) {
-  case CELL_STRUCTURE_DOMDEC:
-    Algorithm::link_cell(boost::make_indirect_iterator(local_cells.begin()),
-                         boost::make_indirect_iterator(local_cells.end()),
-                         Utils::NoOp{}, pair_kernel,
-                         [](Particle const &p1, Particle const &p2) {
-                           auto vec21 = get_mi_vector(p1.r.p, p2.r.p);
-                           vec21[2] = p1.r.p[2] - p2.r.p[2];
-
-                           return vec21.norm2();
-                         });
-    break;
-  case CELL_STRUCTURE_NSQUARE:
-    Algorithm::link_cell(boost::make_indirect_iterator(local_cells.begin()),
-                         boost::make_indirect_iterator(local_cells.end()),
-                         Utils::NoOp{}, pair_kernel,
-                         [](Particle const &p1, Particle const &p2) {
-                           return get_mi_vector(p1.r.p, p2.r.p).norm2();
-                         });
-    break;
-  case CELL_STRUCTURE_LAYERED:
-    Algorithm::link_cell(boost::make_indirect_iterator(local_cells.begin()),
-                         boost::make_indirect_iterator(local_cells.end()),
-                         Utils::NoOp{}, pair_kernel,
-                         [](Particle const &p1, Particle const &p2) {
-                           auto vec21 = get_mi_vector(p1.r.p, p2.r.p);
-                           vec21[2] = p1.r.p[2] - p2.r.p[2];
-
-                           return vec21.norm2();
-                         });
-  }
-=======
   Algorithm::link_cell(boost::make_indirect_iterator(local_cells.begin()),
                        boost::make_indirect_iterator(local_cells.end()),
                        Utils::NoOp{}, pair_kernel,
                        [](Particle const &p1, Particle const &p2) {
                          return get_mi_vector(p1.r.p, p2.r.p).norm2();
                        });
->>>>>>> 48f64b65
 
   /* Sort pairs */
   for (auto &pair : ret) {
