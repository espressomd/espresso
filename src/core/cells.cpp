/*
  Copyright (C) 2010-2018 The ESPResSo project
  Copyright (C) 2002,2003,2004,2005,2006,2007,2008,2009,2010
    Max-Planck-Institute for Polymer Research, Theory Group

  This file is part of ESPResSo.

  ESPResSo is free software: you can redistribute it and/or modify
  it under the terms of the GNU General Public License as published by
  the Free Software Foundation, either version 3 of the License, or
  (at your option) any later version.

  ESPResSo is distributed in the hope that it will be useful,
  but WITHOUT ANY WARRANTY; without even the implied warranty of
  MERCHANTABILITY or FITNESS FOR A PARTICULAR PURPOSE.  See the
  GNU General Public License for more details.

  You should have received a copy of the GNU General Public License
  along with this program.  If not, see <http://www.gnu.org/licenses/>.
*/
/** \file
 *
 *  This file contains functions for the cell system.
 *
 *  Implementation of cells.hpp.
 */
#include "cells.hpp"
#include "algorithm/link_cell.hpp"
#include "communication.hpp"
#include "debug.hpp"
#include "domain_decomposition.hpp"
#include "errorhandling.hpp"
#include "event.hpp"
#include "ghosts.hpp"
#include "grid.hpp"
#include "integrate.hpp"
#include "layered.hpp"
#include "nonbonded_interactions/nonbonded_interaction_data.hpp"
#include "nsquare.hpp"
#include "particle_data.hpp"

#include <utils/NoOp.hpp>
#include <utils/mpi/gather_buffer.hpp>

#include <boost/iterator/indirect_iterator.hpp>

#include <cstdio>
#include <cstdlib>
#include <cstring>

/* Variables */

/** list of all cells. */
std::vector<Cell> cells;
/** list of pointers to all cells containing particles physically on the local
 * node. */
CellPList local_cells = {nullptr, 0, 0};
/** list of pointers to all cells containing ghosts. */
CellPList ghost_cells = {nullptr, 0, 0};

/** Type of cell structure in use */
CellStructure cell_structure;

double max_range = 0.0;

/** On of Cells::Resort, announces the level of resort needed.
 */
unsigned resort_particles = Cells::RESORT_NONE;
int rebuild_verletlist = 1;

<<<<<<< HEAD
#include "utils/print.hpp"
=======
CellPList CellStructure::local_cells() const { return ::local_cells; }

CellPList CellStructure::ghost_cells() const { return ::ghost_cells; }
>>>>>>> 6fdf0d12

/**
 * @brief Get pairs closer than distance from the cells.
 *
 * This is mostly for testing purposes and uses link_cell
 * to get pairs out of the cellsystem by a simple distance
 * criterion.
 *
 * Pairs are sorted so that first.id < second.id
 */
std::vector<std::pair<int, int>> get_pairs(double distance) {
  std::vector<std::pair<int, int>> ret;
  auto const cutoff2 = distance * distance;

  cells_update_ghosts();

  auto pair_kernel = [&ret, &cutoff2](Particle const &p1, Particle const &p2,
                                      double dist2) {
    if (dist2 < cutoff2) {
      Utils::print("Found pair", p1.p.identity, p2.p.identity);
      ret.emplace_back(p1.p.identity, p2.p.identity);
    }
  };

<<<<<<< HEAD
  Algorithm::link_cell(boost::make_indirect_iterator(local_cells.begin()),
                       boost::make_indirect_iterator(local_cells.end()),
                       Utils::NoOp{}, pair_kernel,
                       [](Particle const &p1, Particle const &p2) {
                         return get_mi_vector(p1.r.p, p2.r.p).norm2();
                       });
=======
  switch (cell_structure.type) {
  case CELL_STRUCTURE_DOMDEC:
    Algorithm::link_cell(boost::make_indirect_iterator(local_cells.begin()),
                         boost::make_indirect_iterator(local_cells.end()),
                         Utils::NoOp{}, pair_kernel,
                         [](Particle const &p1, Particle const &p2) {
                           return (p1.r.p - p2.r.p).norm2();
                         });
    break;
  case CELL_STRUCTURE_NSQUARE:
    Algorithm::link_cell(
        boost::make_indirect_iterator(local_cells.begin()),
        boost::make_indirect_iterator(local_cells.end()), Utils::NoOp{},
        pair_kernel, [](Particle const &p1, Particle const &p2) {
          return get_mi_vector(p1.r.p, p2.r.p, box_geo).norm2();
        });
    break;
  case CELL_STRUCTURE_LAYERED:
    Algorithm::link_cell(boost::make_indirect_iterator(local_cells.begin()),
                         boost::make_indirect_iterator(local_cells.end()),
                         Utils::NoOp{}, pair_kernel,
                         [](Particle const &p1, Particle const &p2) {
                           auto vec21 = get_mi_vector(p1.r.p, p2.r.p, box_geo);
                           vec21[2] = p1.r.p[2] - p2.r.p[2];

                           return vec21.norm2();
                         });
  }
>>>>>>> 6fdf0d12

  /* Sort pairs */
  for (auto &pair : ret) {
    if (pair.first > pair.second)
      std::swap(pair.first, pair.second);
  }

  return ret;
}

void mpi_get_pairs_slave(int, int) {
  double distance;
  boost::mpi::broadcast(comm_cart, distance, 0);

  auto local_pairs = get_pairs(distance);

  Utils::Mpi::gather_buffer(local_pairs, comm_cart);
}

/**
 * @brief Collect pairs from all nodes.
 */
std::vector<std::pair<int, int>> mpi_get_pairs(double distance) {
  mpi_call(mpi_get_pairs_slave, 0, 0);
  boost::mpi::broadcast(comm_cart, distance, 0);

  auto pairs = get_pairs(distance);

  Utils::Mpi::gather_buffer(pairs, comm_cart);

  return pairs;
}

/************************************************************/
/** \name Private Functions */
/************************************************************/
/*@{*/

/** Choose the topology release function of a certain cell system. */
static void topology_release(int cs) {
  switch (cs) {
  case CELL_STRUCTURE_NONEYET:
    break;
  case CELL_STRUCTURE_CURRENT:
    topology_release(cell_structure.type);
    break;
  case CELL_STRUCTURE_DOMDEC:
    dd_topology_release();
    break;
  case CELL_STRUCTURE_NSQUARE:
    nsq_topology_release();
    break;
  case CELL_STRUCTURE_LAYERED:
    layered_topology_release();
    break;
  default:
    fprintf(stderr,
            "INTERNAL ERROR: attempting to sort the particles in an "
            "unknown way (%d)\n",
            cs);
    errexit();
  }
}

/** Choose the topology init function of a certain cell system. */
void topology_init(int cs, CellPList *local) {
  /** broadcast the flag for using Verlet list */
  boost::mpi::broadcast(comm_cart, cell_structure.use_verlet_list, 0);

  switch (cs) {
  case CELL_STRUCTURE_NONEYET:
    break;
  case CELL_STRUCTURE_CURRENT:
    topology_init(cell_structure.type, local);
    break;
  case CELL_STRUCTURE_DOMDEC:
    dd_topology_init(local, node_grid);
    break;
  case CELL_STRUCTURE_NSQUARE:
    nsq_topology_init(local);
    break;
  case CELL_STRUCTURE_LAYERED:
    layered_topology_init(local, node_grid);
    break;
  default:
    fprintf(stderr,
            "INTERNAL ERROR: attempting to sort the particles in an "
            "unknown way (%d)\n",
            cs);
    errexit();
  }
}

bool topology_check_resort(int cs, bool local_resort) {
  switch (cs) {
  case CELL_STRUCTURE_DOMDEC:
    return boost::mpi::all_reduce(comm_cart, local_resort, std::logical_or<>());
  case CELL_STRUCTURE_NSQUARE:
  case CELL_STRUCTURE_LAYERED:
    return boost::mpi::all_reduce(comm_cart, local_resort, std::logical_or<>());
  default:
    return true;
  }
}

/*@}*/

/************************************************************
 *            Exported Functions                            *
 ************************************************************/

/************************************************************/

void cells_re_init(int new_cs) {
  CellPList tmp_local;

  CELL_TRACE(fprintf(stderr, "%d: cells_re_init: convert type (%d->%d)\n",
                     this_node, cell_structure.type, new_cs));

  invalidate_ghosts();

  topology_release(cell_structure.type);
  /* MOVE old local_cell list to temporary buffer */
  memmove(&tmp_local, &local_cells, sizeof(CellPList));
  init_cellplist(&local_cells);

  /* MOVE old cells to temporary buffer */
  auto tmp_cells = std::move(cells);

  topology_init(new_cs, &tmp_local);

  clear_particle_node();

  /* finally deallocate the old cells */
  realloc_cellplist(&tmp_local, 0);

  for (auto &cell : tmp_cells) {
    cell.resize(0);
  }

  CELL_TRACE(fprintf(stderr, "%d: old cells deallocated\n", this_node));

  /* to enforce initialization of the ghost cells */
  resort_particles = Cells::RESORT_GLOBAL;

  on_cell_structure_change();
}

/************************************************************/

void realloc_cells(int size) {
  CELL_TRACE(fprintf(stderr, "%d: realloc_cells %d\n", this_node, size));
  /* free all memory associated with cells to be deleted. */
  for (auto &c : cells) {
    c.resize(0);
  }
  /* resize the cell list */
  cells.resize(size);
}

/*************************************************/

void set_resort_particles(Cells::Resort level) {
  resort_particles |= level;
  assert(resort_particles & level);
}

unsigned const &get_resort_particles() { return resort_particles; }

/*************************************************/

int cells_get_n_particles() {
  return std::accumulate(local_cells.begin(), local_cells.end(), 0,
                         [](int n, const Cell *c) { return n + c->n; });
}

/*************************************************/

namespace {
/**
 * @brief Fold coordinates to box and reset the old position.
 */
void fold_and_reset(Particle &p) {
  fold_position(p.r.p, p.l.i, box_geo);

  p.l.p_old = p.r.p;
}
} // namespace

/**
 * @brief Sort and fold particles.
 *
 * This function folds the positions of all particles back into the
 * box and puts them back into the correct cells. Particles that do
 * not belong to this node are removed from the cell and returned.
 *
 * @param cs The cell system to be used.
 * @param cells Cells to iterate over.
 *
 * @returns List of Particles that do not belong on this node.
 */
ParticleList sort_and_fold_parts(const CellStructure &cs, CellPList cells) {
  ParticleList displaced_parts;

  for (auto &c : cells) {
    for (int i = 0; i < c->n; i++) {
      auto &p = c->part[i];

      fold_and_reset(p);

      auto target_cell = cs.particle_to_cell(p);

      if (target_cell == nullptr) {
        append_unindexed_particle(&displaced_parts,
                                  extract_indexed_particle(c, i));

        if (i < c->n) {
          i--;
        }
      } else if (target_cell != c) {
        move_indexed_particle(target_cell, c, i);

        if (i < c->n) {
          i--;
        }
      }
    }
  }

  return displaced_parts;
}

void cells_resort_particles(int global_flag) {
  CELL_TRACE(fprintf(stderr, "%d: entering cells_resort_particles %d\n",
                     this_node, global_flag));

  invalidate_ghosts();

  clear_particle_node();
  n_verlet_updates++;

  ParticleList displaced_parts =
      sort_and_fold_parts(cell_structure, local_cells);

  switch (cell_structure.type) {
  case CELL_STRUCTURE_LAYERED: {
    layered_exchange_and_sort_particles(global_flag, &displaced_parts);
  } break;
  case CELL_STRUCTURE_NSQUARE:
    nsq_exchange_particles(global_flag, &displaced_parts);
    break;
  case CELL_STRUCTURE_DOMDEC:
    dd_exchange_and_sort_particles(global_flag, &displaced_parts, node_grid);
    break;
  }

  if (0 != displaced_parts.n) {
    for (int i = 0; i < displaced_parts.n; i++) {
      auto &part = displaced_parts.part[i];
      runtimeErrorMsg() << "Particle " << part.identity()
                        << " moved more than"
                           " one local box length in one timestep.";
      resort_particles = Cells::RESORT_GLOBAL;
      append_indexed_particle(local_cells.cell[0], std::move(part));
    }
  } else {
#ifdef ADDITIONAL_CHECKS
    /* at the end of the day, everything should be consistent again */
    check_particle_consistency();
    check_particle_sorting();
#endif
  }

  ghost_communicator(&cell_structure.ghost_cells_comm);
  ghost_communicator(&cell_structure.exchange_ghosts_comm);

  /* Particles are now sorted, but Verlet lists are invalid
     and p_old has to be reset. */
  resort_particles = Cells::RESORT_NONE;
  rebuild_verletlist = 1;

  on_resort_particles();

  CELL_TRACE(
      fprintf(stderr, "%d: leaving cells_resort_particles\n", this_node));
}

/*************************************************/

void cells_on_geometry_change(int flags) {
  if (max_cut > 0.0) {
    max_range = max_cut + skin;
  } else
    /* if no interactions yet, we also don't need a skin */
    max_range = 0.0;

  CELL_TRACE(fprintf(stderr, "%d: on_geometry_change with max range %f\n",
                     this_node, max_range));

  switch (cell_structure.type) {
  case CELL_STRUCTURE_DOMDEC:
    dd_on_geometry_change(flags, node_grid);
    break;
  case CELL_STRUCTURE_LAYERED:
    /* there is no fast version, always redo everything. */
    cells_re_init(CELL_STRUCTURE_LAYERED);
    break;
  case CELL_STRUCTURE_NSQUARE:
    break;
  }
}

/*************************************************/

void check_resort_particles() {
  const double skin2 = Utils::sqr(skin / 2.0);

  resort_particles |= (std::any_of(local_cells.particles().begin(),
                                   local_cells.particles().end(),
                                   [&skin2](Particle const &p) {
                                     return (p.r.p - p.l.p_old).norm2() > skin2;
                                   }))
                          ? Cells::RESORT_LOCAL
                          : Cells::RESORT_NONE;
}

/*************************************************/
void cells_update_ghosts() {
  if (topology_check_resort(cell_structure.type, resort_particles)) {
    int global = (resort_particles & Cells::RESORT_GLOBAL)
                     ? CELL_GLOBAL_EXCHANGE
                     : CELL_NEIGHBOR_EXCHANGE;

    /* Communication step:  number of ghosts and ghost information */
    cells_resort_particles(global);

  } else
    /* Communication step: ghost information */
    ghost_communicator(&cell_structure.update_ghost_pos_comm);
}

Cell *find_current_cell(const Particle &p) {
  assert(not resort_particles);

  if (p.l.ghost) {
    return nullptr;
  }

  return cell_structure.particle_to_cell(p);
}<|MERGE_RESOLUTION|>--- conflicted
+++ resolved
@@ -61,6 +61,10 @@
 /** Type of cell structure in use */
 CellStructure cell_structure;
 
+CellPList CellStructure::local_cells() const { return ::local_cells; }
+
+CellPList CellStructure::ghost_cells() const { return ::ghost_cells; }
+
 double max_range = 0.0;
 
 /** On of Cells::Resort, announces the level of resort needed.
@@ -68,13 +72,9 @@
 unsigned resort_particles = Cells::RESORT_NONE;
 int rebuild_verletlist = 1;
 
-<<<<<<< HEAD
-#include "utils/print.hpp"
-=======
-CellPList CellStructure::local_cells() const { return ::local_cells; }
-
-CellPList CellStructure::ghost_cells() const { return ::ghost_cells; }
->>>>>>> 6fdf0d12
+//CellPList CellStructure::local_cells() const { return ::local_cells; }
+
+//CellPList CellStructure::ghost_cells() const { return ::ghost_cells; }
 
 /**
  * @brief Get pairs closer than distance from the cells.
@@ -94,48 +94,16 @@
   auto pair_kernel = [&ret, &cutoff2](Particle const &p1, Particle const &p2,
                                       double dist2) {
     if (dist2 < cutoff2) {
-      Utils::print("Found pair", p1.p.identity, p2.p.identity);
       ret.emplace_back(p1.p.identity, p2.p.identity);
     }
   };
 
-<<<<<<< HEAD
   Algorithm::link_cell(boost::make_indirect_iterator(local_cells.begin()),
                        boost::make_indirect_iterator(local_cells.end()),
                        Utils::NoOp{}, pair_kernel,
                        [](Particle const &p1, Particle const &p2) {
-                         return get_mi_vector(p1.r.p, p2.r.p).norm2();
+                         return get_mi_vector(p1.r.p, p2.r.p,box_geo).norm2();
                        });
-=======
-  switch (cell_structure.type) {
-  case CELL_STRUCTURE_DOMDEC:
-    Algorithm::link_cell(boost::make_indirect_iterator(local_cells.begin()),
-                         boost::make_indirect_iterator(local_cells.end()),
-                         Utils::NoOp{}, pair_kernel,
-                         [](Particle const &p1, Particle const &p2) {
-                           return (p1.r.p - p2.r.p).norm2();
-                         });
-    break;
-  case CELL_STRUCTURE_NSQUARE:
-    Algorithm::link_cell(
-        boost::make_indirect_iterator(local_cells.begin()),
-        boost::make_indirect_iterator(local_cells.end()), Utils::NoOp{},
-        pair_kernel, [](Particle const &p1, Particle const &p2) {
-          return get_mi_vector(p1.r.p, p2.r.p, box_geo).norm2();
-        });
-    break;
-  case CELL_STRUCTURE_LAYERED:
-    Algorithm::link_cell(boost::make_indirect_iterator(local_cells.begin()),
-                         boost::make_indirect_iterator(local_cells.end()),
-                         Utils::NoOp{}, pair_kernel,
-                         [](Particle const &p1, Particle const &p2) {
-                           auto vec21 = get_mi_vector(p1.r.p, p2.r.p, box_geo);
-                           vec21[2] = p1.r.p[2] - p2.r.p[2];
-
-                           return vec21.norm2();
-                         });
-  }
->>>>>>> 6fdf0d12
 
   /* Sort pairs */
   for (auto &pair : ret) {
