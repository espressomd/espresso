#ifndef CONSTRAINTS_SHAPEBASEDCONSTRAINT_HPP
#define CONSTRAINTS_SHAPEBASEDCONSTRAINT_HPP

#include <memory>

#include "Constraint.hpp"
#include "energy.hpp"
#include "particle_data.hpp"
#include "shapes/NoWhere.hpp"
#include "shapes/Shape.hpp"

extern double time_step;

namespace Constraints {

class ShapeBasedConstraint : public Constraint {
public:
  enum class ReflectionType { NONE, NORMAL, NORMAL_TANGENTIAL };

  ShapeBasedConstraint()
      : m_shape(std::make_shared<Shapes::NoWhere>()),
        m_penetrable(false),
        m_only_positive(false) {
    ShapeBasedConstraint::reset_force();
  }

  virtual void add_energy(const Particle *p, const Vector3d &folded_pos,
                          Observable_stat &energy) const override;

  virtual void add_force(Particle *p, const Vector3d &folded_pos) override;

  /* finds the minimum distance to all particles */
  double min_dist();

  /* Calculate distance from the constraint */
  int calc_dist(const double *pos, double *dist, double *vec) const {
    return m_shape->calculate_dist(pos, dist, vec);
  }

  void set_shape(std::shared_ptr<Shapes::Shape> const &shape) {
    m_shape = shape;
  }

  Shapes::Shape const &shape() const { return *m_shape; }

<<<<<<< HEAD
    void reset_force() override { m_local_force = Vector3d{0, 0, 0}; }
=======
  ReflectionType const &reflection_type() const;

  void reset_force() override { m_local_force = Vector3d{0, 0, 0}; m_outer_normal_force=0.0;}
>>>>>>> 29c25699
  int &only_positive() { return m_only_positive; }
  int &penetrable() { return m_penetrable; }
  int &type() { return part_rep.p.type; }
  Vector3d &velocity() { return part_rep.m.v; }

  void set_type(const int &type) {
    part_rep.p.type = type;
    make_particle_type_exist_local(type);
  }

  Vector3d total_force() const;
  double total_normal_force() const;

private:
  Particle part_rep;

    /** Private data members */
  std::shared_ptr<Shapes::Shape> m_shape;

  int m_penetrable;
  int m_only_positive;
  Vector3d m_local_force;
  double m_outer_normal_force;
};

} /* namespace Constaints */

#endif<|MERGE_RESOLUTION|>--- conflicted
+++ resolved
@@ -43,13 +43,8 @@
 
   Shapes::Shape const &shape() const { return *m_shape; }
 
-<<<<<<< HEAD
-    void reset_force() override { m_local_force = Vector3d{0, 0, 0}; }
-=======
-  ReflectionType const &reflection_type() const;
+  void reset_force() override { m_local_force = Vector3d{0, 0, 0}; m_outer_normal_force=0.0;}
 
-  void reset_force() override { m_local_force = Vector3d{0, 0, 0}; m_outer_normal_force=0.0;}
->>>>>>> 29c25699
   int &only_positive() { return m_only_positive; }
   int &penetrable() { return m_penetrable; }
   int &type() { return part_rep.p.type; }
