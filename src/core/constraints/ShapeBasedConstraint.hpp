--- conflicted
+++ resolved
@@ -46,18 +46,13 @@
   ReflectionType &reflection_type() {return m_reflection_type;}
 
   void reset_force() override { m_local_force = Vector3d{0, 0, 0}; }
-<<<<<<< HEAD
+
   bool &only_positive() { return m_only_positive; }
   bool &penetrable() { return m_penetrable; }
   int &type() { return m_type; }
-  
-=======
-  int &only_positive() { return m_only_positive; }
-  int &penetrable() { return m_penetrable; }
-  int &type() { return part_rep.p.type; }
   Vector3d velocity() const { return Vector3d{part_rep.m.v}; }
 
->>>>>>> 72b20448
+
   void set_type(const int &type) {
     part_rep.p.type = type;
     make_particle_type_exist_local(type);
@@ -82,15 +77,12 @@
   std::shared_ptr<Shapes::Shape> m_shape;
 
   ReflectionType m_reflection_type;
-<<<<<<< HEAD
+
   bool m_penetrable;
   bool m_only_positive;
   int m_tuneable_slip;
   int m_type;
-=======
-  int m_penetrable;
-  int m_only_positive;
->>>>>>> 72b20448
+
   Vector3d m_local_force;
 };
 
