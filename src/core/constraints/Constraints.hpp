--- conflicted
+++ resolved
@@ -46,11 +46,7 @@
 
 public:
   void add(std::shared_ptr<Constraint> const &c) {
-<<<<<<< HEAD
-    if (not c->fits_in_box(Utils::Vector3d{box_geo.length()})) {
-=======
     if (not c->fits_in_box(box_geo.length())) {
->>>>>>> 326f5708
       throw std::runtime_error("Constraint not compatible with box size.");
     }
 
