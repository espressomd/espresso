#include <boost/mpi/collectives.hpp>

#include "ShapeBasedConstraint.hpp"
#include "communication.hpp"
#include "energy_inline.hpp"
#include "errorhandling.hpp"
#include "forces_inline.hpp"
#include "interaction_data.hpp"

namespace Constraints {
Vector3d ShapeBasedConstraint::total_force() const {
  Vector3d total_force;
  boost::mpi::all_reduce(comm_cart, m_local_force, total_force,
                         std::plus<Vector3d>());

  return total_force;
}

double ShapeBasedConstraint::min_dist() {
  double global_mindist = std::numeric_limits<double>::infinity();
  auto parts = local_cells.particles();

  auto const local_mindist = std::accumulate(
      parts.begin(), parts.end(), std::numeric_limits<double>::infinity(),
      [this](double min, Particle const &p) {
        IA_parameters *ia_params;
<<<<<<< HEAD
        ia_params = get_ia_param(p.p.type, m_type);
=======
        ia_params = get_ia_param(p.p.type, part_rep.p.type);
>>>>>>> 72b20448
        if (checkIfInteraction(ia_params)) {
          double vec[3], dist;
          m_shape->calculate_dist(folded_position(p).data(), &dist, vec);
          return std::min(min, dist);
        } else
          return min;
      });
  boost::mpi::reduce(comm_cart, local_mindist, global_mindist,
                     boost::mpi::minimum<double>(), 0);
  return global_mindist;
}

<<<<<<< HEAD
/**
 * The function reflect_particle reflects the particle. In the current implementation the behaviour is only strictly correct for a flat wall. Be careful when using it with e.g. a sphere or a cylinder. The algorithm here assumes the wrong (!!) tangential plane for the reflection. For small curvatures (high radii) the error that is made is approaching zero.
 */
=======
>>>>>>> 72b20448
void ShapeBasedConstraint::reflect_particle(Particle *p,
                                            const double *distance_vector,
                                            const double *folded_pos) const {
  double vec[3];
  double norm;

  memcpy(vec, distance_vector, 3 * sizeof(double));

  norm = sqrt(vec[0] * vec[0] + vec[1] * vec[1] + vec[2] * vec[2]);
  if ((norm) > 0) {
    p->r.p[0] = p->r.p[0] - 2 * vec[0];
    p->r.p[1] = p->r.p[1] - 2 * vec[1];
    p->r.p[2] = p->r.p[2] - 2 * vec[2];

    /* vec seems to be the vector that points from the wall to the particle*/
    /* now normalize it */
    switch (m_reflection_type) {
    case ReflectionType::NORMAL: {
      vec[0] /= norm;
      vec[1] /= norm;
      vec[2] /= norm;
      /* calculating scalar product */
      double normal_velocity =
          vec[0] * p->m.v[0] + vec[1] * p->m.v[1] + vec[2] * p->m.v[2];
      /* now add twice the normal component to the velcity */
      p->m.v[0] = p->m.v[0] - 2 * vec[0] * normal_velocity;
      p->m.v[1] = p->m.v[1] - 2 * vec[1] * normal_velocity;
      p->m.v[2] = p->m.v[2] - 2 * vec[2] * normal_velocity;
    } break;
    case ReflectionType::NORMAL_TANGENTIAL:
      /* if bounce back, invert velocity */
      p->m.v[0] = -p->m.v[0];
      p->m.v[1] = -p->m.v[1];
      p->m.v[2] = -p->m.v[2];
      break;
    case ReflectionType::NONE:
      break;
    }
  }
}

void ShapeBasedConstraint::add_force(Particle *p, Vector3d& folded_pos) {
  double dist, vec[3], force[3], torque1[3], torque2[3];

  IA_parameters *ia_params = get_ia_param(p->p.type, part_rep.p.type);

  dist = 0.;
  for (int j = 0; j < 3; j++) {
    force[j] = 0;
#ifdef ROTATION
    torque1[j] = torque2[j] = 0;
#endif
  }

  if (checkIfInteraction(ia_params)) {
    m_shape->calculate_dist(folded_pos.data(), &dist, vec);

    if (dist > 0) {
      auto const dist2 = dist * dist;
      calc_non_bonded_pair_force(p, &part_rep, ia_params, vec, dist, dist2,
                                 force, torque1, torque2);
#ifdef DPD
      if (thermo_switch & THERMO_DPD) {
        add_dpd_pair_force(p, &part_rep, ia_params, vec, dist, dist2);
      }
#endif
<<<<<<< HEAD
    } else if (dist <= 0) {
      if (m_penetrable && !m_only_positive && (dist != 0.0)) {
=======
    } else if (m_penetrable && (dist <= 0)) {
      if ((!m_only_positive) && (dist < 0)) {
        auto const dist2 = dist * dist;
>>>>>>> 72b20448
        calc_non_bonded_pair_force(p, &part_rep, ia_params, vec, -1.0 * dist,
                                   dist * dist, force, torque1, torque2);
#ifdef DPD
        if (thermo_switch & THERMO_DPD) {
          add_dpd_pair_force(p, &part_rep, ia_params, vec, dist, dist2);
        }
#endif
      }
      if (m_reflection_type != ReflectionType::NONE) {
<<<<<<< HEAD
        reflect_particle(p, vec, folded_pos);
        dist=-dist;
      }
    } 
    if (dist<0 && !m_penetrable) {
=======
        reflect_particle(p, vec, folded_pos.data());
      } else {
>>>>>>> 72b20448
        runtimeErrorMsg() << "Constraint"
                          << " violated by particle " << p->p.identity
                          << " dist " << dist;
    }
  }
  for (int j = 0; j < 3; j++) {
    p->f.f[j] += force[j];
    m_local_force[j] -= force[j];
#ifdef ROTATION
    p->f.torque[j] += torque1[j];
    part_rep.f.torque[j] += torque2[j];
#endif
  }
}

<<<<<<< HEAD
void ShapeBasedConstraint::add_energy(Particle *p, double *folded_pos,
=======
void ShapeBasedConstraint::add_energy(Particle *p, Vector3d& folded_pos,
>>>>>>> 72b20448
                                      Observable_stat &energy) const {
  double dist, vec[3];
  IA_parameters *ia_params;
  double nonbonded_en = 0.0;

  ia_params = get_ia_param(p->p.type, part_rep.p.type);

  dist = 0.;
  if (checkIfInteraction(ia_params)) {
    m_shape->calculate_dist(folded_pos.data(), &dist, vec);
    if (dist > 0) {
      nonbonded_en = calc_non_bonded_pair_energy(p, &part_rep, ia_params, vec,
                                                 dist, dist * dist);
    } else if ((dist <= 0) && m_penetrable) {
      if (!m_only_positive && (dist < 0)) {
        nonbonded_en = calc_non_bonded_pair_energy(p, &part_rep, ia_params, vec,
                                                   -1.0 * dist, dist * dist);
      }
    } else {
      runtimeErrorMsg() << "Constraint "
                        << " violated by particle " << p->p.identity;
    }
  }
  if (part_rep.p.type >= 0)
    *obsstat_nonbonded(&energy, p->p.type, part_rep.p.type) += nonbonded_en;
}
}<|MERGE_RESOLUTION|>--- conflicted
+++ resolved
@@ -24,11 +24,9 @@
       parts.begin(), parts.end(), std::numeric_limits<double>::infinity(),
       [this](double min, Particle const &p) {
         IA_parameters *ia_params;
-<<<<<<< HEAD
-        ia_params = get_ia_param(p.p.type, m_type);
-=======
+
         ia_params = get_ia_param(p.p.type, part_rep.p.type);
->>>>>>> 72b20448
+
         if (checkIfInteraction(ia_params)) {
           double vec[3], dist;
           m_shape->calculate_dist(folded_position(p).data(), &dist, vec);
@@ -41,12 +39,11 @@
   return global_mindist;
 }
 
-<<<<<<< HEAD
+
 /**
  * The function reflect_particle reflects the particle. In the current implementation the behaviour is only strictly correct for a flat wall. Be careful when using it with e.g. a sphere or a cylinder. The algorithm here assumes the wrong (!!) tangential plane for the reflection. For small curvatures (high radii) the error that is made is approaching zero.
  */
-=======
->>>>>>> 72b20448
+
 void ShapeBasedConstraint::reflect_particle(Particle *p,
                                             const double *distance_vector,
                                             const double *folded_pos) const {
@@ -113,14 +110,10 @@
         add_dpd_pair_force(p, &part_rep, ia_params, vec, dist, dist2);
       }
 #endif
-<<<<<<< HEAD
+
     } else if (dist <= 0) {
       if (m_penetrable && !m_only_positive && (dist != 0.0)) {
-=======
-    } else if (m_penetrable && (dist <= 0)) {
-      if ((!m_only_positive) && (dist < 0)) {
-        auto const dist2 = dist * dist;
->>>>>>> 72b20448
+
         calc_non_bonded_pair_force(p, &part_rep, ia_params, vec, -1.0 * dist,
                                    dist * dist, force, torque1, torque2);
 #ifdef DPD
@@ -130,16 +123,13 @@
 #endif
       }
       if (m_reflection_type != ReflectionType::NONE) {
-<<<<<<< HEAD
+
         reflect_particle(p, vec, folded_pos);
         dist=-dist;
       }
     } 
     if (dist<0 && !m_penetrable) {
-=======
-        reflect_particle(p, vec, folded_pos.data());
-      } else {
->>>>>>> 72b20448
+
         runtimeErrorMsg() << "Constraint"
                           << " violated by particle " << p->p.identity
                           << " dist " << dist;
@@ -155,11 +145,8 @@
   }
 }
 
-<<<<<<< HEAD
-void ShapeBasedConstraint::add_energy(Particle *p, double *folded_pos,
-=======
+
 void ShapeBasedConstraint::add_energy(Particle *p, Vector3d& folded_pos,
->>>>>>> 72b20448
                                       Observable_stat &energy) const {
   double dist, vec[3];
   IA_parameters *ia_params;
