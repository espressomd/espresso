/*
 * Copyright (C) 2010-2019 The ESPResSo project
 *
 * This file is part of ESPResSo.
 *
 * ESPResSo is free software: you can redistribute it and/or modify
 * it under the terms of the GNU General Public License as published by
 * the Free Software Foundation, either version 3 of the License, or
 * (at your option) any later version.
 *
 * ESPResSo is distributed in the hope that it will be useful,
 * but WITHOUT ANY WARRANTY; without even the implied warranty of
 * MERCHANTABILITY or FITNESS FOR A PARTICULAR PURPOSE.  See the
 * GNU General Public License for more details.
 *
 * You should have received a copy of the GNU General Public License
 * along with this program.  If not, see <http://www.gnu.org/licenses/>.
 */
#include "bonded_interaction_data.hpp"
#include "communication.hpp"

#include <boost/range/numeric.hpp>
#include <utils/constants.hpp>

std::vector<Bonded_ia_parameters> bonded_ia_params;

auto cutoff(int type, Bond_parameters const &bp) {
  switch (type) {
  case BONDED_IA_NONE:
    return -1.;
  case BONDED_IA_FENE:
    return bp.fene.cutoff();
  case BONDED_IA_HARMONIC:
    return bp.harmonic.cutoff();
  case BONDED_IA_HARMONIC_DUMBBELL:
    return bp.harmonic_dumbbell.cutoff();
  case BONDED_IA_QUARTIC:
    return bp.quartic.cutoff();
  case BONDED_IA_BONDED_COULOMB:
    return bp.bonded_coulomb.cutoff();
  case BONDED_IA_BONDED_COULOMB_SR:
    return bp.bonded_coulomb_sr.cutoff();
  case BONDED_IA_DIHEDRAL:
    return bp.dihedral.cutoff();
  case BONDED_IA_TABULATED_DISTANCE:
  case BONDED_IA_TABULATED_ANGLE:
  case BONDED_IA_TABULATED_DIHEDRAL:
    return bp.tab.cutoff();
  case BONDED_IA_SUBT_LJ:
    return bp.subt_lj.cutoff();
  case BONDED_IA_RIGID_BOND:
    return bp.rigid_bond.cutoff();
  case BONDED_IA_VIRTUAL_BOND:
    return bp.virt.cutoff();
  case BONDED_IA_ANGLE_HARMONIC:
    return bp.angle_harmonic.cutoff();
  case BONDED_IA_ANGLE_COSINE:
    return bp.angle_cosine.cutoff();
  case BONDED_IA_ANGLE_COSSQUARE:
    return bp.angle_cossquare.cutoff();
  case BONDED_IA_OIF_LOCAL_FORCES:
    return bp.oif_local_forces.cutoff();
  case BONDED_IA_OIF_GLOBAL_FORCES:
    return bp.oif_global_forces.cutoff();
  case BONDED_IA_IBM_TRIEL:
    return bp.ibm_triel.cutoff();
  case BONDED_IA_IBM_VOLUME_CONSERVATION:
    return bp.ibmVolConsParameters.cutoff();
  case BONDED_IA_IBM_TRIBEND:
    return bp.ibm_tribend.cutoff();
  case BONDED_IA_UMBRELLA:
    return bp.umbrella.cutoff();
  case BONDED_IA_THERMALIZED_DIST:
    return bp.thermalized_bond.cutoff();
  default:
    throw std::runtime_error("Unknown bond type.");
  }
}

double recalc_maximal_cutoff_bonded() {
  auto const max_cut_bonded =
      boost::accumulate(bonded_ia_params, -1.,
                        [](auto max_cut, Bonded_ia_parameters const &bond) {
                          return std::max(max_cut, cutoff(bond.type, bond.p));
                        });

<<<<<<< HEAD
  for (auto const &bonded_ia_param : bonded_ia_params) {
    switch (bonded_ia_param.type) {
    case BONDED_IA_FENE:
      max_cut_bonded =
          std::max(max_cut_bonded,
                   bonded_ia_param.p.fene.r0 + bonded_ia_param.p.fene.drmax);
      break;
    case BONDED_IA_HARMONIC:
      max_cut_bonded =
          std::max(max_cut_bonded, bonded_ia_param.p.harmonic.r_cut);
      break;
    case BONDED_IA_THERMALIZED_DIST:
      max_cut_bonded =
          std::max(max_cut_bonded, bonded_ia_param.p.thermalized_bond.r_cut);
      break;
    case BONDED_IA_RIGID_BOND:
      max_cut_bonded =
          std::max(max_cut_bonded, std::sqrt(bonded_ia_param.p.rigid_bond.d2));
      break;
    case BONDED_IA_TABULATED_DISTANCE:
      max_cut_bonded =
          std::max(max_cut_bonded, bonded_ia_param.p.tab.pot->cutoff());
      break;
#ifdef MATHEVAL
    case BONDED_IA_GENERIC_DISTANCE:
      max_cut_bonded =
          std::max(max_cut_bonded, bonded_ia_param.p.gen.pot->cutoff());
      break;
#endif
    case BONDED_IA_IBM_TRIEL:
      max_cut_bonded =
          std::max(max_cut_bonded, bonded_ia_param.p.ibm_triel.maxDist);
      break;
    default:
      break;
    }
  }

  /* dihedrals: the central particle is indirectly connected to the fourth
   * particle via the third particle, so we have to double the cutoff */
  for (auto const &bonded_ia_param : bonded_ia_params) {
    switch (bonded_ia_param.type) {
    case BONDED_IA_DIHEDRAL:
    case BONDED_IA_TABULATED_DIHEDRAL:
#ifdef MATHEVAL
    case BONDED_IA_GENERIC_DIHEDRAL:
#endif
      max_cut_bonded *= 2;
      break;
    default:
      break;
    }
  }

  return max_cut_bonded;
=======
  /* Check if there are dihedrals */
  auto const any_dihedrals = std::any_of(
      bonded_ia_params.begin(), bonded_ia_params.end(), [](auto const &bond) {
        switch (bond.type) {
        case BONDED_IA_DIHEDRAL:
        case BONDED_IA_TABULATED_DIHEDRAL:
          return true;
        default:
          return false;
        }
      });

  /* dihedrals: the central particle is indirectly connected to the fourth
   * particle via the third particle, so we have to double the cutoff */
  return (any_dihedrals) ? 2 * max_cut_bonded : max_cut_bonded;
>>>>>>> 8e9d094d
}

void make_bond_type_exist(int type) {
  int i, ns = type + 1;
  const auto old_size = bonded_ia_params.size();
  if (ns <= bonded_ia_params.size()) {
    return;
  }
  /* else allocate new memory */
  bonded_ia_params.resize(ns);
  /* set bond types not used as undefined */
  for (i = old_size; i < ns; i++)
    bonded_ia_params[i].type = BONDED_IA_NONE;
}

int virtual_set_params(int bond_type) {
  if (bond_type < 0)
    return ES_ERROR;

  make_bond_type_exist(bond_type);

  bonded_ia_params[bond_type].type = BONDED_IA_VIRTUAL_BOND;
  bonded_ia_params[bond_type].num = 1;
  bonded_ia_params[bond_type].p.virt = VirtualBond_Parameters{};

  /* broadcast interaction parameters */
  mpi_bcast_ia_params(bond_type, -1);

  return ES_OK;
}<|MERGE_RESOLUTION|>--- conflicted
+++ resolved
@@ -72,6 +72,12 @@
     return bp.umbrella.cutoff();
   case BONDED_IA_THERMALIZED_DIST:
     return bp.thermalized_bond.cutoff();
+#ifdef MATHEVAL
+  case BONDED_IA_GENERIC_DISTANCE:
+    max_cut_bonded =
+        std::max(max_cut_bonded, bonded_ia_param.p.gen.pot->cutoff());
+    break;
+#endif
   default:
     throw std::runtime_error("Unknown bond type.");
   }
@@ -84,68 +90,12 @@
                           return std::max(max_cut, cutoff(bond.type, bond.p));
                         });
 
-<<<<<<< HEAD
-  for (auto const &bonded_ia_param : bonded_ia_params) {
-    switch (bonded_ia_param.type) {
-    case BONDED_IA_FENE:
-      max_cut_bonded =
-          std::max(max_cut_bonded,
-                   bonded_ia_param.p.fene.r0 + bonded_ia_param.p.fene.drmax);
-      break;
-    case BONDED_IA_HARMONIC:
-      max_cut_bonded =
-          std::max(max_cut_bonded, bonded_ia_param.p.harmonic.r_cut);
-      break;
-    case BONDED_IA_THERMALIZED_DIST:
-      max_cut_bonded =
-          std::max(max_cut_bonded, bonded_ia_param.p.thermalized_bond.r_cut);
-      break;
-    case BONDED_IA_RIGID_BOND:
-      max_cut_bonded =
-          std::max(max_cut_bonded, std::sqrt(bonded_ia_param.p.rigid_bond.d2));
-      break;
-    case BONDED_IA_TABULATED_DISTANCE:
-      max_cut_bonded =
-          std::max(max_cut_bonded, bonded_ia_param.p.tab.pot->cutoff());
-      break;
-#ifdef MATHEVAL
-    case BONDED_IA_GENERIC_DISTANCE:
-      max_cut_bonded =
-          std::max(max_cut_bonded, bonded_ia_param.p.gen.pot->cutoff());
-      break;
-#endif
-    case BONDED_IA_IBM_TRIEL:
-      max_cut_bonded =
-          std::max(max_cut_bonded, bonded_ia_param.p.ibm_triel.maxDist);
-      break;
-    default:
-      break;
-    }
-  }
-
-  /* dihedrals: the central particle is indirectly connected to the fourth
-   * particle via the third particle, so we have to double the cutoff */
-  for (auto const &bonded_ia_param : bonded_ia_params) {
-    switch (bonded_ia_param.type) {
-    case BONDED_IA_DIHEDRAL:
-    case BONDED_IA_TABULATED_DIHEDRAL:
-#ifdef MATHEVAL
-    case BONDED_IA_GENERIC_DIHEDRAL:
-#endif
-      max_cut_bonded *= 2;
-      break;
-    default:
-      break;
-    }
-  }
-
-  return max_cut_bonded;
-=======
   /* Check if there are dihedrals */
   auto const any_dihedrals = std::any_of(
       bonded_ia_params.begin(), bonded_ia_params.end(), [](auto const &bond) {
         switch (bond.type) {
         case BONDED_IA_DIHEDRAL:
+        case BONDED_IA_GENERIC_DIHEDRAL:
         case BONDED_IA_TABULATED_DIHEDRAL:
           return true;
         default:
@@ -156,7 +106,6 @@
   /* dihedrals: the central particle is indirectly connected to the fourth
    * particle via the third particle, so we have to double the cutoff */
   return (any_dihedrals) ? 2 * max_cut_bonded : max_cut_bonded;
->>>>>>> 8e9d094d
 }
 
 void make_bond_type_exist(int type) {
