#ifndef _BONDED_INTERACTION_DATA_HPP
#define _BONDED_INTERACTION_DATA_HPP

#include "TabulatedPotential.hpp"
#include "particle_data.hpp"

/** @file
 *  Data structures for bonded interactions.
 *  For more information on how to add new interactions, see @ref bondedIA_new.
 */

/** \name Type codes of bonded interactions
 *  Enumeration of implemented bonded interactions.
 */
/************************************************************/
/*@{*/

enum BondedInteraction {
  /** This bonded interaction was not set. */
  BONDED_IA_NONE = -1,
  /** Type of bonded interaction is a FENE potential
      (to be combined with Lennard-Jones). */
  BONDED_IA_FENE,
  /** Type of bonded interaction is a harmonic potential. */
  BONDED_IA_HARMONIC,
  /** Type of bonded interaction is a harmonic dumbbell potential. */
  BONDED_IA_HARMONIC_DUMBBELL,
  /** Type of bonded interaction is a quartic potential. */
  BONDED_IA_QUARTIC,
  /** Type of bonded interaction is a bonded %Coulomb. */
  BONDED_IA_BONDED_COULOMB,
  /** Type of bonded interaction is a bonded %Coulomb SR. */
  BONDED_IA_BONDED_COULOMB_SR,
  /** Type of bonded interaction is a dihedral potential. */
  BONDED_IA_DIHEDRAL,
<<<<<<< HEAD
  /** Type of tabulated bonded interaction potential,
      may be of bond length, of bond angle or of dihedral type. */
  BONDED_IA_TABULATED,
=======
  /** Type of bonded interaction is a tabulated distance potential. */
  BONDED_IA_TABULATED_DISTANCE,
  /** Type of bonded interaction is a tabulated angle potential. */
  BONDED_IA_TABULATED_ANGLE,
  /** Type of bonded interaction is a tabulated dihedral potential. */
  BONDED_IA_TABULATED_DIHEDRAL,
>>>>>>> 61c60835
  /** Type of bonded interaction is a subtracted-LJ potential. */
  BONDED_IA_SUBT_LJ,
  /** Type of bonded interaction is a rigid/constrained bond. */
  BONDED_IA_RIGID_BOND,
  /** Type of bonded interaction is a virtual bond. */
  BONDED_IA_VIRTUAL_BOND,
  /** Type of bonded interaction is a bond angle cosine potential. */
  BONDED_IA_ANGLE_HARMONIC,
  /** Type of bonded interaction is a bond angle cosine potential. */
  BONDED_IA_ANGLE_COSINE,
  /** Type of bonded interaction is a bond angle cosine potential. */
  BONDED_IA_ANGLE_COSSQUARE,
  /** Type of bonded interaction: OIF local forces. */
  BONDED_IA_OIF_LOCAL_FORCES,
  /** Type of bonded interaction: OIF global forces. */
  BONDED_IA_OIF_GLOBAL_FORCES,
  /** Type of bonded interaction: determining outward direction of OIF membrane
   *  (not associated to a parameter struct).
   */
  BONDED_IA_OIF_OUT_DIRECTION,
  /** Type of bonded interaction is a wall repulsion (immersed boundary). */
  BONDED_IA_IBM_TRIEL,
  /** Type of bonded interaction is volume conservation force (immersed
     boundary). */
  BONDED_IA_IBM_VOLUME_CONSERVATION,
  /** Type of bonded interaction is bending force (immersed boundary). */
  BONDED_IA_IBM_TRIBEND,
  /** Type of bonded interaction is umbrella. */
  BONDED_IA_UMBRELLA,
  /** Type of bonded interaction is thermalized distance bond. */
  BONDED_IA_THERMALIZED_DIST,
};

/** Specify tabulated bonded interactions  */
enum TabulatedBondedInteraction {
  TAB_UNKNOWN = 0,
  TAB_BOND_LENGTH = 1,  /**< Flag for @ref BONDED_IA_TABULATED_DISTANCE */
  TAB_BOND_ANGLE = 2,   /**< Flag for @ref BONDED_IA_TABULATED_ANGLE */
  TAB_BOND_DIHEDRAL = 3 /**< Flag for @ref BONDED_IA_TABULATED_DIHEDRAL */
};

/*@}*/
/** Parameters for FENE bond Potential. */
struct Fene_bond_parameters {
  /** spring constant */
  double k;
  /** maximal bond stretching */
  double drmax;
  /** equilibrium bond length */
  double r0;
  /** square of @p drmax (internal parameter) */
  double drmax2;
  /** inverse square of @p drmax (internal parameter) */
  double drmax2i;
};

/** Parameters for OIF global forces
 *
 *  Characterize the distribution of the force of the global mesh deformation
 *  onto individual vertices of the mesh.
 */
struct Oif_global_forces_bond_parameters {
  /** Relaxed area of the mesh */
  double A0_g;
  /** Area coefficient */
  double ka_g;
  /** Relaxed volume of the mesh */
  double V0;
  /** Volume coefficient */
  double kv;
};

/** Parameters for OIF local forces
 *
 *  Characterize the deformation of two triangles sharing an edge.
 */
struct Oif_local_forces_bond_parameters {
  /** Equilibrium bond length of triangle edges */
  double r0;
  /** Non-linear stretching coefficient of triangle edges */
  double ks;
  /** Linear stretching coefficient of triangle edges */
  double kslin;
  /** Equilibrium angle between the two triangles */
  double phi0;
  /** Bending coefficient for the angle between the two triangles */
  double kb;
  /** Equilibrium surface of the first triangle */
  double A01;
  /** Equilibrium surface of the second triangle */
  double A02;
  /** Stretching coefficient of a triangle surface */
  double kal;
  /** Viscous coefficient of the triangle vertices */
  double kvisc;
};

/** Parameters for harmonic bond Potential */
struct Harmonic_bond_parameters {
  /** spring constant */
  double k;
  /** equilibrium bond length */
  double r;
  /** cutoff bond length */
  double r_cut;
};

/** Parameters for Thermalized bond **/
struct Thermalized_bond_parameters {
  double temp_com;
  double gamma_com;
  double temp_distance;
  double gamma_distance;
  double r_cut;
  double pref1_com;
  double pref2_com;
  double pref1_dist;
  double pref2_dist;
};

#ifdef ROTATION
/** Parameters for harmonic dumbbell bond Potential */
struct Harmonic_dumbbell_bond_parameters {
  /** spring constant */
  double k1;
  /** rotation constant */
  double k2;
  /** equilibrium bond length */
  double r;
  /** cutoff bond length */
  double r_cut;
};
#endif

/** Parameters for quartic bond Potential */
struct Quartic_bond_parameters {
  double k0, k1;
  double r;
  double r_cut;
};

/** Parameters for %Coulomb bond Potential */
struct Bonded_coulomb_bond_parameters {
  /** %Coulomb prefactor */
  double prefactor;
};

/** Parameters for %Coulomb bond short-range Potential */
struct Bonded_coulomb_sr_bond_parameters {
  /** charge factor */
  double q1q2;
};

/** Parameters for three-body angular potential (harmonic). */
struct Angle_harmonic_bond_parameters {
  /** bending constant */
  double bend;
  /** equilibrium angle (default is 180 degrees) */
  double phi0;
};

/** Parameters for three-body angular potential (cosine). */
struct Angle_cosine_bond_parameters {
  /** bending constant */
  double bend;
  /** equilibrium angle (default is 180 degrees) */
  double phi0;
  /** cosine of @p phi0 (internal parameter) */
  double cos_phi0;
  /** sine of @p phi0 (internal parameter) */
  double sin_phi0;
};

/** Parameters for three-body angular potential (cossquare). */
struct Angle_cossquare_bond_parameters {
  /** bending constant */
  double bend;
  /** equilibrium angle (default is 180 degrees) */
  double phi0;
  /** cosine of @p phi0 (internal parameter) */
  double cos_phi0;
};

/** Parameters for four-body angular potential (dihedral-angle potentials). */
struct Dihedral_bond_parameters {
  double mult;
  double bend;
  double phase;
};

/** Parameters for n-body tabulated potential (n=2,3,4). */
struct Tabulated_bond_parameters {
  TabulatedBondedInteraction type;
  TabulatedPotential *pot;
};

#ifdef UMBRELLA
/** Parameters for umbrella potential */
struct Umbrella_bond_parameters {
  double k;
  int dir;
  double r;
};
#endif

/** Dummy parameters for subtracted-LJ Potential */
struct Subt_lj_bond_parameters {};

/** Parameters for the rigid_bond/SHAKE/RATTLE ALGORITHM */
struct Rigid_bond_parameters {
  /**Square of the length of Constrained Bond*/
  double d2;
  /**Positional Tolerance/Accuracy value for termination of RATTLE/SHAKE
   * iterations during position corrections*/
  double p_tol;
  /**Velocity Tolerance/Accuracy for termination of RATTLE/SHAKE iterations
   * during velocity corrections */
  double v_tol;
};

enum class tElasticLaw { NeoHookean, Skalak };

/** Parameters for IBM elastic triangle (triel) **/
struct IBM_Triel_Parameters {
  // These values encode the reference state
  double l0;
  double lp0;
  double sinPhi0;
  double cosPhi0;
  double area0;

  // These values are cache values to speed up computation
  double a1;
  double a2;
  double b1;
  double b2;

  // These are interaction parameters
  // k1 is used for Neo-Hookean
  // k1 and k2 are used Skalak
  double maxDist;
  tElasticLaw elasticLaw;
  double k1;
  double k2;
};

/** Parameters for IBM volume conservation bond **/
struct IBM_VolCons_Parameters {
  /** ID of the large soft particle to which this node belongs */
  int softID;
  /** Reference volume */
  double volRef;
  /** Spring constant for volume force */
  double kappaV;
  // Whether to write out center-of-mass at each time step
  // Actually this is more of an analysis function and does not strictly belong
  // to volume conservation
  //  bool writeCOM;
};

/** Parameters for IBM tribend **/
struct IBM_Tribend_Parameters {
  /** Interaction data */
  double kb;

  /** Reference angle */
  double theta0;
};

/** Union in which to store the parameters of an individual bonded interaction
 */
union Bond_parameters {
  Fene_bond_parameters fene;
  Oif_global_forces_bond_parameters oif_global_forces;
  Oif_local_forces_bond_parameters oif_local_forces;
  Harmonic_bond_parameters harmonic;
#ifdef ROTATION
  Harmonic_dumbbell_bond_parameters harmonic_dumbbell;
#endif
  Quartic_bond_parameters quartic;
  Bonded_coulomb_bond_parameters bonded_coulomb;
  Bonded_coulomb_sr_bond_parameters bonded_coulomb_sr;
  Angle_harmonic_bond_parameters angle_harmonic;
  Angle_cosine_bond_parameters angle_cosine;
  Angle_cossquare_bond_parameters angle_cossquare;
  Dihedral_bond_parameters dihedral;
  Tabulated_bond_parameters tab;
#ifdef UMBRELLA
  Umbrella_bond_parameters umbrella;
#endif
  Thermalized_bond_parameters thermalized_bond;
  Subt_lj_bond_parameters subt_lj;
  Rigid_bond_parameters rigid_bond;
  IBM_Triel_Parameters ibm_triel;
  IBM_VolCons_Parameters ibmVolConsParameters;
  IBM_Tribend_Parameters ibm_tribend;
};

/** Defines parameters for a bonded interaction. */
struct Bonded_ia_parameters {
  /** bonded interaction type. See \ref BONDED_IA_FENE "Type code for bonded" */
  BondedInteraction type;
  /** (Number of particles - 1) interacting for that type */
  int num;
  /** union to store the different bonded interaction parameters. */
  Bond_parameters p;
};

/** Field containing the parameters of the bonded ia types */
extern std::vector<Bonded_ia_parameters> bonded_ia_params;

/** @brief Maximal interaction cutoff for bonded interactions (real space).
 *  This value must be as large as the maximal interaction range in the list
 *  of bonded interactions. This is necessary to ensure that in a parallel
 *  simulation, a compute node has access to both bond partners.
 */
extern double max_cut_bonded;

/** Makes sure that \ref bonded_ia_params is large enough to cover the
 *  parameters for the bonded interaction type.
 *  Attention: 1: There is no initialization done here.
 *  2: Use only in connection with creating new or overwriting old bond types
 */
void make_bond_type_exist(int type);

/** @brief Checks if particle has a pair bond with a given partner
 *  Note that bonds are stored only on one of the two particles in Espresso
 *
 * @param p          particle on which the bond may be stored
 * @param partner    bond partner
 * @param bond_type  numerical bond type */
inline bool pair_bond_exists_on(Particle const *const p,
                                Particle const *const partner, int bond_type) {
  // First check the bonds of p1
  if (p->bl.e) {
    int i = 0;
    while (i < p->bl.n) {
      int size = bonded_ia_params[p->bl.e[i]].num;

      if (p->bl.e[i] == bond_type && p->bl.e[i + 1] == partner->p.identity) {
        // There's a bond, already. Nothing to do for these particles
        return true;
      }
      i += size + 1;
    }
  }
  return false;
}

/** @brief Checks both particle for a specific bond. Needs GHOSTS_HAVE_BONDS if
 *  particles are ghosts.
 *
 *  @param p_bond      particle on which the bond may be stored
 *  @param p_partner   bond partner
 *  @param bond        enum bond type
 */
inline bool pair_bond_enum_exists_on(Particle const *const p_bond,
                                     Particle const *const p_partner,
                                     BondedInteraction bond) {
#ifdef ADDITIONAL_CHECKS
  extern int ghosts_have_bonds;
  assert(ghosts_have_bonds);
#endif

  int i = 0;
  while (i < p_bond->bl.n) {
    int type_num = p_bond->bl.e[i];
    Bonded_ia_parameters const *const iaparams = &bonded_ia_params[type_num];
    if (iaparams->type == (int)bond &&
        p_bond->bl.e[i + 1] == p_partner->p.identity) {
      return true;
    }
    i += iaparams->num + 1;
  }
  return false;
}

/** @brief Checks both particle for a specific bond. Needs GHOSTS_HAVE_BONDS if
 *  particles are ghosts.
 *
 *  @param p1     particle on which the bond may be stored
 *  @param p2     particle on which the bond may be stored
 *  @param bond   numerical bond type
 */
inline bool pair_bond_enum_exists_between(Particle const *const p1,
                                          Particle const *const p2,
                                          BondedInteraction bond) {
  if (p1 == p2)
    return false;

  // Check if particles have bonds (bl.n > 0) and search for the bond of
  // interest with are_bonded(). Could be saved on both sides (and both could
  // have other bonds), so we need to check both.
  return (p1->bl.n > 0 && pair_bond_enum_exists_on(p1, p2, bond)) ||
         (p2->bl.n > 0 && pair_bond_enum_exists_on(p2, p1, bond));
}

/** Calculate the maximal cutoff of bonded interactions, required to
 *  determine the cell size for communication.
 *
 *  Bond angle and dihedral potentials do not contain a cutoff intrinsically.
 *  The cutoff for these potentials depends on the bond length potentials
 *  (it is assumed that particles participating in a bond angle or dihedral
 *  potential are bound to each other by some bond length potential). For bond
 *  angle potentials nothing has to be done. For dihedral potentials the cutoff
 *  is set to twice the maximal cutoff because the particle in which the bond
 *  is stored is only bonded to the first two partners, one of which has an
 *  additional bond to the third partner.
 *
 *  The result is stored in global variable @ref max_cut_bonded.
 */
void recalc_maximal_cutoff_bonded();

int virtual_set_params(int bond_type);
#endif<|MERGE_RESOLUTION|>--- conflicted
+++ resolved
@@ -12,9 +12,6 @@
 /** \name Type codes of bonded interactions
  *  Enumeration of implemented bonded interactions.
  */
-/************************************************************/
-/*@{*/
-
 enum BondedInteraction {
   /** This bonded interaction was not set. */
   BONDED_IA_NONE = -1,
@@ -33,18 +30,12 @@
   BONDED_IA_BONDED_COULOMB_SR,
   /** Type of bonded interaction is a dihedral potential. */
   BONDED_IA_DIHEDRAL,
-<<<<<<< HEAD
-  /** Type of tabulated bonded interaction potential,
-      may be of bond length, of bond angle or of dihedral type. */
-  BONDED_IA_TABULATED,
-=======
   /** Type of bonded interaction is a tabulated distance potential. */
   BONDED_IA_TABULATED_DISTANCE,
   /** Type of bonded interaction is a tabulated angle potential. */
   BONDED_IA_TABULATED_ANGLE,
   /** Type of bonded interaction is a tabulated dihedral potential. */
   BONDED_IA_TABULATED_DIHEDRAL,
->>>>>>> 61c60835
   /** Type of bonded interaction is a subtracted-LJ potential. */
   BONDED_IA_SUBT_LJ,
   /** Type of bonded interaction is a rigid/constrained bond. */
@@ -86,7 +77,6 @@
   TAB_BOND_DIHEDRAL = 3 /**< Flag for @ref BONDED_IA_TABULATED_DIHEDRAL */
 };
 
-/*@}*/
 /** Parameters for FENE bond Potential. */
 struct Fene_bond_parameters {
   /** spring constant */
@@ -237,7 +227,6 @@
 
 /** Parameters for n-body tabulated potential (n=2,3,4). */
 struct Tabulated_bond_parameters {
-  TabulatedBondedInteraction type;
   TabulatedPotential *pot;
 };
 
