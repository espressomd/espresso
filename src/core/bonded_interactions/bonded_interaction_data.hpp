/*
 * Copyright (C) 2010-2019 The ESPResSo project
 *
 * This file is part of ESPResSo.
 *
 * ESPResSo is free software: you can redistribute it and/or modify
 * it under the terms of the GNU General Public License as published by
 * the Free Software Foundation, either version 3 of the License, or
 * (at your option) any later version.
 *
 * ESPResSo is distributed in the hope that it will be useful,
 * but WITHOUT ANY WARRANTY; without even the implied warranty of
 * MERCHANTABILITY or FITNESS FOR A PARTICULAR PURPOSE.  See the
 * GNU General Public License for more details.
 *
 * You should have received a copy of the GNU General Public License
 * along with this program.  If not, see <http://www.gnu.org/licenses/>.
 */
#ifndef _BONDED_INTERACTION_DATA_HPP
#define _BONDED_INTERACTION_DATA_HPP

#include <boost/optional.hpp>

#include "GenericPotential.hpp"
#include "Particle.hpp"
#include "TabulatedPotential.hpp"
#include <utils/Counter.hpp>

/** @file
 *  Data structures for bonded interactions.
 *  For more information on how to add new interactions, see @ref bondedIA_new.
 */

/** \name Type codes of bonded interactions
 *  Enumeration of implemented bonded interactions.
 */
enum BondedInteraction {
  /** This bonded interaction was not set. */
  BONDED_IA_NONE = -1,
  /** Type of bonded interaction is a FENE potential
      (to be combined with Lennard-Jones). */
  BONDED_IA_FENE,
  /** Type of bonded interaction is a harmonic potential. */
  BONDED_IA_HARMONIC,
  /** Type of bonded interaction is a harmonic dumbbell potential. */
  BONDED_IA_HARMONIC_DUMBBELL,
  /** Type of bonded interaction is a quartic potential. */
  BONDED_IA_QUARTIC,
  /** Type of bonded interaction is a bonded %Coulomb. */
  BONDED_IA_BONDED_COULOMB,
  /** Type of bonded interaction is a bonded %Coulomb SR. */
  BONDED_IA_BONDED_COULOMB_SR,
  /** Type of bonded interaction is a dihedral potential. */
  BONDED_IA_DIHEDRAL,
  /** Type of bonded interaction is a tabulated distance potential. */
  BONDED_IA_TABULATED_DISTANCE,
  /** Type of bonded interaction is a tabulated angle potential. */
  BONDED_IA_TABULATED_ANGLE,
  /** Type of bonded interaction is a tabulated dihedral potential. */
  BONDED_IA_TABULATED_DIHEDRAL,
  /** Type of bonded interaction is distance potential from mathematical
     expression. */
  BONDED_IA_GENERIC_DISTANCE,
  /** Type of bonded interaction is angle potential from mathematical
     expression. */
  BONDED_IA_GENERIC_ANGLE,
  /** Type of bonded interaction is dihedral potential from mathematical
     expression. */
  BONDED_IA_GENERIC_DIHEDRAL,
  /** Type of bonded interaction is a subtracted-LJ potential. */
  BONDED_IA_SUBT_LJ,
  /** Type of bonded interaction is a rigid/constrained bond. */
  BONDED_IA_RIGID_BOND,
  /** Type of bonded interaction is a virtual bond. */
  BONDED_IA_VIRTUAL_BOND,
  /** Type of bonded interaction is a bond angle cosine potential. */
  BONDED_IA_ANGLE_HARMONIC,
  /** Type of bonded interaction is a bond angle cosine potential. */
  BONDED_IA_ANGLE_COSINE,
  /** Type of bonded interaction is a bond angle cosine potential. */
  BONDED_IA_ANGLE_COSSQUARE,
  /** Type of bonded interaction: OIF local forces. */
  BONDED_IA_OIF_LOCAL_FORCES,
  /** Type of bonded interaction: OIF global forces. */
  BONDED_IA_OIF_GLOBAL_FORCES,
  /** Type of bonded interaction is a wall repulsion (immersed boundary). */
  BONDED_IA_IBM_TRIEL,
  /** Type of bonded interaction is volume conservation force (immersed
     boundary). */
  BONDED_IA_IBM_VOLUME_CONSERVATION,
  /** Type of bonded interaction is bending force (immersed boundary). */
  BONDED_IA_IBM_TRIBEND,
  /** Type of bonded interaction is umbrella. */
  BONDED_IA_UMBRELLA,
  /** Type of bonded interaction is thermalized distance bond. */
  BONDED_IA_THERMALIZED_DIST,
};

/** Specify tabulated bonded interactions  */
enum TabulatedBondedInteraction {
  TAB_UNKNOWN = 0,
  TAB_BOND_LENGTH = 1,  /**< Flag for @ref BONDED_IA_TABULATED_DISTANCE */
  TAB_BOND_ANGLE = 2,   /**< Flag for @ref BONDED_IA_TABULATED_ANGLE */
  TAB_BOND_DIHEDRAL = 3 /**< Flag for @ref BONDED_IA_TABULATED_DIHEDRAL */
};

/** Specify generic bonded interactions  */
enum GenericBondedInteraction {
  GEN_UNKNOWN = 0,
  GEN_BOND_LENGTH = 1,
  GEN_BOND_ANGLE = 2,
  GEN_BOND_DIHEDRAL = 3
};

/** Parameters for FENE bond Potential. */
struct Fene_bond_parameters {
  /** spring constant */
  double k;
  /** maximal bond stretching */
  double drmax;
  /** equilibrium bond length */
  double r0;
  /** square of @p drmax (internal parameter) */
  double drmax2;
  /** inverse square of @p drmax (internal parameter) */
  double drmax2i;

  double cutoff() const { return r0 + drmax; }
};

/** Parameters for OIF global forces
 *
 *  Characterize the distribution of the force of the global mesh deformation
 *  onto individual vertices of the mesh.
 */
struct Oif_global_forces_bond_parameters {
  /** Relaxed area of the mesh */
  double A0_g;
  /** Area coefficient */
  double ka_g;
  /** Relaxed volume of the mesh */
  double V0;
  /** Volume coefficient */
  double kv;

  double cutoff() const { return -1.; }
};

/** Parameters for OIF local forces
 *
 *  Characterize the deformation of two triangles sharing an edge.
 */
struct Oif_local_forces_bond_parameters {
  /** Equilibrium bond length of triangle edges */
  double r0;
  /** Non-linear stretching coefficient of triangle edges */
  double ks;
  /** Linear stretching coefficient of triangle edges */
  double kslin;
  /** Equilibrium angle between the two triangles */
  double phi0;
  /** Bending coefficient for the angle between the two triangles */
  double kb;
  /** Equilibrium surface of the first triangle */
  double A01;
  /** Equilibrium surface of the second triangle */
  double A02;
  /** Stretching coefficient of a triangle surface */
  double kal;
  /** Viscous coefficient of the triangle vertices */
  double kvisc;

  double cutoff() const { return -1.; }
};

/** Parameters for harmonic bond Potential */
struct Harmonic_bond_parameters {
  /** spring constant */
  double k;
  /** equilibrium bond length */
  double r;
  /** cutoff bond length */
  double r_cut;

  double cutoff() const { return r_cut; }
};

/** Parameters for Thermalized bond **/
struct Thermalized_bond_parameters {
  double temp_com;
  double gamma_com;
  double temp_distance;
  double gamma_distance;
  double r_cut;
  double pref1_com;
  double pref2_com;
  double pref1_dist;
  double pref2_dist;

  double cutoff() const { return r_cut; }
};

/** Parameters for harmonic dumbbell bond Potential */
struct Harmonic_dumbbell_bond_parameters {
  /** spring constant */
  double k1;
  /** rotation constant */
  double k2;
  /** equilibrium bond length */
  double r;
  /** cutoff bond length */
  double r_cut;

  double cutoff() const { return r_cut; }
};

/** Parameters for quartic bond Potential */
struct Quartic_bond_parameters {
  double k0, k1;
  double r;
  double r_cut;

  double cutoff() const { return r_cut; }
};

/** Parameters for %Coulomb bond Potential */
struct Bonded_coulomb_bond_parameters {
  /** %Coulomb prefactor */
  double prefactor;

  double cutoff() const { return -1.; }
};

/** Parameters for %Coulomb bond short-range Potential */
struct Bonded_coulomb_sr_bond_parameters {
  /** charge factor */
  double q1q2;

  double cutoff() const { return -1.; }
};

/** Parameters for three-body angular potential (harmonic). */
struct Angle_harmonic_bond_parameters {
  /** bending constant */
  double bend;
  /** equilibrium angle (default is 180 degrees) */
  double phi0;

  double cutoff() const { return -1.; }
};

/** Parameters for three-body angular potential (cosine). */
struct Angle_cosine_bond_parameters {
  /** bending constant */
  double bend;
  /** equilibrium angle (default is 180 degrees) */
  double phi0;
  /** cosine of @p phi0 (internal parameter) */
  double cos_phi0;
  /** sine of @p phi0 (internal parameter) */
  double sin_phi0;

  double cutoff() const { return -1.; }
};

/** Parameters for three-body angular potential (cossquare). */
struct Angle_cossquare_bond_parameters {
  /** bending constant */
  double bend;
  /** equilibrium angle (default is 180 degrees) */
  double phi0;
  /** cosine of @p phi0 (internal parameter) */
  double cos_phi0;

  double cutoff() const { return -1.; }
};

/** Parameters for four-body angular potential (dihedral-angle potentials). */
struct Dihedral_bond_parameters {
  double mult;
  double bend;
  double phase;

  double cutoff() const { return -1.; }
};

/** Parameters for n-body tabulated potential (n=2,3,4). */
struct Tabulated_bond_parameters {
  TabulatedBondedInteraction type;
  TabulatedPotential *pot;

  double cutoff() const {
    switch (type) {
    case TAB_BOND_LENGTH:
      return assert(pot), pot->cutoff();
    default:
      return -1.;
    };
  }
};

<<<<<<< HEAD
/** Parameters for n-body potential from mathematical expression. */
#ifdef MATHEVAL
struct Generic_bond_parameters {
  GenericPotential *pot;
};
#endif
#ifdef UMBRELLA
=======
>>>>>>> 8e9d094d
/** Parameters for umbrella potential */
struct Umbrella_bond_parameters {
  double k;
  int dir;
  double r;

  double cutoff() const { return std::numeric_limits<double>::infinity(); }
};

/** Dummy parameters for subtracted-LJ Potential */
struct Subt_lj_bond_parameters {
  double cutoff() const { return -1.; }
};

/** Parameters for the rigid_bond/SHAKE/RATTLE ALGORITHM */
struct Rigid_bond_parameters {
  /**Square of the length of Constrained Bond*/
  double d2;
  /**Positional Tolerance/Accuracy value for termination of RATTLE/SHAKE
   * iterations during position corrections*/
  double p_tol;
  /**Velocity Tolerance/Accuracy for termination of RATTLE/SHAKE iterations
   * during velocity corrections */
  double v_tol;

  double cutoff() const { return std::sqrt(d2); }
};

enum class tElasticLaw { NeoHookean, Skalak };

/** Parameters for IBM elastic triangle (triel) **/
struct IBM_Triel_Parameters {
  // These values encode the reference state
  double l0;
  double lp0;
  double sinPhi0;
  double cosPhi0;
  double area0;

  // These values are cache values to speed up computation
  double a1;
  double a2;
  double b1;
  double b2;

  // These are interaction parameters
  // k1 is used for Neo-Hookean
  // k1 and k2 are used Skalak
  double maxDist;
  tElasticLaw elasticLaw;
  double k1;
  double k2;

  double cutoff() const { return maxDist; }
};

/** Parameters for IBM volume conservation bond **/
struct IBM_VolCons_Parameters {
  /** ID of the large soft particle to which this node belongs */
  int softID;
  /** Reference volume */
  double volRef;
  /** Spring constant for volume force */
  double kappaV;

  double cutoff() const { return -1.; }
};

/** Parameters for IBM tribend **/
struct IBM_Tribend_Parameters {
  /** Interaction data */
  double kb;

  /** Reference angle */
  double theta0;

  double cutoff() const { return -1.; }
};

struct VirtualBond_Parameters {
  double cutoff() const { return -1.; }
};

/** Union in which to store the parameters of an individual bonded interaction
 */
union Bond_parameters {
  Fene_bond_parameters fene;
  Oif_global_forces_bond_parameters oif_global_forces;
  Oif_local_forces_bond_parameters oif_local_forces;
  Harmonic_bond_parameters harmonic;
  Harmonic_dumbbell_bond_parameters harmonic_dumbbell;
  Quartic_bond_parameters quartic;
  Bonded_coulomb_bond_parameters bonded_coulomb;
  Bonded_coulomb_sr_bond_parameters bonded_coulomb_sr;
  Angle_harmonic_bond_parameters angle_harmonic;
  Angle_cosine_bond_parameters angle_cosine;
  Angle_cossquare_bond_parameters angle_cossquare;
  Dihedral_bond_parameters dihedral;
  Tabulated_bond_parameters tab;
<<<<<<< HEAD
#ifdef MATHEVAL
  Generic_bond_parameters gen;
#endif
#ifdef UMBRELLA
=======
>>>>>>> 8e9d094d
  Umbrella_bond_parameters umbrella;
  Thermalized_bond_parameters thermalized_bond;
  Subt_lj_bond_parameters subt_lj;
  Rigid_bond_parameters rigid_bond;
  IBM_Triel_Parameters ibm_triel;
  IBM_VolCons_Parameters ibmVolConsParameters;
  IBM_Tribend_Parameters ibm_tribend;
  VirtualBond_Parameters virt;
};

/** Defines parameters for a bonded interaction. */
struct Bonded_ia_parameters {
  /** bonded interaction type. See \ref BONDED_IA_FENE "Type code for bonded" */
  BondedInteraction type;
  /** (Number of particles - 1) interacting for that type */
  int num;
  /** union to store the different bonded interaction parameters. */
  Bond_parameters p;
};

/** Field containing the parameters of the bonded ia types */
extern std::vector<Bonded_ia_parameters> bonded_ia_params;

/** Makes sure that \ref bonded_ia_params is large enough to cover the
 *  parameters for the bonded interaction type.
 *  Attention: 1: There is no initialization done here.
 *  2: Use only in connection with creating new or overwriting old bond types
 */
void make_bond_type_exist(int type);

/** @brief Checks if particle has a pair bond with a given partner
 *  Note that bonds are stored only on one of the two particles in Espresso
 *
 * @param p          particle on which the bond may be stored
 * @param partner    bond partner
 * @param bond_type  numerical bond type
 */
inline bool pair_bond_exists_on(Particle const &p, Particle const &partner,
                                int bond_type) {
  // First check the bonds of p1
  if (p.bl.e) {
    int i = 0;
    while (i < p.bl.n) {
      int size = bonded_ia_params[p.bl.e[i]].num;

      if (p.bl.e[i] == bond_type && p.bl.e[i + 1] == partner.p.identity) {
        // There's a bond, already. Nothing to do for these particles
        return true;
      }
      i += size + 1;
    }
  }
  return false;
}

/** @brief Checks both particles for a specific bond, even on ghost particles.
 *
 *  @param p_bond      particle on which the bond may be stored
 *  @param p_partner   bond partner
 *  @param bond        enum bond type
 */
inline bool pair_bond_enum_exists_on(Particle const &p_bond,
                                     Particle const &p_partner,
                                     BondedInteraction bond) {
  int i = 0;
  while (i < p_bond.bl.n) {
    int type_num = p_bond.bl.e[i];
    Bonded_ia_parameters const &iaparams = bonded_ia_params[type_num];
    if (iaparams.type == (int)bond &&
        p_bond.bl.e[i + 1] == p_partner.p.identity) {
      return true;
    }
    i += iaparams.num + 1;
  }
  return false;
}

/** @brief Checks both particles for a specific bond, even on ghost particles.
 *
 *  @param p1     particle on which the bond may be stored
 *  @param p2     particle on which the bond may be stored
 *  @param bond   numerical bond type
 */
inline bool pair_bond_enum_exists_between(Particle const &p1,
                                          Particle const &p2,
                                          BondedInteraction bond) {
  if (&p1 == &p2)
    return false;

  // Check if particles have bonds (bl.n > 0) and search for the bond of
  // interest with are_bonded(). Could be saved on both sides (and both could
  // have other bonds), so we need to check both.
  return (p1.bl.n > 0 && pair_bond_enum_exists_on(p1, p2, bond)) ||
         (p2.bl.n > 0 && pair_bond_enum_exists_on(p2, p1, bond));
}

/** Calculate the maximal cutoff of bonded interactions, required to
 *  determine the cell size for communication.
 *
 *  Bond angle and dihedral potentials do not contain a cutoff intrinsically.
 *  The cutoff for these potentials depends on the bond length potentials
 *  (it is assumed that particles participating in a bond angle or dihedral
 *  potential are bound to each other by some bond length potential). For bond
 *  angle potentials nothing has to be done. For dihedral potentials the cutoff
 *  is set to twice the maximal cutoff because the particle in which the bond
 *  is stored is only bonded to the first two partners, one of which has an
 *  additional bond to the third partner.
 */
double recalc_maximal_cutoff_bonded();

int virtual_set_params(int bond_type);
#endif<|MERGE_RESOLUTION|>--- conflicted
+++ resolved
@@ -299,16 +299,12 @@
   }
 };
 
-<<<<<<< HEAD
 /** Parameters for n-body potential from mathematical expression. */
 #ifdef MATHEVAL
 struct Generic_bond_parameters {
   GenericPotential *pot;
 };
 #endif
-#ifdef UMBRELLA
-=======
->>>>>>> 8e9d094d
 /** Parameters for umbrella potential */
 struct Umbrella_bond_parameters {
   double k;
@@ -408,13 +404,9 @@
   Angle_cossquare_bond_parameters angle_cossquare;
   Dihedral_bond_parameters dihedral;
   Tabulated_bond_parameters tab;
-<<<<<<< HEAD
 #ifdef MATHEVAL
   Generic_bond_parameters gen;
 #endif
-#ifdef UMBRELLA
-=======
->>>>>>> 8e9d094d
   Umbrella_bond_parameters umbrella;
   Thermalized_bond_parameters thermalized_bond;
   Subt_lj_bond_parameters subt_lj;
