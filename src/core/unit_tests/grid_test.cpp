--- conflicted
+++ resolved
@@ -26,7 +26,6 @@
 #include <utils/Vector.hpp>
 
 #include <cmath>
-#include <iostream>
 #include <limits>
 #include <stdexcept>
 
@@ -135,11 +134,7 @@
   }
 }
 
-<<<<<<< HEAD
-BOOST_AUTO_TEST_CASE(lees_edwads_mi_vector) {
-=======
 BOOST_AUTO_TEST_CASE(lees_edwards_mi_vector) {
->>>>>>> 9c40d781
   using detail::get_mi_coord;
   using Utils::Vector3d;
 
@@ -168,11 +163,7 @@
 
   // LE pos offset >0 but distance < half box length. Behave like normal
   // get_mi_vector
-<<<<<<< HEAD
-  le.pos_offset = 1;
-=======
   le.pos_offset = 1.;
->>>>>>> 9c40d781
   box.set_lees_edwards_bc(le);
   {
     auto const a = Vector3d{1.1, 12.2, -13.4};
@@ -182,10 +173,6 @@
 
     for (int i = 0; i < 3; i++) {
       auto const expected = get_mi_coord(a[i], b[i], box_l[i], box.periodic(i));
-<<<<<<< HEAD
-
-=======
->>>>>>> 9c40d781
       BOOST_CHECK_SMALL(std::abs(expected - result[i]), epsilon<double>);
     }
   }
@@ -193,21 +180,12 @@
   {
     auto const a = Vector3d{1.1, 12.2, -13};
     auto const b = Vector3d{-11, 8.8, -13};
-<<<<<<< HEAD
-    double le_jumps = std::round((a[0] - b[0]) / box.length()[0]);
-
-    auto const result = box.get_mi_vector(a, b);
-
-    auto expected = Vector3d{{
-        fmod(a[0] - b[0], box.length()[0]), a[1] - b[1],
-=======
     auto const le_jumps = std::round((a[0] - b[0]) / box.length()[0]);
 
     auto const result = box.get_mi_vector(a, b);
 
     auto const expected = Vector3d{{
         std::fmod(a[0] - b[0], box.length()[0]), a[1] - b[1],
->>>>>>> 9c40d781
         a[2] - b[2] + le_jumps * le.pos_offset -
             box.length()[2] // Manually apply minimum image convention
     }};
@@ -225,17 +203,9 @@
   box.lees_edwards_bc().pos_offset = 2.98;
   box.lees_edwards_bc().shear_direction = 0;
   box.lees_edwards_bc().shear_plane_normal = 1;
-<<<<<<< HEAD
-  //  auto result =  box.get_mi_vector(Vector3d{2.5, 1.,  2.5},
-  //  Vector3d{4.52, 4.,   2.5});
-  auto result =
-      box.get_mi_vector(Vector3d{2.5, 1., 2.5}, Vector3d{4.52, 4., 2.5});
-  BOOST_CHECK(std::fabs(result[0]) < box.length_half()[0]);
-=======
   auto const result =
       box.get_mi_vector(Vector3d{2.5, 1., 2.5}, Vector3d{4.52, 4., 2.5});
   BOOST_CHECK_SMALL(std::fabs(result[0]), box.length_half()[0]);
->>>>>>> 9c40d781
 }
 
 BOOST_AUTO_TEST_CASE(image_shift_test) {
