# Copyright (C) 2010-2019 The ESPResSo project
# Copyright (C) 2002,2003,2004,2005,2006,2007,2008,2009,2010
#   Max-Planck-Institute for Polymer Research, Theory Group
#
# This file is part of ESPResSo.
#
# ESPResSo is free software: you can redistribute it and/or modify
# it under the terms of the GNU General Public License as published by
# the Free Software Foundation, either version 3 of the License, or
# (at your option) any later version.
#
# ESPResSo is distributed in the hope that it will be useful,
# but WITHOUT ANY WARRANTY; without even the implied warranty of
# MERCHANTABILITY or FITNESS FOR A PARTICULAR PURPOSE.  See the
# GNU General Public License for more details.
#
# You should have received a copy of the GNU General Public License
# along with this program.  If not, see <http://www.gnu.org/licenses/>.

include(unit_test)

# Add tests here
unit_test(NAME RuntimeError_test SRC RuntimeError_test.cpp DEPENDS
          Boost::serialization)
unit_test(NAME RuntimeErrorCollector_test SRC RuntimeErrorCollector_test.cpp
          DEPENDS EspressoCore Boost::mpi MPI::MPI_CXX NUM_PROC 2)
unit_test(NAME EspressoSystemStandAlone_test SRC
          EspressoSystemStandAlone_test.cpp DEPENDS EspressoCore Boost::mpi
          MPI::MPI_CXX NUM_PROC 2)
unit_test(NAME EspressoSystemInterface_test SRC
          EspressoSystemInterface_test.cpp DEPENDS EspressoCore Boost::mpi)
unit_test(NAME MpiCallbacks_test SRC MpiCallbacks_test.cpp DEPENDS
          EspressoUtils Boost::mpi MPI::MPI_CXX NUM_PROC 2)
unit_test(NAME ParticleIterator_test SRC ParticleIterator_test.cpp DEPENDS
          EspressoUtils)
unit_test(NAME p3m_test SRC p3m_test.cpp DEPENDS EspressoUtils)
unit_test(NAME link_cell_test SRC link_cell_test.cpp DEPENDS EspressoUtils)
unit_test(NAME Particle_test SRC Particle_test.cpp DEPENDS EspressoUtils
          Boost::serialization)
<<<<<<< HEAD
unit_test(NAME Particle_serialization_test SRC Particle_serialization_test.cpp
          DEPENDS EspressoUtils Boost::serialization)
=======
unit_test(NAME rotation_test SRC rotation_test.cpp DEPENDS EspressoUtils
          EspressoCore)
>>>>>>> 77cb67ca
unit_test(NAME field_coupling_couplings SRC field_coupling_couplings_test.cpp
          DEPENDS EspressoUtils)
unit_test(NAME field_coupling_fields SRC field_coupling_fields_test.cpp DEPENDS
          EspressoUtils)
unit_test(NAME field_coupling_force_field SRC
          field_coupling_force_field_test.cpp DEPENDS EspressoUtils)
unit_test(NAME periodic_fold_test SRC periodic_fold_test.cpp)
unit_test(NAME grid_test SRC grid_test.cpp DEPENDS EspressoCore)
unit_test(NAME lees_edwards_test SRC lees_edwards_test.cpp DEPENDS EspressoCore)
unit_test(NAME BoxGeometry_test SRC BoxGeometry_test.cpp DEPENDS EspressoCore)
unit_test(NAME LocalBox_test SRC LocalBox_test.cpp DEPENDS EspressoCore)
unit_test(NAME Lattice_test SRC Lattice_test.cpp DEPENDS EspressoCore)
unit_test(NAME lb_exceptions SRC lb_exceptions.cpp DEPENDS EspressoCore)
unit_test(NAME Verlet_list_test SRC Verlet_list_test.cpp DEPENDS EspressoCore
          NUM_PROC 4)
unit_test(NAME VerletCriterion_test SRC VerletCriterion_test.cpp DEPENDS
          EspressoCore)
unit_test(NAME thermostats_test SRC thermostats_test.cpp DEPENDS EspressoCore)
unit_test(NAME random_test SRC random_test.cpp DEPENDS EspressoUtils Random123)
unit_test(NAME BondList_test SRC BondList_test.cpp DEPENDS EspressoCore)
unit_test(NAME energy_test SRC energy_test.cpp DEPENDS EspressoCore)
unit_test(NAME bonded_interactions_map_test SRC
          bonded_interactions_map_test.cpp DEPENDS EspressoCore)
unit_test(NAME bond_breakage_test SRC bond_breakage_test.cpp DEPENDS
          EspressoCore)<|MERGE_RESOLUTION|>--- conflicted
+++ resolved
@@ -37,13 +37,10 @@
 unit_test(NAME link_cell_test SRC link_cell_test.cpp DEPENDS EspressoUtils)
 unit_test(NAME Particle_test SRC Particle_test.cpp DEPENDS EspressoUtils
           Boost::serialization)
-<<<<<<< HEAD
 unit_test(NAME Particle_serialization_test SRC Particle_serialization_test.cpp
           DEPENDS EspressoUtils Boost::serialization)
-=======
 unit_test(NAME rotation_test SRC rotation_test.cpp DEPENDS EspressoUtils
           EspressoCore)
->>>>>>> 77cb67ca
 unit_test(NAME field_coupling_couplings SRC field_coupling_couplings_test.cpp
           DEPENDS EspressoUtils)
 unit_test(NAME field_coupling_fields SRC field_coupling_fields_test.cpp DEPENDS
