--- conflicted
+++ resolved
@@ -141,13 +141,7 @@
         }
       
       if(wallcharge_species == -1 && charged_boundaries) {
-<<<<<<< HEAD
-          std::ostringstream msg;
-          msg <<"no charged species available to create wall charge\n";
-          runtimeError(msg);
-=======
           runtimeErrorMsg() <<"no charged species available to create wall charge\n";
->>>>>>> 069c19dc
       }
     }
 #endif
@@ -210,13 +204,7 @@
 				break;
 
               default:
-<<<<<<< HEAD
-                std::ostringstream msg;
-                msg <<"lbboundary type "<< lb_boundaries[n].type << " not implemented in lb_init_boundaries()\n";
-                runtimeError(msg);
-=======
                 runtimeErrorMsg() <<"lbboundary type "<< lb_boundaries[n].type << " not implemented in lb_init_boundaries()\n";
->>>>>>> 069c19dc
             }
             
             if (dist > dist_tmp || n == 0) {
@@ -368,13 +356,7 @@
 				break;
                 
               default:
-<<<<<<< HEAD
-                std::ostringstream msg;
-                msg <<"lbboundary type " << lb_boundaries[n].type << " not implemented in lb_init_boundaries()\n";
-                runtimeError(msg);
-=======
                 runtimeErrorMsg() <<"lbboundary type " << lb_boundaries[n].type << " not implemented in lb_init_boundaries()\n";
->>>>>>> 069c19dc
             }
             
             if (dist_tmp<dist || n == 0) {
