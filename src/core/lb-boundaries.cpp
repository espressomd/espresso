--- conflicted
+++ resolved
@@ -595,7 +595,6 @@
              double factor = 2.*lbpar.agrid*lbpar.agrid*lbpar.agrid*lbpar.agrid*lbpar.agrid/lbmodel.c_sound_sq;
              lb_calc_modes(k, modes);
     
-<<<<<<< HEAD
              for (i=0; i<19; i++) {
                population_shift=0;
                for (l=0; l<3; l++) {
@@ -614,31 +613,10 @@
                       lbfluid[1][reverse[i]+ii*LBQ][k-next[i]]   = lbfluid[1][i+ii*LBQ][k] + population_shift * lbpar.rho[ii];
                     }
                     else
-                      lbfluid[1][reverse[i]+ii*LBQ][k-next[i]]   = lbfluid[1][i+ii*LBQ][k];
+                      lbfluid[1][reverse[i]+ii*LBQ][k-next[i]]   = lbfluid[1][i+ii*LBQ][k] = 0.0;
                  }
                }
              }
-=======
-          for (i=0; i<19; i++) {
-            population_shift=0;
-            for (l=0; l<3; l++) {
-              population_shift-=lbpar.agrid*lbpar.agrid*lbpar.agrid*lbpar.agrid*lbpar.agrid*lbpar.rho[0]*2*lbmodel.c[i][l]*lbmodel.w[i]*lb_boundaries[lbfields[k].boundary-1].velocity[l]/lbmodel.c_sound_sq;
-            }
-            if ( x-lbmodel.c[i][0] > 0 && x -lbmodel.c[i][0] < lblattice.grid[0]+1 && 
-                 y-lbmodel.c[i][1] > 0 && y -lbmodel.c[i][1] < lblattice.grid[1]+1 &&
-                 z-lbmodel.c[i][2] > 0 && z -lbmodel.c[i][2] < lblattice.grid[2]+1) { 
-              if ( !lbfields[k-next[i]].boundary ) {
-                for (l=0; l<3; l++) {
-                  lb_boundaries[lbfields[k].boundary-1].force[l]+=(lbfluid[1][i][k]+lbfluid[0][i][k]+population_shift)*lbmodel.c[i][l];
-                }
-                lbfluid[1][reverse[i]][k-next[i]]   = lbfluid[1][i][k]+ population_shift;
-              }
-              else { 
-                lbfluid[1][reverse[i]][k-next[i]]   = lbfluid[1][i][k] = 0.0;
-	      }
-            }
-          }
->>>>>>> 52ef1108
         }
       }
     }
