/*
  Copyright (C) 2010-2018 The ESPResSo project
  Copyright (C) 2002,2003,2004,2005,2006,2007,2008,2009,2010
    Max-Planck-Institute for Polymer Research, Theory Group

  This file is part of ESPResSo.

  ESPResSo is free software: you can redistribute it and/or modify
  it under the terms of the GNU General Public License as published by
  the Free Software Foundation, either version 3 of the License, or
  (at your option) any later version.

  ESPResSo is distributed in the hope that it will be useful,
  but WITHOUT ANY WARRANTY; without even the implied warranty of
  MERCHANTABILITY or FITNESS FOR A PARTICULAR PURPOSE.  See the
  GNU General Public License for more details.

  You should have received a copy of the GNU General Public License
  along with this program.  If not, see <http://www.gnu.org/licenses/>.
*/
/** \file
 *  Domain decomposition for parallel computing.
 *
 *  The corresponding header file is grid.hpp.
 */

#include "grid.hpp"
#include "cells.hpp"
#include "communication.hpp"
#include "debug.hpp"
#include "global.hpp"

#include <boost/algorithm/clamp.hpp>
#include <mpi.h>

#include <cmath>
#include <cstdio>
#include <cstdlib>
#include <cstring>

/************************************************
 * defines
 ************************************************/

#define MAX_INTERACTION_RANGE 1e100

/**********************************************
 * variables
 **********************************************/

Utils::Vector3i node_grid{};
Utils::Vector3i node_pos = {-1, -1, -1};
Utils::Vector<int, 6> node_neighbors{};
Utils::Vector<int, 6> boundary{};
int periodic = 7;

<<<<<<< HEAD
Vector3d box_l = {1, 1, 1};
double half_box_l[3] = {.5, .5, .5};
double box_l_i[3] = {1, 1, 1};
=======
Utils::Vector3d box_l = {1, 1, 1};
Utils::Vector3d half_box_l = {0.5, 0.5, 0.5};
Utils::Vector3d box_l_i = {1, 1, 1};
>>>>>>> c8289b1a
double min_box_l;
Utils::Vector3d local_box_l{1, 1, 1};
double min_local_box_l;
<<<<<<< HEAD
Vector3d my_left = {0, 0, 0};
Vector3d my_right = {1, 1, 1};
=======
Utils::Vector3d my_left{};
Utils::Vector3d my_right{1, 1, 1};
>>>>>>> c8289b1a

/************************************************************/

void init_node_grid() {
  grid_changed_n_nodes();
  cells_on_geometry_change(CELL_FLAG_GRIDCHANGED);
}

int map_position_node_array(const Utils::Vector3d &pos) {
  auto const f_pos = folded_position(pos);

  Utils::Vector3i im;
  for (int i = 0; i < 3; i++) {
    im[i] = std::floor(f_pos[i] / local_box_l[i]);
    im[i] = boost::algorithm::clamp(im[i], 0, node_grid[i] - 1);
  }

  auto const node = map_array_node(im);
  return node;
}

int calc_node_neighbors(int node) {

  int dir, neighbor_count;

  map_node_array(node, node_pos.data());
  for (dir = 0; dir < 3; dir++) {
    int buf;

    MPI_Cart_shift(comm_cart, dir, -1, &buf, &(node_neighbors[2 * dir]));
    MPI_Cart_shift(comm_cart, dir, 1, &buf, &(node_neighbors[2 * dir + 1]));

    /* left boundary ? */
    if (node_pos[dir] == 0) {
      boundary[2 * dir] = 1;
    } else {
      boundary[2 * dir] = 0;
    }
    /* right boundary ? */
    if (node_pos[dir] == node_grid[dir] - 1) {
      boundary[2 * dir + 1] = -1;
    } else {
      boundary[2 * dir + 1] = 0;
    }
  }

  neighbor_count = 6;
  GRID_TRACE(printf("%d: node_grid %d %d %d, pos %d %d %d, node_neighbors ",
                    this_node, node_grid[0], node_grid[1], node_grid[2],
                    node_pos[0], node_pos[1], node_pos[2]));

  return (neighbor_count);
}

void grid_changed_box_l() {
  int i;

  GRID_TRACE(fprintf(stderr, "%d: grid_changed_box_l:\n", this_node));
  GRID_TRACE(fprintf(stderr, "%d: node_pos %d %d %d\n", this_node, node_pos[0],
                     node_pos[1], node_pos[2]));
  GRID_TRACE(fprintf(stderr, "%d: node_grid %d %d %d\n", this_node,
                     node_grid[0], node_grid[1], node_grid[2]));
  for (i = 0; i < 3; i++) {
    local_box_l[i] = box_l[i] / (double)node_grid[i];
    my_left[i] = node_pos[i] * local_box_l[i];
    my_right[i] = (node_pos[i] + 1) * local_box_l[i];
    box_l_i[i] = 1 / box_l[i];
    half_box_l[i] = 0.5 * box_l[i];
  }

  calc_minimal_box_dimensions();

#ifdef GRID_DEBUG
  fprintf(stderr, "%d: local_box_l = (%.3f, %.3f, %.3f)\n", this_node,
          local_box_l[0], local_box_l[1], local_box_l[2]);
  fprintf(stderr,
          "%d: coordinates: x in [%.3f, %.3f], y in [%.3f, %.3f], z in "
          "[%.3f, %.3f]\n",
          this_node, my_left[0], my_right[0], my_left[1], my_right[1],
          my_left[2], my_right[2]);
#endif
}

void grid_changed_n_nodes() {
  GRID_TRACE(fprintf(stderr, "%d: grid_changed_n_nodes:\n", this_node));

  mpi_reshape_communicator({{node_grid[0], node_grid[1], node_grid[2]}},
                           {{1, 1, 1}});

  MPI_Cart_coords(comm_cart, this_node, 3, node_pos.data());

  calc_node_neighbors(this_node);

#ifdef GRID_DEBUG
  fprintf(stderr, "%d: node_pos=(%d,%d,%d)\n", this_node, node_pos[0],
          node_pos[1], node_pos[2]);
  fprintf(stderr, "%d: node_neighbors=(%d,%d,%d,%d,%d,%d)\n", this_node,
          node_neighbors[0], node_neighbors[1], node_neighbors[2],
          node_neighbors[3], node_neighbors[4], node_neighbors[5]);
  fprintf(stderr, "%d: boundary=(%d,%d,%d,%d,%d,%d)\n", this_node, boundary[0],
          boundary[1], boundary[2], boundary[3], boundary[4], boundary[5]);
#endif

  grid_changed_box_l();
}

void calc_minimal_box_dimensions() {
  int i;
  min_box_l = 2 * MAX_INTERACTION_RANGE;
  min_local_box_l = MAX_INTERACTION_RANGE;
  for (i = 0; i < 3; i++) {
    min_box_l = std::min(min_box_l, box_l[i]);
    min_local_box_l = std::min(min_local_box_l, local_box_l[i]);
  }
}

void rescale_boxl(int dir, double d_new) {
  double scale = (dir - 3) ? d_new / box_l[dir] : d_new / box_l[0];
  if (scale < 1.) {
    mpi_rescale_particles(dir, scale);
    if (dir < 3)
      box_l[dir] = d_new;
    else
      box_l[0] = box_l[1] = box_l[2] = d_new;
    mpi_bcast_parameter(FIELD_BOXL);
  } else if (scale > 1.) {
    if (dir < 3)
      box_l[dir] = d_new;
    else
      box_l[0] = box_l[1] = box_l[2] = d_new;
    mpi_bcast_parameter(FIELD_BOXL);
    mpi_rescale_particles(dir, scale);
  }
}<|MERGE_RESOLUTION|>--- conflicted
+++ resolved
@@ -54,25 +54,14 @@
 Utils::Vector<int, 6> boundary{};
 int periodic = 7;
 
-<<<<<<< HEAD
-Vector3d box_l = {1, 1, 1};
-double half_box_l[3] = {.5, .5, .5};
-double box_l_i[3] = {1, 1, 1};
-=======
 Utils::Vector3d box_l = {1, 1, 1};
 Utils::Vector3d half_box_l = {0.5, 0.5, 0.5};
 Utils::Vector3d box_l_i = {1, 1, 1};
->>>>>>> c8289b1a
 double min_box_l;
 Utils::Vector3d local_box_l{1, 1, 1};
 double min_local_box_l;
-<<<<<<< HEAD
-Vector3d my_left = {0, 0, 0};
-Vector3d my_right = {1, 1, 1};
-=======
 Utils::Vector3d my_left{};
 Utils::Vector3d my_right{1, 1, 1};
->>>>>>> c8289b1a
 
 /************************************************************/
 
