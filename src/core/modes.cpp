/*
  Copyright (C) 2010,2011,2012,2013,2014 The ESPResSo project
  Copyright (C) 2002,2003,2004,2005,2006,2007,2008,2009,2010 
    Max-Planck-Institute for Polymer Research, Theory Group
  
  This file is part of ESPResSo.
  
  ESPResSo is free software: you can redistribute it and/or modify
  it under the terms of the GNU General Public License as published by
  the Free Software Foundation, either version 3 of the License, or
  (at your option) any later version.
  
  ESPResSo is distributed in the hope that it will be useful,
  but WITHOUT ANY WARRANTY; without even the implied warranty of
  MERCHANTABILITY or FITNESS FOR A PARTICULAR PURPOSE.  See the
  GNU General Public License for more details.
  
  You should have received a copy of the GNU General Public License
  along with this program.  If not, see <http://www.gnu.org/licenses/>. 
*/

/** \file modes.cpp
    Implementation of \ref modes.hpp "modes.h"
*/

#include "modes.hpp"
#include "communication.hpp"
#include "errorhandling.hpp"
#include "grid.hpp"

#ifdef MODES

/** fftw plan for calculating the 2d mode analysis */

#ifdef FFTW_ENABLE_FLOAT
typedef float fftw_real;
#else
typedef double fftw_real;
#endif

/** Flag to indicate when the grid size has changed*/
int mode_grid_changed = 1;

/** An array containing the size of the mode grid along each
    coordinate axis.  Note that at present this should be a symmetric
    square */
int mode_grid_3d[3] = {0,0,0};
/** Integer label x  for grid axes compared to real axes */
int xdir = -1;
/** Integer label y  for grid axes compared to real axes */
int ydir = -1;
/** Integer label z  for grid axes compared to real axes */
int zdir = -1;

/** Numerical tolerance to be used only in modes2d*/
#define MODES2D_NUM_TOL 0.00001

/** Default value for the distance beyond which a particle is said to
    have escaped the bilayer.  The default is set very large so that
    all lipids are counted*/
double stray_cut_off = 10000000.0;


void fold_all ( void ) {
  int i ;
  for (i = 0 ; i < n_part ; i++) {
    fold_coordinate(partCfg[i].r.p,partCfg[i].l.i,xdir);
    fold_coordinate(partCfg[i].r.p,partCfg[i].l.i,ydir);
    fold_coordinate(partCfg[i].r.p,partCfg[i].l.i,zdir);
  }
}

/* Simple helper function for calculating the reference
   zposition. Usually the bilayer midplane. Also fold the
   particles. Not exported */
double calc_zref ( int tmpzdir ) {
  float zref;
  int i;

  /* Fold all the particles */
  fold_all ();

 /* Find the mean z position of folded particles*/
  zref = 0;
  for (i = 0 ; i < n_part ; i++) {
    zref += partCfg[i].r.p[zdir];
  }
  zref = zref/(double)(n_part);
  return zref;
}


/** This function takes a given grid supplied by the user and
    determines the correct orientation in which to do the fourier
    transform.  In this regard one of the grid dimensions must be 0
    and the other two must be integer multiples of two and equal to
    each other.  The dimension that is 0 will be assigned an internal
    reference called zdir and will be used to calculate the height
    function used in the fft
*/
void map_to_2dgrid() {
  int i;
  STAT_TRACE(fprintf(stderr,"%d,executing map_to_2dgrid \n",this_node));
  /* Reset values of mapping */
  xdir = -1;
  ydir = -1;
  zdir = -1;

  /* Find the grid normal */
  for ( i = 0 ; i < 3 ; i++) {
    if ( mode_grid_3d[i] == 0 ) {
      if (zdir != -1 ) { /* grid normal must be unique */
<<<<<<< HEAD
      std::ostringstream msg;
      msg <<"fft_modes_init: grid dimensions are <" << mode_grid_3d[0] << "," << mode_grid_3d[1] << "," << mode_grid_3d[2] << ">, but one and only one must be = 0";
      runtimeError(msg);
=======
      runtimeErrorMsg() <<"fft_modes_init: grid dimensions are <" << mode_grid_3d[0] << "," << mode_grid_3d[1] << "," << mode_grid_3d[2] << ">, but one and only one must be = 0";
>>>>>>> 069c19dc
	return;
      } else {
	zdir = i;
      }
    } 
    else if ( mode_grid_3d[i] < 0 ) {
<<<<<<< HEAD
        std::ostringstream msg;
        msg <<"fft_modes_init: grid dimensions are <" << mode_grid_3d[0] << "," << mode_grid_3d[1] << "," << mode_grid_3d[2] << ">, but all must be >= 0";
        runtimeError(msg);
=======
        runtimeErrorMsg() <<"fft_modes_init: grid dimensions are <" << mode_grid_3d[0] << "," << mode_grid_3d[1] << "," << mode_grid_3d[2] << ">, but all must be >= 0";
>>>>>>> 069c19dc
      return;
    }
    else {
      if (  xdir == -1 ) {xdir = i;}
      else {ydir = i;}      
    }    
  }
  /* Check that grid normal was found */
  if ( zdir == -1 ) {
<<<<<<< HEAD
      std::ostringstream msg;
      msg <<"fft_modes_init: grid dimensions are <" << mode_grid_3d[0] << "," << mode_grid_3d[1] << "," << mode_grid_3d[2] << ">, but one and only one must be = 0";
      runtimeError(msg);
=======
      runtimeErrorMsg() <<"fft_modes_init: grid dimensions are <" << mode_grid_3d[0] << "," << mode_grid_3d[1] << "," << mode_grid_3d[2] << ">, but one and only one must be = 0";
>>>>>>> 069c19dc
    return;
  }
  STAT_TRACE(fprintf(stderr,
		     "%d,map_to_2dgrid found the following mapping: xdir = %d, ydir = %d, zdir = %d \n",
		     this_node, xdir, ydir, zdir));


  /* Now that we know the grid normal check that the other two dimensions are equal and multiples of 2 */
  if ( mode_grid_3d[xdir] != mode_grid_3d[ydir] ) {
<<<<<<< HEAD
      std::ostringstream msg;
      msg <<"fft_modes_init: grid dimensions are <" << mode_grid_3d[xdir] << "," << mode_grid_3d[ydir] << "," << mode_grid_3d[zdir] << ">, but two must be equal and the other 0";
      runtimeError(msg);
=======
      runtimeErrorMsg() <<"fft_modes_init: grid dimensions are <" << mode_grid_3d[xdir] << "," << mode_grid_3d[ydir] << "," << mode_grid_3d[zdir] << ">, but two must be equal and the other 0";
>>>>>>> 069c19dc
    return;
  }

  if ( (mode_grid_3d[xdir]/2.0 - floor(mode_grid_3d[xdir]/2.0) > MODES2D_NUM_TOL) 
       || (mode_grid_3d[ydir]/2.0 - floor(mode_grid_3d[ydir]/2.0) > MODES2D_NUM_TOL) ) {
<<<<<<< HEAD
      std::ostringstream msg;
      msg <<"fft_modes_init: grid dimensions are <" << mode_grid_3d[xdir] << "," << mode_grid_3d[ydir] << "," << mode_grid_3d[zdir] << ">, All non zero values must be integer multiples of 2";
      runtimeError(msg);
=======
      runtimeErrorMsg() <<"fft_modes_init: grid dimensions are <" << mode_grid_3d[xdir] << "," << mode_grid_3d[ydir] << "," << mode_grid_3d[zdir] << ">, All non zero values must be integer multiples of 2";
>>>>>>> 069c19dc
    return;
  }
}



/**
   This routine calculates the orientational order parameter for a
   lipid bilayer.  
*/
int orient_order(double* result, double* stored_dirs)
{
  double dir[3];
  double refdir[3] = {0,0,1};
  double sumdir[3] = {0,0,0};
  double zref;
  int bilayer_cnt;
  int i,atom,tmpzdir;
  double dp;
  double len;

  IntList l_orient;
  init_intlist(&l_orient);
  realloc_intlist(&l_orient, n_molecules);

  bilayer_cnt = 0;
  *result = 0;


  // Check to see if the grid has been set and if not then interpret
  if ( xdir + ydir + zdir == -3 ) {
    tmpzdir = 2;
  } else { 
    tmpzdir = zdir;
  };

  /* Update particles */
  updatePartCfg(WITHOUT_BONDS);
  /* Make sure particles are sorted */
  if (!sortPartCfg()) {
<<<<<<< HEAD
      std::ostringstream msg;
      msg <<"could not sort partCfg, particles have to start at 0 and have consecutive identities";
      runtimeError(msg);
=======
      runtimeErrorMsg() <<"could not sort partCfg, particles have to start at 0 and have consecutive identities";
>>>>>>> 069c19dc
    return ES_ERROR;
  }

  /* Calculate the reference z position as its mean.*/
  zref = calc_zref( tmpzdir );
 

  /* Calculate the orientation of all the lipids in turn and include
   only UP or DOWN lipids in a calculation of the overall orientation
   direction of the bilayer .. ie the reference vector from which we
   can calculate the orientational order. */

  for ( i = 0 ; i < n_molecules ; i++) {
    atom = topology[i].part.e[0];
    l_orient.e[i] = lipid_orientation(atom,partCfg,zref,dir,refdir);
    stored_dirs[i*3] = dir[0];
    stored_dirs[i*3+1] = dir[1];
    stored_dirs[i*3+2] = dir[2];

    if ( l_orient.e[i] == LIPID_UP ) {
      sumdir[0] += dir[0];
      sumdir[1] += dir[1];
      sumdir[2] += dir[2];
      bilayer_cnt++;
    }
    if ( l_orient.e[i] == LIPID_DOWN ) {
      sumdir[0] -= dir[0];
      sumdir[1] -= dir[1];
      sumdir[2] -= dir[2];
      bilayer_cnt++;
    }
  }

  /* Normalise the bilayer normal vector */
  len = 0.0;
  for ( i = 0 ; i < 3 ; i++) {
    sumdir[i] = sumdir[i]/(double)(bilayer_cnt);
    len += sumdir[i]*sumdir[i];
  }
  for ( i = 0 ; i < 3 ; i++) {
    sumdir[i] = sumdir[i]/sqrt(len);
  }

  /* Calculate the orientational order */
  for ( i = 0 ; i < n_molecules ; i++ ) {
    dir[0] = stored_dirs[i*3];
    dir[1] = stored_dirs[i*3+1];
    dir[2] = stored_dirs[i*3+2];

    if ( l_orient.e[i] != LIPID_STRAY && l_orient.e[i] != REAL_LIPID_STRAY ) {
      dp = scalar(dir,sumdir);
      *result += dp*dp*1.5-0.5;      
    }

  }

  
  realloc_intlist(&l_orient, 0);

  *result = *result/(double)(bilayer_cnt);
  return ES_OK;
}



/** 
    This routine performs a simple check to see whether a lipid is
    oriented up or down or if it has escaped the bilayer. 

    \param id The particle identifier
    \param partCfg An array of sorted particles

    \param zref The average z position of all particles. This is used
    to check for stray lipids

    \param director director
    \param refdir is a vector indicating the direction indicating
    up. This is usually the zaxis. If it is not the z axis then lipids
    will not be returned as stray.
 */
int lipid_orientation( int id, Particle* partCfg , double zref, double director[3], double refdir[3]) {
  int mol_size, head_id, tail_id, mol_id;
  int i;
  int tmpxdir,tmpydir,tmpzdir;
  double distance;
  double tailz;
  double len;
  double proj;

  if ( zdir + ydir + zdir != -3 ) {
    tmpxdir = xdir;
    tmpydir = ydir;
    tmpzdir = zdir;
  } else {
    tmpxdir = 0;
    tmpydir = 1;
    tmpzdir = 2;
  }


  /* check molecule information exists */
  if ( n_molecules < 0 ) return ES_ERROR;

  /* Get basic molecule parameters */
  mol_id = partCfg[id].p.mol_id ;
  mol_size = topology[mol_id].part.n;
 
  /* If the head and tail id's were not found above then assume the
     head atom is the first and tail is the last in the molecule */
  head_id = topology[mol_id].part.e[0];
  tail_id = topology[mol_id].part.e[mol_size -1];

  /* Check for stray lipids only if the system is a flat bilayer and the director is in the zdirection */
  if ( ( refdir[tmpxdir] == 0.0 ) && ( refdir[tmpydir] == 0 ) ) {
    tailz = partCfg[tail_id].r.p[tmpzdir];
    distance = sqrt(pow((tailz - zref),2));
    /* Check if the lipid is a stray based on this distance */
    if ( distance > stray_cut_off ) {
      return REAL_LIPID_STRAY;
    }
  }

  /* Calculate a normalised vector called director that is in the
     direction of the lipid from tail to head */
  len = 0;
  for ( i = 0 ; i < 3 ; i++ ) {
    director[i] = (partCfg[head_id].r.p[i] - 
		   partCfg[tail_id].r.p[i]);
    len += director[i]*director[i];
  }
  for ( i = 0 ; i < 3 ; i++ ) {
    director[i] = director[i]/sqrt(len);
  }
  

  proj = director[0]*refdir[0] + director[1]*refdir[1] + director[2]*refdir[2];
  if ( proj > 0.0 ) {
    /* Lipid is oriented up */
    return LIPID_UP;
  } else {
    return LIPID_DOWN;
  }
}

/* Get a complete list of the orientations of every lipid assuming a
   bilayer structure.  Requires grid*/
int get_lipid_orients(IntList* l_orient) {
  int i,gi,gj, atom;
  double zreflocal,zref;  
  double dir[3];
  double refdir[3] = {0,0,1};
  double grid_size[2];

  double* height_grid;

  if ( xdir + ydir + zdir == -3 || mode_grid_3d[xdir] <= 0 || mode_grid_3d[ydir] <= 0 ) {
<<<<<<< HEAD
      std::ostringstream msg;
      msg <<"cannot calculate lipid orientations with uninitialized grid";
      runtimeError(msg);
=======
      runtimeErrorMsg() <<"cannot calculate lipid orientations with uninitialized grid";
>>>>>>> 069c19dc
    return ES_ERROR;
  }

  /* Allocate memory for height grid arrays and initialize these arrays */
  height_grid = (double*) Utils::malloc((mode_grid_3d[xdir])*sizeof(double)*mode_grid_3d[ydir]);


  /* Calculate physical size of grid mesh */
  grid_size[xdir] = box_l[xdir]/(double)mode_grid_3d[xdir];
  grid_size[ydir] = box_l[ydir]/(double)mode_grid_3d[ydir];


  /* Update particles */
  updatePartCfg(WITHOUT_BONDS);
  //Make sure particles are sorted
  
  if (!sortPartCfg()) {
<<<<<<< HEAD
      std::ostringstream msg;
      msg <<"could not sort partCfg";
      runtimeError(msg);
    return -1;
  }
  if ( !calc_fluctuations(height_grid, 1) ) {
      std::ostringstream msg;
      msg <<"calculation of height grid failed";
      runtimeError(msg);
=======
      runtimeErrorMsg() <<"could not sort partCfg";
    return -1;
  }
  if ( !calc_fluctuations(height_grid, 1) ) {
      runtimeErrorMsg() <<"calculation of height grid failed";
>>>>>>> 069c19dc
    return -1;
  }

  zref = calc_zref( zdir );

  for ( i = 0 ; i < n_molecules ; i++) {
    atom = topology[i].part.e[0];
    gi = floor( partCfg[atom].r.p[xdir]/grid_size[xdir] );
    gj = floor( partCfg[atom].r.p[ydir]/grid_size[ydir] );
    zreflocal = height_grid[gj+gi*mode_grid_3d[xdir]] + zref;
    l_orient->e[i] = lipid_orientation(atom,partCfg,zreflocal,dir,refdir);
  }

  free(height_grid);

  return 1;
}


/** This routine performs must of the work involved in the analyze
    modes2d command.  A breakdown of what the routine does is as
    follows

    \li fftw plans and in / out arrays are initialized as required

    \li calculate height function is called

    \li The height function is fourier transformed using the fftw library.

    Note: argument switch_fluc
    switch_fluc == 1 for height grid
    switch_fluc == 0 for thickness
*/
int modes2d(fftw_complex* modes, int switch_fluc) {
  /* All these variables need to be static so that the fftw3 plan can
     be initialised and reused */
  static  fftw_plan mode_analysis_plan; // height grid
  /** Input values for the fft */
  static  double* height_grid;
  /** Output values for the fft */
  static  fftw_complex* result;

/** 
    Every time a change is made to the grid calculate the fftw plan
    for the subsequent fft and destroy any existing plans
*/
  if ( mode_grid_changed ) {
    STAT_TRACE(fprintf(stderr,"%d,initializing fftw for mode analysis \n",this_node));
    if ( xdir + ydir + zdir == -3 ) {
<<<<<<< HEAD
        std::ostringstream msg;
        msg <<"attempt to perform mode analysis with uninitialized grid";
        runtimeError(msg);
=======
        runtimeErrorMsg() <<"attempt to perform mode analysis with uninitialized grid";
>>>>>>> 069c19dc
      return -1;
    }

    STAT_TRACE(fprintf(stderr,"%d,destroying old fftw plan \n",this_node));

    /* Make sure all memory is free and old plan is destroyed. It's ok
       to call these functions on uninitialised pointers I think */
    fftw_free(result);
    fftw_free(height_grid);
    fftw_destroy_plan(mode_analysis_plan);
    fftw_cleanup(); 
    /* Allocate memory for input and output arrays */
    height_grid = (double*) Utils::malloc((mode_grid_3d[xdir])*sizeof(double)*mode_grid_3d[ydir]);
    result      = (fftw_complex*) Utils::malloc((mode_grid_3d[ydir]/2+1)*(mode_grid_3d[xdir])*sizeof(fftw_complex)); 
    mode_analysis_plan = fftw_plan_dft_r2c_2d(mode_grid_3d[xdir],mode_grid_3d[ydir],height_grid, result,FFTW_ESTIMATE);

    STAT_TRACE(fprintf(stderr,"%d,created new fftw plan \n",this_node));
    mode_grid_changed = 0;  
    
  }

  /* Update particles */
  updatePartCfg(WITHOUT_BONDS);
  //Make sure particles are sorted
  
  if (!sortPartCfg()) {
<<<<<<< HEAD
      std::ostringstream msg;
      msg <<"could not sort partCfg";
      runtimeError(msg);
    return -1;
  }
  if ( !calc_fluctuations(height_grid, switch_fluc)) {
      std::ostringstream msg;
      msg <<"calculation of height grid failed";
      runtimeError(msg);
=======
      runtimeErrorMsg() <<"could not sort partCfg";
    return -1;
  }
  if ( !calc_fluctuations(height_grid, switch_fluc)) {
      runtimeErrorMsg() <<"calculation of height grid failed";
>>>>>>> 069c19dc
    return -1;
  }

  STAT_TRACE(fprintf(stderr,"%d,calling fftw \n",this_node));

  fftw_execute(mode_analysis_plan);
  /* Copy result to modes */
  memmove(modes, result, mode_grid_3d[xdir]*(mode_grid_3d[ydir]/2 + 1)*sizeof(fftw_complex));
  
  
  STAT_TRACE(fprintf(stderr,"%d,called fftw \n",this_node));    
    
  return 1;
    
}


/** This routine calculates density profiles for given bead types as a
    function of height relative to the bilayer midplane where the
    bilayer is assumed to wrap around a sphere of radius r and center
    cx,cy,cz.

    \li The radius value of each bead is then calculated relative to
    the colloid radius and the population of the relevant bin
    is increased.
**/
int bilayer_density_profile_sphere (IntList *beadids, double rrange , DoubleList *density_profile, double radius, double center[3]) {
  int i,j;
  int thisbin,nbins;
  double binwidth;
  int nbeadtypes,l_orient;
  double relativeradius;
  double rvec[3];
  double direction[3]; 
  double innerr;
  double outerr;
  double binvolume;
  double piconst;
  double rs;


  nbins = density_profile[0].max;
  nbeadtypes=beadids->max;
  binwidth = 2*rrange/(double)nbins;


  /* Update particles */
  updatePartCfg(WITHOUT_BONDS);
  //Make sure particles are sorted
  if (!sortPartCfg()) {
<<<<<<< HEAD
      std::ostringstream msg;
      msg <<"could not sort partCfg";
      runtimeError(msg);
=======
      runtimeErrorMsg() <<"could not sort partCfg";
>>>>>>> 069c19dc
    return -1;
  }

  if ( density_profile == NULL ) {
<<<<<<< HEAD
      std::ostringstream msg;
      msg <<"density_profile not initialized in calc_bilayer_density_profile";
      runtimeError(msg);
=======
      runtimeErrorMsg() <<"density_profile not initialized in calc_bilayer_density_profile";
>>>>>>> 069c19dc
    return -1;
  }

  // Do this to fold the particles
  fold_all( );


   for (i = 0 ; i < n_part ; i++) {
    for ( j = 0 ; j < nbeadtypes ; j++ ) {
      if ( beadids->e[j] == partCfg[i].p.type ) {
	/* What is the relative height compared to the grid */
	get_mi_vector(rvec,partCfg[i].r.p,center);
	relativeradius = sqrt(sqrlen(rvec)) - radius;

	/* If the particle is within our zrange then add it to the profile */
	if ( ( -rrange < relativeradius) && ( relativeradius < rrange) ) {
	  thisbin = (int)(floor((relativeradius+rrange)/binwidth));
      if ( thisbin < 0 || thisbin >= density_profile[j].max ) {
<<<<<<< HEAD
          std::ostringstream msg;
          msg <<"bin is outside range ";
          runtimeError(msg);
=======
          runtimeErrorMsg() <<"bin is outside range ";
>>>>>>> 069c19dc
		return -1;
	  }

	  l_orient = lipid_orientation(i,partCfg,0.0,direction,rvec);
	  /* Distinguish between lipids that are in the top and bottom layers */
	  if ( l_orient == LIPID_UP ) {
	    density_profile[j].e[thisbin] += 1.0;
	  }
	  if ( l_orient == LIPID_DOWN ) {
	    density_profile[2*nbeadtypes-j-1].e[thisbin] += 1.0;	    
	  }
	}
	    
      }
    }
  }
  /* Normalize the density profile */
  piconst = (4.0*3.141592)/(3.0);
  rs = radius - rrange;
  for ( i = 0 ; i < 2*nbeadtypes ; i++ ) {
    for ( j = 0 ; j < nbins ; j++ ) {

      innerr = j*binwidth+rs;
      outerr = (j+1)*binwidth + rs;
      binvolume = piconst*(outerr*outerr*outerr - innerr*innerr*innerr);
      density_profile[i].e[j] = density_profile[i].e[j]/binvolume;
    }
  }

   return 1;

}


/** This routine calculates density profiles for given bead types as a
    function of height relative to the bilayer midplane.

    \li First the height function is calculated

    \li The height value of each bead is then calculated relative to
    the overall height function and the population of the relevant bin
    is increased.

**/
int bilayer_density_profile ( IntList *beadids, double hrange , DoubleList *density_profile, int usegrid) {
  int i,j, gi,gj;
  double* tmp_height_grid, zref,zreflocal;
  int thisbin,nbins;
  double grid_size[2];
  double binwidth;
  int nbeadtypes,l_orient;
  double relativeheight;
  double direction[3];  
  double refdir[3] = {0,0,1};
  int tmpzdir;
  double binvolume;
  nbins = density_profile[0].max;
  nbeadtypes=beadids->max;

  /*        Check to see that there is a mode grid to work with    */
  if ( xdir + ydir + zdir == -3 ) {
<<<<<<< HEAD
      std::ostringstream msg;
      msg <<"attempt to perform mode analysis with uninitialized grid";
      runtimeError(msg);
=======
      runtimeErrorMsg() <<"attempt to perform mode analysis with uninitialized grid";
>>>>>>> 069c19dc
    return -1;
  }
  
  /* Allocate memory for the grid if we are going to need it */
  tmp_height_grid = (double*) Utils::malloc((mode_grid_3d[xdir])*sizeof(double)*mode_grid_3d[ydir]);
  /* Calculate physical size of grid mesh */
  grid_size[xdir] = box_l[xdir]/(double)mode_grid_3d[xdir];
  grid_size[ydir] = box_l[ydir]/(double)mode_grid_3d[ydir];

  
  /* Calculate the height grid which also ensures that particle config is updated */
  if ( !calc_fluctuations(tmp_height_grid, 1) ) {
<<<<<<< HEAD
      std::ostringstream msg;
      msg <<"calculation of height grid failed";
      runtimeError(msg);
=======
      runtimeErrorMsg() <<"calculation of height grid failed";
>>>>>>> 069c19dc
    return -1;
  } 
  
  tmpzdir = zdir;


  binwidth = hrange*2.0/(double)(nbins);

  if ( density_profile == NULL ) {
<<<<<<< HEAD
      std::ostringstream msg;
      msg <<"density_profile not initialized in calc_bilayer_density_profile";
      runtimeError(msg);
=======
      runtimeErrorMsg() <<"density_profile not initialized in calc_bilayer_density_profile";
>>>>>>> 069c19dc
    return -1;
  }

  zref = calc_zref( tmpzdir );

  for (i = 0 ; i < n_part ; i++) {
    for ( j = 0 ; j < nbeadtypes ; j++ ) {
      if ( beadids->e[j] == partCfg[i].p.type ) {

	if ( usegrid ) {
	  /* Where are we on the height grid */
	  gi = (int)(floor( partCfg[i].r.p[xdir]/grid_size[xdir] ));
	  gj = (int)(floor( partCfg[i].r.p[ydir]/grid_size[ydir] ));
	  zreflocal = tmp_height_grid[gj + gi*mode_grid_3d[xdir]] + zref;
	} else {
	  zreflocal = zref;
	}

	/* What is the relative height compared to the grid */
	relativeheight = partCfg[i].r.p[tmpzdir] - zreflocal;							       
	/* If the particle is within our zrange then add it to the profile */
	if ( (relativeheight*relativeheight - hrange*hrange) <= 0 ) {
	  thisbin = (int)(floor((relativeheight + hrange)/binwidth));
	  l_orient = lipid_orientation(i,partCfg,zreflocal,direction,refdir);
	  /* Distinguish between lipids that are in the top and bottom layers */
	  if ( l_orient == LIPID_UP ) {
	    density_profile[j].e[thisbin] += 1.0;
	  }
	  if ( l_orient == LIPID_DOWN ) {
	    density_profile[2*nbeadtypes-j-1].e[thisbin] += 1.0;	    
	  }
	}	    
      }
    }
  }

  /* Normalize the density profile */
  binvolume = binwidth*box_l[xdir]*box_l[ydir];
  for ( i = 0 ; i < 2*nbeadtypes ; i++ ) {
    for ( j = 0 ; j < nbins ; j++ ) {
      density_profile[i].e[j] = density_profile[i].e[j]/binvolume;
    }
  }


  free(tmp_height_grid);

  return 1;
}

/**
   This routine calculates an average height for the bilayer in each
   grid square as follows;

    \li Calculates the average bead position in the height dimension
    \ref modes::zdir

    \li Calculates the average height of each bilayer leaflet above or
    below \ref modes::zdir separately.  These averages are then averaged
    together to create a height function over the 2d grid. In
    calculating this height function, checks are made for grid cells
    that contain no lipids. In such cases a value equal to the mean of
    surrounding cells is substituted.

    \li Also can calculate the thickness of a flat bilayer.
*/



int calc_fluctuations ( double* height_grid, int switch_fluc ) {
  if (switch_fluc == 1){
    STAT_TRACE(fprintf(stderr,"%d,calculating height grid \n",this_node));
  } else { if (switch_fluc == 0) {
    STAT_TRACE(fprintf(stderr,"%d,calculating thickness \n",this_node));
    } else {
<<<<<<< HEAD
          std::ostringstream msg;
          msg <<"Wrong argument in calc_fluctuations function";
          runtimeError(msg);
=======
          runtimeErrorMsg() <<"Wrong argument in calc_fluctuations function";
>>>>>>> 069c19dc
       return -1;
    }
  }
    
  int i, j, gi, gj;
  double grid_size[2];
  double direction[3];  
  double refdir[3] = {0,0,1};
  double* height_grid_up;
  double* height_grid_down;
  int* grid_parts;
  int* grid_parts_up;
  int* grid_parts_down;
  double zreflocal, zref;
  int nup;
  int ndown;
  int nstray;
  int nrealstray;
  int l_orient;
  double norm;
  int xi, yi;
  double meanval;
  int nonzerocnt, gapcnt;






  if ( xdir + ydir + zdir == -3 ) {
<<<<<<< HEAD
      std::ostringstream msg;
      msg <<"attempt to calculate height grid / thickness with uninitialized grid";
      runtimeError(msg);
=======
      runtimeErrorMsg() <<"attempt to calculate height grid / thickness with uninitialized grid";
>>>>>>> 069c19dc
      return -1;
  }
  

  if ( height_grid == NULL ) {
<<<<<<< HEAD
      std::ostringstream msg;
      msg <<"you must allocate memory for the height grid / thickness first";
      runtimeError(msg);
=======
      runtimeErrorMsg() <<"you must allocate memory for the height grid / thickness first";
>>>>>>> 069c19dc
    return -1;
  }



  /* Allocate memory for height grid / thickness arrays and initialize these arrays */

  height_grid_up = (double*) Utils::malloc((mode_grid_3d[xdir])*sizeof(double)*mode_grid_3d[ydir]);
  height_grid_down = (double*) Utils::malloc((mode_grid_3d[xdir])*sizeof(double)*mode_grid_3d[ydir]);
  grid_parts_up = (int*) Utils::malloc((mode_grid_3d[xdir])*sizeof(int)*mode_grid_3d[ydir]);
  grid_parts_down = (int*) Utils::malloc((mode_grid_3d[xdir])*sizeof(int)*mode_grid_3d[ydir]);
  grid_parts = (int*) Utils::malloc((mode_grid_3d[xdir])*sizeof(int)*mode_grid_3d[ydir]);
  for ( i = 0 ; i < mode_grid_3d[xdir] ; i++) {
    for ( j = 0 ; j < mode_grid_3d[ydir] ; j++) {
      height_grid[j+i*mode_grid_3d[xdir]] = 0;
      grid_parts[j+i*mode_grid_3d[xdir]] = 0;
      height_grid_up[j+i*mode_grid_3d[xdir]] = 0;
      grid_parts_up[j+i*mode_grid_3d[xdir]] = 0;
      height_grid_down[j+i*mode_grid_3d[xdir]] = 0;
      grid_parts_down[j+i*mode_grid_3d[xdir]] = 0;
    }
  }
  
  /* Calculate physical size of grid mesh */
  grid_size[xdir] = box_l[xdir]/(double)mode_grid_3d[xdir];
  grid_size[ydir] = box_l[ydir]/(double)mode_grid_3d[ydir];
  
  /* Update particles */
  updatePartCfg(WITHOUT_BONDS);
  //Make sure particles are sorted
  if (!sortPartCfg()) {
<<<<<<< HEAD
      std::ostringstream msg;
      msg <<"could not sort partCfg";
      runtimeError(msg);
=======
      runtimeErrorMsg() <<"could not sort partCfg";
>>>>>>> 069c19dc
    return -1;
  }
  
  
  
  /* Find the mean z position of folded coordinates*/ 
  zref = calc_zref( zdir );
  
  /* Calculate an initial height function of all particles */
  for (i = 0 ; i < n_part ; i++) {
    gi = floor( partCfg[i].r.p[xdir]/grid_size[xdir] );
    gj = floor( partCfg[i].r.p[ydir]/grid_size[ydir] );
    height_grid[gj + gi*mode_grid_3d[xdir]] += partCfg[i].r.p[zdir];
    grid_parts[gj + gi*mode_grid_3d[xdir]] += 1;
  }
  
  /* Normalise the initial height function */
  for ( i = 0 ; i < mode_grid_3d[xdir] ; i++) {
    for ( j = 0 ; j < mode_grid_3d[ydir] ; j++) {
      if ( grid_parts[j+i*mode_grid_3d[xdir]] > 0 ) {
	height_grid[j+i*mode_grid_3d[xdir]] = height_grid[j+i*mode_grid_3d[xdir]]/(double)(grid_parts[j+i*mode_grid_3d[xdir]]);
      } else {
	height_grid[j+i*mode_grid_3d[xdir]] = zref;
      }
    }
  }
  
  /* We now use this initial height function to calculate the
     lipid_orientation and thereby calculate populations in upper and
     lower leaflets */
  
  
  /* Calculate the non normalized height function based on all lipids */
  nup = ndown = nstray = nrealstray = 0;
  for (i = 0 ; i < n_part ; i++) {
    gi = floor( partCfg[i].r.p[xdir]/grid_size[xdir] );
    gj = floor( partCfg[i].r.p[ydir]/grid_size[ydir] );
    
    zreflocal = height_grid[gj+gi*mode_grid_3d[xdir]];
    
    l_orient = lipid_orientation(i,partCfg,zreflocal,direction,refdir);
    
    if ( l_orient != LIPID_STRAY && l_orient != REAL_LIPID_STRAY) {
      if ( l_orient == LIPID_UP ) {
	nup++;
	height_grid_up[gj + gi*mode_grid_3d[xdir]] += partCfg[i].r.p[zdir] - zref;
	grid_parts_up[gj + gi*mode_grid_3d[xdir]] += 1;
      } else if ( l_orient == LIPID_DOWN ) {
	ndown++;
	height_grid_down[gj + gi*mode_grid_3d[xdir]] += partCfg[i].r.p[zdir] - zref;
	grid_parts_down[gj + gi*mode_grid_3d[xdir]] += 1;
      }
    } else {
      if ( l_orient == REAL_LIPID_STRAY ) {
	nrealstray++;
      }
    }
  }



  /*
    if ( nrealstray > 0 || nstray > 0) {
    printf("Warning: there were %d stray lipid particles in height calculation \n", nrealstray);
    }
    printf(" Lipid particles up = %d , Lipid particles down = %d \n",nup, ndown); */
  
  STAT_TRACE(fprintf(stderr,"%d, Lipids up = %d , Lipids down = %d \n",this_node, nup, ndown));
  
  /* Reinitialise the height grid */
  for ( i = 0 ; i < mode_grid_3d[xdir] ; i++) {
    for ( j = 0 ; j < mode_grid_3d[ydir] ; j++) {
      height_grid[j+i*mode_grid_3d[xdir]] = 0.0;
      grid_parts[j+i*mode_grid_3d[xdir]] = 0;
    }
  }
  
  /* Norm we normalize the height function according the number of
     points in each grid cell */
  norm = 1.0;
  for ( i = 0 ; i < mode_grid_3d[xdir] ; i++) {
    for ( j = 0 ; j < mode_grid_3d[ydir] ; j++) {
      
      if ( ( grid_parts_up[j + i*mode_grid_3d[xdir]] > 0 ) && ( grid_parts_down[j + i*mode_grid_3d[xdir]] > 0 ) ) {
	/* 
	   This is where we distinguish between height_grid and thickness:
	   h = .5*(h_up + h_down)
	   t = h_up - h_down
	*/
	if (switch_fluc == 1)
	  height_grid[j+i*mode_grid_3d[xdir]] = 
	    0.5*norm*((height_grid_up[j+i*mode_grid_3d[xdir]])/(double)(grid_parts_up[j + i*mode_grid_3d[xdir]]) + 
		      (height_grid_down[j+i*mode_grid_3d[xdir]])/(double)(grid_parts_down[j + i*mode_grid_3d[xdir]]));
	else
	  height_grid[j+i*mode_grid_3d[xdir]] = 
	    norm*((height_grid_up[j+i*mode_grid_3d[xdir]])/(double)(grid_parts_up[j + i*mode_grid_3d[xdir]]) - 
		  (height_grid_down[j+i*mode_grid_3d[xdir]])/(double)(grid_parts_down[j + i*mode_grid_3d[xdir]]));

	grid_parts[j+i*mode_grid_3d[xdir]] = grid_parts_up[j + i*mode_grid_3d[xdir]] + grid_parts_down[j + i*mode_grid_3d[xdir]];
      } else {
	// Either upper or lower layer has no lipids
	
	

	height_grid[j+i*mode_grid_3d[xdir]] = 0.0;
	grid_parts[j+i*mode_grid_3d[xdir]] = 0;
      }
    }
  }
  
  
  /* Check height grid for zero values and substitute mean of surrounding cells */
  gapcnt = 0;
  for ( i = 0 ; i < mode_grid_3d[xdir] ; i++) {
    for ( j = 0 ; j < mode_grid_3d[ydir] ; j++) {
      if ( grid_parts[j + i*mode_grid_3d[xdir]] ==  0) {
	meanval = 0.0;
	nonzerocnt = 0;
	for ( xi = (i-1) ; xi <= (i+1) ; xi++) {
	  for ( yi = (j-1) ; yi <= (j+1) ; yi++) {
	    if ( height_grid[yi+xi*mode_grid_3d[xdir]] != 0 ) {
	      meanval += height_grid[yi+xi*mode_grid_3d[xdir]];
	      nonzerocnt++;
	    }
	  }
	}
    if ( nonzerocnt == 0 ) {
<<<<<<< HEAD
        std::ostringstream msg;
        msg <<"hole in membrane";
        runtimeError(msg);
=======
        runtimeErrorMsg() <<"hole in membrane";
>>>>>>> 069c19dc
	  return -1;
	}
	gapcnt++;
      }      
    }
  }
  if ( gapcnt != 0 ) { 
    fprintf(stderr,"Warning: %d, gridpoints with no particles \n",gapcnt);
    fflush(stdout);
  }
  
  free(grid_parts);
  free(height_grid_up);
  free(height_grid_down);
  free(grid_parts_up);
  free(grid_parts_down);
  
  return 1;
  
}


#undef MODES2D_NUM_TOL

#endif<|MERGE_RESOLUTION|>--- conflicted
+++ resolved
@@ -110,26 +110,14 @@
   for ( i = 0 ; i < 3 ; i++) {
     if ( mode_grid_3d[i] == 0 ) {
       if (zdir != -1 ) { /* grid normal must be unique */
-<<<<<<< HEAD
-      std::ostringstream msg;
-      msg <<"fft_modes_init: grid dimensions are <" << mode_grid_3d[0] << "," << mode_grid_3d[1] << "," << mode_grid_3d[2] << ">, but one and only one must be = 0";
-      runtimeError(msg);
-=======
       runtimeErrorMsg() <<"fft_modes_init: grid dimensions are <" << mode_grid_3d[0] << "," << mode_grid_3d[1] << "," << mode_grid_3d[2] << ">, but one and only one must be = 0";
->>>>>>> 069c19dc
 	return;
       } else {
 	zdir = i;
       }
     } 
     else if ( mode_grid_3d[i] < 0 ) {
-<<<<<<< HEAD
-        std::ostringstream msg;
-        msg <<"fft_modes_init: grid dimensions are <" << mode_grid_3d[0] << "," << mode_grid_3d[1] << "," << mode_grid_3d[2] << ">, but all must be >= 0";
-        runtimeError(msg);
-=======
         runtimeErrorMsg() <<"fft_modes_init: grid dimensions are <" << mode_grid_3d[0] << "," << mode_grid_3d[1] << "," << mode_grid_3d[2] << ">, but all must be >= 0";
->>>>>>> 069c19dc
       return;
     }
     else {
@@ -139,13 +127,7 @@
   }
   /* Check that grid normal was found */
   if ( zdir == -1 ) {
-<<<<<<< HEAD
-      std::ostringstream msg;
-      msg <<"fft_modes_init: grid dimensions are <" << mode_grid_3d[0] << "," << mode_grid_3d[1] << "," << mode_grid_3d[2] << ">, but one and only one must be = 0";
-      runtimeError(msg);
-=======
       runtimeErrorMsg() <<"fft_modes_init: grid dimensions are <" << mode_grid_3d[0] << "," << mode_grid_3d[1] << "," << mode_grid_3d[2] << ">, but one and only one must be = 0";
->>>>>>> 069c19dc
     return;
   }
   STAT_TRACE(fprintf(stderr,
@@ -155,25 +137,13 @@
 
   /* Now that we know the grid normal check that the other two dimensions are equal and multiples of 2 */
   if ( mode_grid_3d[xdir] != mode_grid_3d[ydir] ) {
-<<<<<<< HEAD
-      std::ostringstream msg;
-      msg <<"fft_modes_init: grid dimensions are <" << mode_grid_3d[xdir] << "," << mode_grid_3d[ydir] << "," << mode_grid_3d[zdir] << ">, but two must be equal and the other 0";
-      runtimeError(msg);
-=======
       runtimeErrorMsg() <<"fft_modes_init: grid dimensions are <" << mode_grid_3d[xdir] << "," << mode_grid_3d[ydir] << "," << mode_grid_3d[zdir] << ">, but two must be equal and the other 0";
->>>>>>> 069c19dc
     return;
   }
 
   if ( (mode_grid_3d[xdir]/2.0 - floor(mode_grid_3d[xdir]/2.0) > MODES2D_NUM_TOL) 
        || (mode_grid_3d[ydir]/2.0 - floor(mode_grid_3d[ydir]/2.0) > MODES2D_NUM_TOL) ) {
-<<<<<<< HEAD
-      std::ostringstream msg;
-      msg <<"fft_modes_init: grid dimensions are <" << mode_grid_3d[xdir] << "," << mode_grid_3d[ydir] << "," << mode_grid_3d[zdir] << ">, All non zero values must be integer multiples of 2";
-      runtimeError(msg);
-=======
       runtimeErrorMsg() <<"fft_modes_init: grid dimensions are <" << mode_grid_3d[xdir] << "," << mode_grid_3d[ydir] << "," << mode_grid_3d[zdir] << ">, All non zero values must be integer multiples of 2";
->>>>>>> 069c19dc
     return;
   }
 }
@@ -214,13 +184,7 @@
   updatePartCfg(WITHOUT_BONDS);
   /* Make sure particles are sorted */
   if (!sortPartCfg()) {
-<<<<<<< HEAD
-      std::ostringstream msg;
-      msg <<"could not sort partCfg, particles have to start at 0 and have consecutive identities";
-      runtimeError(msg);
-=======
       runtimeErrorMsg() <<"could not sort partCfg, particles have to start at 0 and have consecutive identities";
->>>>>>> 069c19dc
     return ES_ERROR;
   }
 
@@ -377,13 +341,7 @@
   double* height_grid;
 
   if ( xdir + ydir + zdir == -3 || mode_grid_3d[xdir] <= 0 || mode_grid_3d[ydir] <= 0 ) {
-<<<<<<< HEAD
-      std::ostringstream msg;
-      msg <<"cannot calculate lipid orientations with uninitialized grid";
-      runtimeError(msg);
-=======
       runtimeErrorMsg() <<"cannot calculate lipid orientations with uninitialized grid";
->>>>>>> 069c19dc
     return ES_ERROR;
   }
 
@@ -401,23 +359,11 @@
   //Make sure particles are sorted
   
   if (!sortPartCfg()) {
-<<<<<<< HEAD
-      std::ostringstream msg;
-      msg <<"could not sort partCfg";
-      runtimeError(msg);
-    return -1;
-  }
-  if ( !calc_fluctuations(height_grid, 1) ) {
-      std::ostringstream msg;
-      msg <<"calculation of height grid failed";
-      runtimeError(msg);
-=======
       runtimeErrorMsg() <<"could not sort partCfg";
     return -1;
   }
   if ( !calc_fluctuations(height_grid, 1) ) {
       runtimeErrorMsg() <<"calculation of height grid failed";
->>>>>>> 069c19dc
     return -1;
   }
 
@@ -467,13 +413,7 @@
   if ( mode_grid_changed ) {
     STAT_TRACE(fprintf(stderr,"%d,initializing fftw for mode analysis \n",this_node));
     if ( xdir + ydir + zdir == -3 ) {
-<<<<<<< HEAD
-        std::ostringstream msg;
-        msg <<"attempt to perform mode analysis with uninitialized grid";
-        runtimeError(msg);
-=======
         runtimeErrorMsg() <<"attempt to perform mode analysis with uninitialized grid";
->>>>>>> 069c19dc
       return -1;
     }
 
@@ -500,23 +440,11 @@
   //Make sure particles are sorted
   
   if (!sortPartCfg()) {
-<<<<<<< HEAD
-      std::ostringstream msg;
-      msg <<"could not sort partCfg";
-      runtimeError(msg);
-    return -1;
-  }
-  if ( !calc_fluctuations(height_grid, switch_fluc)) {
-      std::ostringstream msg;
-      msg <<"calculation of height grid failed";
-      runtimeError(msg);
-=======
       runtimeErrorMsg() <<"could not sort partCfg";
     return -1;
   }
   if ( !calc_fluctuations(height_grid, switch_fluc)) {
       runtimeErrorMsg() <<"calculation of height grid failed";
->>>>>>> 069c19dc
     return -1;
   }
 
@@ -567,24 +495,12 @@
   updatePartCfg(WITHOUT_BONDS);
   //Make sure particles are sorted
   if (!sortPartCfg()) {
-<<<<<<< HEAD
-      std::ostringstream msg;
-      msg <<"could not sort partCfg";
-      runtimeError(msg);
-=======
       runtimeErrorMsg() <<"could not sort partCfg";
->>>>>>> 069c19dc
     return -1;
   }
 
   if ( density_profile == NULL ) {
-<<<<<<< HEAD
-      std::ostringstream msg;
-      msg <<"density_profile not initialized in calc_bilayer_density_profile";
-      runtimeError(msg);
-=======
       runtimeErrorMsg() <<"density_profile not initialized in calc_bilayer_density_profile";
->>>>>>> 069c19dc
     return -1;
   }
 
@@ -603,13 +519,7 @@
 	if ( ( -rrange < relativeradius) && ( relativeradius < rrange) ) {
 	  thisbin = (int)(floor((relativeradius+rrange)/binwidth));
       if ( thisbin < 0 || thisbin >= density_profile[j].max ) {
-<<<<<<< HEAD
-          std::ostringstream msg;
-          msg <<"bin is outside range ";
-          runtimeError(msg);
-=======
           runtimeErrorMsg() <<"bin is outside range ";
->>>>>>> 069c19dc
 		return -1;
 	  }
 
@@ -671,13 +581,7 @@
 
   /*        Check to see that there is a mode grid to work with    */
   if ( xdir + ydir + zdir == -3 ) {
-<<<<<<< HEAD
-      std::ostringstream msg;
-      msg <<"attempt to perform mode analysis with uninitialized grid";
-      runtimeError(msg);
-=======
       runtimeErrorMsg() <<"attempt to perform mode analysis with uninitialized grid";
->>>>>>> 069c19dc
     return -1;
   }
   
@@ -690,13 +594,7 @@
   
   /* Calculate the height grid which also ensures that particle config is updated */
   if ( !calc_fluctuations(tmp_height_grid, 1) ) {
-<<<<<<< HEAD
-      std::ostringstream msg;
-      msg <<"calculation of height grid failed";
-      runtimeError(msg);
-=======
       runtimeErrorMsg() <<"calculation of height grid failed";
->>>>>>> 069c19dc
     return -1;
   } 
   
@@ -706,13 +604,7 @@
   binwidth = hrange*2.0/(double)(nbins);
 
   if ( density_profile == NULL ) {
-<<<<<<< HEAD
-      std::ostringstream msg;
-      msg <<"density_profile not initialized in calc_bilayer_density_profile";
-      runtimeError(msg);
-=======
       runtimeErrorMsg() <<"density_profile not initialized in calc_bilayer_density_profile";
->>>>>>> 069c19dc
     return -1;
   }
 
@@ -788,13 +680,7 @@
   } else { if (switch_fluc == 0) {
     STAT_TRACE(fprintf(stderr,"%d,calculating thickness \n",this_node));
     } else {
-<<<<<<< HEAD
-          std::ostringstream msg;
-          msg <<"Wrong argument in calc_fluctuations function";
-          runtimeError(msg);
-=======
           runtimeErrorMsg() <<"Wrong argument in calc_fluctuations function";
->>>>>>> 069c19dc
        return -1;
     }
   }
@@ -825,25 +711,13 @@
 
 
   if ( xdir + ydir + zdir == -3 ) {
-<<<<<<< HEAD
-      std::ostringstream msg;
-      msg <<"attempt to calculate height grid / thickness with uninitialized grid";
-      runtimeError(msg);
-=======
       runtimeErrorMsg() <<"attempt to calculate height grid / thickness with uninitialized grid";
->>>>>>> 069c19dc
       return -1;
   }
   
 
   if ( height_grid == NULL ) {
-<<<<<<< HEAD
-      std::ostringstream msg;
-      msg <<"you must allocate memory for the height grid / thickness first";
-      runtimeError(msg);
-=======
       runtimeErrorMsg() <<"you must allocate memory for the height grid / thickness first";
->>>>>>> 069c19dc
     return -1;
   }
 
@@ -875,13 +749,7 @@
   updatePartCfg(WITHOUT_BONDS);
   //Make sure particles are sorted
   if (!sortPartCfg()) {
-<<<<<<< HEAD
-      std::ostringstream msg;
-      msg <<"could not sort partCfg";
-      runtimeError(msg);
-=======
       runtimeErrorMsg() <<"could not sort partCfg";
->>>>>>> 069c19dc
     return -1;
   }
   
@@ -1009,13 +877,7 @@
 	  }
 	}
     if ( nonzerocnt == 0 ) {
-<<<<<<< HEAD
-        std::ostringstream msg;
-        msg <<"hole in membrane";
-        runtimeError(msg);
-=======
         runtimeErrorMsg() <<"hole in membrane";
->>>>>>> 069c19dc
 	  return -1;
 	}
 	gapcnt++;
