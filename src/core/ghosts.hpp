--- conflicted
+++ resolved
@@ -162,13 +162,8 @@
   /** Optional shift vector by which the positions of the ghost particles
       are shifted. Normally this a integer multiple of the box
      length. The shift is done on the sender side */
-<<<<<<< HEAD
   boost::optional<Utils::Vector3d> shift;
 };
-=======
-  Utils::Vector3d shift;
-} GhostCommunication;
->>>>>>> 7e10ad0b
 
 /** Properties for a ghost communication. A ghost communication is defined */
 struct GhostCommunicator {
@@ -195,18 +190,11 @@
  */
 void ghost_communicator(GhostCommunicator *gc, unsigned int data_parts);
 
-<<<<<<< HEAD
-/** Go through \ref ghost_cells and remove the ghost entries from \ref
-    local_particles. Part of \ref dd_exchange_and_sort_particles.*/
-void invalidate_ghosts();
-
 /** Of every two communication rounds, set the first receivers to prefetch and
  *  poststore
  */
 void ghosts_assign_prefetches(GhostCommunicator *comm);
 void ghosts_revert_comm_order(GhostCommunicator *comm);
-=======
->>>>>>> 7e10ad0b
 /*@}*/
 
 #endif