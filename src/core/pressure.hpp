/*
  Copyright (C) 2010,2012,2013,2014,2015,2016 The ESPResSo project
  Copyright (C) 2002,2003,2004,2005,2006,2007,2008,2009,2010
    Max-Planck-Institute for Polymer Research, Theory Group

  This file is part of ESPResSo.

  ESPResSo is free software: you can redistribute it and/or modify
  it under the terms of the GNU General Public License as published by
  the Free Software Foundation, either version 3 of the License, or
  (at your option) any later version.

  ESPResSo is distributed in the hope that it will be useful,
  but WITHOUT ANY WARRANTY; without even the implied warranty of
  MERCHANTABILITY or FITNESS FOR A PARTICULAR PURPOSE.  See the
  GNU General Public License for more details.

  You should have received a copy of the GNU General Public License
  along with this program.  If not, see <http://www.gnu.org/licenses/>.
*/
/** \file pressure.hpp
    Pressure calculation. Really similar to \ref energy.hpp "energy.h".
*/

#ifndef CORE_PRESSURE_HPP
#define CORE_PRESSURE_HPP

#include "statistics.hpp"

/** \name Exported Variables */
/************************************************************/
/*@{*/
///
extern Observable_stat virials, total_pressure, p_tensor, total_p_tensor;
///
extern Observable_stat_non_bonded virials_non_bonded, total_pressure_non_bonded, p_tensor_non_bonded, total_p_tensor_non_bonded;
/*@}*/

/** \name Exported Functions */
/************************************************************/
/*@{*/
void init_virials(Observable_stat *stat);
void init_virials_non_bonded(Observable_stat_non_bonded *stat_nb);
void init_p_tensor_non_bonded(Observable_stat_non_bonded *stat_nb);
void init_p_tensor(Observable_stat *stat);
void master_pressure_calc(int v_comp);


/** Calculates the pressure in the system from a virial expansion using the terms from \ref calculate_verlet_virials or \ref nsq_calculate_virials dependeing on the used cell system.<BR>
    @param result here the data about the scalar pressure are stored
    @param result_t here the data about the stress tensor are stored
    @param result_nb here the data about the intra- and inter- molecular nonbonded contributions to scalar pressure are stored
    @param result_t_nb here the data about the intra- and inter- molecular nonbonded contributions to stress tensor are stored
    @param v_comp flag which enables (1) compensation of the velocities required
		  for deriving a pressure reflecting \ref nptiso_struct::p_inst
		  (hence it only works with domain decomposition); naturally it
		  therefore doesn't make sense to use it without NpT.
*/
void pressure_calc(double *result, double *result_t, double *result_nb, double *result_t_nb, int v_comp);

<<<<<<< HEAD
/** Calculate non bonded energies between a pair of particles.
    @param p1        pointer to particle 1.
    @param p2        pointer to particle 2.
    @param d         vector between p1 and p2.
    @param dist      distance between p1 and p2.
    @param dist2     distance squared between p1 and p2. */
inline void add_non_bonded_pair_virials(Particle *p1, Particle *p2, double d[3],
					  double dist, double dist2)
{
  int p1molid, p2molid, k, l;
  double force[3] = {0, 0, 0};

  calc_non_bonded_pair_force(p1, p2,d, dist, dist2, force);

  *obsstat_nonbonded(&virials, p1->p.type, p2->p.type) += d[0]*force[0] + d[1]*force[1] + d[2]*force[2];

 /* stress tensor part */
  for(k=0;k<3;k++)
    for(l=0;l<3;l++)
      obsstat_nonbonded(&p_tensor, p1->p.type, p2->p.type)[k*3 + l] += force[k]*d[l];

  p1molid = p1->p.mol_id;
  p2molid = p2->p.mol_id;
  if ( p1molid == p2molid ) {
    *obsstat_nonbonded_intra(&virials_non_bonded, p1->p.type, p2->p.type) += d[0]*force[0] + d[1]*force[1] + d[2]*force[2];
    
    for(k=0;k<3;k++)
      for(l=0;l<3;l++)
        obsstat_nonbonded_intra(&p_tensor_non_bonded, p1->p.type, p2->p.type)[k*3 + l] += force[k]*d[l];
  } 
  if ( p1molid != p2molid ) {
    *obsstat_nonbonded_inter(&virials_non_bonded, p1->p.type, p2->p.type) += d[0]*force[0] + d[1]*force[1] + d[2]*force[2];
    
    for(k=0;k<3;k++)
      for(l=0;l<3;l++)
        obsstat_nonbonded_inter(&p_tensor_non_bonded, p1->p.type, p2->p.type)[k*3 + l] += force[k]*d[l];
  }
  
#ifdef ELECTROSTATICS
  /* real space coulomb */
  if (coulomb.method != COULOMB_NONE) {
    switch (coulomb.method) {
#ifdef P3M
    case COULOMB_P3M_GPU:
    case COULOMB_P3M:
	  force[0] = 0.0; force[1] = 0.0; force[2] = 0.0;
	  p3m_add_pair_force(p1->p.q*p2->p.q, d, dist2, dist, force);
      virials.coulomb[0] += p3m_pair_energy(p1->p.q*p2->p.q,d,dist2,dist);
	  for (k = 0; k<3; k++)
		  for (l = 0; l<3; l++)
			  p_tensor.coulomb[k*3 + l] += force[k]*d[l];

      break;
#endif

    /* short range potentials, where we use the virial */
    /***************************************************/
    case COULOMB_DH: {
      double force[3] = {0, 0, 0};
    
      add_dh_coulomb_pair_force(p1,p2,d,dist, force);
      for(k=0;k<3;k++)
	for(l=0;l<3;l++)
	  p_tensor.coulomb[k*3 + l] += force[k]*d[l];
      virials.coulomb[0] += force[0]*d[0] + force[1]*d[1] + force[2]*d[2];
      break;
    }
    case COULOMB_RF: {
      double force[3] = {0, 0, 0};
    
      add_rf_coulomb_pair_force(p1,p2,d,dist, force);
      for(k=0;k<3;k++)
	for(l=0;l<3;l++)
	  p_tensor.coulomb[k*3 + l] += force[k]*d[l];
      virials.coulomb[0] += force[0]*d[0] + force[1]*d[1] + force[2]*d[2];
      break;
    }
    case COULOMB_INTER_RF:
      // this is done together with the other short range interactions
      break;
    default:
      fprintf(stderr,"calculating pressure for electrostatics method that doesn't have it implemented\n");
      break;
    }
  }
#endif /*ifdef ELECTROSTATICS */

#ifdef DIPOLES
  /* real space magnetic dipole-dipole */
  if (coulomb.Dmethod != DIPOLAR_NONE) {
    fprintf(stderr,"calculating pressure for magnetostatics which doesn't have it implemented\n");
  }
#endif /*ifdef DIPOLES */
}

inline void calc_bonded_force(Particle *p1, Particle *p2, Bonded_ia_parameters *iaparams, int *i, double dx[3], double force[3]) {
#ifdef TABULATED
  //char* errtxt;
#endif

  /* Calculates the bonded force between two particles */
    switch(iaparams->type) {
    case BONDED_IA_FENE:
      calc_fene_pair_force(p1,p2,iaparams,dx,force);
      break;
#ifdef ROTATION
    case BONDED_IA_HARMONIC_DUMBBELL:
      calc_harmonic_dumbbell_pair_force(p1,p2,iaparams,dx,force);
      break;
#endif
    case BONDED_IA_HARMONIC:
      calc_harmonic_pair_force(p1,p2,iaparams,dx,force);
      break;
#ifdef LENNARD_JONES
    case BONDED_IA_SUBT_LJ:
      calc_subt_lj_pair_force(p1,p2,iaparams,dx,force);
      break;
#endif
      /* since it is not clear at the moment how to handle a many body interaction here, I skip it */
    case BONDED_IA_ANGLE_HARMONIC:
      (*i)++; force[0] = force[1] = force[2] = 0; break;
    case BONDED_IA_ANGLE_COSINE:
      (*i)++; force[0] = force[1] = force[2] = 0; break;
    case BONDED_IA_ANGLE_COSSQUARE:
      (*i)++; force[0] = force[1] = force[2] = 0; break;
    case BONDED_IA_ANGLEDIST:
      (*i)++; force[0] = force[1] = force[2] = 0; break;
    case BONDED_IA_DIHEDRAL:
      (*i)+=2; force[0] = force[1] = force[2] = 0; break;

#ifdef TABULATED
    case BONDED_IA_TABULATED:
      // printf("BONDED TAB, Particle: %d, P2: %d TYPE_TAB: %d\n",p1->p.identity,p2->p.identity,iparams->p.tab.type);
      switch(iaparams->p.tab.type) {
        case TAB_BOND_LENGTH:
	  calc_tab_bond_force(p1, p2, iaparams, dx, force); break;
        case TAB_BOND_ANGLE:
          (*i)++; force[0] = force[1] = force[2] = 0; break;
        case TAB_BOND_DIHEDRAL:
          (*i)+=2; force[0] = force[1] = force[2] = 0; break;
        default:
          runtimeErrorMsg() <<"calc_bonded_force: tabulated bond type of atom " << p1->p.identity << " unknown\n";
	  return;
      }
      break;
#endif
#ifdef OVERLAPPED
    case BONDED_IA_OVERLAPPED:
      // printf("BONDED OVERLAP, Particle: %d, P2: %d TYPE_OVERLAP: %d\n",p1->p.identity,p2->p.identity,iparams->p.tab.type);
      //char *errtxt;
      switch(iaparams->p.overlap.type) {
        case OVERLAP_BOND_LENGTH:
          calc_overlap_bond_force(p1, p2, iaparams, dx, force); break;
        case OVERLAP_BOND_ANGLE:
          (*i)++; force[0] = force[1] = force[2] = 0; break;
        case OVERLAP_BOND_DIHEDRAL:
          (*i)+=2; force[0] = force[1] = force[2] = 0; break;
        default:
          runtimeErrorMsg() <<"calc_bonded_force: overlapped bond type of atom " << p1->p.identity << " unknown\n";
          return;
      }
      break;
#endif
#ifdef BOND_CONSTRAINT
    case BONDED_IA_RIGID_BOND:
      force[0] = force[1] = force[2] = 0; break;
#endif
#ifdef BOND_VIRTUAL
    case BONDED_IA_VIRTUAL_BOND:
      force[0] = force[1] = force[2] = 0; break;
#endif
    default :
      //      fprintf(stderr,"add_bonded_virials: WARNING: Bond type %d of atom %d unhandled\n",bonded_ia_params[type_num].type,p1->p.identity);
      fprintf(stderr,"add_bonded_virials: WARNING: Bond type %d , atom %d unhandled, Atom 2: %d\n",iaparams->type,p1->p.identity,p2->p.identity);
      force[0] = force[1] = force[2] = 0;
      break;
    }
}


/* calc_three_body_bonded_forces is called by add_three_body_bonded_stress. This
   routine is only entered for angular potentials. */
inline void calc_three_body_bonded_forces(Particle *p1, Particle *p2, Particle *p3,
              Bonded_ia_parameters *iaparams, double force1[3], double force2[3], double force3[3]) {

#ifdef TABULATED
  //char* errtxt;
#endif

  switch(iaparams->type) {
#ifdef BOND_ANGLE_OLD
  case BONDED_IA_ANGLE_OLD:
    // p1 is *p_mid, p2 is *p_left, p3 is *p_right
    calc_angle_3body_forces(p1, p2, p3, iaparams, force1, force2, force3);
    break;
#endif
#ifdef BOND_ANGLE
  case BONDED_IA_ANGLE_HARMONIC:
    // p1 is *p_mid, p2 is *p_left, p3 is *p_right
    calc_angle_harmonic_3body_forces(p1, p2, p3, iaparams, force1, force2, force3);
    break;
 case BONDED_IA_ANGLE_COSINE:
    // p1 is *p_mid, p2 is *p_left, p3 is *p_right
    calc_angle_cosine_3body_forces(p1, p2, p3, iaparams, force1, force2, force3);
    break;
  case BONDED_IA_ANGLE_COSSQUARE:
    // p1 is *p_mid, p2 is *p_left, p3 is *p_right
    calc_angle_cossquare_3body_forces(p1, p2, p3, iaparams, force1, force2, force3);
    break;
#endif
#ifdef TABULATED
  case BONDED_IA_TABULATED:
    switch(iaparams->p.tab.type) {
      case TAB_BOND_ANGLE:
        // p1 is *p_mid, p2 is *p_left, p3 is *p_right
        calc_angle_3body_tabulated_forces(p1, p2, p3, iaparams, force1, force2, force3);
        break;
      default:
        runtimeErrorMsg() <<"calc_bonded_force: tabulated bond type of atom " << p1->p.identity << " unknown\n";
        return;
      }
      break;
#endif
  default :
    fprintf(stderr,"calc_three_body_bonded_forces: \
            WARNING: Bond type %d , atom %d unhandled, Atom 2: %d\n", \
            iaparams->type, p1->p.identity, p2->p.identity);
    break;
  }
}


/** Calculate bonded virials for one particle.
    For performance reasons the force routines add their values directly to the particles.
    So here we do some tricks to get the value out without changing the forces.
    @param p1 particle for which to calculate virials
*/
#ifndef BOND_CLASS_DEBUG
inline void add_bonded_virials(Particle *p1)
{
  double dx[3], force[3] = {0,0,0};
  //char *errtxt;
  Particle *p2;
  Bonded_ia_parameters *iaparams;

  int i, k, l;
  int type_num;

  i = 0;
  while(i<p1->bl.n) {
    type_num = p1->bl.e[i++];
    iaparams = &bonded_ia_params[type_num];

    /* fetch particle 2 */
    p2 = local_particles[p1->bl.e[i++]];
    if ( ! p2 ) {
      // for harmonic spring:
      // if cutoff was defined and p2 is not there it is anyway outside the cutoff, see calc_maximal_cutoff()
      if ((type_num==BONDED_IA_HARMONIC)&&(iaparams->p.harmonic.r_cut>0)) return;
      runtimeErrorMsg() <<"bond broken between particles " << p1->p.identity << " and " << p1->bl.e[i-1] << " (particles not stored on the same node)";
      return;
    }

    get_mi_vector(dx, p1->r.p, p2->r.p);
    calc_bonded_force(p1,p2,iaparams,&i,dx,force);
    *obsstat_bonded(&virials, type_num) += dx[0]*force[0] + dx[1]*force[1] + dx[2]*force[2];

    /* stress tensor part */
    for(k=0;k<3;k++)
      for(l=0;l<3;l++)
	obsstat_bonded(&p_tensor, type_num)[k*3 + l] += force[k]*dx[l];

  }
}
#endif //BOND_CLASS_DEBUG

/*New add_bonded_virials function*/
// only pair bonds contribute in this function
#ifdef BOND_CLASS_DEBUG
inline void add_bonded_virials(Particle *p1)
{

  int i, bond_list_id, bond_broken, bond_map_id, n_partners;
  i=0;
  while(i<p1->bl.n){

    //--first assign the variables for this step--
    //get the bond id in bond list
    bond_list_id = i;
    //get the bond map id
    bond_map_id = p1->bl.e[bond_list_id];
    //now the number of partners can be determined
    n_partners = bond_map[bond_map_id]->get_number_of_bond_partners();

    //--Calculate pressure--
    bond_broken = bond_map[bond_map_id]->add_virial(p1, bond_list_id);

    // if there are no bond partners get out of this function
    // it is easier to return 1 for the future!
    if(bond_broken == 2)
       return;

    //--Now we are finished and have to go to the next bond--
    //in bond list: bond itself and number of partners 
    //next bond in -> n_partners + 1
    i += n_partners + 1;
    
  };

}
#endif // BOND_CLASS_DEBUG


/*New add_bonded_virials function*/
// only pair bonds contribute in this function
#ifdef BOND_CLASS_DEBUG
inline void add_three_body_bonded_stress(Particle *p1)
{

  int i, bond_list_id, bond_broken, bond_map_id, n_partners;
  i=0;
  while(i<p1->bl.n){

    //--first assign the variables for this step--
    //get the bond id in bond list
    bond_list_id = i;
    //get the bond map id
    bond_map_id = p1->bl.e[bond_list_id];
    //now the number of partners can be determined
    n_partners = bond_map[bond_map_id]->get_number_of_bond_partners();

    //--Calculate pressure--
    bond_broken = bond_map[bond_map_id]->add_three_body_pressure(p1, bond_list_id);

    // if there are no bond partners get out of this function
    // it is easier to return 1 for the future!
    if(bond_broken == 2)
       return;

    //--Now we are finished and have to go to the next bond--
    //in bond list: bond itself and number of partners 
    //next bond in -> n_partners + 1
    i += n_partners + 1;
    
  };

}
#endif // BOND_CLASS_DEBUG

/** Calculate the contribution to the stress tensor from angular potentials.
    The central particle of the three-particle interaction is responsible
    for the contribution of the entire interaction - this is the coding
    not the physics.
*/
#ifndef BOND_CLASS_DEBUG
inline void add_three_body_bonded_stress(Particle *p1) {
  double dx12[3]; // espresso notation
  double dx21[3];
  double dx31[3];
  double force1[3];
  double force2[3];
  double force3[3];

  //char *errtxt;
  Particle *p2;
  Particle *p3;
  Bonded_ia_parameters *iaparams;

  int i, k, j, l;
  int type_num;
  BondedInteraction type;

  i = 0;
  while(i < p1->bl.n) {
    /* scan bond list for angular interactions */
    type_num = p1->bl.e[i];
    iaparams = &bonded_ia_params[type_num];
    type = iaparams->type;

    if(type == BONDED_IA_ANGLE_HARMONIC || type == BONDED_IA_ANGLE_COSINE || type == BONDED_IA_ANGLE_COSSQUARE){
      p2 = local_particles[p1->bl.e[++i]];
      p3 = local_particles[p1->bl.e[++i]];

      get_mi_vector(dx12, p1->r.p, p2->r.p);
      for(j = 0; j < 3; j++)
        dx21[j] = -dx12[j];

      get_mi_vector(dx31, p3->r.p, p1->r.p);

      for(j = 0; j < 3; j++) {
        force1[j] = 0.0;
        force2[j] = 0.0;
        force3[j] = 0.0;
      }

      calc_three_body_bonded_forces(p1, p2, p3, iaparams, force1, force2, force3);

      /* uncomment the next line to see that the virial is indeed zero */
      //printf("W = %g\n", scalar(force2, dx21) + scalar(force3, dx31));

      /* three-body bonded interactions contribute to the stress but not the scalar pressure */
      for(k = 0; k < 3; k++) {
        for(l = 0; l < 3; l++) {
          obsstat_bonded(&p_tensor, type_num)[3 * k + l] += force2[k] * dx21[l] + force3[k] * dx31[l];
        }
      }
      i = i + 1;
    }
    // skip over non-angular interactions
    else if(type == BONDED_IA_FENE) {
      i = i + 2;
    }
    else if(type == BONDED_IA_OIF_GLOBAL_FORCES) {
      i = i + 3;
    }
    else if(type == BONDED_IA_OIF_LOCAL_FORCES) {
      i = i + 4;
    }
    else if(type == BONDED_IA_OIF_OUT_DIRECTION) {
      i = i + 3;
    }
    else if(type == BONDED_IA_HARMONIC) {
      i = i + 2;
    }
#ifdef LENNARD_JONES
    else if(type == BONDED_IA_SUBT_LJ) {
      i = i + 2;
    }
#endif
    else if(type == BONDED_IA_ANGLEDIST) {
      i = i + 3;
    }
    else if(type == BONDED_IA_DIHEDRAL) {
      i = i + 4;
    }
#ifdef TABULATED
    else if(type == BONDED_IA_TABULATED) {
      if(iaparams->p.tab.type == TAB_BOND_LENGTH) {
        i = i + 2;
      }
      else if(iaparams->p.tab.type == TAB_BOND_ANGLE) {
        p2 = local_particles[p1->bl.e[++i]];
        p3 = local_particles[p1->bl.e[++i]];

        get_mi_vector(dx12, p1->r.p, p2->r.p);
        for(j = 0; j < 3; j++)
          dx21[j] = -dx12[j];

        get_mi_vector(dx31, p3->r.p, p1->r.p);

        for(j = 0; j < 3; j++) {
          force1[j] = 0.0;
          force2[j] = 0.0;
          force3[j] = 0.0;
        }

        calc_three_body_bonded_forces(p1, p2, p3, iaparams, force1, force2, force3);

        /* uncomment the next line to see that the virial is indeed zero */
        //printf("W = %g\n", scalar(force2, dx21) + scalar(force3, dx31));

        /* three-body bonded interactions contribute to the stress but not the scalar pressure */
        for(k = 0; k < 3; k++) {
          for(l = 0; l < 3; l++) {
            obsstat_bonded(&p_tensor, type_num)[3 * k + l] += force2[k] * dx21[l] + force3[k] * dx31[l];
          }
        }
        i = i + 1;
      }
      else if (iaparams->p.tab.type == TAB_BOND_DIHEDRAL) {
        i = i + 4;
      }
      else {
        runtimeErrorMsg() <<"add_three_body_bonded_stress: match not found for particle " << p1->p.identity << ".\n";
      }
    }
#endif
#ifdef BOND_CONSTRAINT
    else if(type == BONDED_IA_RIGID_BOND) {
      i = i + 2;
    }
#endif
#ifdef BOND_VIRTUAL
    else if(type == BONDED_IA_VIRTUAL_BOND) {
      i = i + 2;
    }
#endif
    else {
      runtimeErrorMsg() <<"add_three_body_bonded_stress: match not found for particle " << p1->p.identity << ".\n";
    }
  } 
}
#endif //BOND_CLASS_DEBUG
 
/** Calculate kinetic pressure (aka energy) for one particle.
    @param p1 particle for which to calculate pressure
    @param v_comp flag which enables (1) compensation of the velocities required
		  for deriving a pressure reflecting \ref nptiso_struct::p_inst
		  (hence it only works with domain decomposition); naturally it
		  therefore doesn't make sense to use it without NpT.
*/
inline void add_kinetic_virials(Particle *p1,int v_comp)
{
  int k, l;
  /* kinetic energy */
#ifdef MULTI_TIMESTEP
  if (smaller_time_step > 0.) {
    if(v_comp)
      virials.data.e[0] += SQR(time_step/smaller_time_step)*(SQR(p1->m.v[0] - p1->f.f[0]) + SQR(p1->m.v[1] - p1->f.f[1]) + SQR(p1->m.v[2] - p1->f.f[2]))*(*p1).p.mass;
    else
      virials.data.e[0] += SQR(time_step/smaller_time_step)*(SQR(p1->m.v[0]) + SQR(p1->m.v[1]) + SQR(p1->m.v[2]))*(*p1).p.mass;
  } else
#endif
  {
    if(v_comp) 
      virials.data.e[0] += (SQR(p1->m.v[0] - p1->f.f[0]) + SQR(p1->m.v[1] - p1->f.f[1]) + SQR(p1->m.v[2] - p1->f.f[2]))*(*p1).p.mass;
    else
      virials.data.e[0] += (SQR(p1->m.v[0]) + SQR(p1->m.v[1]) + SQR(p1->m.v[2]))*(*p1).p.mass;
  }

  /* ideal gas contribution (the rescaling of the velocities by '/=time_step' each will be done later) */
  for(k=0;k<3;k++)
    for(l=0;l<3;l++)
#ifdef MULTI_TIMESTEP
      if (smaller_time_step > 0.) 
        p_tensor.data.e[k*3 + l] += SQR(time_step/smaller_time_step)*(p1->m.v[k])*(p1->m.v[l])*(*p1).p.mass;
      else
#endif
        p_tensor.data.e[k*3 + l] += (p1->m.v[k])*(p1->m.v[l])*(*p1).p.mass;

}

=======
>>>>>>> 0e7f93a2
/** implementation of 'analyse local_stress_tensor */
int local_stress_tensor_calc (DoubleList *TensorInBin, int bins[3], int periodic[3], double range_start[3], double range[3]);

/** function to calculate stress tensor for the observables */
int observable_compute_stress_tensor(int v_comp, double *A);

void update_pressure(int v_comp);
void update_stress_tensor(int v_comp);
int analyze_local_stress_tensor(int* periodic, double* range_start, double* range, int* bins, DoubleList* local_stress_tensor);

/*@}*/

#endif<|MERGE_RESOLUTION|>--- conflicted
+++ resolved
@@ -58,541 +58,6 @@
 */
 void pressure_calc(double *result, double *result_t, double *result_nb, double *result_t_nb, int v_comp);
 
-<<<<<<< HEAD
-/** Calculate non bonded energies between a pair of particles.
-    @param p1        pointer to particle 1.
-    @param p2        pointer to particle 2.
-    @param d         vector between p1 and p2.
-    @param dist      distance between p1 and p2.
-    @param dist2     distance squared between p1 and p2. */
-inline void add_non_bonded_pair_virials(Particle *p1, Particle *p2, double d[3],
-					  double dist, double dist2)
-{
-  int p1molid, p2molid, k, l;
-  double force[3] = {0, 0, 0};
-
-  calc_non_bonded_pair_force(p1, p2,d, dist, dist2, force);
-
-  *obsstat_nonbonded(&virials, p1->p.type, p2->p.type) += d[0]*force[0] + d[1]*force[1] + d[2]*force[2];
-
- /* stress tensor part */
-  for(k=0;k<3;k++)
-    for(l=0;l<3;l++)
-      obsstat_nonbonded(&p_tensor, p1->p.type, p2->p.type)[k*3 + l] += force[k]*d[l];
-
-  p1molid = p1->p.mol_id;
-  p2molid = p2->p.mol_id;
-  if ( p1molid == p2molid ) {
-    *obsstat_nonbonded_intra(&virials_non_bonded, p1->p.type, p2->p.type) += d[0]*force[0] + d[1]*force[1] + d[2]*force[2];
-    
-    for(k=0;k<3;k++)
-      for(l=0;l<3;l++)
-        obsstat_nonbonded_intra(&p_tensor_non_bonded, p1->p.type, p2->p.type)[k*3 + l] += force[k]*d[l];
-  } 
-  if ( p1molid != p2molid ) {
-    *obsstat_nonbonded_inter(&virials_non_bonded, p1->p.type, p2->p.type) += d[0]*force[0] + d[1]*force[1] + d[2]*force[2];
-    
-    for(k=0;k<3;k++)
-      for(l=0;l<3;l++)
-        obsstat_nonbonded_inter(&p_tensor_non_bonded, p1->p.type, p2->p.type)[k*3 + l] += force[k]*d[l];
-  }
-  
-#ifdef ELECTROSTATICS
-  /* real space coulomb */
-  if (coulomb.method != COULOMB_NONE) {
-    switch (coulomb.method) {
-#ifdef P3M
-    case COULOMB_P3M_GPU:
-    case COULOMB_P3M:
-	  force[0] = 0.0; force[1] = 0.0; force[2] = 0.0;
-	  p3m_add_pair_force(p1->p.q*p2->p.q, d, dist2, dist, force);
-      virials.coulomb[0] += p3m_pair_energy(p1->p.q*p2->p.q,d,dist2,dist);
-	  for (k = 0; k<3; k++)
-		  for (l = 0; l<3; l++)
-			  p_tensor.coulomb[k*3 + l] += force[k]*d[l];
-
-      break;
-#endif
-
-    /* short range potentials, where we use the virial */
-    /***************************************************/
-    case COULOMB_DH: {
-      double force[3] = {0, 0, 0};
-    
-      add_dh_coulomb_pair_force(p1,p2,d,dist, force);
-      for(k=0;k<3;k++)
-	for(l=0;l<3;l++)
-	  p_tensor.coulomb[k*3 + l] += force[k]*d[l];
-      virials.coulomb[0] += force[0]*d[0] + force[1]*d[1] + force[2]*d[2];
-      break;
-    }
-    case COULOMB_RF: {
-      double force[3] = {0, 0, 0};
-    
-      add_rf_coulomb_pair_force(p1,p2,d,dist, force);
-      for(k=0;k<3;k++)
-	for(l=0;l<3;l++)
-	  p_tensor.coulomb[k*3 + l] += force[k]*d[l];
-      virials.coulomb[0] += force[0]*d[0] + force[1]*d[1] + force[2]*d[2];
-      break;
-    }
-    case COULOMB_INTER_RF:
-      // this is done together with the other short range interactions
-      break;
-    default:
-      fprintf(stderr,"calculating pressure for electrostatics method that doesn't have it implemented\n");
-      break;
-    }
-  }
-#endif /*ifdef ELECTROSTATICS */
-
-#ifdef DIPOLES
-  /* real space magnetic dipole-dipole */
-  if (coulomb.Dmethod != DIPOLAR_NONE) {
-    fprintf(stderr,"calculating pressure for magnetostatics which doesn't have it implemented\n");
-  }
-#endif /*ifdef DIPOLES */
-}
-
-inline void calc_bonded_force(Particle *p1, Particle *p2, Bonded_ia_parameters *iaparams, int *i, double dx[3], double force[3]) {
-#ifdef TABULATED
-  //char* errtxt;
-#endif
-
-  /* Calculates the bonded force between two particles */
-    switch(iaparams->type) {
-    case BONDED_IA_FENE:
-      calc_fene_pair_force(p1,p2,iaparams,dx,force);
-      break;
-#ifdef ROTATION
-    case BONDED_IA_HARMONIC_DUMBBELL:
-      calc_harmonic_dumbbell_pair_force(p1,p2,iaparams,dx,force);
-      break;
-#endif
-    case BONDED_IA_HARMONIC:
-      calc_harmonic_pair_force(p1,p2,iaparams,dx,force);
-      break;
-#ifdef LENNARD_JONES
-    case BONDED_IA_SUBT_LJ:
-      calc_subt_lj_pair_force(p1,p2,iaparams,dx,force);
-      break;
-#endif
-      /* since it is not clear at the moment how to handle a many body interaction here, I skip it */
-    case BONDED_IA_ANGLE_HARMONIC:
-      (*i)++; force[0] = force[1] = force[2] = 0; break;
-    case BONDED_IA_ANGLE_COSINE:
-      (*i)++; force[0] = force[1] = force[2] = 0; break;
-    case BONDED_IA_ANGLE_COSSQUARE:
-      (*i)++; force[0] = force[1] = force[2] = 0; break;
-    case BONDED_IA_ANGLEDIST:
-      (*i)++; force[0] = force[1] = force[2] = 0; break;
-    case BONDED_IA_DIHEDRAL:
-      (*i)+=2; force[0] = force[1] = force[2] = 0; break;
-
-#ifdef TABULATED
-    case BONDED_IA_TABULATED:
-      // printf("BONDED TAB, Particle: %d, P2: %d TYPE_TAB: %d\n",p1->p.identity,p2->p.identity,iparams->p.tab.type);
-      switch(iaparams->p.tab.type) {
-        case TAB_BOND_LENGTH:
-	  calc_tab_bond_force(p1, p2, iaparams, dx, force); break;
-        case TAB_BOND_ANGLE:
-          (*i)++; force[0] = force[1] = force[2] = 0; break;
-        case TAB_BOND_DIHEDRAL:
-          (*i)+=2; force[0] = force[1] = force[2] = 0; break;
-        default:
-          runtimeErrorMsg() <<"calc_bonded_force: tabulated bond type of atom " << p1->p.identity << " unknown\n";
-	  return;
-      }
-      break;
-#endif
-#ifdef OVERLAPPED
-    case BONDED_IA_OVERLAPPED:
-      // printf("BONDED OVERLAP, Particle: %d, P2: %d TYPE_OVERLAP: %d\n",p1->p.identity,p2->p.identity,iparams->p.tab.type);
-      //char *errtxt;
-      switch(iaparams->p.overlap.type) {
-        case OVERLAP_BOND_LENGTH:
-          calc_overlap_bond_force(p1, p2, iaparams, dx, force); break;
-        case OVERLAP_BOND_ANGLE:
-          (*i)++; force[0] = force[1] = force[2] = 0; break;
-        case OVERLAP_BOND_DIHEDRAL:
-          (*i)+=2; force[0] = force[1] = force[2] = 0; break;
-        default:
-          runtimeErrorMsg() <<"calc_bonded_force: overlapped bond type of atom " << p1->p.identity << " unknown\n";
-          return;
-      }
-      break;
-#endif
-#ifdef BOND_CONSTRAINT
-    case BONDED_IA_RIGID_BOND:
-      force[0] = force[1] = force[2] = 0; break;
-#endif
-#ifdef BOND_VIRTUAL
-    case BONDED_IA_VIRTUAL_BOND:
-      force[0] = force[1] = force[2] = 0; break;
-#endif
-    default :
-      //      fprintf(stderr,"add_bonded_virials: WARNING: Bond type %d of atom %d unhandled\n",bonded_ia_params[type_num].type,p1->p.identity);
-      fprintf(stderr,"add_bonded_virials: WARNING: Bond type %d , atom %d unhandled, Atom 2: %d\n",iaparams->type,p1->p.identity,p2->p.identity);
-      force[0] = force[1] = force[2] = 0;
-      break;
-    }
-}
-
-
-/* calc_three_body_bonded_forces is called by add_three_body_bonded_stress. This
-   routine is only entered for angular potentials. */
-inline void calc_three_body_bonded_forces(Particle *p1, Particle *p2, Particle *p3,
-              Bonded_ia_parameters *iaparams, double force1[3], double force2[3], double force3[3]) {
-
-#ifdef TABULATED
-  //char* errtxt;
-#endif
-
-  switch(iaparams->type) {
-#ifdef BOND_ANGLE_OLD
-  case BONDED_IA_ANGLE_OLD:
-    // p1 is *p_mid, p2 is *p_left, p3 is *p_right
-    calc_angle_3body_forces(p1, p2, p3, iaparams, force1, force2, force3);
-    break;
-#endif
-#ifdef BOND_ANGLE
-  case BONDED_IA_ANGLE_HARMONIC:
-    // p1 is *p_mid, p2 is *p_left, p3 is *p_right
-    calc_angle_harmonic_3body_forces(p1, p2, p3, iaparams, force1, force2, force3);
-    break;
- case BONDED_IA_ANGLE_COSINE:
-    // p1 is *p_mid, p2 is *p_left, p3 is *p_right
-    calc_angle_cosine_3body_forces(p1, p2, p3, iaparams, force1, force2, force3);
-    break;
-  case BONDED_IA_ANGLE_COSSQUARE:
-    // p1 is *p_mid, p2 is *p_left, p3 is *p_right
-    calc_angle_cossquare_3body_forces(p1, p2, p3, iaparams, force1, force2, force3);
-    break;
-#endif
-#ifdef TABULATED
-  case BONDED_IA_TABULATED:
-    switch(iaparams->p.tab.type) {
-      case TAB_BOND_ANGLE:
-        // p1 is *p_mid, p2 is *p_left, p3 is *p_right
-        calc_angle_3body_tabulated_forces(p1, p2, p3, iaparams, force1, force2, force3);
-        break;
-      default:
-        runtimeErrorMsg() <<"calc_bonded_force: tabulated bond type of atom " << p1->p.identity << " unknown\n";
-        return;
-      }
-      break;
-#endif
-  default :
-    fprintf(stderr,"calc_three_body_bonded_forces: \
-            WARNING: Bond type %d , atom %d unhandled, Atom 2: %d\n", \
-            iaparams->type, p1->p.identity, p2->p.identity);
-    break;
-  }
-}
-
-
-/** Calculate bonded virials for one particle.
-    For performance reasons the force routines add their values directly to the particles.
-    So here we do some tricks to get the value out without changing the forces.
-    @param p1 particle for which to calculate virials
-*/
-#ifndef BOND_CLASS_DEBUG
-inline void add_bonded_virials(Particle *p1)
-{
-  double dx[3], force[3] = {0,0,0};
-  //char *errtxt;
-  Particle *p2;
-  Bonded_ia_parameters *iaparams;
-
-  int i, k, l;
-  int type_num;
-
-  i = 0;
-  while(i<p1->bl.n) {
-    type_num = p1->bl.e[i++];
-    iaparams = &bonded_ia_params[type_num];
-
-    /* fetch particle 2 */
-    p2 = local_particles[p1->bl.e[i++]];
-    if ( ! p2 ) {
-      // for harmonic spring:
-      // if cutoff was defined and p2 is not there it is anyway outside the cutoff, see calc_maximal_cutoff()
-      if ((type_num==BONDED_IA_HARMONIC)&&(iaparams->p.harmonic.r_cut>0)) return;
-      runtimeErrorMsg() <<"bond broken between particles " << p1->p.identity << " and " << p1->bl.e[i-1] << " (particles not stored on the same node)";
-      return;
-    }
-
-    get_mi_vector(dx, p1->r.p, p2->r.p);
-    calc_bonded_force(p1,p2,iaparams,&i,dx,force);
-    *obsstat_bonded(&virials, type_num) += dx[0]*force[0] + dx[1]*force[1] + dx[2]*force[2];
-
-    /* stress tensor part */
-    for(k=0;k<3;k++)
-      for(l=0;l<3;l++)
-	obsstat_bonded(&p_tensor, type_num)[k*3 + l] += force[k]*dx[l];
-
-  }
-}
-#endif //BOND_CLASS_DEBUG
-
-/*New add_bonded_virials function*/
-// only pair bonds contribute in this function
-#ifdef BOND_CLASS_DEBUG
-inline void add_bonded_virials(Particle *p1)
-{
-
-  int i, bond_list_id, bond_broken, bond_map_id, n_partners;
-  i=0;
-  while(i<p1->bl.n){
-
-    //--first assign the variables for this step--
-    //get the bond id in bond list
-    bond_list_id = i;
-    //get the bond map id
-    bond_map_id = p1->bl.e[bond_list_id];
-    //now the number of partners can be determined
-    n_partners = bond_map[bond_map_id]->get_number_of_bond_partners();
-
-    //--Calculate pressure--
-    bond_broken = bond_map[bond_map_id]->add_virial(p1, bond_list_id);
-
-    // if there are no bond partners get out of this function
-    // it is easier to return 1 for the future!
-    if(bond_broken == 2)
-       return;
-
-    //--Now we are finished and have to go to the next bond--
-    //in bond list: bond itself and number of partners 
-    //next bond in -> n_partners + 1
-    i += n_partners + 1;
-    
-  };
-
-}
-#endif // BOND_CLASS_DEBUG
-
-
-/*New add_bonded_virials function*/
-// only pair bonds contribute in this function
-#ifdef BOND_CLASS_DEBUG
-inline void add_three_body_bonded_stress(Particle *p1)
-{
-
-  int i, bond_list_id, bond_broken, bond_map_id, n_partners;
-  i=0;
-  while(i<p1->bl.n){
-
-    //--first assign the variables for this step--
-    //get the bond id in bond list
-    bond_list_id = i;
-    //get the bond map id
-    bond_map_id = p1->bl.e[bond_list_id];
-    //now the number of partners can be determined
-    n_partners = bond_map[bond_map_id]->get_number_of_bond_partners();
-
-    //--Calculate pressure--
-    bond_broken = bond_map[bond_map_id]->add_three_body_pressure(p1, bond_list_id);
-
-    // if there are no bond partners get out of this function
-    // it is easier to return 1 for the future!
-    if(bond_broken == 2)
-       return;
-
-    //--Now we are finished and have to go to the next bond--
-    //in bond list: bond itself and number of partners 
-    //next bond in -> n_partners + 1
-    i += n_partners + 1;
-    
-  };
-
-}
-#endif // BOND_CLASS_DEBUG
-
-/** Calculate the contribution to the stress tensor from angular potentials.
-    The central particle of the three-particle interaction is responsible
-    for the contribution of the entire interaction - this is the coding
-    not the physics.
-*/
-#ifndef BOND_CLASS_DEBUG
-inline void add_three_body_bonded_stress(Particle *p1) {
-  double dx12[3]; // espresso notation
-  double dx21[3];
-  double dx31[3];
-  double force1[3];
-  double force2[3];
-  double force3[3];
-
-  //char *errtxt;
-  Particle *p2;
-  Particle *p3;
-  Bonded_ia_parameters *iaparams;
-
-  int i, k, j, l;
-  int type_num;
-  BondedInteraction type;
-
-  i = 0;
-  while(i < p1->bl.n) {
-    /* scan bond list for angular interactions */
-    type_num = p1->bl.e[i];
-    iaparams = &bonded_ia_params[type_num];
-    type = iaparams->type;
-
-    if(type == BONDED_IA_ANGLE_HARMONIC || type == BONDED_IA_ANGLE_COSINE || type == BONDED_IA_ANGLE_COSSQUARE){
-      p2 = local_particles[p1->bl.e[++i]];
-      p3 = local_particles[p1->bl.e[++i]];
-
-      get_mi_vector(dx12, p1->r.p, p2->r.p);
-      for(j = 0; j < 3; j++)
-        dx21[j] = -dx12[j];
-
-      get_mi_vector(dx31, p3->r.p, p1->r.p);
-
-      for(j = 0; j < 3; j++) {
-        force1[j] = 0.0;
-        force2[j] = 0.0;
-        force3[j] = 0.0;
-      }
-
-      calc_three_body_bonded_forces(p1, p2, p3, iaparams, force1, force2, force3);
-
-      /* uncomment the next line to see that the virial is indeed zero */
-      //printf("W = %g\n", scalar(force2, dx21) + scalar(force3, dx31));
-
-      /* three-body bonded interactions contribute to the stress but not the scalar pressure */
-      for(k = 0; k < 3; k++) {
-        for(l = 0; l < 3; l++) {
-          obsstat_bonded(&p_tensor, type_num)[3 * k + l] += force2[k] * dx21[l] + force3[k] * dx31[l];
-        }
-      }
-      i = i + 1;
-    }
-    // skip over non-angular interactions
-    else if(type == BONDED_IA_FENE) {
-      i = i + 2;
-    }
-    else if(type == BONDED_IA_OIF_GLOBAL_FORCES) {
-      i = i + 3;
-    }
-    else if(type == BONDED_IA_OIF_LOCAL_FORCES) {
-      i = i + 4;
-    }
-    else if(type == BONDED_IA_OIF_OUT_DIRECTION) {
-      i = i + 3;
-    }
-    else if(type == BONDED_IA_HARMONIC) {
-      i = i + 2;
-    }
-#ifdef LENNARD_JONES
-    else if(type == BONDED_IA_SUBT_LJ) {
-      i = i + 2;
-    }
-#endif
-    else if(type == BONDED_IA_ANGLEDIST) {
-      i = i + 3;
-    }
-    else if(type == BONDED_IA_DIHEDRAL) {
-      i = i + 4;
-    }
-#ifdef TABULATED
-    else if(type == BONDED_IA_TABULATED) {
-      if(iaparams->p.tab.type == TAB_BOND_LENGTH) {
-        i = i + 2;
-      }
-      else if(iaparams->p.tab.type == TAB_BOND_ANGLE) {
-        p2 = local_particles[p1->bl.e[++i]];
-        p3 = local_particles[p1->bl.e[++i]];
-
-        get_mi_vector(dx12, p1->r.p, p2->r.p);
-        for(j = 0; j < 3; j++)
-          dx21[j] = -dx12[j];
-
-        get_mi_vector(dx31, p3->r.p, p1->r.p);
-
-        for(j = 0; j < 3; j++) {
-          force1[j] = 0.0;
-          force2[j] = 0.0;
-          force3[j] = 0.0;
-        }
-
-        calc_three_body_bonded_forces(p1, p2, p3, iaparams, force1, force2, force3);
-
-        /* uncomment the next line to see that the virial is indeed zero */
-        //printf("W = %g\n", scalar(force2, dx21) + scalar(force3, dx31));
-
-        /* three-body bonded interactions contribute to the stress but not the scalar pressure */
-        for(k = 0; k < 3; k++) {
-          for(l = 0; l < 3; l++) {
-            obsstat_bonded(&p_tensor, type_num)[3 * k + l] += force2[k] * dx21[l] + force3[k] * dx31[l];
-          }
-        }
-        i = i + 1;
-      }
-      else if (iaparams->p.tab.type == TAB_BOND_DIHEDRAL) {
-        i = i + 4;
-      }
-      else {
-        runtimeErrorMsg() <<"add_three_body_bonded_stress: match not found for particle " << p1->p.identity << ".\n";
-      }
-    }
-#endif
-#ifdef BOND_CONSTRAINT
-    else if(type == BONDED_IA_RIGID_BOND) {
-      i = i + 2;
-    }
-#endif
-#ifdef BOND_VIRTUAL
-    else if(type == BONDED_IA_VIRTUAL_BOND) {
-      i = i + 2;
-    }
-#endif
-    else {
-      runtimeErrorMsg() <<"add_three_body_bonded_stress: match not found for particle " << p1->p.identity << ".\n";
-    }
-  } 
-}
-#endif //BOND_CLASS_DEBUG
- 
-/** Calculate kinetic pressure (aka energy) for one particle.
-    @param p1 particle for which to calculate pressure
-    @param v_comp flag which enables (1) compensation of the velocities required
-		  for deriving a pressure reflecting \ref nptiso_struct::p_inst
-		  (hence it only works with domain decomposition); naturally it
-		  therefore doesn't make sense to use it without NpT.
-*/
-inline void add_kinetic_virials(Particle *p1,int v_comp)
-{
-  int k, l;
-  /* kinetic energy */
-#ifdef MULTI_TIMESTEP
-  if (smaller_time_step > 0.) {
-    if(v_comp)
-      virials.data.e[0] += SQR(time_step/smaller_time_step)*(SQR(p1->m.v[0] - p1->f.f[0]) + SQR(p1->m.v[1] - p1->f.f[1]) + SQR(p1->m.v[2] - p1->f.f[2]))*(*p1).p.mass;
-    else
-      virials.data.e[0] += SQR(time_step/smaller_time_step)*(SQR(p1->m.v[0]) + SQR(p1->m.v[1]) + SQR(p1->m.v[2]))*(*p1).p.mass;
-  } else
-#endif
-  {
-    if(v_comp) 
-      virials.data.e[0] += (SQR(p1->m.v[0] - p1->f.f[0]) + SQR(p1->m.v[1] - p1->f.f[1]) + SQR(p1->m.v[2] - p1->f.f[2]))*(*p1).p.mass;
-    else
-      virials.data.e[0] += (SQR(p1->m.v[0]) + SQR(p1->m.v[1]) + SQR(p1->m.v[2]))*(*p1).p.mass;
-  }
-
-  /* ideal gas contribution (the rescaling of the velocities by '/=time_step' each will be done later) */
-  for(k=0;k<3;k++)
-    for(l=0;l<3;l++)
-#ifdef MULTI_TIMESTEP
-      if (smaller_time_step > 0.) 
-        p_tensor.data.e[k*3 + l] += SQR(time_step/smaller_time_step)*(p1->m.v[k])*(p1->m.v[l])*(*p1).p.mass;
-      else
-#endif
-        p_tensor.data.e[k*3 + l] += (p1->m.v[k])*(p1->m.v[l])*(*p1).p.mass;
-
-}
-
-=======
->>>>>>> 0e7f93a2
 /** implementation of 'analyse local_stress_tensor */
 int local_stress_tensor_calc (DoubleList *TensorInBin, int bins[3], int periodic[3], double range_start[3], double range[3]);
 
