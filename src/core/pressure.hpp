/*
  Copyright (C) 2010,2012,2013,2014 The ESPResSo project
  Copyright (C) 2002,2003,2004,2005,2006,2007,2008,2009,2010 
    Max-Planck-Institute for Polymer Research, Theory Group
  
  This file is part of ESPResSo.
  
  ESPResSo is free software: you can redistribute it and/or modify
  it under the terms of the GNU General Public License as published by
  the Free Software Foundation, either version 3 of the License, or
  (at your option) any later version.
  
  ESPResSo is distributed in the hope that it will be useful,
  but WITHOUT ANY WARRANTY; without even the implied warranty of
  MERCHANTABILITY or FITNESS FOR A PARTICULAR PURPOSE.  See the
  GNU General Public License for more details.
  
  You should have received a copy of the GNU General Public License
  along with this program.  If not, see <http://www.gnu.org/licenses/>. 
*/
/** \file pressure.hpp
    Pressure calculation. Really similar to \ref energy.hpp "energy.h".
*/

#ifndef _PRESSURE_HPP
#define _PRESSURE_HPP

#include "utils.hpp"
#include "integrate.hpp"
#include "statistics.hpp"
#include "thermostat.hpp"
#include "forces_inline.hpp"
#include "npt.hpp"

/** \name Exported Variables */
/************************************************************/
/*@{*/
///
extern Observable_stat virials, total_pressure, p_tensor, total_p_tensor;
///
extern Observable_stat_non_bonded virials_non_bonded, total_pressure_non_bonded, p_tensor_non_bonded, total_p_tensor_non_bonded;
/*@}*/

/** \name Exported Functions */
/************************************************************/
/*@{*/
void init_virials(Observable_stat *stat);
void init_virials_non_bonded(Observable_stat_non_bonded *stat_nb);
void init_p_tensor_non_bonded(Observable_stat_non_bonded *stat_nb);
void init_p_tensor(Observable_stat *stat);
void master_pressure_calc(int v_comp);


/** Calculates the pressure in the system from a virial expansion using the terms from \ref calculate_verlet_virials or \ref nsq_calculate_virials dependeing on the used cell system.<BR>
    @param result here the data about the scalar pressure are stored
    @param result_t here the data about the stress tensor are stored
    @param result_nb here the data about the intra- and inter- molecular nonbonded contributions to scalar pressure are stored
    @param result_t_nb here the data about the intra- and inter- molecular nonbonded contributions to stress tensor are stored
    @param v_comp flag which enables (1) compensation of the velocities required
		  for deriving a pressure reflecting \ref nptiso_struct::p_inst
		  (hence it only works with domain decomposition); naturally it
		  therefore doesn't make sense to use it without NpT.
*/
void pressure_calc(double *result, double *result_t, double *result_nb, double *result_t_nb, int v_comp);

/** Calculate non bonded energies between a pair of particles.
    @param p1        pointer to particle 1.
    @param p2        pointer to particle 2.
    @param d         vector between p1 and p2.
    @param dist      distance between p1 and p2.
    @param dist2     distance squared between p1 and p2. */
inline void add_non_bonded_pair_virials(Particle *p1, Particle *p2, double d[3],
					  double dist, double dist2)
{
  int p1molid, p2molid, k, l;
  double force[3] = {0, 0, 0};

  calc_non_bonded_pair_force(p1, p2,d, dist, dist2, force);

  *obsstat_nonbonded(&virials, p1->p.type, p2->p.type) += d[0]*force[0] + d[1]*force[1] + d[2]*force[2];

 /* stress tensor part */
  for(k=0;k<3;k++)
    for(l=0;l<3;l++)
      obsstat_nonbonded(&p_tensor, p1->p.type, p2->p.type)[k*3 + l] += force[k]*d[l];

  p1molid = p1->p.mol_id;
  p2molid = p2->p.mol_id;
  if ( p1molid == p2molid ) {
    *obsstat_nonbonded_intra(&virials_non_bonded, p1->p.type, p2->p.type) += d[0]*force[0] + d[1]*force[1] + d[2]*force[2];
    
    for(k=0;k<3;k++)
      for(l=0;l<3;l++)
        obsstat_nonbonded_intra(&p_tensor_non_bonded, p1->p.type, p2->p.type)[k*3 + l] += force[k]*d[l];
  } 
  if ( p1molid != p2molid ) {
    *obsstat_nonbonded_inter(&virials_non_bonded, p1->p.type, p2->p.type) += d[0]*force[0] + d[1]*force[1] + d[2]*force[2];
    
    for(k=0;k<3;k++)
      for(l=0;l<3;l++)
        obsstat_nonbonded_inter(&p_tensor_non_bonded, p1->p.type, p2->p.type)[k*3 + l] += force[k]*d[l];
  }
  
#ifdef ELECTROSTATICS
  /* real space coulomb */
  if (coulomb.method != COULOMB_NONE) {
    switch (coulomb.method) {
#ifdef P3M
    case COULOMB_P3M_GPU:
    case COULOMB_P3M:
      virials.coulomb[0] += p3m_pair_energy(p1->p.q*p2->p.q,d,dist2,dist);
      break;
#endif

    /* short range potentials, where we use the virial */
    /***************************************************/
    case COULOMB_DH: {
      double force[3] = {0, 0, 0};
    
      add_dh_coulomb_pair_force(p1,p2,d,dist, force);
      for(k=0;k<3;k++)
	for(l=0;l<3;l++)
	  p_tensor.coulomb[k*3 + l] += force[k]*d[l];
      virials.coulomb[0] += force[0]*d[0] + force[1]*d[1] + force[2]*d[2];
      break;
    }
    case COULOMB_RF: {
      double force[3] = {0, 0, 0};
    
      add_rf_coulomb_pair_force(p1,p2,d,dist, force);
      for(k=0;k<3;k++)
	for(l=0;l<3;l++)
	  p_tensor.coulomb[k*3 + l] += force[k]*d[l];
      virials.coulomb[0] += force[0]*d[0] + force[1]*d[1] + force[2]*d[2];
      break;
    }
    case COULOMB_INTER_RF:
      // this is done together with the other short range interactions
      break;
    default:
      fprintf(stderr,"calculating pressure for electrostatics method that doesn't have it implemented\n");
      break;
    }
  }
#endif /*ifdef ELECTROSTATICS */

#ifdef DIPOLES
  /* real space magnetic dipole-dipole */
  if (coulomb.Dmethod != DIPOLAR_NONE) {
    fprintf(stderr,"calculating pressure for magnetostatics which doesn't have it implemented\n");
  }
#endif /*ifdef DIPOLES */
}

inline void calc_bonded_force(Particle *p1, Particle *p2, Bonded_ia_parameters *iaparams, int *i, double dx[3], double force[3]) {
#ifdef TABULATED
  //char* errtxt;
#endif

  /* Calculates the bonded force between two particles */
    switch(iaparams->type) {
    case BONDED_IA_FENE:
      calc_fene_pair_force(p1,p2,iaparams,dx,force);
      break;
#ifdef ROTATION
    case BONDED_IA_HARMONIC_DUMBBELL:
      calc_harmonic_dumbbell_pair_force(p1,p2,iaparams,dx,force);
      break;
#endif
    case BONDED_IA_HARMONIC:
      calc_harmonic_pair_force(p1,p2,iaparams,dx,force);
      break;
#ifdef LENNARD_JONES
    case BONDED_IA_SUBT_LJ:
      calc_subt_lj_pair_force(p1,p2,iaparams,dx,force);
      break;
#endif
      /* since it is not clear at the moment how to handle a many body interaction here, I skip it */
    case BONDED_IA_ANGLE_HARMONIC:
      (*i)++; force[0] = force[1] = force[2] = 0; break;
    case BONDED_IA_ANGLE_COSINE:
      (*i)++; force[0] = force[1] = force[2] = 0; break;
    case BONDED_IA_ANGLE_COSSQUARE:
      (*i)++; force[0] = force[1] = force[2] = 0; break;
    case BONDED_IA_ANGLEDIST:
      (*i)++; force[0] = force[1] = force[2] = 0; break;
    case BONDED_IA_DIHEDRAL:
      (*i)+=2; force[0] = force[1] = force[2] = 0; break;

#ifdef TABULATED
    case BONDED_IA_TABULATED:
      // printf("BONDED TAB, Particle: %d, P2: %d TYPE_TAB: %d\n",p1->p.identity,p2->p.identity,iparams->p.tab.type);
      switch(iaparams->p.tab.type) {
        case TAB_BOND_LENGTH:
	  calc_tab_bond_force(p1, p2, iaparams, dx, force); break;
        case TAB_BOND_ANGLE:
          (*i)++; force[0] = force[1] = force[2] = 0; break;
        case TAB_BOND_DIHEDRAL:
          (*i)+=2; force[0] = force[1] = force[2] = 0; break;
        default:
<<<<<<< HEAD
      std::ostringstream msg;
      msg <<"calc_bonded_force: tabulated bond type of atom " << p1->p.identity << " unknown\n";
      runtimeError(msg);
=======
          runtimeErrorMsg() <<"calc_bonded_force: tabulated bond type of atom " << p1->p.identity << " unknown\n";
>>>>>>> 069c19dc
	  return;
      }
      break;
#endif
#ifdef OVERLAPPED
    case BONDED_IA_OVERLAPPED:
      // printf("BONDED OVERLAP, Particle: %d, P2: %d TYPE_OVERLAP: %d\n",p1->p.identity,p2->p.identity,iparams->p.tab.type);
      //char *errtxt;
      switch(iaparams->p.overlap.type) {
        case OVERLAP_BOND_LENGTH:
          calc_overlap_bond_force(p1, p2, iaparams, dx, force); break;
        case OVERLAP_BOND_ANGLE:
          (*i)++; force[0] = force[1] = force[2] = 0; break;
        case OVERLAP_BOND_DIHEDRAL:
          (*i)+=2; force[0] = force[1] = force[2] = 0; break;
        default:
<<<<<<< HEAD
          std::ostringstream msg;
          msg <<"calc_bonded_force: overlapped bond type of atom " << p1->p.identity << " unknown\n";
          runtimeError(msg);
=======
          runtimeErrorMsg() <<"calc_bonded_force: overlapped bond type of atom " << p1->p.identity << " unknown\n";
>>>>>>> 069c19dc
          return;
      }
      break;
#endif
#ifdef BOND_CONSTRAINT
    case BONDED_IA_RIGID_BOND:
      force[0] = force[1] = force[2] = 0; break;
#endif
#ifdef BOND_VIRTUAL
    case BONDED_IA_VIRTUAL_BOND:
      force[0] = force[1] = force[2] = 0; break;
#endif
    default :
      //      fprintf(stderr,"add_bonded_virials: WARNING: Bond type %d of atom %d unhandled\n",bonded_ia_params[type_num].type,p1->p.identity);
      fprintf(stderr,"add_bonded_virials: WARNING: Bond type %d , atom %d unhandled, Atom 2: %d\n",iaparams->type,p1->p.identity,p2->p.identity);
      force[0] = force[1] = force[2] = 0;
      break;
    }
}


/* calc_three_body_bonded_forces is called by add_three_body_bonded_stress. This
   routine is only entered for angular potentials. */
inline void calc_three_body_bonded_forces(Particle *p1, Particle *p2, Particle *p3,
              Bonded_ia_parameters *iaparams, double force1[3], double force2[3], double force3[3]) {

#ifdef TABULATED
  //char* errtxt;
#endif

  switch(iaparams->type) {
#ifdef BOND_ANGLE_OLD
  case BONDED_IA_ANGLE_OLD:
    // p1 is *p_mid, p2 is *p_left, p3 is *p_right
    calc_angle_3body_forces(p1, p2, p3, iaparams, force1, force2, force3);
    break;
#endif
#ifdef BOND_ANGLE
  case BONDED_IA_ANGLE_HARMONIC:
    // p1 is *p_mid, p2 is *p_left, p3 is *p_right
    calc_angle_harmonic_3body_forces(p1, p2, p3, iaparams, force1, force2, force3);
    break;
 case BONDED_IA_ANGLE_COSINE:
    // p1 is *p_mid, p2 is *p_left, p3 is *p_right
    calc_angle_cosine_3body_forces(p1, p2, p3, iaparams, force1, force2, force3);
    break;
  case BONDED_IA_ANGLE_COSSQUARE:
    // p1 is *p_mid, p2 is *p_left, p3 is *p_right
    calc_angle_cossquare_3body_forces(p1, p2, p3, iaparams, force1, force2, force3);
    break;
#endif
#ifdef TABULATED
  case BONDED_IA_TABULATED:
    switch(iaparams->p.tab.type) {
      case TAB_BOND_ANGLE:
        // p1 is *p_mid, p2 is *p_left, p3 is *p_right
        calc_angle_3body_tabulated_forces(p1, p2, p3, iaparams, force1, force2, force3);
        break;
      default:
<<<<<<< HEAD
        std::ostringstream msg;
        msg <<"calc_bonded_force: tabulated bond type of atom " << p1->p.identity << " unknown\n";
        runtimeError(msg);
=======
        runtimeErrorMsg() <<"calc_bonded_force: tabulated bond type of atom " << p1->p.identity << " unknown\n";
>>>>>>> 069c19dc
        return;
      }
      break;
#endif
  default :
    fprintf(stderr,"calc_three_body_bonded_forces: \
            WARNING: Bond type %d , atom %d unhandled, Atom 2: %d\n", \
            iaparams->type, p1->p.identity, p2->p.identity);
    break;
  }
}


/** Calculate bonded virials for one particle.
    For performance reasons the force routines add their values directly to the particles.
    So here we do some tricks to get the value out without changing the forces.
    @param p1 particle for which to calculate virials
*/
inline void add_bonded_virials(Particle *p1)
{
  double dx[3], force[3] = {0,0,0};
  //char *errtxt;
  Particle *p2;
  Bonded_ia_parameters *iaparams;

  int i, k, l;
  int type_num;

  i = 0;
  while(i<p1->bl.n) {
    type_num = p1->bl.e[i++];
    iaparams = &bonded_ia_params[type_num];

    /* fetch particle 2 */
    p2 = local_particles[p1->bl.e[i++]];
    if ( ! p2 ) {
      // for harmonic spring:
      // if cutoff was defined and p2 is not there it is anyway outside the cutoff, see calc_maximal_cutoff()
      if ((type_num==BONDED_IA_HARMONIC)&&(iaparams->p.harmonic.r_cut>0)) return;
<<<<<<< HEAD
      std::ostringstream msg;
      msg <<"bond broken between particles " << p1->p.identity << " and " << p1->bl.e[i-1] << " (particles not stored on the same node)";
      runtimeError(msg);
=======
      runtimeErrorMsg() <<"bond broken between particles " << p1->p.identity << " and " << p1->bl.e[i-1] << " (particles not stored on the same node)";
>>>>>>> 069c19dc
      return;
    }

    get_mi_vector(dx, p1->r.p, p2->r.p);
    calc_bonded_force(p1,p2,iaparams,&i,dx,force);
    *obsstat_bonded(&virials, type_num) += dx[0]*force[0] + dx[1]*force[1] + dx[2]*force[2];

 /* stress tensor part */
    for(k=0;k<3;k++)
      for(l=0;l<3;l++)
	obsstat_bonded(&p_tensor, type_num)[k*3 + l] += force[k]*dx[l];

  }
}

/** Calculate the contribution to the stress tensor from angular potentials.
    The central particle of the three-particle interaction is responsible
    for the contribution of the entire interaction - this is the coding
    not the physics.
*/
inline void add_three_body_bonded_stress(Particle *p1) {
  double dx12[3]; // espresso notation
  double dx21[3];
  double dx31[3];
  double force1[3];
  double force2[3];
  double force3[3];

  //char *errtxt;
  Particle *p2;
  Particle *p3;
  Bonded_ia_parameters *iaparams;

  int i, k, j, l;
  int type_num;
  BondedInteraction type;

  i = 0;
  while(i < p1->bl.n) {
    /* scan bond list for angular interactions */
    type_num = p1->bl.e[i];
    iaparams = &bonded_ia_params[type_num];
    type = iaparams->type;

    if(type == BONDED_IA_ANGLE_HARMONIC || type == BONDED_IA_ANGLE_COSINE || type == BONDED_IA_ANGLE_COSSQUARE){
      p2 = local_particles[p1->bl.e[++i]];
      p3 = local_particles[p1->bl.e[++i]];

      get_mi_vector(dx12, p1->r.p, p2->r.p);
      for(j = 0; j < 3; j++)
        dx21[j] = -dx12[j];

      get_mi_vector(dx31, p3->r.p, p1->r.p);

      for(j = 0; j < 3; j++) {
        force1[j] = 0.0;
        force2[j] = 0.0;
        force3[j] = 0.0;
      }

      calc_three_body_bonded_forces(p1, p2, p3, iaparams, force1, force2, force3);

      /* uncomment the next line to see that the virial is indeed zero */
      //printf("W = %g\n", scalar(force2, dx21) + scalar(force3, dx31));

      /* three-body bonded interactions contribute to the stress but not the scalar pressure */
      for(k = 0; k < 3; k++) {
        for(l = 0; l < 3; l++) {
          obsstat_bonded(&p_tensor, type_num)[3 * k + l] += force2[k] * dx21[l] + force3[k] * dx31[l];
        }
      }
      i = i + 1;
    }
    // skip over non-angular interactions
    else if(type == BONDED_IA_FENE) {
      i = i + 2;
    }
    else if(type == BONDED_IA_OIF_GLOBAL_FORCES) {
      i = i + 3;
    }
    else if(type == BONDED_IA_OIF_LOCAL_FORCES) {
      i = i + 4;
    }
    else if(type == BONDED_IA_OIF_OUT_DIRECTION) {
      i = i + 3;
    }
    else if(type == BONDED_IA_HARMONIC) {
      i = i + 2;
    }
#ifdef LENNARD_JONES
    else if(type == BONDED_IA_SUBT_LJ) {
      i = i + 2;
    }
#endif
    else if(type == BONDED_IA_ANGLEDIST) {
      i = i + 3;
    }
    else if(type == BONDED_IA_DIHEDRAL) {
      i = i + 4;
    }
#ifdef TABULATED
    else if(type == BONDED_IA_TABULATED) {
      if(iaparams->p.tab.type == TAB_BOND_LENGTH) {
        i = i + 2;
      }
      else if(iaparams->p.tab.type == TAB_BOND_ANGLE) {
        p2 = local_particles[p1->bl.e[++i]];
        p3 = local_particles[p1->bl.e[++i]];

        get_mi_vector(dx12, p1->r.p, p2->r.p);
        for(j = 0; j < 3; j++)
          dx21[j] = -dx12[j];

        get_mi_vector(dx31, p3->r.p, p1->r.p);

        for(j = 0; j < 3; j++) {
          force1[j] = 0.0;
          force2[j] = 0.0;
          force3[j] = 0.0;
        }

        calc_three_body_bonded_forces(p1, p2, p3, iaparams, force1, force2, force3);

        /* uncomment the next line to see that the virial is indeed zero */
        //printf("W = %g\n", scalar(force2, dx21) + scalar(force3, dx31));

        /* three-body bonded interactions contribute to the stress but not the scalar pressure */
        for(k = 0; k < 3; k++) {
          for(l = 0; l < 3; l++) {
            obsstat_bonded(&p_tensor, type_num)[3 * k + l] += force2[k] * dx21[l] + force3[k] * dx31[l];
          }
        }
        i = i + 1;
      }
      else if (iaparams->p.tab.type == TAB_BOND_DIHEDRAL) {
        i = i + 4;
      }
      else {
<<<<<<< HEAD
          std::ostringstream msg;
          msg <<"add_three_body_bonded_stress: match not found for particle " << p1->p.identity << ".\n";
          runtimeError(msg);
=======
        runtimeErrorMsg() <<"add_three_body_bonded_stress: match not found for particle " << p1->p.identity << ".\n";
>>>>>>> 069c19dc
      }
    }
#endif
#ifdef BOND_CONSTRAINT
    else if(type == BONDED_IA_RIGID_BOND) {
      i = i + 2;
    }
#endif
#ifdef BOND_VIRTUAL
    else if(type == BONDED_IA_VIRTUAL_BOND) {
      i = i + 2;
    }
#endif
    else {
<<<<<<< HEAD
        std::ostringstream msg;
        msg <<"add_three_body_bonded_stress: match not found for particle " << p1->p.identity << ".\n";
        runtimeError(msg);
=======
      runtimeErrorMsg() <<"add_three_body_bonded_stress: match not found for particle " << p1->p.identity << ".\n";
>>>>>>> 069c19dc
    }
  } 
}
 
/** Calculate kinetic pressure (aka energy) for one particle.
    @param p1 particle for which to calculate pressure
    @param v_comp flag which enables (1) compensation of the velocities required
		  for deriving a pressure reflecting \ref nptiso_struct::p_inst
		  (hence it only works with domain decomposition); naturally it
		  therefore doesn't make sense to use it without NpT.
*/
inline void add_kinetic_virials(Particle *p1,int v_comp)
{
  int k, l;
  /* kinetic energy */
#ifdef MULTI_TIMESTEP
  if (smaller_time_step > 0.) {
    if(v_comp)
      virials.data.e[0] += SQR(time_step/smaller_time_step)*(SQR(p1->m.v[0] - p1->f.f[0]) + SQR(p1->m.v[1] - p1->f.f[1]) + SQR(p1->m.v[2] - p1->f.f[2]))*(*p1).p.mass;
    else
      virials.data.e[0] += SQR(time_step/smaller_time_step)*(SQR(p1->m.v[0]) + SQR(p1->m.v[1]) + SQR(p1->m.v[2]))*(*p1).p.mass;
  } else
#endif
  {
    if(v_comp) 
      virials.data.e[0] += (SQR(p1->m.v[0] - p1->f.f[0]) + SQR(p1->m.v[1] - p1->f.f[1]) + SQR(p1->m.v[2] - p1->f.f[2]))*(*p1).p.mass;
    else
      virials.data.e[0] += (SQR(p1->m.v[0]) + SQR(p1->m.v[1]) + SQR(p1->m.v[2]))*(*p1).p.mass;
  }

  /* ideal gas contribution (the rescaling of the velocities by '/=time_step' each will be done later) */
  for(k=0;k<3;k++)
    for(l=0;l<3;l++)
#ifdef MULTI_TIMESTEP
      if (smaller_time_step > 0.) 
        p_tensor.data.e[k*3 + l] += SQR(time_step/smaller_time_step)*(p1->m.v[k])*(p1->m.v[l])*(*p1).p.mass;
      else
#endif
        p_tensor.data.e[k*3 + l] += (p1->m.v[k])*(p1->m.v[l])*(*p1).p.mass;

}

/** implementation of 'analyse local_stress_tensor */
int local_stress_tensor_calc (DoubleList *TensorInBin, int bins[3], int periodic[3], double range_start[3], double range[3]);

/** function to calculate stress tensor for the observables */
int observable_compute_stress_tensor(int v_comp, double *A, unsigned int n_A);

void update_pressure(int v_comp);
void analyze_pressure_all(std::vector<std::string> & pressure_labels, std::vector<double> & pressures, int v_comp);
double analyze_pressure(std::string pressure_to_calc, int v_comp);
double analyze_pressure_pair(std::string pressure_to_calc, int type1, int type2, int v_comp);
double analyze_pressure_single(std::string pressure_to_calc, int bond_or_type, int v_comp);

void update_stress_tensor(int v_comp);
void analyze_stress_tensor_all(std::vector<std::string> & stressTensorLabel, std::vector<double> & stressTensorValues, int v_comp);
int analyze_stress_tensor(std::string pressure_to_calc, int v_comp, std::vector<double> & stress);
int analyze_stress_pair(std::string pressure_to_calc, int type1, int type2, int v_comp, std::vector<double> & stress);
int analyze_stress_single(std::string pressure_to_calc, int bond_or_type, int v_comp, std::vector<double> & stress);
int analyze_local_stress_tensor(int* periodic, double* range_start, double* range, int* bins, DoubleList* local_stress_tensor);

/*@}*/

#endif<|MERGE_RESOLUTION|>--- conflicted
+++ resolved
@@ -198,13 +198,7 @@
         case TAB_BOND_DIHEDRAL:
           (*i)+=2; force[0] = force[1] = force[2] = 0; break;
         default:
-<<<<<<< HEAD
-      std::ostringstream msg;
-      msg <<"calc_bonded_force: tabulated bond type of atom " << p1->p.identity << " unknown\n";
-      runtimeError(msg);
-=======
           runtimeErrorMsg() <<"calc_bonded_force: tabulated bond type of atom " << p1->p.identity << " unknown\n";
->>>>>>> 069c19dc
 	  return;
       }
       break;
@@ -221,13 +215,7 @@
         case OVERLAP_BOND_DIHEDRAL:
           (*i)+=2; force[0] = force[1] = force[2] = 0; break;
         default:
-<<<<<<< HEAD
-          std::ostringstream msg;
-          msg <<"calc_bonded_force: overlapped bond type of atom " << p1->p.identity << " unknown\n";
-          runtimeError(msg);
-=======
           runtimeErrorMsg() <<"calc_bonded_force: overlapped bond type of atom " << p1->p.identity << " unknown\n";
->>>>>>> 069c19dc
           return;
       }
       break;
@@ -287,13 +275,7 @@
         calc_angle_3body_tabulated_forces(p1, p2, p3, iaparams, force1, force2, force3);
         break;
       default:
-<<<<<<< HEAD
-        std::ostringstream msg;
-        msg <<"calc_bonded_force: tabulated bond type of atom " << p1->p.identity << " unknown\n";
-        runtimeError(msg);
-=======
         runtimeErrorMsg() <<"calc_bonded_force: tabulated bond type of atom " << p1->p.identity << " unknown\n";
->>>>>>> 069c19dc
         return;
       }
       break;
@@ -333,13 +315,7 @@
       // for harmonic spring:
       // if cutoff was defined and p2 is not there it is anyway outside the cutoff, see calc_maximal_cutoff()
       if ((type_num==BONDED_IA_HARMONIC)&&(iaparams->p.harmonic.r_cut>0)) return;
-<<<<<<< HEAD
-      std::ostringstream msg;
-      msg <<"bond broken between particles " << p1->p.identity << " and " << p1->bl.e[i-1] << " (particles not stored on the same node)";
-      runtimeError(msg);
-=======
       runtimeErrorMsg() <<"bond broken between particles " << p1->p.identity << " and " << p1->bl.e[i-1] << " (particles not stored on the same node)";
->>>>>>> 069c19dc
       return;
     }
 
@@ -478,13 +454,7 @@
         i = i + 4;
       }
       else {
-<<<<<<< HEAD
-          std::ostringstream msg;
-          msg <<"add_three_body_bonded_stress: match not found for particle " << p1->p.identity << ".\n";
-          runtimeError(msg);
-=======
         runtimeErrorMsg() <<"add_three_body_bonded_stress: match not found for particle " << p1->p.identity << ".\n";
->>>>>>> 069c19dc
       }
     }
 #endif
@@ -499,13 +469,7 @@
     }
 #endif
     else {
-<<<<<<< HEAD
-        std::ostringstream msg;
-        msg <<"add_three_body_bonded_stress: match not found for particle " << p1->p.identity << ".\n";
-        runtimeError(msg);
-=======
       runtimeErrorMsg() <<"add_three_body_bonded_stress: match not found for particle " << p1->p.identity << ".\n";
->>>>>>> 069c19dc
     }
   } 
 }
