/*
  Copyright (C) 2010-2018 The ESPResSo project
  Copyright (C) 2002,2003,2004,2005,2006,2007,2008,2009,2010
    Max-Planck-Institute for Polymer Research, Theory Group

  This file is part of ESPResSo.

  ESPResSo is free software: you can redistribute it and/or modify
  it under the terms of the GNU General Public License as published by
  the Free Software Foundation, either version 3 of the License, or
  (at your option) any later version.

  ESPResSo is distributed in the hope that it will be useful,
  but WITHOUT ANY WARRANTY; without even the implied warranty of
  MERCHANTABILITY or FITNESS FOR A PARTICULAR PURPOSE.  See the
  GNU General Public License for more details.

  You should have received a copy of the GNU General Public License
  along with this program.  If not, see <http://www.gnu.org/licenses/>.
*/

#ifndef ESPRESSO_H5MD_CORE_HPP
#define ESPRESSO_H5MD_CORE_HPP

#include <algorithm>
#include <boost/filesystem.hpp>
#include <fstream>
#include <h5xx/h5xx.hpp>
#include <iostream>
#include <mpi.h>
#include <string>
#include <unordered_map>

<<<<<<< HEAD
extern double sim_time;
extern double time_step;
extern Vector3d box_l;
=======
#include "PartCfg.hpp"
>>>>>>> c8289b1a

namespace Writer {
namespace H5md {

typedef boost::multi_array<double, 3> double_array_3d;
typedef boost::multi_array<int, 3> int_array_3d;

/**
 * @brief Class for writing H5MD files.
 **/
class File {
public:
  /**
   * Constructor/destructor without arguments (due to script_interface).
   * @brief Constructor of the File class.
   */
  File() = default;
  ~File() = default;
  /**
   * @brief Initialize the File object.
   */
  void InitFile();
  /**
   * @brief Method to perform the renaming of the temporary file from
   * "filename" + ".bak" to "filename".
   */
  void Close();

  enum WriteData {
    W_POS = 1 << 0,
    W_V = 1 << 1,
    W_F = 1 << 2,
    W_TYPE = 1 << 3,
    W_MASS = 1 << 4,
    W_CHARGE = 1 << 5
  };
  /**
   * @brief General method to write to the datasets which calls more specific
   * write methods.
   * Boolean values for position, velocity, force and mass.
   */
  void Write(int write_dat, PartCfg &partCfg);

  std::string &filename() { return m_filename; };
  std::string &scriptname() { return m_scriptname; };
  // Returns the int that describes which data should be written to the dataset.
  int &what() { return m_what; };
  // Returns the boolean value that describes whether data should be written to
  // the dataset in the order of ids (possibly slower on output for many
  // particles).
  bool &write_ordered() { return m_write_ordered; };
  /**
   * @brief Method to force flush to h5md file.
   */
  void Flush();

private:
  MPI_Comm m_hdf5_comm;
  bool m_already_wrote_bonds = false;

  /**
   * @brief Method to check if the H5MD structure is present in the file.
   * Only call this on valid HDF5 files.
   * @param filename The Name of the hdf5-file to check.
   * @return TRUE if H5MD structure is present, FALSE else.
   */
  bool check_for_H5MD_structure(std::string const &filename);
  /**
   * @brief Method that performs all the low-level stuff for writing the
   * particle
   * positions to the dataset.
   */
  template <typename T>
  void WriteDataset(T &data, const std::string &path,
                    const std::vector<int> &change_extent, hsize_t *offset,
                    hsize_t *count);

  /**
   * @brief Method that extends datasets by the given extent.
   */
  void ExtendDataset(const std::string &path,
                     const std::vector<int> &change_extent);

  /**
   * @brief Method that returns chunk dimensions.
   */
  std::vector<hsize_t> create_chunk_dims(hsize_t dim, hsize_t size,
                                         hsize_t chunk_size);

  /*
   * @brief Method to fill the arrays that are used by WriteDataset particle by
   * particle.
   */
  void fill_arrays_for_h5md_write_with_particle_property(
      int particle_index, int_array_3d &id, int_array_3d &typ,
      double_array_3d &mass, double_array_3d &pos, int_array_3d &image,
      double_array_3d &vel, double_array_3d &f, double_array_3d &charge,
      Particle const &current_particle, int write_dat, int_array_3d &bond);
  /*
   * @brief Method to write the simulation script to the dataset.
   */
  void WriteScript(std::string const &filename);

  /**
   * @brief Creates a new H5MD file.
   * @param filename The filename
   */
  void create_new_file(const std::string &filename);

  /**
   * @brief Loads an existing H5MD file.
   * @param filename The filename
   */
  void load_file(const std::string &filename);

  /**
   * @brief Initializes the necessary data to create the datasets and
   * attributes.
   */
  void init_filestructure();

  /**
   * @brief Creates the necessary HDF5 datasets.
   * @param only_load Set this to true if you want to append to an existing
   * file.
   */
  void create_datasets(bool only_load);

  /**
   * @brief Links the time and step datasets to of all properties to the time
   * and step dataset of the id property. All properties are written at the same
   * time.
   */
  void create_links_for_time_and_step_datasets();

  /**
   * Member variables.
   */
  int m_max_n_part = 0;
  std::string m_filename;
  std::string m_scriptname;
  int m_what;
  bool m_write_ordered;
  std::string m_backup_filename;
  boost::filesystem::path m_absolute_script_path = "nullptr";
  h5xx::file m_h5md_file;

  struct DatasetDescriptor {
    std::string path;
    hsize_t dim;
    h5xx::datatype type;
  };
  std::vector<std::string> group_names;
  std::vector<DatasetDescriptor> dataset_descriptors;
  std::unordered_map<std::string, h5xx::dataset> datasets;
};

struct incompatible_h5mdfile : public std::exception {
  const char *what() const noexcept override {
    return "The given hdf5 file does not have a valid h5md structure!";
  }
};

struct left_backupfile : public std::exception {
  const char *what() const noexcept override {
    return "A backup of the .h5 file exists. This usually means \
that either you forgot to call the 'close' method or your simulation \
crashed.";
  }
};

} /* namespace H5md */
} /* namespace Writer */
#endif /* ESPRESSO_H5MD_CORE_HPP */<|MERGE_RESOLUTION|>--- conflicted
+++ resolved
@@ -31,13 +31,7 @@
 #include <string>
 #include <unordered_map>
 
-<<<<<<< HEAD
-extern double sim_time;
-extern double time_step;
-extern Vector3d box_l;
-=======
 #include "PartCfg.hpp"
->>>>>>> c8289b1a
 
 namespace Writer {
 namespace H5md {
