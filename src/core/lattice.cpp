--- conflicted
+++ resolved
@@ -101,12 +101,8 @@
       } else {
         fprintf(stderr,
                 "%d: map_position_to_lattice: position (%f,%f,%f) not inside a "
-<<<<<<< HEAD
-                "local plaquette in dir %d ind[dir]=%d rel=%f lpos=%f.\n",
-=======
                 "local plaquette in dir %d ind[dir]=%d "
                 "rel=%f lpos=%f.\n",
->>>>>>> 210fba01
                 this_node, pos[0], pos[1], pos[2], dir, ind[dir], rel, lpos);
       }
     } else if (ind[dir] > this->grid[dir]) {
@@ -115,12 +111,8 @@
       else
         fprintf(stderr,
                 "%d: map_position_to_lattice: position (%f,%f,%f) not inside a "
-<<<<<<< HEAD
-                "local plaquette in dir %d ind[dir]=%d rel=%f lpos=%f.\n",
-=======
                 "local plaquette in dir %d ind[dir]=%d "
                 "rel=%f lpos=%f.\n",
->>>>>>> 210fba01
                 this_node, pos[0], pos[1], pos[2], dir, ind[dir], rel, lpos);
     }
 
