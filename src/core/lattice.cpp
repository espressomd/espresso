--- conflicted
+++ resolved
@@ -48,12 +48,7 @@
     for (int dir=0;dir<3;dir++) {
       // check if local_box_l is compatible with lattice spacing
       if (fabs(local_box_l[dir]-this->grid[dir]*agrid[dir]) > ROUND_ERROR_PREC*box_l[dir]) {
-<<<<<<< HEAD
-          std::ostringstream msg;
-          msg << "Lattice spacing agrid["<< dir << "]=" << agrid[dir] \
-=======
           runtimeErrorMsg() << "Lattice spacing agrid["<< dir << "]=" << agrid[dir] \
->>>>>>> 069c19dc
               << " is incompatible with local_box_l["<< dir << "]=" << local_box_l[dir]\
               << " ( box_l["<< dir << "]=" << box_l[dir] \
               << " node_grid["<< dir << "]=" << node_grid[dir] <<" )";
@@ -93,13 +88,7 @@
     if (this->interpolation_type == INTERPOLATION_LINEAR) {
         interpolate_linear(pos, value);
     } else {
-<<<<<<< HEAD
-        std::ostringstream msg;
-        msg <<"Unknown interpolation type";
-        runtimeError(msg);
-=======
         runtimeErrorMsg() <<"Unknown interpolation type";
->>>>>>> 069c19dc
     }
 }
 
@@ -107,26 +96,14 @@
     int left_halo_index[3];
     double d[3];
     if (this->halo_size <= 0) {
-<<<<<<< HEAD
-        std::ostringstream msg;
-        msg <<"Error in interpolate_linear: halo size is 0";
-        runtimeError(msg);
-=======
         runtimeErrorMsg() <<"Error in interpolate_linear: halo size is 0";
->>>>>>> 069c19dc
         return;
     }
     for (int dim = 0; dim<3; dim++) {
         left_halo_index[dim]=(int) floor((pos[dim]-this->local_offset[dim])/this->agrid[dim]) + this->halo_size;
         d[dim]=((pos[dim]-this->local_offset[dim])/this->agrid[dim] - floor((pos[dim]-this->local_offset[dim])/this->agrid[dim]));
         if (left_halo_index[dim] < 0 || left_halo_index[dim] >= this->halo_grid[dim]) {
-<<<<<<< HEAD
-            std::ostringstream msg;
-            msg <<"Error in interpolate_linear: Particle out of range";
-            runtimeError(msg);
-=======
             runtimeErrorMsg() <<"Error in interpolate_linear: Particle out of range";
->>>>>>> 069c19dc
             return;
         }
     }
@@ -167,13 +144,7 @@
     if (this->interpolation_type == INTERPOLATION_LINEAR) {
         interpolate_linear_gradient(pos, value);
     } else {
-<<<<<<< HEAD
-        std::ostringstream msg;
-        msg <<"Unknown interpolation type";
-        runtimeError(msg);
-=======
         runtimeErrorMsg() <<"Unknown interpolation type";
->>>>>>> 069c19dc
     }
 }
 
@@ -181,26 +152,14 @@
     int left_halo_index[3];
     double d[3];
     if (this->halo_size <= 0) {
-<<<<<<< HEAD
-        std::ostringstream msg;
-        msg << "Error in interpolate_linear: halo size is 0";
-        runtimeError(msg);
-=======
         runtimeErrorMsg() << "Error in interpolate_linear: halo size is 0";
->>>>>>> 069c19dc
         return;
     }
     for (int dim = 0; dim<3; dim++) {
         left_halo_index[dim]=(int) floor((pos[dim]-this->local_offset[dim])/this->agrid[dim]) + this->halo_size;
         d[dim]=((pos[dim]-this->local_offset[dim])/this->agrid[dim] - floor((pos[dim]-this->local_offset[dim])/this->agrid[dim]));
         if (left_halo_index[dim] < 0 || left_halo_index[dim] >= this->halo_grid[dim]) {
-<<<<<<< HEAD
-            std::ostringstream msg;
-            msg <<"Error in interpolate_linear: Particle out of range";
-            runtimeError(msg);
-=======
             runtimeErrorMsg() <<"Error in interpolate_linear: Particle out of range";
->>>>>>> 069c19dc
             return;
         }
     }
