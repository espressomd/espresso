--- conflicted
+++ resolved
@@ -49,24 +49,11 @@
   return 0;
 }
 
-<<<<<<< HEAD
-int tabulated_bonded_set_params(int bond_type, TabulatedBondedInteraction tab_type, char * filename)
-{
-
-  /*OLD CODE -> just for testing*/
-  // This will be deleted
-  int i, token = 0, size;
-  double dummr;
-  FILE* fp;
-
-  if(bond_type < 0)
-=======
 int tabulated_bonded_set_params(int bond_type,
                                 TabulatedBondedInteraction tab_type, double min,
                                 double max, std::vector<double> const &energy,
                                 std::vector<double> const &force) {
   if (bond_type < 0)
->>>>>>> b9e75b7e
     return 1;
 
   assert(max >= min);
@@ -99,111 +86,13 @@
     return 1;
   }
 
-<<<<<<< HEAD
-  /* copy filename */
-  size = strlen(filename);
-  bonded_ia_params[bond_type].p.tab.filename = (char*)Utils::malloc((size+1)*sizeof(char));
-  strcpy(bonded_ia_params[bond_type].p.tab.filename,filename);
-
-  /* read basic parameters from file */
-  if (fscanf( fp , "%d %lf %lf", &size,
-	      &bonded_ia_params[bond_type].p.tab.minval,
-	      &bonded_ia_params[bond_type].p.tab.maxval) != 3) return 5;
-  bonded_ia_params[bond_type].p.tab.npoints = size;
-
-  /* Check interval for angle and dihedral potentials.  With adding
-     ROUND_ERROR_PREC to the upper boundary we make sure, that during
-     the calculation we do not leave the defined table!
-  */
-  if(tab_type == TAB_BOND_ANGLE ) {
-    if( bonded_ia_params[bond_type].p.tab.minval != 0.0 || 
-	std::abs(bonded_ia_params[bond_type].p.tab.maxval-PI) > 1e-5 ) {
-      fclose(fp);
-     return 6;
-    }
-    bonded_ia_params[bond_type].p.tab.maxval = PI+ROUND_ERROR_PREC;
-  }
-  /* check interval for angle and dihedral potentials */
-  if(tab_type == TAB_BOND_DIHEDRAL ) {
-    if( bonded_ia_params[bond_type].p.tab.minval != 0.0 || 
-	std::abs(bonded_ia_params[bond_type].p.tab.maxval-(2*PI)) > 1e-5 ) {
-      fclose(fp);
-      return 6;
-    }
-    bonded_ia_params[bond_type].p.tab.maxval = (2*PI)+ROUND_ERROR_PREC;
-  }
-
-  /* calculate dependent parameters */
-  bonded_ia_params[bond_type].p.tab.invstepsize = (double)(size-1)/(bonded_ia_params[bond_type].p.tab.maxval-bonded_ia_params[bond_type].p.tab.minval);
-
-  /* allocate force and energy tables */
-  bonded_ia_params[bond_type].p.tab.f = (double*)Utils::malloc(size*sizeof(double));
-  bonded_ia_params[bond_type].p.tab.e = (double*)Utils::malloc(size*sizeof(double));
-=======
   tab_pot->invstepsize = static_cast<double>(force.size() - 1) / (max - min);
->>>>>>> b9e75b7e
 
   tab_pot->force_tab = force;
   tab_pot->energy_tab = energy;
 
-<<<<<<< HEAD
-  /* End of OLD CODE*/
+  mpi_bcast_ia_params(bond_type, -1);
 
-
-
-  /* NEW CODE */
-  //New Code for getting class parameters
-
-  //parameters for class initialization
-  char* input_filename;
-  double input_minval;
-  double input_maxval;
-  int input_npoints;
-  double input_invstepsize;
-  double* input_f;
-  double* input_e;
-
-  token = 0;
-  
-  fp = fopen( filename , "r");
-  if ( !fp ){
-    return 3;
-  }
-  /*Look for a line starting with # */
-  while ( token != EOF) {
-    token = fgetc(fp);
-    if ( token == '#' ) { break; } // magic number for # symbol
-  }
-  if ( token == EOF ) { 
-    fclose(fp);
-    return 4;
-  }
-
-  /* check unsupported tabulated bond type */
-  if(tab_type != TAB_BOND_LENGTH && 
-     tab_type != TAB_BOND_ANGLE && 
-     tab_type != TAB_BOND_DIHEDRAL)
-    {
-      runtimeError("Unsupported tabulated bond type.");
-      return 1;
-    };
-
-  /* copy filename */
-  size = strlen(filename);
-  input_filename = (char*)Utils::malloc((size+1)*sizeof(char));
-  strcpy(input_filename,filename);
-
-  /* read basic parameters from file */
-  if (fscanf( fp , "%d %lf %lf", &size,
-	      &input_minval,
-	      &input_maxval) != 3) {
-    return 5;
-  }
-
-  input_npoints = size;
-=======
-  mpi_bcast_ia_params(bond_type, -1);
->>>>>>> b9e75b7e
 
   /* Check interval for angle and dihedral potentials.  With adding
      ROUND_ERROR_PREC to the upper boundary we make sure, that during
