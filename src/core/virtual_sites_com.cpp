/*
  Copyright (C) 2010,2011,2012,2013,2014 The ESPResSo project
  Copyright (C) 2002,2003,2004,2005,2006,2007,2008,2009,2010 
    Max-Planck-Institute for Polymer Research, Theory Group
  
  This file is part of ESPResSo.
  
  ESPResSo is free software: you can redistribute it and/or modify
  it under the terms of the GNU General Public License as published by
  the Free Software Foundation, either version 3 of the License, or
  (at your option) any later version.
  
  ESPResSo is distributed in the hope that it will be useful,
  but WITHOUT ANY WARRANTY; without even the implied warranty of
  MERCHANTABILITY or FITNESS FOR A PARTICULAR PURPOSE.  See the
  GNU General Public License for more details.
  
  You should have received a copy of the GNU General Public License
  along with this program.  If not, see <http://www.gnu.org/licenses/>. 
*/
#include "virtual_sites_com.hpp"

#ifdef VIRTUAL_SITES_COM

#include "virtual_sites.hpp"
#include "cells.hpp"
#include "topology.hpp"
#include "forces.hpp"

// forward declarations
void calc_mol_vel(Particle *p_com,double v_com[3]);
void calc_mol_pos(Particle *p_com,double r_com[3]);
int calc_mol_pos_cfg(Particle *p_com,double r_com[3]);
void put_mol_force_on_parts(Particle *p_com);

void update_mol_vel_particle(Particle *p){
   int j;
   double v_com[3];
   if (ifParticleIsVirtual(p)) {
      calc_mol_vel(p,v_com);
      for (j=0;j<3;j++){
         p->m.v[j] = v_com[j];
      }
   }
}


void update_mol_pos_particle(Particle *p){
   int j;
   double r_com[3];
   if (ifParticleIsVirtual(p)) {
      calc_mol_pos(p,r_com);
      for (j=0;j<3;j++){
         p->r.p[j] = r_com[j];
      }
   }
}


void distribute_mol_force()
{
  Particle *p;
  int i, np, c;
  Cell *cell;
  for (c = 0; c < local_cells.n; c++) {
    cell = local_cells.cell[c];
    p  = cell->part;
    np = cell->n;
    for(i = 0; i < np; i++) {
      if (ifParticleIsVirtual(&p[i])) {
         if (sqrlen(p[i].f.f)!=0){
            put_mol_force_on_parts(&p[i]);
         }
      }
    }
  }
}

void calc_mol_vel(Particle *p_com,double v_com[3]){
   int i,j,mol_id;
   double M=0;
   Particle *p;
#ifdef VIRTUAL_SITES_DEBUG
   int count=0;
#endif
   for (i=0;i<3;i++){
      v_com[i]=0.0;
   }
   mol_id=p_com->p.mol_id;
   for (i=0;i<topology[mol_id].part.n;i++){
      p=local_particles[topology[mol_id].part.e[i]];
      #ifdef VIRTUAL_SITES_DEBUG
      if (p==NULL){
<<<<<<< HEAD
          std::ostringstream msg;
          msg <<"Particle does not exist in calc_mol_vel! id= " << topology[mol_id].part.e[i] << "\n";
          runtimeError(msg);
=======
          runtimeErrorMsg() <<"Particle does not exist in calc_mol_vel! id= " << topology[mol_id].part.e[i] << "\n";
>>>>>>> 069c19dc
         return;
      }
      #endif
      if (ifParticleIsVirtual(p)) continue;
      for (j=0;j<3;j++){
         v_com[j] += (*p).p.mass*p->m.v[j];
      }
      M+=(*p).p.mass;
#ifdef VIRTUAL_SITES_DEBUG
      count++;
#endif
   }
   for (j=0;j<3;j++){
      v_com[j] /= M;
   }
#ifdef VIRTUAL_SITES_DEBUG
   if (count!=topology[mol_id].part.n-1){
<<<<<<< HEAD
       std::ostringstream msg;
       msg <<"There is more than one COM in calc_mol_vel! mol_id= " << mol_id << "\n";
       runtimeError(msg);
=======
       runtimeErrorMsg() <<"There is more than one COM in calc_mol_vel! mol_id= " << mol_id << "\n";
>>>>>>> 069c19dc
      return;
   }
#endif
}

/* this is a local version of center of mass, because ghosts don't have image boxes*/
/* but p_com is a real particle */
void calc_mol_pos(Particle *p_com,double r_com[3]){
   int i,j,mol_id;
   double M=0;
   double vec12[3];
   Particle *p;
#ifdef VIRTUAL_SITES_DEBUG
   int count=0;
#endif
   for (i=0;i<3;i++){
      r_com[i]=0.0;
   }
   mol_id=p_com->p.mol_id;
   for (i=0;i<topology[mol_id].part.n;i++){
      p=local_particles[topology[mol_id].part.e[i]];
      #ifdef VIRTUAL_SITES_DEBUG
      if (p==NULL){
<<<<<<< HEAD
          std::ostringstream msg;
          msg <<"Particle does not exist in calc_mol_pos! id= " << topology[mol_id].part.e[i] << "\n";
          runtimeError(msg);
=======
          runtimeErrorMsg() <<"Particle does not exist in calc_mol_pos! id= " << topology[mol_id].part.e[i] << "\n";
>>>>>>> 069c19dc
         return;
      }
      #endif
      if (ifParticleIsVirtual(p)) continue;
      get_mi_vector(vec12,p->r.p, p_com->r.p);
      for (j=0;j<3;j++){
          r_com[j] += (*p).p.mass*vec12[j];
      }
      M+=(*p).p.mass;
#ifdef VIRTUAL_SITES_DEBUG
      count++;
#endif
   }
   for (j=0;j<3;j++){
      r_com[j] /= M;
      r_com[j] += p_com->r.p[j];
   }
#ifdef VIRTUAL_SITES_DEBUG
   if (count!=topology[mol_id].part.n-1){
<<<<<<< HEAD
       std::ostringstream msg;
       msg <<"There is more than one COM in calc_mol_pos! mol_id= " << mol_id << "\n";
       runtimeError(msg);
=======
       runtimeErrorMsg() <<"There is more than one COM in calc_mol_pos! mol_id= " << mol_id << "\n";
>>>>>>> 069c19dc
      return;
   }
#endif
}

// Calculates center of mass of a particle
int calc_mol_pos_cfg(Particle *p_com,double r_com[3]){
   int i,j,mol_id;
   double M=0;
   Particle *p;
#ifdef VIRTUAL_SITES_DEBUG
   int count=0;
#endif
   for (i=0;i<3;i++){
      r_com[i]=0.0;
   }
   mol_id=p_com->p.mol_id;
   for (i=0;i<topology[mol_id].part.n;i++){
      p=&partCfg[topology[mol_id].part.e[i]];
      if (ifParticleIsVirtual(p)) continue;
      for (j=0;j<3;j++){
            r_com[j] += (*p).p.mass*p->r.p[j];
      }
      M+=(*p).p.mass;
#ifdef VIRTUAL_SITES_DEBUG
      count++;
#endif
   }
   for (j=0;j<3;j++){
      r_com[j] /= M;
   }
#ifdef VIRTUAL_SITES_DEBUG
   if (count!=topology[mol_id].part.n-1){
      fprintf(stderr,"There is more than one COM in calc_mol_pos_cfg! mol_id=%i\n",mol_id);
      return 0;
   }
#endif
   return 1;
}

void put_mol_force_on_parts(Particle *p_com){
   int i,j,mol_id;
   Particle *p;
   double force[3],M;
#ifdef VIRTUAL_SITES_DEBUG
   int count=0;
#endif
  mol_id=p_com->p.mol_id;
   for (i=0;i<3;i++){
      force[i]=p_com->f.f[i];
      p_com->f.f[i]=0.0;
   }
#ifdef MASS
   M=0;
   for (i=0;i<topology[mol_id].part.n;i++){
      p=local_particles[topology[mol_id].part.e[i]];
      #ifdef VIRTUAL_SITES_DEBUG
      if (p==NULL){
<<<<<<< HEAD
          std::ostringstream msg;
          msg <<"Particle does not exist in put_mol_force_on_parts! id= " << topology[mol_id].part.e[i] << "\n";
          runtimeError(msg);
=======
          runtimeErrorMsg() <<"Particle does not exist in put_mol_force_on_parts! id= " << topology[mol_id].part.e[i] << "\n";
>>>>>>> 069c19dc
         return;
      }
      #endif
       if (ifParticleIsVirtual(p)) continue;
      M+=(*p).p.mass;
   }
#else
   M=topology[mol_id].part.n-1;
#endif
   for (i=0;i<topology[mol_id].part.n;i++){
      p=local_particles[topology[mol_id].part.e[i]];
      #ifdef VIRTUAL_SITES_DEBUG
      if (p==NULL){
<<<<<<< HEAD
          std::ostringstream msg;
          msg <<"Particle does not exist in put_mol_force_on_parts! id= " << topology[mol_id].part.e[i] << "\n";
          runtimeError(msg);
=======
          runtimeErrorMsg() <<"Particle does not exist in put_mol_force_on_parts! id= " << topology[mol_id].part.e[i] << "\n";
>>>>>>> 069c19dc
         return;
      }
      #endif
      if (!ifParticleIsVirtual(p)) {
         for (j=0;j<3;j++){
            p->f.f[j]+=(*p).p.mass*force[j]/M;
         }
#ifdef VIRTUAL_SITES_DEBUG
         count++;
#endif
      }
   }
#ifdef VIRTUAL_SITES_DEBUG
   if (count!=topology[mol_id].part.n-1){
<<<<<<< HEAD
       std::ostringstream msg;
       msg <<"There is more than one COM input_mol_force_on_parts! mol_id= " << mol_id << "\n";
       runtimeError(msg);
=======
       runtimeErrorMsg() <<"There is more than one COM input_mol_force_on_parts! mol_id= " << mol_id << "\n";
>>>>>>> 069c19dc
      return;
   }
#endif
}

Particle *get_mol_com_particle(Particle *calling_p){
   int mol_id;
   int i;
   Particle *p;

   mol_id=calling_p->p.mol_id;

   if (mol_id < 0) {
<<<<<<< HEAD
     std::ostringstream msg;
     msg <<"Particle does not have a mol id! pnr= " << calling_p->p.identity << "\n";
     runtimeError(msg);
=======
     runtimeErrorMsg() <<"Particle does not have a mol id! pnr= " << calling_p->p.identity << "\n";
>>>>>>> 069c19dc
     return NULL;
   }
   for (i=0;i<topology[mol_id].part.n;i++){
      p=local_particles[topology[mol_id].part.e[i]];

      if (p==NULL){
<<<<<<< HEAD
          std::ostringstream msg;
          msg <<"Particle does not exist in put_mol_force_on_parts! id= " << topology[mol_id].part.e[i] << "\n";
          runtimeError(msg);
=======
          runtimeErrorMsg() <<"Particle does not exist in put_mol_force_on_parts! id= " << topology[mol_id].part.e[i] << "\n";
>>>>>>> 069c19dc
         return NULL;
      }

      if (ifParticleIsVirtual(p)) {
          return p;
       }
   }

<<<<<<< HEAD
   std::ostringstream msg;
   msg <<"No com found in get_mol_com_particleParticle does not exist in put_mol_force_on_parts! pnr= " << calling_p->p.identity << "\n";
   runtimeError(msg);
=======
   runtimeErrorMsg() <<"No com found in get_mol_com_particleParticle does not exist in put_mol_force_on_parts! pnr= " << calling_p->p.identity << "\n";
>>>>>>> 069c19dc
   return NULL;

   return calling_p;
}

double get_mol_dist(Particle *p1,Particle *p2){
   Particle *p1_com,*p2_com;
   double dist[3],dist2;
   p1_com=get_mol_com_particle(p1);
   p2_com=get_mol_com_particle(p2);
   #ifdef VIRTUAL_SITES_DEBUG
   if (p1_com==NULL){
<<<<<<< HEAD
       std::ostringstream msg;
       msg <<"COM Particle not found for particle in get_mol_dist id= " << p1->p.identity << "\n";
       runtimeError(msg);
      dist[0]=dist[1]=dist[2]=0.0;
   }
   if (p2_com==NULL){
       std::ostringstream msg;
       msg <<"COM Particle not found for particle in get_mol_dist id= " << p2->p.identity << "\n";
       runtimeError(msg);
=======
       runtimeErrorMsg() <<"COM Particle not found for particle in get_mol_dist id= " << p1->p.identity << "\n";
      dist[0]=dist[1]=dist[2]=0.0;
   }
   if (p2_com==NULL){
       runtimeErrorMsg() <<"COM Particle not found for particle in get_mol_dist id= " << p2->p.identity << "\n";
>>>>>>> 069c19dc
      dist[0]=dist[1]=dist[2]=0.0;
   }
   #endif
   get_mi_vector(dist,p1_com->r.p, p2_com->r.p);
   dist2=SQR(dist[0])+SQR(dist[1])+SQR(dist[2]);
   return sqrt(dist2);
}

/** \name Statistic Functions */
/** \name Private Functions */
void calc_force_between_mol(int mol_id1,int mol_id2,double force[3]);
#ifdef ELECTROSTATICS
void calc_dipole_of_molecule(int mol_id,double dipole[4]);
#endif

Particle *get_mol_com_particle_from_molid_cfg(int mol_id);
void get_mol_dist_vector_from_molid_cfg(int mol_id1,int mol_id2,double dist[3]);

double calc_pressure_mol(int type1,int type2){
  double force[3], com_dist[3],psum=0;
  int i,j,k,l,start;
  for (i=0;i<n_molecules;i++){
    if (topology[i].type == type1){
      if (type1==type2){
	start=i+1;
      } else {
	start=0;
      }
      for (j=start;j<n_molecules;j++){
	for(l=0;l<3;l++)
	  force[l]=0;
	if (topology[j].type == type2){
	  get_mol_dist_vector_from_molid_cfg(i,j,com_dist);
	  calc_force_between_mol(i,j,force);
	  
	  for (k=0;k<3;k++){
	    psum+=force[k]*com_dist[k];
	  }
	  
	}
      }
    }
  }
  psum/=3.0;
  return psum;
}

void calc_force_between_mol(int mol_id1,int mol_id2,double force[3]){
  int i,j;
  Particle *p1,*p2;
  double vec12[3],dist2,dist;
  force[0]=force[1]=force[2]=0.0;
  for (i=0;i<topology[mol_id1].part.n;i++){
    p1=&partCfg[topology[mol_id1].part.e[i]];
    for (j=0;j<topology[mol_id2].part.n;j++){
      p2=&partCfg[topology[mol_id2].part.e[j]];
      
      get_mi_vector(vec12,p1->r.p, p2->r.p);
      dist2=sqrlen(vec12);
      dist=sqrt(dist2);
#ifdef EXCLUSIONS
      if(do_nonbonded(p1,p2))
#endif
	calc_non_bonded_pair_force_from_partcfg_simple(p1,p2,vec12,dist,dist2,force);    
    }
  }
  
}

double calc_energy_kinetic_mol(int type){
   double E_kin=0;
   int i;
   Particle *p_com;
   for (i=0;i<n_molecules;i++){
      if (topology[i].type == type){
         p_com=get_mol_com_particle_from_molid_cfg(i);
#ifdef VIRTUAL_SITES_DEBUG
         if (p_com==NULL){
            return -(i);
         }
         if (!ifParticleIsVirtual(p_com)){
            return -(i);
         }
#endif
         E_kin+=(*p_com).p.mass*sqrlen(p_com->m.v);
      }
   }
   E_kin*=0.5/time_step/time_step;
   return E_kin;
}

#ifdef ELECTROSTATICS
void calc_absolute_dipolmoment_mol(int type,double average_dipole[2]){
   int i,j,count=0;
   double dipole[4],tmp;
   average_dipole[0]=average_dipole[1]=0.0;
   for (i=0;i<n_molecules;i++){
      if (topology[i].type == type){
         count++;
         calc_dipole_of_molecule(i,dipole);
         tmp=0.0;
         for (j=0;j<3;j++){
            tmp+=dipole[j]*dipole[j];
         }
         average_dipole[0]+=tmp;
         average_dipole[1]+=dipole[3];
      }
   }
   average_dipole[0]/=count;
   average_dipole[1]/=count;
}

void calc_total_dipolmoment_mol(int type,double total_dipole[4]){
   int i,j;
   double dipole[4];
   total_dipole[0]=total_dipole[1]=total_dipole[2]=total_dipole[3]=0.0;
   for (i=0;i<n_molecules;i++){
      if (topology[i].type == type){
         calc_dipole_of_molecule(i,dipole);
         for (j=0;j<4;j++){
            total_dipole[j]+=dipole[j];
         }
      }
   }
}

void calc_dipole_of_molecule(int mol_id,double dipole[4]){
   int j,k;
   Particle *p,*p_first=NULL;
   double vec12[3];
   dipole[0]=dipole[1]=dipole[2]=dipole[3]=0.0;
   for (j=0;j<topology[mol_id].part.n;j++){
      p=&partCfg[topology[mol_id].part.e[j]];
      if (ifParticleIsVirtual(p)) continue;
      if (p_first==NULL){
         p_first=p;
      }
      else
      {
         get_mi_vector(vec12,p->r.p, p_first->r.p);
         for (k=0;k<3;k++){
            dipole[k] += p->p.q*vec12[k];
         }
      }
      dipole[3]+=p->p.q;
   }
}
#endif

Particle *get_mol_com_particle_from_molid_cfg(int mol_id){
   int i;
   Particle *p;
   for (i=0;i<topology[mol_id].part.n;i++){
       p=&partCfg[topology[mol_id].part.e[i]];
       if (ifParticleIsVirtual(p)){
          return p;
       }
   }
#ifdef VIRTUAL_SITES_DEBUG
   fprintf(stderr,"No com found in get_mol_com_particle_from_molid_cfg ! mol_id=%i\n",mol_id);
#endif
   return NULL;
}

double get_mol_dist_partcfg(Particle *p1,Particle *p2){
   double dist[3],dist2;
   int mol_id1,mol_id2;
   mol_id1=p1->p.mol_id;
   mol_id2=p2->p.mol_id;
   get_mol_dist_vector_from_molid_cfg(mol_id1,mol_id2,dist);
   dist2=SQR(dist[0])+SQR(dist[1])+SQR(dist[2]);
   return sqrt(dist2);
}

void get_mol_dist_vector_from_molid_cfg(int mol_id1,int mol_id2,double dist[3]){
   Particle *p1_com,*p2_com;
   p1_com=get_mol_com_particle_from_molid_cfg(mol_id1);
   p2_com=get_mol_com_particle_from_molid_cfg(mol_id2);
   #ifdef VIRTUAL_SITES_DEBUG
   if(p1_com==NULL){
      fprintf(stderr,"No com found in get_mol_dist_vector_from_molid_cfg for mol id=%i\n",mol_id1);
      dist[0]=dist[1]=dist[2]=0.0;
      return;
   }
   if(p2_com==NULL){
      fprintf(stderr,"No com found in get_mol_dist_vector_from_molid_cfg for mol id=%i\n",mol_id2);
      dist[0]=dist[1]=dist[2]=0.0;
      return;
   }
   #endif
   get_mi_vector(dist,p1_com->r.p, p2_com->r.p);
}

#endif<|MERGE_RESOLUTION|>--- conflicted
+++ resolved
@@ -91,13 +91,7 @@
       p=local_particles[topology[mol_id].part.e[i]];
       #ifdef VIRTUAL_SITES_DEBUG
       if (p==NULL){
-<<<<<<< HEAD
-          std::ostringstream msg;
-          msg <<"Particle does not exist in calc_mol_vel! id= " << topology[mol_id].part.e[i] << "\n";
-          runtimeError(msg);
-=======
           runtimeErrorMsg() <<"Particle does not exist in calc_mol_vel! id= " << topology[mol_id].part.e[i] << "\n";
->>>>>>> 069c19dc
          return;
       }
       #endif
@@ -115,13 +109,7 @@
    }
 #ifdef VIRTUAL_SITES_DEBUG
    if (count!=topology[mol_id].part.n-1){
-<<<<<<< HEAD
-       std::ostringstream msg;
-       msg <<"There is more than one COM in calc_mol_vel! mol_id= " << mol_id << "\n";
-       runtimeError(msg);
-=======
        runtimeErrorMsg() <<"There is more than one COM in calc_mol_vel! mol_id= " << mol_id << "\n";
->>>>>>> 069c19dc
       return;
    }
 #endif
@@ -145,13 +133,7 @@
       p=local_particles[topology[mol_id].part.e[i]];
       #ifdef VIRTUAL_SITES_DEBUG
       if (p==NULL){
-<<<<<<< HEAD
-          std::ostringstream msg;
-          msg <<"Particle does not exist in calc_mol_pos! id= " << topology[mol_id].part.e[i] << "\n";
-          runtimeError(msg);
-=======
           runtimeErrorMsg() <<"Particle does not exist in calc_mol_pos! id= " << topology[mol_id].part.e[i] << "\n";
->>>>>>> 069c19dc
          return;
       }
       #endif
@@ -171,13 +153,7 @@
    }
 #ifdef VIRTUAL_SITES_DEBUG
    if (count!=topology[mol_id].part.n-1){
-<<<<<<< HEAD
-       std::ostringstream msg;
-       msg <<"There is more than one COM in calc_mol_pos! mol_id= " << mol_id << "\n";
-       runtimeError(msg);
-=======
        runtimeErrorMsg() <<"There is more than one COM in calc_mol_pos! mol_id= " << mol_id << "\n";
->>>>>>> 069c19dc
       return;
    }
 #endif
@@ -236,13 +212,7 @@
       p=local_particles[topology[mol_id].part.e[i]];
       #ifdef VIRTUAL_SITES_DEBUG
       if (p==NULL){
-<<<<<<< HEAD
-          std::ostringstream msg;
-          msg <<"Particle does not exist in put_mol_force_on_parts! id= " << topology[mol_id].part.e[i] << "\n";
-          runtimeError(msg);
-=======
           runtimeErrorMsg() <<"Particle does not exist in put_mol_force_on_parts! id= " << topology[mol_id].part.e[i] << "\n";
->>>>>>> 069c19dc
          return;
       }
       #endif
@@ -256,13 +226,7 @@
       p=local_particles[topology[mol_id].part.e[i]];
       #ifdef VIRTUAL_SITES_DEBUG
       if (p==NULL){
-<<<<<<< HEAD
-          std::ostringstream msg;
-          msg <<"Particle does not exist in put_mol_force_on_parts! id= " << topology[mol_id].part.e[i] << "\n";
-          runtimeError(msg);
-=======
           runtimeErrorMsg() <<"Particle does not exist in put_mol_force_on_parts! id= " << topology[mol_id].part.e[i] << "\n";
->>>>>>> 069c19dc
          return;
       }
       #endif
@@ -277,13 +241,7 @@
    }
 #ifdef VIRTUAL_SITES_DEBUG
    if (count!=topology[mol_id].part.n-1){
-<<<<<<< HEAD
-       std::ostringstream msg;
-       msg <<"There is more than one COM input_mol_force_on_parts! mol_id= " << mol_id << "\n";
-       runtimeError(msg);
-=======
        runtimeErrorMsg() <<"There is more than one COM input_mol_force_on_parts! mol_id= " << mol_id << "\n";
->>>>>>> 069c19dc
       return;
    }
 #endif
@@ -297,26 +255,14 @@
    mol_id=calling_p->p.mol_id;
 
    if (mol_id < 0) {
-<<<<<<< HEAD
-     std::ostringstream msg;
-     msg <<"Particle does not have a mol id! pnr= " << calling_p->p.identity << "\n";
-     runtimeError(msg);
-=======
      runtimeErrorMsg() <<"Particle does not have a mol id! pnr= " << calling_p->p.identity << "\n";
->>>>>>> 069c19dc
      return NULL;
    }
    for (i=0;i<topology[mol_id].part.n;i++){
       p=local_particles[topology[mol_id].part.e[i]];
 
       if (p==NULL){
-<<<<<<< HEAD
-          std::ostringstream msg;
-          msg <<"Particle does not exist in put_mol_force_on_parts! id= " << topology[mol_id].part.e[i] << "\n";
-          runtimeError(msg);
-=======
           runtimeErrorMsg() <<"Particle does not exist in put_mol_force_on_parts! id= " << topology[mol_id].part.e[i] << "\n";
->>>>>>> 069c19dc
          return NULL;
       }
 
@@ -325,13 +271,7 @@
        }
    }
 
-<<<<<<< HEAD
-   std::ostringstream msg;
-   msg <<"No com found in get_mol_com_particleParticle does not exist in put_mol_force_on_parts! pnr= " << calling_p->p.identity << "\n";
-   runtimeError(msg);
-=======
    runtimeErrorMsg() <<"No com found in get_mol_com_particleParticle does not exist in put_mol_force_on_parts! pnr= " << calling_p->p.identity << "\n";
->>>>>>> 069c19dc
    return NULL;
 
    return calling_p;
@@ -344,23 +284,11 @@
    p2_com=get_mol_com_particle(p2);
    #ifdef VIRTUAL_SITES_DEBUG
    if (p1_com==NULL){
-<<<<<<< HEAD
-       std::ostringstream msg;
-       msg <<"COM Particle not found for particle in get_mol_dist id= " << p1->p.identity << "\n";
-       runtimeError(msg);
-      dist[0]=dist[1]=dist[2]=0.0;
-   }
-   if (p2_com==NULL){
-       std::ostringstream msg;
-       msg <<"COM Particle not found for particle in get_mol_dist id= " << p2->p.identity << "\n";
-       runtimeError(msg);
-=======
        runtimeErrorMsg() <<"COM Particle not found for particle in get_mol_dist id= " << p1->p.identity << "\n";
       dist[0]=dist[1]=dist[2]=0.0;
    }
    if (p2_com==NULL){
        runtimeErrorMsg() <<"COM Particle not found for particle in get_mol_dist id= " << p2->p.identity << "\n";
->>>>>>> 069c19dc
       dist[0]=dist[1]=dist[2]=0.0;
    }
    #endif
