/*
  Copyright (C) 2010,2012,2013,2014 The ESPResSo project
  Copyright (C) 2002,2003,2004,2005,2006,2007,2008,2009,2010 
    Max-Planck-Institute for Polymer Research, Theory Group
  
  This file is part of ESPResSo.
  
  ESPResSo is free software: you can redistribute it and/or modify
  it under the terms of the GNU General Public License as published by
  the Free Software Foundation, either version 3 of the License, or
  (at your option) any later version.
  
  ESPResSo is distributed in the hope that it will be useful,
  but WITHOUT ANY WARRANTY; without even the implied warranty of
  MERCHANTABILITY or FITNESS FOR A PARTICULAR PURPOSE.  See the
  GNU General Public License for more details.
  
  You should have received a copy of the GNU General Public License
  along with this program.  If not, see <http://www.gnu.org/licenses/>. 
*/
/** \file mmm1d.cpp  MMM1D algorithm for long range coulomb interaction.
 *
 *  For more information about MMM1D, see \ref mmm1d.hpp "mmm1d.h".
 */

#include "utils.hpp"
#include "mmm1d.hpp"
#include "polynom.hpp"
#include "specfunc.hpp"
#include "communication.hpp"
#include "cells.hpp"
#include "grid.hpp"
#include "tuning.hpp"
#include "interaction_data.hpp"
#include "mmm-common.hpp"
#include "errorhandling.hpp"

#ifdef ELECTROSTATICS

/** How many trial calculations */
#define TEST_INTEGRATIONS 1000

/** Largest numerically stable cutoff for Bessel function. Don't
    change without improving the formulas. */
#define MAXIMAL_B_CUT 30

/** minimal radius for the far formula in multiples of box_l[2] */
#define MIN_RAD 0.01

/** if you define this, the Besselfunctions are calculated up
    to machine precision, otherwise 10^-14, which should be
    definitely enough for daily life. */
#undef BESSEL_MACHINE_PREC

#ifndef BESSEL_MACHINE_PREC
#define K0 LPK0
#define K1 LPK1
#endif

/** inverse box dimensions and other constants */
/*@{*/
static double uz, L2, uz2, prefuz2, prefL3_i;
/*@}*/

MMM1D_struct mmm1d_params = { 0.05, 1e-5 };
/** From which distance a certain bessel cutoff is valid. Can't be part of the
    params since these get broadcasted. */
static double *bessel_radii;
  

static double far_error(int P, double minrad)
{
  // this uses an upper bound to all force components and the potential
  double rhores = 2*M_PI*uz*minrad;
  double pref = 4*uz*dmax(1, 2*M_PI*uz);

  return pref*K1(rhores*P)*exp(rhores)/rhores*(P - 1 + 1/rhores);
}

static double determine_minrad(double maxPWerror, int P)
{
  // bisection to search for where the error is maxPWerror
  double rgranularity = MIN_RAD*box_l[2];
  double rmin = rgranularity;
  double rmax = dmin(box_l[0], box_l[1]);
  double errmin = far_error(P, rmin);
  double errmax = far_error(P, rmax);
  if (errmin < maxPWerror) {
    // we can do almost all radii with this P
    return rmin;
  }
  if (errmax > maxPWerror) {
    // make sure that this switching radius cannot be reached
    return 2*dmax(box_l[0], box_l[1]);
  }

  while (rmax - rmin > rgranularity) {
    double c = 0.5*(rmin + rmax);
    double errc = far_error(P, c);
    if (errc > maxPWerror) {
      rmin = c;
    } else {
      rmax = c;
    }
  }
  return 0.5*(rmin + rmax);
}

static void determine_bessel_radii(double maxPWerror, int maxP)
{
  bessel_radii = (double *)Utils::realloc(bessel_radii, sizeof(double)*maxP);
  for (int P = 1; P <= maxP; ++P) {
    bessel_radii[P-1] = determine_minrad(maxPWerror, P);
    //printf("cutoff %d %f\n", P, bessel_radii[P-1]);
  }
}

static void prepare_polygamma_series(double maxPWerror, double maxrad2)
{
  /* polygamma, determine order */
  int n;
  double err;
  double rhomax2nm2, rhomax2 = uz2*maxrad2;
  /* rhomax2 < 1, so rhomax2m2 falls monotonously */

  n = 1;
  rhomax2nm2 = 1.0;
  do {
    create_mod_psi_up_to(n+1);

    /* |uz*z| <= 0.5 */
    err = 2*n*fabs(mod_psi_even(n, 0.5))*rhomax2nm2;
    rhomax2nm2 *= rhomax2;
    n++;
    // fprintf(stderr, "%f\n", err);
  }
  while (err > 0.1*maxPWerror);
}

int MMM1D_set_params(double switch_rad, double maxPWerror)
{
  mmm1d_params.far_switch_radius_2 = (switch_rad > 0) ? SQR(switch_rad) : -1;
  mmm1d_params.maxPWerror = maxPWerror;
  coulomb.method = COULOMB_MMM1D;

  mpi_bcast_coulomb_params();

  return 0;
}

int MMM1D_sanity_checks()
{
  //char *errtxt;
  if (PERIODIC(0) || PERIODIC(1) || !PERIODIC(2)) {
<<<<<<< HEAD
      std::ostringstream msg;
      msg <<"MMM1D requires periodicity 0 0 1";
      runtimeError(msg);
=======
      runtimeErrorMsg() <<"MMM1D requires periodicity 0 0 1";
>>>>>>> 069c19dc
    return 1;
  }

  if (cell_structure.type != CELL_STRUCTURE_NSQUARE) {
<<<<<<< HEAD
      std::ostringstream msg;
      msg <<"MMM1D requires n-square cellsystem";
      runtimeError(msg);
=======
      runtimeErrorMsg() <<"MMM1D requires n-square cellsystem";
>>>>>>> 069c19dc
    return 1;
  }
  return 0;
}

void MMM1D_init()
{
  if (MMM1D_sanity_checks()) return;

  if (mmm1d_params.far_switch_radius_2 >= SQR(box_l[2]))
    mmm1d_params.far_switch_radius_2 = 0.8*SQR(box_l[2]);

  uz  = 1/box_l[2];
  L2  = box_l[2]*box_l[2];
  uz2 = uz*uz;
  prefuz2 = coulomb.prefactor*uz2;
  prefL3_i = prefuz2*uz;

  determine_bessel_radii(mmm1d_params.maxPWerror, MAXIMAL_B_CUT);
  prepare_polygamma_series(mmm1d_params.maxPWerror, mmm1d_params.far_switch_radius_2);
}

void add_mmm1d_coulomb_pair_force(double chpref, double d[3], double r2, double r, double force[3])
{
  int dim;
  double F[3];
  double rxy2, rxy2_d, z_d;
  double pref;
  double Fx, Fy, Fz;
  

  rxy2   = d[0]*d[0] + d[1]*d[1];
  rxy2_d = rxy2*uz2;
  z_d    = d[2]*uz;

  if (rxy2 <= mmm1d_params.far_switch_radius_2) {
    /* near range formula */
    double sr, sz, r2nm1, rt, rt2, shift_z;
    int n;

    /* polygamma summation */
    sr = 0;
    sz = mod_psi_odd(0, z_d);

    r2nm1 = 1.0;
    for (n = 1; n < n_modPsi; n++) {
      double deriv = 2*n;
      double mpe   = mod_psi_even(n, z_d);
      double mpo   = mod_psi_odd(n, z_d);
      double r2n   = r2nm1*rxy2_d;

      sz +=         r2n*mpo;
      sr += deriv*r2nm1*mpe;

      if (fabs(deriv*r2nm1*mpe) < mmm1d_params.maxPWerror)
	break;

      r2nm1 = r2n;
    }
    // fprintf(stderr, "max_n %d\n", n);

    Fx = prefL3_i*sr*d[0];
    Fy = prefL3_i*sr*d[1];
    Fz = prefuz2*sz;

    /* real space parts */

    pref = coulomb.prefactor/(r2*r); 
    Fx += pref*d[0];
    Fy += pref*d[1];
    Fz += pref*d[2];

    shift_z = d[2] + box_l[2];
    rt2 = rxy2 + shift_z*shift_z;
    rt  = sqrt(rt2);
    pref = coulomb.prefactor/(rt2*rt); 
    Fx += pref*d[0];
    Fy += pref*d[1];
    Fz += pref*shift_z;

    shift_z = d[2] - box_l[2];
    rt2 = rxy2 + shift_z*shift_z;
    rt  = sqrt(rt2);
    pref = coulomb.prefactor/(rt2*rt); 
    Fx += pref*d[0];
    Fy += pref*d[1];
    Fz += pref*shift_z;

    F[0] = Fx;
    F[1] = Fy;
    F[2] = Fz;
  }
  else {
    /* far range formula */
    double rxy   = sqrt(rxy2);
    double rxy_d = rxy*uz;
    double sr = 0, sz = 0;
    int bp;

    for (bp = 1; bp < MAXIMAL_B_CUT; bp++) {
      if (bessel_radii[bp-1] < rxy)
        break;

      double fq = C_2PI*bp, k0, k1;
#ifdef BESSEL_MACHINE_PREC
      k0 = K0(fq*rxy_d);
      k1 = K1(fq*rxy_d);
#else
      LPK01(fq*rxy_d, &k0, &k1);
#endif
      sr += bp*k1*cos(fq*z_d);
      sz += bp*k0*sin(fq*z_d);
    }
    sr *= uz2*4*C_2PI;
    sz *= uz2*4*C_2PI;
    
    pref = coulomb.prefactor*(sr/rxy + 2*uz/rxy2);

    F[0] = pref*d[0];
    F[1] = pref*d[1];
    F[2] = coulomb.prefactor*sz;
  }

  for (dim = 0; dim < 3; dim++)
    force[dim] += chpref * F[dim];
}

double mmm1d_coulomb_pair_energy(Particle *p1, Particle *p2, double d[3], double r2, double r)
{
  double chpref = p1->p.q*p2->p.q;
  double rxy2, rxy2_d, z_d;
  double E;

  if (chpref == 0)
    return 0;

  rxy2   = d[0]*d[0] + d[1]*d[1];
  rxy2_d = rxy2*uz2;
  z_d    = d[2]*uz;

  if (rxy2 <= mmm1d_params.far_switch_radius_2) {
    /* near range formula */
    double r2n, rt, shift_z;
    int n;

    E = -2*C_GAMMA;

    /* polygamma summation */
    r2n = 1.0;
    for (n = 0; n < n_modPsi; n++) {
      double add = mod_psi_even(n, z_d)*r2n;
      E -= add;
      
      if (fabs(add) < mmm1d_params.maxPWerror)
	break;
 
      r2n *= rxy2_d;
    }
    E *= coulomb.prefactor*uz;

    /* real space parts */

    E += coulomb.prefactor/r; 

    shift_z = d[2] + box_l[2];
    rt = sqrt(rxy2 + shift_z*shift_z);
    E += coulomb.prefactor/rt; 

    shift_z = d[2] - box_l[2];
    rt = sqrt(rxy2 + shift_z*shift_z);
    E += coulomb.prefactor/rt; 
  }
  else {
    /* far range formula */
    double rxy   = sqrt(rxy2);
    double rxy_d = rxy*uz;
    int bp;
    /* The first Bessel term will compensate a little bit the
       log term, so add them close together */
    E = -0.25*log(rxy2_d) + 0.5*(M_LN2 - C_GAMMA);
    for (bp = 1; bp < MAXIMAL_B_CUT; bp++) {
      if (bessel_radii[bp-1] < rxy)
        break;

      double fq = C_2PI*bp;
      E += K0(fq*rxy_d)*cos(fq*z_d);
    }
    E *= 4*coulomb.prefactor*uz;
  }

  return chpref*E;
}

int mmm1d_tune(char **log)
{
  char buffer[32 + 2*ES_DOUBLE_SPACE + ES_INTEGER_SPACE];
  double int_time, min_time=1e200, min_rad = -1;
  double maxrad = box_l[2]; /* N_psi = 2, theta=2/3 maximum for rho */
  double switch_radius;

  if (mmm1d_params.far_switch_radius_2 < 0) {
    /* determine besselcutoff and optimal switching radius. Should be around 0.33 */
    for (switch_radius = 0.2*maxrad;
	 switch_radius < 0.4*maxrad;
	 switch_radius += 0.025*maxrad) {
      if (switch_radius <= bessel_radii[MAXIMAL_B_CUT - 1]) {
        // this switching radius is too small for our Bessel series
        continue;
      }

      mmm1d_params.far_switch_radius_2 = SQR(switch_radius);

      coulomb.method = COULOMB_MMM1D;
      
      /* initialize mmm1d temporary structures */
      mpi_bcast_coulomb_params();

      /* perform force calculation test */
      int_time = time_force_calc(TEST_INTEGRATIONS);

      /* exit on errors */
      if (int_time < 0)
	return ES_ERROR;

      sprintf(buffer, "r= %f t= %f ms\n", switch_radius, int_time);
      *log = strcat_alloc(*log, buffer);

      if (int_time < min_time) {
	min_time = int_time;
	min_rad = switch_radius;
      }
      /* stop if all hope is vain... */
      else if (int_time > 2*min_time)
	break;
    }
    switch_radius = min_rad;
    mmm1d_params.far_switch_radius_2 = SQR(switch_radius);
  }
  else {
    if (mmm1d_params.far_switch_radius_2 <= SQR(bessel_radii[MAXIMAL_B_CUT - 1])) {
      // this switching radius is too small for our Bessel series
      *log = strcat_alloc(*log, "could not find reasonable bessel cutoff");
      return ES_ERROR;
    }
  }

  coulomb.method = COULOMB_MMM1D;

  mpi_bcast_coulomb_params();

  return ES_OK;
}

#endif<|MERGE_RESOLUTION|>--- conflicted
+++ resolved
@@ -152,24 +152,12 @@
 {
   //char *errtxt;
   if (PERIODIC(0) || PERIODIC(1) || !PERIODIC(2)) {
-<<<<<<< HEAD
-      std::ostringstream msg;
-      msg <<"MMM1D requires periodicity 0 0 1";
-      runtimeError(msg);
-=======
       runtimeErrorMsg() <<"MMM1D requires periodicity 0 0 1";
->>>>>>> 069c19dc
     return 1;
   }
 
   if (cell_structure.type != CELL_STRUCTURE_NSQUARE) {
-<<<<<<< HEAD
-      std::ostringstream msg;
-      msg <<"MMM1D requires n-square cellsystem";
-      runtimeError(msg);
-=======
       runtimeErrorMsg() <<"MMM1D requires n-square cellsystem";
->>>>>>> 069c19dc
     return 1;
   }
   return 0;
