/*
  Copyright (C) 2010-2018 The ESPResSo project
  Copyright (C) 2002,2003,2004,2005,2006,2007,2008,2009,2010
    Max-Planck-Institute for Polymer Research, Theory Group

  This file is part of ESPResSo.

  ESPResSo is free software: you can redistribute it and/or modify
  it under the terms of the GNU General Public License as published by
  the Free Software Foundation, either version 3 of the License, or
  (at your option) any later version.

  ESPResSo is distributed in the hope that it will be useful,
  but WITHOUT ANY WARRANTY; without even the implied warranty of
  MERCHANTABILITY or FITNESS FOR A PARTICULAR PURPOSE.  See the
  GNU General Public License for more details.

  You should have received a copy of the GNU General Public License
  along with this program.  If not, see <http://www.gnu.org/licenses/>.
*/
#ifndef _PARTICLE_DATA_H
#define _PARTICLE_DATA_H
/** \file
 *  For more information on particle_data,
 *  see \ref particle_data.cpp "particle_data.cpp"
 */

#include "config.hpp"

#include "utils/List.hpp"
#include "utils/Span.hpp"
#include "utils/Vector.hpp"

#include <memory>

/************************************************
 * defines
 ************************************************/

/// ok code for \ref place_particle
#define ES_PART_OK 0
/// error code for \ref place_particle
#define ES_PART_ERROR -1
/// ok code for \ref place_particle, particle is new
#define ES_PART_CREATED 1

<<<<<<< HEAD
=======
/** bonds_flag "bonds_flag" value for updating particle config without bonding
 *  information
 */
/** bonds_flag "bonds_flag" value for updating particle config with bonding
 *  information
 */

>>>>>>> f69216b7
#ifdef EXTERNAL_FORCES
/** \ref ParticleProperties::ext_flag "ext_flag" value for particle subject to
 *  an external force
 */
#define PARTICLE_EXT_FORCE 1
/** \ref ParticleProperties::ext_flag "ext_flag" value for fixed coordinate
 *  coord. */
#define COORD_FIXED(coord) (2L << coord)
/** \ref ParticleProperties::ext_flag "ext_flag" mask to check whether any of
 *  the coordinates is fixed. */
#define COORDS_FIX_MASK (COORD_FIXED(0) | COORD_FIXED(1) | COORD_FIXED(2))
/** \ref ParticleProperties::ext_flag "ext_flag" mask to check whether all of
 *  the coordinates are fixed. */
#define COORDS_ALL_FIXED (COORD_FIXED(0) & COORD_FIXED(1) & COORD_FIXED(2))

#ifdef ROTATION
/** \ref ParticleProperties::ext_flag "ext_flag" value for particle subject to
 *  an external torque. */
#define PARTICLE_EXT_TORQUE 16
#endif

#endif

/************************************************
 * data types
 ************************************************/

/** Properties of a particle which are not supposed to
 *  change during the integration, but have to be known
 *  for all ghosts. Ghosts are particles which are
 *  needed in the interaction calculation, but are just copies of
 *  particles stored on different nodes.
 */
struct ParticleProperties {
  /** unique identifier for the particle. */
  int identity = -1;
  /** Molecule identifier. */
  int mol_id = 0;
  /** particle type, used for non bonded interactions. */
  int type = 0;

#ifdef MASS
  /** particle mass */
  double mass = 1.0;
#else
  constexpr static double mass{1.0};
#endif /* MASS */

#ifdef SHANCHEN
  std::array<double, 2 *LB_COMPONENTS> solvation =
      std::array<double, 2 * LB_COMPONENTS>{};
#endif

#ifdef ROTATIONAL_INERTIA
  /** rotational inertia */
  Vector3d rinertia = {1., 1., 1.};
#else
  static const constexpr double rinertia[3] = {1., 1., 1.};
#endif

#ifdef AFFINITY
  /** parameters for affinity mechanisms */
  Vector3d bond_site = {-1., -1., -1.};
#endif

#ifdef MEMBRANE_COLLISION
  /** parameters for membrane collision mechanisms */
  Vector3d out_direction = {0., 0., 0.};
#endif

  // Determines, whether a particle's rotational degrees of freedom are
  // integrated
  int rotation = 0;

  /** charge. */
#ifdef ELECTROSTATICS
  double q = 0.0;
#else
  constexpr static double q{0.0};
#endif

#ifdef LB_ELECTROHYDRODYNAMICS
  /** electrophoretic mobility times E-field: mu_0 * E */
  Vector3d mu_E = {0., 0., 0.};
#endif

#ifdef DIPOLES
  /** dipole moment (absolute value)*/
  double dipm = 0.;
#endif

#ifdef VIRTUAL_SITES
  /** is particle virtual
      0 = real particle
      else = virtual particle */
  int is_virtual = 0;
#ifdef VIRTUAL_SITES_RELATIVE
  /** In case, the "relative" implementation of virtual sites is enabled, the
  following properties define, with respect to which real particle a virtual
  site is placed and in what distance. The relative orientation of the vector
  pointing from real particle to virtual site with respect to the orientation
  of the real particle is stored in the virtual site's quaternion attribute.
  */
  struct VirtualSitesRelativeParameteres {
    int to_particle_id = 0;
    double distance = 0;
    // Store relative position of the virtual site.
    Vector<4, double> rel_orientation = {0., 0., 0., 0.};
    // Store the orientation of the virtual particle in the body fixed frame.
    Vector<4, double> quat = {0., 0., 0., 0.};

    template <class Archive> void serialize(Archive &ar, long int) {
      ar &to_particle_id;
      ar &distance;
      ar &rel_orientation;
      ar &quat;
    }
  } vs_relative;

#endif
#else  /* VIRTUAL_SITES */
  static constexpr const int is_virtual = 0;
#endif /* VIRTUAL_SITES */

#ifdef LANGEVIN_PER_PARTICLE
  double T = -1.;
#ifndef PARTICLE_ANISOTROPY
  double gamma = -1.;
#else
  Vector3d gamma = {-1., -1., -1.};
#endif // PARTICLE_ANISOTROPY
/* Friction coefficient gamma for rotation */
#ifdef ROTATION
#ifndef PARTICLE_ANISOTROPY
  double gamma_rot = -1.;
#else
  Vector3d gamma_rot = {-1., -1., -1.};
#endif // ROTATIONAL_INERTIA
#endif // ROTATION
#endif // LANGEVIN_PER_PARTICLE

#ifdef SWIMMER_REACTIONS
  int catalyzer_count = 0;
#endif

#ifdef EXTERNAL_FORCES
  /** flag whether to fix a particle in space.
      Values:
      <ul> <li> 0 no external influence
           <li> 1 apply external force \ref ParticleProperties::ext_force
           <li> 2,3,4 fix particle coordinate 0,1,2
           <li> 5 apply external torque \ref ParticleProperties::ext_torque
      </ul>
  */
  int ext_flag = 0;
  /** External force, apply if \ref ParticleProperties::ext_flag == 1. */
  Vector3d ext_force = {0, 0, 0};

#ifdef ROTATION
  /** External torque, apply if \ref ParticleProperties::ext_flag == 16. */
  Vector3d ext_torque = {0, 0, 0};
#endif
#endif
};

/** Positional information on a particle. Information that is
    communicated to calculate interactions with ghost particles. */
struct ParticlePosition {
  /** periodically folded position. */
  Vector3d p = {0, 0, 0};

#ifdef ROTATION
  /** quaternions to define particle orientation */
  Vector<4, double> quat = {1., 0., 0., 0.};
  /** unit director calculated from the quaternions */
  inline const Vector3d calc_director() const {
    return {2 * (quat[1] * quat[3] + quat[0] * quat[2]),
            2 * (quat[2] * quat[3] - quat[0] * quat[1]),
            quat[0] * quat[0] - quat[1] * quat[1] - quat[2] * quat[2] +
                quat[3] * quat[3]};
  };
#endif

#ifdef BOND_CONSTRAINT
  /**stores the particle position at the previous time step*/
  Vector3d p_old = {0., 0., 0.};
#endif

#ifdef SHANCHEN
  std::array<double, LB_COMPONENTS> composition =
      std::array<double, LB_COMPONENTS>{};
#endif
};

/** Force information on a particle. Forces of ghost particles are
    collected and added up to the force of the original particle. */
struct ParticleForce {
  ParticleForce() = default;
  ParticleForce(ParticleForce const &) = default;
  ParticleForce(const Vector3d &f) : f(f) {}
#ifdef ROTATION
  ParticleForce(const Vector3d &f, const Vector3d &torque)
      : f(f), torque(torque) {}
#endif

  ParticleForce &operator+=(ParticleForce const &rhs) {
    f += rhs.f;
#ifdef ROTATION
    torque += rhs.torque;
#endif

    return *this;
  }

  /** force. */
  Vector3d f = {0., 0., 0.};

#ifdef ROTATION
  /** torque */
  Vector3d torque = {0., 0., 0.};
#endif
};

/** Momentum information on a particle. Information not contained in
    communication of ghost particles so far, but a communication would
    be necessary for velocity dependent potentials. */
struct ParticleMomentum {
  /** velocity. */
  Vector3d v = {0., 0., 0.};

#ifdef ROTATION
  /** angular velocity
      ALWAYS IN PARTICLE FIXEXD, I.E., CO-ROTATING COORDINATE SYSTEM */
  Vector3d omega = {0., 0., 0.};
#endif
};

/** Information on a particle that is needed only on the
    node the particle belongs to */
struct ParticleLocal {
  /** position in the last time step before last Verlet list update. */
  Vector3d p_old = {0, 0, 0};
  /** index of the simulation box image where the particle really sits. */
  Vector3i i = {0, 0, 0};

  /** check whether a particle is a ghost or not */
  bool ghost = false;

#ifdef GHMC
  /** Data for the ghmc thermostat, last saved
      position and momentum of particle */
  ParticlePosition r_ls;
  ParticleMomentum m_ls;
#endif
};

#ifdef LB
/** Data related to the Lattice Boltzmann hydrodynamic coupling */
struct ParticleLatticeCoupling {
  /** fluctuating part of the coupling force */
  Vector3d f_random;
};
#endif

struct ParticleParametersSwimming {
// ifdef inside because we need this type for some MPI prototypes
#ifdef ENGINE
  bool swimming = false;
  double f_swim = 0.;
  double v_swim = 0.;
#if defined(LB) || defined(LB_GPU)
  int push_pull = 0;
  double dipole_length = 0.;
  Vector3d v_center;
  Vector3d v_source;
  double rotational_friction = 0.;
#endif
#endif
};

/** Struct holding all information for one particle. */
struct Particle {
  int &identity() { return p.identity; }
  int const &identity() const { return p.identity; }

  bool operator==(Particle const &rhs) const {
    return identity() == rhs.identity();
  }

  bool operator!=(Particle const &rhs) const {
    return identity() != rhs.identity();
  }

  /**
   * @brief Return a copy of the particle with
   *        only the fixed size parts.
   *
   * This creates a copy of the particle with
   * only the parts than can be copied w/o heap
   * allocation, e.g. w/o bonds and exclusions.
   * This is more efficient if these parts are
   * not actually needed.
   */
  Particle flat_copy() const {
    Particle ret;

    ret.p = p;
    ret.r = r;
    ret.m = m;
    ret.f = f;
    ret.l = l;
#ifdef LB
    ret.lc = lc;
#endif
#ifdef ENGINE
    ret.swim = swim;
#endif

    return ret;
  }

  ///
  ParticleProperties p;
  ///
  ParticlePosition r;
#ifdef DIPOLES
  inline const Vector3d calc_dip() const { return r.calc_director() * p.dipm; }
#endif
  ///
  ParticleMomentum m;
  ///
  ParticleForce f;
  ///
  ParticleLocal l;
///
#ifdef LB
  ParticleLatticeCoupling lc;
#endif
  /** Bonded interactions list
   *
   *  The format is pretty simple: just the bond type, and then the particle
   *  ids. The number of particle ids can be determined easily from the
   *  bonded_ia_params entry for the type.
   */
  IntList bl;

  IntList &bonds() { return bl; }
  IntList const &bonds() const { return bl; }

  IntList &exclusions() {
#ifdef EXCLUSIONS
    return el;
#else
    throw std::runtime_error{"Exclusions not enabled."};
#endif
  }

  IntList const &exclusions() const {
#ifdef EXCLUSIONS
    return el;
#else
    throw std::runtime_error{"Exclusions not enabled."};
#endif
  }

#ifdef EXCLUSIONS
  /** list of particles, with which this particle has no nonbonded
   *  interactions
   */
  IntList el;
#endif

#ifdef ENGINE
  ParticleParametersSwimming swim;
#endif
};

/**
 * These functions cause a compile time error if
 * Particles are copied by memmove or memcpy,
 * which do not keep class invariants.
 *
 * These are templates so that the error is caused
 * at the place they are used.
 */
template <typename Size> void memmove(Particle *, Particle *, Size) {
  static_assert(sizeof(Size) == 0, "Particles can not be copied like this.");
}
template <typename Size> void memmove(Particle *, Particle const *, Size) {
  static_assert(sizeof(Size) == 0, "Particles can not be copied like this.");
}

template <typename Size> void memcpy(Particle *, Particle *, Size) {
  static_assert(sizeof(Size) == 0, "Particles can not be copied like this.");
}
template <typename Size> void memcpy(Particle *, Particle const *, Size) {
  static_assert(sizeof(Size) == 0, "Particles can not be copied like this.");
}

template <typename Size, typename... Ts>
void MPI_Send(Particle *, Size, Ts...) {
  static_assert(sizeof(Size) == 0, "Particles can not be copied like this.");
}

template <typename Size, typename... Ts>
void MPI_Send(Particle const *, Size, Ts...) {
  static_assert(sizeof(Size) == 0, "Particles can not be copied like this.");
}

/** List of particles. The particle array is resized using a sophisticated
 *  (we hope) algorithm to avoid unnecessary resizes.
 *  Access using \ref realloc_particlelist, \ref got_particle, ...
 */
struct ParticleList {
  ParticleList() : part{nullptr}, n{0}, max{0} {}
  /** The particles payload */
  Particle *part;
  /** Number of particles contained */
  int n;
  /** Number of particles that fit in until a resize is needed */
  int max;
};

/************************************************
 * exported variables
 ************************************************/

/** Highest particle number seen so far. If you leave out some
    particle numbers, this number might be higher than the
    true number of particles. On the other hand, if you start
    your particle numbers at 0, the total number of particles
    is larger by 1.
*/
extern int max_seen_particle;
/** total number of particles on all nodes. */
extern int n_part;
/** flag that active swimming particles exist */
extern bool swimming_particles_exist;

#include <unordered_map>

/** id->particle mapping on all nodes. This is used to find partners
    of bonded interactions. */
<<<<<<< HEAD
using LocalParticles = std::unordered_map<int, Particle *>;
extern LocalParticles local_particles;
=======
extern Particle **local_particles;
extern int max_local_particles;
>>>>>>> f69216b7

/************************************************
 * Functions
 ************************************************/

/*       Functions acting on Particles          */
/************************************************/

/** Deallocate the dynamic storage of a particle. */
void free_particle(Particle *part);

/*    Functions acting on Particle Lists        */
/************************************************/

/** Initialize a particle list.
 *  Use with care and ONLY for initialization! */
void init_particlelist(ParticleList *pList);

/** Allocate storage for local particles and ghosts. This version
    does \em not care for the bond information to be freed if necessary.
    \param plist the list on which to operate
    \param size the size to provide at least. It is rounded
    up to multiples of \ref PART_INCREMENT.
    \return true iff particle addresses have changed */
int realloc_particlelist(ParticleList *plist, int size);

/** Append a particle at the end of a particle List.
    reallocates particles if necessary!
    This procedure does not care for \ref local_particles.
    \param l List to append the particle to.
    \param part  Particle to append. */
void append_particle(ParticleList *l, Particle &&part);

/** Remove a particle from one particle List and append it to another.
    Refill the sourceList with last particle and update its entry in
    local_particles. reallocates particles if necessary.  This
    procedure does not care for \ref local_particles.
    NOT IN USE AT THE MOMENT.
    \param destList   List where the particle is appended.
    \param sourceList List where the particle will be removed.
    \param ind        Index of the particle in the sourceList.
    \return Pointer to new location of the particle.
 */
void move_particle(ParticleList *destList, ParticleList *sourceList, int ind);

Particle extract_particle(ParticleList *sl, int i);

/*    Other Functions                           */
/************************************************/

/**
 * @brief Fill local_particles.
 */
void build_particle_index();

/** Update the entries in \ref local_particles for all particles in the list pl.
    @param pl the list to put in.
*/
void update_local_particles(ParticleList *pl);

/** Invalidate \ref particle_node. This has to be done
    at the beginning of the integration.
*/
void clear_particle_node();

/**
 * @brief Get particle data.
 *
 *   @param part the identity of the particle to fetch
 *   @return Pointer to copy of particle if it exists,
 *          nullptr otherwise;
 */
const Particle &get_particle_data(int part);

/**
 * @brief Fetch a range of particle into the fetch cache.
 *
 * If the range is larger than the cache size, only
 * the particle that fit into the cache are fetched.
 *
 * @param ids Ids of the particles that should be
 *        fetched.
 */
void prefetch_particle_data(std::vector<int> ids);

/** @brief Invalidate the fetch cache for get_particle_data. */
void invalidate_fetch_cache();

/** Call only on the master node.
    Move a particle to a new position.
    If it does not exist, it is created.
    @param part the identity of the particle to move
    @param p    its new position
    @return ES_PART_OK if particle existed, ES_PART_CREATED
    if created and ES_PART_ERROR if id is illegal
*/
int place_particle(int part, double p[3]);

/** Call only on the master node: set particle velocity.
    @param part the particle.
    @param v its new velocity.
    @return ES_OK if particle existed
*/
int set_particle_v(int part, double v[3]);

#ifdef ENGINE
/** Call only on the master node: set particle velocity.
    @param part the particle.
    @param swim struct containing swimming parameters
    @return ES_OK if particle existed
*/
int set_particle_swimming(int part, ParticleParametersSwimming swim);
#endif

/** Call only on the master node: set particle force.
    @param part the particle.
    @param F its new force.
    @return ES_OK if particle existed
*/
int set_particle_f(int part, const Vector3d &F);

/** Call only on the master node: set particle mass.
    @param part the particle.
    @param mass its new mass.
    @return ES_OK if particle existed
*/
void set_particle_mass(int part, double mass);

/** Call only on the master node: set particle solvation free energy.
    @param part the particle.
    @param solvation its new solvation free energy.
    @return ES_OK if particle existed
*/
int set_particle_solvation(int part, double *solvation);

#ifdef ROTATIONAL_INERTIA
/** Call only on the master node: set particle rotational inertia.
    @param part the particle.
    @param rinertia its new inertia.
    @return ES_OK if particle existed
*/
int set_particle_rotational_inertia(int part, double rinertia[3]);
#endif

/** Call only on the master node: Specifies whether a particle's rotational
    degrees of freedom are integrated or not. If set to zero, the content of
    the torque and omega variables are meaningless
    @param part the particle.
    @param rot the degrees of freedom flag.
    @return ES_OK if particle existed
*/
int set_particle_rotation(int part, int rot);

/** @brief rotate a particle around an axis

   @param part particle id
   @param axis rotation axis
   @param angle rotation angle
*/
int rotate_particle(int part, const Vector3d &axis, double angle);

#ifdef AFFINITY
/** Call only on the master node: set particle affinity.
    @param part the particle.
    @param bond_site its new site of the affinity bond.
    @return ES_OK if particle existed
*/
int set_particle_affinity(int part, double bond_site[3]);
#endif

#ifdef MEMBRANE_COLLISION
/** Call only on the master node: set particle out_direction.
 @param part the particle.
 @param out_direction its new outward direction with respect to membrane.
 @return ES_OK if particle existed
 */
int set_particle_out_direction(int part, double out_direction[3]);
#endif

/** Call only on the master node: set particle charge.
    @param part the particle.
    @param q its new charge.
    @return ES_OK if particle existed
*/
int set_particle_q(int part, double q);

#ifdef LB_ELECTROHYDRODYNAMICS
/** Call only on the master node: set particle electrophoretic mobility.
    @param part the particle.
    @param mu_E its new mobility.
    @return ES_OK if particle existed
*/
int set_particle_mu_E(int part, double mu_E[3]);
void get_particle_mu_E(int part, double (&mu_E)[3]);
#endif

/** Call only on the master node: set particle type.
    @param p_id the particle.
    @param type its new type.
    @return ES_OK if particle existed
*/
int set_particle_type(int p_id, int type);

/** Call only on the master node: set particle's molecule id.
    @param part the particle.
    @param mid  its new mol id.
    @return ES_OK if particle existed
*/
int set_particle_mol_id(int part, int mid);

#ifdef ROTATION
/** Call only on the master node: set particle orientation using quaternions.
    @param part the particle.
    @param quat its new value for quaternions.
    @return ES_OK if particle existed
*/
int set_particle_quat(int part, double quat[4]);

/** Call only on the master node: set particle angular velocity from lab frame.
    @param part the particle.
    @param omega its new angular velocity.
    @return ES_OK if particle existed
*/
int set_particle_omega_lab(int part, const Vector3d &omega);

/** Call only on the master node: set particle angular velocity in body frame.
    @param part the particle.
    @param omega its new angular velocity.
    @return ES_OK if particle existed
*/
int set_particle_omega_body(int part, const Vector3d &omega);

/** Call only on the master node: set particle torque from lab frame.
    @param part the particle.
    @param torque its new torque.
    @return ES_OK if particle existed
*/
int set_particle_torque_lab(int part, const Vector3d &torque);

/** Call only on the master node: set particle torque in body frame.
    @param part the particle.
    @param torque its new torque.
    @return ES_OK if particle existed
*/
int set_particle_torque_body(int part, const Vector3d &torque);
#endif

#ifdef DIPOLES
/** Call only on the master node: set particle dipole orientation.
    @param part the particle.
    @param dip its new dipole orientation.
    @return ES_OK if particle existed
*/
int set_particle_dip(int part, double dip[3]);

/** Call only on the master node: set particle dipole moment (absolute value).
    @param part the particle.
    @param dipm its new dipole moment.
    @return ES_OK if particle existed
*/
int set_particle_dipm(int part, double dipm);
#endif

#ifdef VIRTUAL_SITES
/** Call only on the master node: set particle dipole moment (absolute value).
    @param part the particle.
    @param is_virtual its new is_virtual.
    @return ES_OK if particle existed
*/
int set_particle_virtual(int part, int is_virtual);
#endif
#ifdef VIRTUAL_SITES_RELATIVE
void set_particle_vs_quat(int part, double *vs_relative_quat);
int set_particle_vs_relative(int part, int vs_relative_to, double vs_distance,
                             double *rel_ori);
#endif

#ifdef LANGEVIN_PER_PARTICLE
/** Call only on the master node: set particle temperature.
    @param part the particle.
    @param T its new temperature.
    @return ES_OK if particle existed
*/
int set_particle_temperature(int part, double T);

/** Call only on the master node: set particle frictional coefficient.
    @param part the particle.
    @param gamma its new frictional coefficient.
    @return ES_OK if particle existed
*/
#ifndef PARTICLE_ANISOTROPY
int set_particle_gamma(int part, double gamma);
#else
int set_particle_gamma(int part, Vector3d gamma);
#endif
#ifdef ROTATION
#ifndef PARTICLE_ANISOTROPY
int set_particle_gamma_rot(int part, double gamma);
#else
int set_particle_gamma_rot(int part, Vector3d gamma);
#endif
#endif
#endif // LANGEVIN_PER_PARTICLE

#ifdef EXTERNAL_FORCES
#ifdef ROTATION
/** Call only on the master node: set particle external torque.
    @param part  the particle.
    @param flag  new value for ext_flag.
    @param torque new value for ext_torque.
    @return ES_OK if particle existed
*/
int set_particle_ext_torque(int part, const Vector3d &torque);
#endif
/** Call only on the master node: set particle external force.
    @param part  the particle.
    @param flag  new value for ext_flag.
    @param force new value for ext_force.
    @return ES_OK if particle existed
*/
int set_particle_ext_force(int part, const Vector3d &force);
/** Call only on the master node: set coordinate axes for which the particles
   motion is fixed.
    @param part  the particle.
    @param flag new value for flagged coordinate axes to be fixed
    @return ES_OK if particle existed
*/
int set_particle_fix(int part, int flag);
#endif

/** Call only on the master node: remove bond from particle.
    @param part     identity of principal atom of the bond.
    @param bond     field containing the bond type number and the
    identity of all bond partners (secondary atoms of the bond).
*/
void delete_particle_bond(int part, Utils::Span<const int> bond);

/** Call only on the master node: remove all bonds from particle.
    @param part     identity of principal atom of the bond.
*/
void delete_particle_bonds(int part);

/** Call only on the master node: Add bond to particle.
    @param part     identity of principal atom of the bond.
    @param bond     field containing the bond type number and the
    identity of all bond partners (secondary atoms of the bond).
*/
void add_particle_bond(int part, Utils::Span<const int> bond);

#ifdef EXCLUSIONS
/** Call only on the master node: change particle constraints.
    @param part     identity of particle for which the exclusion is set.
    @param part2    identity of particle for which the exclusion is set. If -1,
   delete all exclusions.
    @param _delete   if true, do not add the exclusion, rather delete it if
   found
    @return ES_OK on success or ES_ERROR if no success
    (e. g. particles do not exist / did not have exclusion set)
*/
int change_exclusion(int part, int part2, int _delete);

/** remove all exclusions. */
void remove_all_exclusions();
#endif

/** remove particle with a given identity. Also removes all bonds to the
   particle.
    @param part     identity of the particle to remove
    @return ES_OK on success or ES_ERROR if particle does not exist
*/
int remove_particle(int part);

/** remove all particles.
 */
void remove_all_particles();

/** for all local particles, remove bonds incorporating the specified
    particle.
    @param part     identity of the particle to free from bonds
*/
void remove_all_bonds_to(int part);

/** Used by \ref mpi_place_particle, should not be used elsewhere.
    Move a particle to a new position.
    If it does not exist, it is created. the position must
    be on the local node!
    @param part the identity of the particle to move
    @param p    its new position
    @param _new  if true, the particle is allocated, else has to exists already
*/
void local_place_particle(int part, const double p[3], int _new);

/** Used by \ref mpi_place_particle, should not be used elsewhere.
    Called if on a different node a new particle was added.
    @param part the identity of the particle added
*/
void added_particle(int part);

/** Used for example by \ref mpi_send_exclusion.
    Locally add a exclusion to a particle.
    @param part1 the identity of the first exclusion partner
    @param part2 the identity of the second exclusion partner
    @param _delete if true, delete the exclusion instead of add
*/
void local_change_exclusion(int part1, int part2, int _delete);

/** Used by \ref mpi_remove_particle, should not be used elsewhere.
    Remove a particle on this node.
    @param part the identity of the particle to remove
*/
void local_remove_particle(int part);

/** Used by \ref mpi_remove_particle, should not be used elsewhere.
    Locally remove all particles.
 */
void local_remove_all_particles();

/** Used by \ref mpi_rescale_particles, should not be used elsewhere.
    Locally rescale all particles on current node.
    @param dir   direction to scale (0/1/2 = x/y/z, 3 = x+y+z isotropically)
    @param scale factor by which to rescale (>1: stretch, <1: contract)
*/
void local_rescale_particles(int dir, double scale);

/** @briefn Add bond to local particle.
    @param part     identity of principal atom of the bond.
    @param bond     field containing the bond type number and the
    identity of all bond partners (secondary atoms of the bond).
*/
void local_add_particle_bond(Particle &p, Utils::Span<const int> bond);

/** Synchronous send of a particle buffer to another node. The other node
    MUST call \ref recv_particles when this is called. The particles data
    is freed. */
void send_particles(ParticleList *particles, int node);

/** Synchronous receive of a particle buffer from another node. The other node
    MUST call \ref send_particles when this is called. Particles needs to
   initialized,
    it is reallocated to the correct size and the content is overwritten. */
void recv_particles(ParticleList *particles, int node);

#ifdef EXCLUSIONS
/** Determines if the non bonded interactions between p1 and p2 should be
 * calculated */
inline bool do_nonbonded(Particle const *p1, Particle const *p2) {
  /* check for particle 2 in particle 1's exclusion list. The exclusion list is
     symmetric, so this is sufficient. */
  return std::none_of(p1->el.begin(), p1->el.end(),
                      [p2](int id) { return p2->p.identity == id; });
}
#endif

/** Remove bond from particle if possible */
int try_delete_bond(Particle *part, const int *bond);

/** Remove exclusion from particle if possible */
void try_delete_exclusion(Particle *part, int part2);

/** Insert an exclusion if not already set */
void try_add_exclusion(Particle *part, int part2);

/** Automatically add the next \<distance\> neighbors in each molecule to the
 exclusion list.
 This uses the bond topology obtained directly from the particles, since only
 this contains
 the full topology, in contrast to \ref topology::topology. To easily setup the
 bonds, all data
 should be on a single node, therefore the \ref partCfg array is used. With
 large amounts
 of particles, you should avoid this function and setup exclusions manually. */
void auto_exclusions(int distance);

void init_type_map(int type);

/* find a particle of given type and return its id */
int get_random_p_id(int type);
int number_of_particles_with_type(int type);

// The following functions are used by the python interface to obtain
// properties of a particle, which are only compiled in in some configurations
// This is needed, because cython does not support conditional compilation
// within a ctypedef definition

#ifdef ROTATION
void pointer_to_omega_body(Particle const *p, double const *&res);

inline Vector3d get_torque_body(const Particle &p) { return p.f.torque; }

void pointer_to_quat(Particle const *p, double const *&res);

#endif

void pointer_to_q(Particle const *p, double const *&res);

#ifdef VIRTUAL_SITES
void pointer_to_virtual(Particle const *p, int const *&res);
#endif

#ifdef VIRTUAL_SITES_RELATIVE
void pointer_to_vs_quat(Particle const *p, double const *&res);
void pointer_to_vs_relative(Particle const *p, int const *&res1,
                            double const *&res2, double const *&res3);
#endif

void pointer_to_dip(Particle const *P, double const *&res);

void pointer_to_dipm(Particle const *P, double const *&res);

#ifdef EXTERNAL_FORCES
void pointer_to_ext_force(Particle const *p, int const *&res1,
                          double const *&res2);
#ifdef ROTATION
void pointer_to_ext_torque(Particle const *p, int const *&res1,
                           double const *&res2);
#endif
void pointer_to_fix(Particle const *p, int const *&res);
#endif

#ifdef LANGEVIN_PER_PARTICLE
void pointer_to_gamma(Particle const *p, double const *&res);
void pointer_to_temperature(Particle const *p, double const *&res);
#ifdef ROTATION
void pointer_to_gamma_rot(Particle const *p, double const *&res);
#endif
#endif // LANGEVIN_PER_PARTICLE
#ifdef ROTATION
void pointer_to_rotation(Particle const *p, int const *&res);
#endif

#ifdef ENGINE
void pointer_to_swimming(Particle const *p,
                         ParticleParametersSwimming const *&swim);
#endif

#ifdef ROTATIONAL_INERTIA
void pointer_to_rotational_inertia(Particle const *p, double const *&res);
#endif
#ifdef AFFINITY
void pointer_to_bond_site(Particle const *p, double const *&res);
#endif

#ifdef MEMBRANE_COLLISION
void pointer_to_out_direction(const Particle *p, const double *&res);
#endif

bool particle_exists(int part);

/**
 *  @brief Get the mpi rank which owns the particle with id.
 */
int get_particle_node(int id);

#endif<|MERGE_RESOLUTION|>--- conflicted
+++ resolved
@@ -44,16 +44,6 @@
 /// ok code for \ref place_particle, particle is new
 #define ES_PART_CREATED 1
 
-<<<<<<< HEAD
-=======
-/** bonds_flag "bonds_flag" value for updating particle config without bonding
- *  information
- */
-/** bonds_flag "bonds_flag" value for updating particle config with bonding
- *  information
- */
-
->>>>>>> f69216b7
 #ifdef EXTERNAL_FORCES
 /** \ref ParticleProperties::ext_flag "ext_flag" value for particle subject to
  *  an external force
@@ -497,13 +487,8 @@
 
 /** id->particle mapping on all nodes. This is used to find partners
     of bonded interactions. */
-<<<<<<< HEAD
 using LocalParticles = std::unordered_map<int, Particle *>;
 extern LocalParticles local_particles;
-=======
-extern Particle **local_particles;
-extern int max_local_particles;
->>>>>>> f69216b7
 
 /************************************************
  * Functions
