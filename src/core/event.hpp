--- conflicted
+++ resolved
@@ -110,13 +110,6 @@
  */
 void on_timestep_change();
 
-<<<<<<< HEAD
-/** @brief Called when the simulation time changed.
- */
-void on_simtime_change(double time);
-
-=======
->>>>>>> 9c40d781
 /** @brief Called when the force cap changed.
  */
 void on_forcecap_change();
