/*
  Copyright (C) 2012,2013,2014 The ESPResSo project
  
  This file is part of ESPResSo.
  
  ESPResSo is free software: you can redistribute it and/or modify
  it under the terms of the GNU General Public License as published by
  the Free Software Foundation, either version 3 of the License, or
  (at your option) any later version.
  
  ESPResSo is distributed in the hope that it will be useful,
  but WITHOUT ANY WARRANTY; without even the implied warranty of
  MERCHANTABILITY or FITNESS FOR A PARTICULAR PURPOSE.  See the
  GNU General Public License for more details.
  
  You should have received a copy of the GNU General Public License
  along with this program.  If not, see <http://www.gnu.org/licenses/>. 
*/
#ifndef _OBJECT_IN_FLUID_AREA_FORCE_GLOBAL_H
#define _OBJECT_IN_FLUID_AREA_FORCE_GLOBAL_H
/** \file area_force_global.hpp
 *  Routines to calculate the AREA_FORCE_GLOBAL energy or/and and force 
 *  for a particle triple (triangle from mesh). (Dupin2007)
 *  \ref forces.cpp
*/

#include "utils.hpp"
#include "interaction_data.hpp"
#include "particle_data.hpp"
#include "cells.hpp"
#include "lb.hpp"
#include "grid.hpp"
#include "errorhandling.hpp"

/** set parameters for the AREA_FORCE_GLOBAL potential. 
*/
int area_force_global_set_params(int bond_type, double A0_g, double ka_g);

/************************************************************/

/** called in force_calc() from within forces.cpp
 *  calculates the global area for a cell before the forces are handled
 *  sums up parts for area with mpi_reduce from local triangles
 *  synchronization with allreduce
 *
 *  !!! loop over particles from domain_decomposition !!!
 */  

inline void calc_area_global(double *area, int molType){ //first-fold-then-the-same approach
	double partArea=0.;
<<<<<<< HEAD
	//double norm[3];
=======
>>>>>>> 47058a52

	/** loop over particles */
	int c, np, i ,j;
	Cell *cell;
	Particle *p, *p1, *p2, *p3;
	double p11[3],p22[3],p33[3];
	int img[3];
	double AA[3],BB[3];
	Bonded_ia_parameters *iaparams;
    int type_num, n_partners,id;
    BondedInteraction type;

	int test=0;

	/* Loop local cells */
	for (c = 0; c < local_cells.n; c++) {
		cell = local_cells.cell[c];
		p   = cell->part;
		np  = cell->n;
		
		/* Loop cell particles */
		for(i=0; i < np; i++) {				
			j = 0;
			p1=&p[i];
			while(j<p1->bl.n){
				/* bond type */
				type_num = p1->bl.e[j++];
				iaparams = &bonded_ia_params[type_num];			
				type = iaparams->type;
				n_partners = iaparams->num;
				id=p1->p.mol_id;
				//printf("neigh=%d, type=%d type_num=%d\n", p1->bl.n-1, type, type_num);
				if(type == BONDED_IA_AREA_FORCE_GLOBAL && id == molType){ // BONDED_IA_AREA_FORCE_GLOBAL with correct molType  
					test++;
					/* fetch particle 2 */
					p2 = local_particles[p1->bl.e[j++]];
                    if (!p2) {
                        ostringstream msg;
                        msg <<"area calc: bond broken between particles " << p1->p.identity << " and " << p1->bl.e[j-1] << " (particles not stored on the same node - area_force_global1); n " << p1->bl.n << " max " << p1->bl.max ;
                        runtimeError(msg);
						return;
					}
					/* fetch particle 3 */
					//if(n_partners>2){
					p3 = local_particles[p1->bl.e[j++]];
                    if (!p3) {
                        ostringstream msg;
                        msg <<"area calc: bond broken between particles " << p1->p.identity << ", " << p1->bl.e[j-2] << " and " << p1->bl.e[j-1] << " (particles not stored on the same node - area_force_global1); n " << p1->bl.n << " max " << p1->bl.max ;
                        runtimeError(msg);
						return;
					}
					// remaining neighbors fetched
					
					// getting unfolded positions of all particles
					#ifdef GHOST_FLAG
					// first find out which particle out of p1, p2 (possibly p3, p4) is not a ghost particle. In almost all cases it is p1, however, it might be other one. we call this particle reference particle.
					if (p1->l.ghost != 1) {
						//unfold non-ghost particle using image, because for physical particles, the structure p->l.i is correctly set
						memcpy(p11, p1->r.p, 3*sizeof(double));
						memcpy(img, p1->l.i, 3*sizeof(int));
						unfold_position(p11,img);
						// other coordinates are obtained from its relative positions to the reference particle
						get_mi_vector(AA, p2->r.p, p11);
						get_mi_vector(BB, p3->r.p, p11);
						for (int i=0; i < 3; i++) { p22[i] = p11[i] + AA[i]; p33[i] = p11[i] + BB[i]; }
					} else {
						// in case the first particle is a ghost particle
						if (p2->l.ghost != 1) {
							memcpy(p22, p2->r.p, 3*sizeof(double));
							memcpy(img, p2->l.i, 3*sizeof(int));
							unfold_position(p22,img);
							get_mi_vector(AA, p1->r.p, p22);
							get_mi_vector(BB, p3->r.p, p22);
							for (int i=0; i < 3; i++) { p11[i] = p22[i] + AA[i]; p33[i] = p22[i] + BB[i]; }
						} else {
							// in case the first and the second particle are ghost particles
							if (p3->l.ghost != 1) {
								memcpy(p33, p3->r.p, 3*sizeof(double));
								memcpy(img, p3->l.i, 3*sizeof(int));
								unfold_position(p33,img);
								get_mi_vector(AA, p1->r.p, p33);
								get_mi_vector(BB, p2->r.p, p33);
								for (int i=0; i < 3; i++) { p11[i] = p33[i] + AA[i]; p22[i] = p33[i] + BB[i]; }
							} else {
								printf("Something wrong in area_force_local.hpp: All particles in a bond are ghost particles, impossible to unfold the positions...");
								return;
							}
						}
					}
					#endif
					#ifndef GHOST_FLAG
						// if ghost flag was not defined we have no other option than to assume the first particle is a physical one.
						memcpy(p11, p1->r.p, 3*sizeof(double));
						memcpy(img, p1->l.i, 3*sizeof(int));
						unfold_position(p11,img);
						// other coordinates are obtained from its relative positions to the reference particle
						get_mi_vector(AA, p2->r.p, p11);
						get_mi_vector(BB, p3->r.p, p11);
						for (int i=0; i < 3; i++) { p22[i] = p11[i] + AA[i]; p33[i] = p11[i] + BB[i]; }
					#endif
					// unfolded positions correct
					partArea += area_triangle(p11,p22,p33);
				}
				else{
					j+=n_partners;
				}	
			}
		}
    }

	MPI_Allreduce(&partArea, area, 1, MPI_DOUBLE, MPI_SUM, MPI_COMM_WORLD);
}


inline void add_area_global_force(double area, int molType){  //first-fold-then-the-same approach
	double aa, force1[3], force2[3], force3[3], rh[3], hn, h[3];
	int k;
	
	/** loop over particles */
	int c, np, i ,j;
	Cell *cell;
	Particle *p, *p1, *p2, *p3;
	double p11[3],p22[3],p33[3];
	double AA[3],BB[3];
	int img[3];

	Bonded_ia_parameters *iaparams;
    int type_num, n_partners,id;
    BondedInteraction type;

	int test=0;
	
	/* Loop local cells */
	for (c = 0; c < local_cells.n; c++) {
		cell = local_cells.cell[c];
		p   = cell->part;
		np  = cell->n;
		
		/* Loop cell particles */
		for(i=0; i < np; i++) {				
			j = 0;
			p1=&p[i];
			//printf("i=%d neigh=%d\n", i, p1->bl.n);
			while(j<p1->bl.n){
				/* bond type */
				type_num = p1->bl.e[j++];
				iaparams = &bonded_ia_params[type_num];
				type = iaparams->type;
				n_partners = iaparams->num;
				id=p1->p.mol_id;
				//printf("neigh=%d, type=%d type_num=%d\n", p1->bl.n-1, type, type_num);
				//printf("id %d molType %d\n", id, molType); 
				if(type == BONDED_IA_AREA_FORCE_GLOBAL && id == molType){ // BONDED_IA_VOLUME_FORCE with correct molType
					test++;
					/* fetch particle 2 */
					p2 = local_particles[p1->bl.e[j++]];
                    if (!p2) {
                        ostringstream msg;
                        msg <<"add area: bond broken between particles " << p1->p.identity << " and " << p1->bl.e[j-1] << " (particles not stored on the same node - area_force_global2); n " << p1->bl.n << " max " << p1->bl.max ;
                        runtimeError(msg);
						return;
					}
					/* fetch particle 3 */
					//if(n_partners>2){
					p3 = local_particles[p1->bl.e[j++]];
                    if (!p3) {
                        ostringstream msg;
                        msg <<"add area: bond broken between particles " << p1->p.identity << ", " << p1->bl.e[j-2] << " and " << p1->bl.e[j-1] << " (particles not stored on the same node); n " << p1->bl.n << " max " << p1->bl.max;
                        runtimeError(msg);
						return;
					}
					
					// getting unfolded positions of all particles
					#ifdef GHOST_FLAG
					// first find out which particle out of p1, p2 (possibly p3, p4) is not a ghost particle. In almost all cases it is p1, however, it might be other one. we call this particle reference particle.
					if (p1->l.ghost != 1) {
						//unfold non-ghost particle using image, because for physical particles, the structure p->l.i is correctly set
						memcpy(p11, p1->r.p, 3*sizeof(double));
						memcpy(img, p1->l.i, 3*sizeof(int));
						unfold_position(p11,img);
						// other coordinates are obtained from its relative positions to the reference particle
						get_mi_vector(AA, p2->r.p, p11);
						get_mi_vector(BB, p3->r.p, p11);
						for (int i=0; i < 3; i++) { p22[i] = p11[i] + AA[i]; p33[i] = p11[i] + BB[i]; }
					} else {
						// in case the first particle is a ghost particle
						if (p2->l.ghost != 1) {
							memcpy(p22, p2->r.p, 3*sizeof(double));
							memcpy(img, p2->l.i, 3*sizeof(int));
							unfold_position(p22,img);
							get_mi_vector(AA, p1->r.p, p22);
							get_mi_vector(BB, p3->r.p, p22);
							for (int i=0; i < 3; i++) { p11[i] = p22[i] + AA[i]; p33[i] = p22[i] + BB[i]; }
						} else {
							// in case the first and the second particle are ghost particles
							if (p3->l.ghost != 1) {
								memcpy(p33, p3->r.p, 3*sizeof(double));
								memcpy(img, p3->l.i, 3*sizeof(int));
								unfold_position(p33,img);
								get_mi_vector(AA, p1->r.p, p33);
								get_mi_vector(BB, p2->r.p, p33);
								for (int i=0; i < 3; i++) { p11[i] = p33[i] + AA[i]; p22[i] = p33[i] + BB[i]; }
							} else {
								printf("Something wrong in area_force_local.hpp: All particles in a bond are ghost particles, impossible to unfold the positions...");
								return;
							}
						}
					}
					#endif
					#ifndef GHOST_FLAG
						// if ghost flag was not defined we have no other option than to assume the first particle is a physical one.
						memcpy(p11, p1->r.p, 3*sizeof(double));
						memcpy(img, p1->l.i, 3*sizeof(int));
						unfold_position(p11,img);
						// other coordinates are obtained from its relative positions to the reference particle
						get_mi_vector(AA, p2->r.p, p11);
						get_mi_vector(BB, p3->r.p, p11);
						for (int i=0; i < 3; i++) { p22[i] = p11[i] + AA[i]; p33[i] = p11[i] + BB[i]; }
					#endif
					// unfolded positions correct
					
					for(k=0;k<3;k++){
						h[k]=1.0/3.0 *(p11[k]+p22[k]+p33[k]);
					}
					
					aa=( area - iaparams->p.area_force_global.A0_g) / iaparams->p.area_force_global.A0_g;

					//aminusb(3,h,p11,rh);				// area_forces for each triangle node
					vecsub(h,p11,rh);				// area_forces for each triangle node
					hn=normr(rh);
					for(k=0;k<3;k++) {
						force1[k] =  iaparams->p.area_force_global.ka_g * aa * rh[k]/hn;
						//(&part1)->f.f[k]+=force[k];
					}
					//aminusb(3,h,p22,rh);				// area_forces for each triangle node
					vecsub(h,p22,rh);				// area_forces for each triangle node
					hn=normr(rh);
					for(k=0;k<3;k++) {
						force2[k] =  iaparams->p.area_force_global.ka_g * aa * rh[k]/hn;
						//(&part2)->f.f[k]+=force[k];
					}
					//aminusb(3,h,p33,rh);				// area_forces for each triangle node
					vecsub(h,p33,rh);				// area_forces for each triangle node
					hn=normr(rh);
					for(k=0;k<3;k++) {
						force3[k] =  iaparams->p.area_force_global.ka_g * aa * rh[k]/hn;
						//(&part3)->f.f[k]+=force[k];
					}
	
					for(k=0;k<3;k++) {
						p1->f.f[k] += force1[k]; 
						p2->f.f[k] +=  force2[k];
						p3->f.f[k] +=  force3[k];
					}

				}
				else{
					j+=n_partners;
				}
			}
		}
    }
	
}

#endif <|MERGE_RESOLUTION|>--- conflicted
+++ resolved
@@ -48,10 +48,6 @@
 
 inline void calc_area_global(double *area, int molType){ //first-fold-then-the-same approach
 	double partArea=0.;
-<<<<<<< HEAD
-	//double norm[3];
-=======
->>>>>>> 47058a52
 
 	/** loop over particles */
 	int c, np, i ,j;
