/*
  Copyright (C) 2012,2013,2014 The ESPResSo project
  
  This file is part of ESPResSo.
  
  ESPResSo is free software: you can redistribute it and/or modify
  it under the terms of the GNU General Public License as published by
  the Free Software Foundation, either version 3 of the License, or
  (at your option) any later version.
  
  ESPResSo is distributed in the hope that it will be useful,
  but WITHOUT ANY WARRANTY; without even the implied warranty of
  MERCHANTABILITY or FITNESS FOR A PARTICULAR PURPOSE.  See the
  GNU General Public License for more details.
  
  You should have received a copy of the GNU General Public License
  along with this program.  If not, see <http://www.gnu.org/licenses/>. 
*/
#ifndef _OBJECT_IN_FLUID_OIF_GLOBAL_FORCES_H
#define _OBJECT_IN_FLUID_OIF_GLOBAL_FORCES_H
/** \file oif_global_forces.hpp
 *  Routines to calculate the OIF_GLOBAL_FORCES energy or/and and force 
 *  for a particle triple (triangle from mesh). (Dupin2007)
 *  \ref forces.cpp
*/

#include "utils.hpp"
#include "interaction_data.hpp"
#include "particle_data.hpp"
#include "cells.hpp"
#include "lb.hpp"
#include "grid.hpp"
#include "errorhandling.hpp"

/** set parameters for the OIF_GLOBAL_FORCES potential. 
*/
int oif_global_forces_set_params(int bond_type, double A0_g, double ka_g, double V0, double kv);

/************************************************************/

/** called in force_calc() from within forces.cpp
 *  calculates the global area and global volume for a cell before the forces are handled
 *  sums up parts for area with mpi_reduce from local triangles
 *  synchronization with allreduce
 *
 *  !!! loop over particles from domain_decomposition !!!
 */  

inline void calc_oif_global(double *area_volume, int molType){ //first-fold-then-the-same approach
	double partArea=0.0;
    double part_area_volume[2]; //added

// z volume
	double VOL_partVol=0.,VOL_A,VOL_norm[3],VOL_dn,VOL_hz;


	/** loop over particles */
	int c, np, i ,j;
	Cell *cell;
	Particle *p, *p1, *p2, *p3;
	double p11[3],p22[3],p33[3];
	int img[3];
	double AA[3],BB[3];
	Bonded_ia_parameters *iaparams;
    int type_num, n_partners,id;
    BondedInteraction type;

	int test=0;

	/* Loop local cells */
	for (c = 0; c < local_cells.n; c++) {
		cell = local_cells.cell[c];
		p   = cell->part;
		np  = cell->n;
		/* Loop cell particles */
		for(i=0; i < np; i++) {				
			j = 0;
			p1 = &p[i];
			while(j<p1->bl.n){
				/* bond type */
				type_num = p1->bl.e[j++];
				iaparams = &bonded_ia_params[type_num];			
				type = iaparams->type;
				n_partners = iaparams->num;
				id=p1->p.mol_id;
				if(type == BONDED_IA_OIF_GLOBAL_FORCES && id == molType){ // BONDED_IA_OIF_GLOBAL_FORCES with correct molType  
					test++;
					/* fetch particle 2 */
					p2 = local_particles[p1->bl.e[j++]];
                    if (!p2) {
<<<<<<< HEAD
                        std::ostringstream msg;
                        msg <<"oif global calc: bond broken between particles " << p1->p.identity << " and " << p1->bl.e[j-1] << " (particles not stored on the same node - oif_global_forces1); n " << p1->bl.n << " max " << p1->bl.max ;
                        runtimeError(msg);
						return;
=======
                      runtimeErrorMsg() <<"oif global calc: bond broken between particles " << p1->p.identity << " and " << p1->bl.e[j-1] << " (particles not stored on the same node - oif_global_forces1); n " << p1->bl.n << " max " << p1->bl.max ;
                      return;
>>>>>>> 069c19dc
					}
					/* fetch particle 3 */
					//if(n_partners>2){
					p3 = local_particles[p1->bl.e[j++]];
                    if (!p3) {
<<<<<<< HEAD
                        std::ostringstream msg;
                        msg <<"oif global calc: bond broken between particles " << p1->p.identity << ", " << p1->bl.e[j-2] << " and " << p1->bl.e[j-1] << " (particles not stored on the same node - oif_global_forces1); n " << p1->bl.n << " max " << p1->bl.max ;
                        runtimeError(msg);
						return;
=======
                      runtimeErrorMsg() <<"oif global calc: bond broken between particles " << p1->p.identity << ", " << p1->bl.e[j-2] << " and " << p1->bl.e[j-1] << " (particles not stored on the same node - oif_global_forces1); n " << p1->bl.n << " max " << p1->bl.max ;
                      return;
>>>>>>> 069c19dc
					}
					// remaining neighbors fetched
					
					// getting unfolded positions of all particles
					#ifdef GHOST_FLAG
					// first find out which particle out of p1, p2 (possibly p3, p4) is not a ghost particle. In almost all cases it is p1, however, it might be other one. we call this particle reference particle.
					if (p1->l.ghost != 1) {
						//unfold non-ghost particle using image, because for physical particles, the structure p->l.i is correctly set
						memmove(p11, p1->r.p, 3*sizeof(double));
						memmove(img, p1->l.i, 3*sizeof(int));
						unfold_position(p11,img);
						// other coordinates are obtained from its relative positions to the reference particle
						get_mi_vector(AA, p2->r.p, p11);
						get_mi_vector(BB, p3->r.p, p11);
						for (int i=0; i < 3; i++) { p22[i] = p11[i] + AA[i]; p33[i] = p11[i] + BB[i]; }
					} else {
						// in case the first particle is a ghost particle
						if (p2->l.ghost != 1) {
							memmove(p22, p2->r.p, 3*sizeof(double));
							memmove(img, p2->l.i, 3*sizeof(int));
							unfold_position(p22,img);
							get_mi_vector(AA, p1->r.p, p22);
							get_mi_vector(BB, p3->r.p, p22);
							for (int i=0; i < 3; i++) { p11[i] = p22[i] + AA[i]; p33[i] = p22[i] + BB[i]; }
						} else {
							// in case the first and the second particle are ghost particles
							if (p3->l.ghost != 1) {
								memmove(p33, p3->r.p, 3*sizeof(double));
								memmove(img, p3->l.i, 3*sizeof(int));
								unfold_position(p33,img);
								get_mi_vector(AA, p1->r.p, p33);
								get_mi_vector(BB, p2->r.p, p33);
								for (int i=0; i < 3; i++) { p11[i] = p33[i] + AA[i]; p22[i] = p33[i] + BB[i]; }
							} else {
								printf("Something wrong in oif_global_forces.hpp: All particles in a bond are ghost particles, impossible to unfold the positions...");
								return;
							}
						}
					}
					#endif
					#ifndef GHOST_FLAG
						// if ghost flag was not defined we have no other option than to assume the first particle is a physical one.
						memmove(p11, p1->r.p, 3*sizeof(double));
						memmove(img, p1->l.i, 3*sizeof(int));
						unfold_position(p11,img);
						// other coordinates are obtained from its relative positions to the reference particle
						get_mi_vector(AA, p2->r.p, p11);
						get_mi_vector(BB, p3->r.p, p11);
						for (int i=0; i < 3; i++) { p22[i] = p11[i] + AA[i]; p33[i] = p11[i] + BB[i]; }
					#endif
					// unfolded positions correct
					VOL_A=area_triangle(p11,p22,p33);
					partArea += VOL_A;

					get_n_triangle(p11,p22,p33,VOL_norm);
					VOL_dn=normr(VOL_norm);
					VOL_hz=1.0/3.0 *(p11[2]+p22[2]+p33[2]);
					VOL_partVol += VOL_A * -1*VOL_norm[2]/VOL_dn * VOL_hz;	
				}
				else{
					j+=n_partners;
				}	
			}
		}
    }
	part_area_volume[0] = partArea;
	part_area_volume[1] = VOL_partVol;
	
	MPI_Allreduce(part_area_volume, area_volume, 2, MPI_DOUBLE, MPI_SUM, MPI_COMM_WORLD);
}


inline void add_oif_global_forces(double *area_volume, int molType){  //first-fold-then-the-same approach
	double area = area_volume[0];
	double VOL_volume = area_volume[1];
	double VOL_force[3];
	double VOL_A, VOL_norm[3], VOL_dn, VOL_vv; 

	double aa, force1[3], force2[3], force3[3], rh[3], hn, h[3];
	int k;
	
	/** loop over particles */
	int c, np, i ,j;
	Cell *cell;
	Particle *p, *p1, *p2, *p3;
	double p11[3],p22[3],p33[3];
	double AA[3],BB[3];
	int img[3];

	Bonded_ia_parameters *iaparams;
    int type_num, n_partners,id;
    BondedInteraction type;

	int test=0;
	
	/* Loop local cells */
	for (c = 0; c < local_cells.n; c++) {
		cell = local_cells.cell[c];
		p   = cell->part;
		np  = cell->n;
		
		/* Loop cell particles */
		for(i=0; i < np; i++) {				
			j = 0;
			p1=&p[i];
			//printf("i=%d neigh=%d\n", i, p1->bl.n);
			while(j<p1->bl.n){
				/* bond type */
				type_num = p1->bl.e[j++];
				iaparams = &bonded_ia_params[type_num];
				type = iaparams->type;
				n_partners = iaparams->num;
				id=p1->p.mol_id;
				//printf("neigh=%d, type=%d type_num=%d\n", p1->bl.n-1, type, type_num);
				//printf("id %d molType %d\n", id, molType); 
				if(type == BONDED_IA_OIF_GLOBAL_FORCES && id == molType){ // BONDED_IA_OIF_GLOBAL_FORCES with correct molType
					test++;
					/* fetch particle 2 */
					p2 = local_particles[p1->bl.e[j++]];
<<<<<<< HEAD
                    if (!p2) {
                        std::ostringstream msg;
                        msg <<"add area: bond broken between particles " << p1->p.identity << " and " << p1->bl.e[j-1] << " (particles not stored on the same node - oif_globalforce2); n " << p1->bl.n << " max " << p1->bl.max ;
                        runtimeError(msg);
						return;
=======
                                        if (!p2) {
                                          runtimeErrorMsg() <<"add area: bond broken between particles " << p1->p.identity << " and " << p1->bl.e[j-1] << " (particles not stored on the same node - oif_globalforce2); n " << p1->bl.n << " max " << p1->bl.max ;
                                          return;
>>>>>>> 069c19dc
					}
					/* fetch particle 3 */
					//if(n_partners>2){
					p3 = local_particles[p1->bl.e[j++]];
<<<<<<< HEAD
                    if (!p3) {
                        std::ostringstream msg;
                        msg <<"add area: bond broken between particles " << p1->p.identity << ", " << p1->bl.e[j-2] << " and " << p1->bl.e[j-1] << " (particles not stored on the same node); n " << p1->bl.n << " max " << p1->bl.max;
                        runtimeError(msg);
						return;
=======
                                        if (!p3) {
                                          runtimeErrorMsg() <<"add area: bond broken between particles " << p1->p.identity << ", " << p1->bl.e[j-2] << " and " << p1->bl.e[j-1] << " (particles not stored on the same node); n " << p1->bl.n << " max " << p1->bl.max;
                                          return;
>>>>>>> 069c19dc
					}
					
					// getting unfolded positions of all particles
					#ifdef GHOST_FLAG
					// first find out which particle out of p1, p2 (possibly p3, p4) is not a ghost particle. In almost all cases it is p1, however, it might be other one. we call this particle reference particle.
					if (p1->l.ghost != 1) {
						//unfold non-ghost particle using image, because for physical particles, the structure p->l.i is correctly set
						memmove(p11, p1->r.p, 3*sizeof(double));
						memmove(img, p1->l.i, 3*sizeof(int));
						unfold_position(p11,img);
						// other coordinates are obtained from its relative positions to the reference particle
						get_mi_vector(AA, p2->r.p, p11);
						get_mi_vector(BB, p3->r.p, p11);
						for (int i=0; i < 3; i++) { p22[i] = p11[i] + AA[i]; p33[i] = p11[i] + BB[i]; }
					} else {
						// in case the first particle is a ghost particle
						if (p2->l.ghost != 1) {
							memmove(p22, p2->r.p, 3*sizeof(double));
							memmove(img, p2->l.i, 3*sizeof(int));
							unfold_position(p22,img);
							get_mi_vector(AA, p1->r.p, p22);
							get_mi_vector(BB, p3->r.p, p22);
							for (int i=0; i < 3; i++) { p11[i] = p22[i] + AA[i]; p33[i] = p22[i] + BB[i]; }
						} else {
							// in case the first and the second particle are ghost particles
							if (p3->l.ghost != 1) {
								memmove(p33, p3->r.p, 3*sizeof(double));
								memmove(img, p3->l.i, 3*sizeof(int));
								unfold_position(p33,img);
								get_mi_vector(AA, p1->r.p, p33);
								get_mi_vector(BB, p2->r.p, p33);
								for (int i=0; i < 3; i++) { p11[i] = p33[i] + AA[i]; p22[i] = p33[i] + BB[i]; }
							} else {
								printf("Something wrong in oif_global_forces.hpp: All particles in a bond are ghost particles, impossible to unfold the positions...");
								return;
							}
						}
					}
					#endif
					#ifndef GHOST_FLAG
						// if ghost flag was not defined we have no other option than to assume the first particle is a physical one.
						memmove(p11, p1->r.p, 3*sizeof(double));
						memmove(img, p1->l.i, 3*sizeof(int));
						unfold_position(p11,img);
						// other coordinates are obtained from its relative positions to the reference particle
						get_mi_vector(AA, p2->r.p, p11);
						get_mi_vector(BB, p3->r.p, p11);
						for (int i=0; i < 3; i++) { p22[i] = p11[i] + AA[i]; p33[i] = p11[i] + BB[i]; }
					#endif
					// unfolded positions correct
					/// starting code from volume force
					get_n_triangle(p11,p22,p33,VOL_norm);
					VOL_dn=normr(VOL_norm);
					VOL_A=area_triangle(p11,p22,p33);
					VOL_vv=(VOL_volume - iaparams->p.oif_global_forces.V0)/iaparams->p.oif_global_forces.V0;					
					for(k=0;k<3;k++) {
						VOL_force[k]=iaparams->p.oif_global_forces.kv * VOL_vv * VOL_A * VOL_norm[k]/VOL_dn * 1.0 / 3.0;
						//printf("%e ",force[k]);
						p1->f.f[k] += VOL_force[k]; 
						p2->f.f[k] += VOL_force[k];
						p3->f.f[k] += VOL_force[k];
					}
					///  ending code from volume force

					for(k=0;k<3;k++){
						h[k]=1.0/3.0 *(p11[k]+p22[k]+p33[k]);
					}
					
					aa=( area - iaparams->p.oif_global_forces.A0_g) / iaparams->p.oif_global_forces.A0_g;

					//aminusb(3,h,p11,rh);				// area_forces for each triangle node
					vecsub(h,p11,rh);				// area_forces for each triangle node
					hn=normr(rh);
					for(k=0;k<3;k++) {
						force1[k] =  iaparams->p.oif_global_forces.ka_g * aa * rh[k]/hn;
						//(&part1)->f.f[k]+=force[k];
					}
					//aminusb(3,h,p22,rh);				// area_forces for each triangle node
					vecsub(h,p22,rh);				// area_forces for each triangle node
					hn=normr(rh);
					for(k=0;k<3;k++) {
						force2[k] =  iaparams->p.oif_global_forces.ka_g * aa * rh[k]/hn;
						//(&part2)->f.f[k]+=force[k];
					}
					//aminusb(3,h,p33,rh);				// area_forces for each triangle node
					vecsub(h,p33,rh);				// area_forces for each triangle node
					hn=normr(rh);
					for(k=0;k<3;k++) {
						force3[k] =  iaparams->p.oif_global_forces.ka_g * aa * rh[k]/hn;
						//(&part3)->f.f[k]+=force[k];
					}
	
					for(k=0;k<3;k++) {
						p1->f.f[k] += force1[k]; 
						p2->f.f[k] += force2[k];
						p3->f.f[k] += force3[k];
					}

				}
				else{
					j+=n_partners;
				}
			}
		}
    }
	
}

#endif <|MERGE_RESOLUTION|>--- conflicted
+++ resolved
@@ -88,29 +88,15 @@
 					/* fetch particle 2 */
 					p2 = local_particles[p1->bl.e[j++]];
                     if (!p2) {
-<<<<<<< HEAD
-                        std::ostringstream msg;
-                        msg <<"oif global calc: bond broken between particles " << p1->p.identity << " and " << p1->bl.e[j-1] << " (particles not stored on the same node - oif_global_forces1); n " << p1->bl.n << " max " << p1->bl.max ;
-                        runtimeError(msg);
-						return;
-=======
                       runtimeErrorMsg() <<"oif global calc: bond broken between particles " << p1->p.identity << " and " << p1->bl.e[j-1] << " (particles not stored on the same node - oif_global_forces1); n " << p1->bl.n << " max " << p1->bl.max ;
                       return;
->>>>>>> 069c19dc
 					}
 					/* fetch particle 3 */
 					//if(n_partners>2){
 					p3 = local_particles[p1->bl.e[j++]];
                     if (!p3) {
-<<<<<<< HEAD
-                        std::ostringstream msg;
-                        msg <<"oif global calc: bond broken between particles " << p1->p.identity << ", " << p1->bl.e[j-2] << " and " << p1->bl.e[j-1] << " (particles not stored on the same node - oif_global_forces1); n " << p1->bl.n << " max " << p1->bl.max ;
-                        runtimeError(msg);
-						return;
-=======
                       runtimeErrorMsg() <<"oif global calc: bond broken between particles " << p1->p.identity << ", " << p1->bl.e[j-2] << " and " << p1->bl.e[j-1] << " (particles not stored on the same node - oif_global_forces1); n " << p1->bl.n << " max " << p1->bl.max ;
                       return;
->>>>>>> 069c19dc
 					}
 					// remaining neighbors fetched
 					
@@ -230,32 +216,16 @@
 					test++;
 					/* fetch particle 2 */
 					p2 = local_particles[p1->bl.e[j++]];
-<<<<<<< HEAD
-                    if (!p2) {
-                        std::ostringstream msg;
-                        msg <<"add area: bond broken between particles " << p1->p.identity << " and " << p1->bl.e[j-1] << " (particles not stored on the same node - oif_globalforce2); n " << p1->bl.n << " max " << p1->bl.max ;
-                        runtimeError(msg);
-						return;
-=======
                                         if (!p2) {
                                           runtimeErrorMsg() <<"add area: bond broken between particles " << p1->p.identity << " and " << p1->bl.e[j-1] << " (particles not stored on the same node - oif_globalforce2); n " << p1->bl.n << " max " << p1->bl.max ;
                                           return;
->>>>>>> 069c19dc
 					}
 					/* fetch particle 3 */
 					//if(n_partners>2){
 					p3 = local_particles[p1->bl.e[j++]];
-<<<<<<< HEAD
-                    if (!p3) {
-                        std::ostringstream msg;
-                        msg <<"add area: bond broken between particles " << p1->p.identity << ", " << p1->bl.e[j-2] << " and " << p1->bl.e[j-1] << " (particles not stored on the same node); n " << p1->bl.n << " max " << p1->bl.max;
-                        runtimeError(msg);
-						return;
-=======
                                         if (!p3) {
                                           runtimeErrorMsg() <<"add area: bond broken between particles " << p1->p.identity << ", " << p1->bl.e[j-2] << " and " << p1->bl.e[j-1] << " (particles not stored on the same node); n " << p1->bl.n << " max " << p1->bl.max;
                                           return;
->>>>>>> 069c19dc
 					}
 					
 					// getting unfolded positions of all particles
