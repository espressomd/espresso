/*
  Copyright (C) 2010-2018 The ESPResSo project
  Copyright (C) 2002,2003,2004,2005,2006,2007,2008,2009,2010
    Max-Planck-Institute for Polymer Research, Theory Group

  This file is part of ESPResSo.

  ESPResSo is free software: you can redistribute it and/or modify
  it under the terms of the GNU General Public License as published by
  the Free Software Foundation, either version 3 of the License, or
  (at your option) any later version.

  ESPResSo is distributed in the hope that it will be useful,
  but WITHOUT ANY WARRANTY; without even the implied warranty of
  MERCHANTABILITY or FITNESS FOR A PARTICULAR PURPOSE.  See the
  GNU General Public License for more details.

  You should have received a copy of the GNU General Public License
  along with this program.  If not, see <http://www.gnu.org/licenses/>.
*/
#ifndef MEMBRANE_COLLISION_H
#define MEMBRANE_COLLISION_H

/** \file
 *  Routines to calculate the membrane collision force
 *  for a particle pair.
 *  \ref forces.cpp
 */

#include "config.hpp"

#ifdef MEMBRANE_COLLISION

#include "integrate.hpp"
#include "nonbonded_interactions/nonbonded_interaction_data.hpp"
#include "particle_data.hpp"

#include <utils/Vector.hpp>

int membrane_collision_set_params(int part_type_a, int part_type_b, double a,
                                  double n, double cut, double offset);

/** Resultant force due to a sigmoid potential between two
// particles at interatomic separation r */
inline double sigmoid_force_r(double a, double n, double r) {
  return (a / (1 + exp(n * r)));
}

/** Calculate membrane-collision force between particle p1 and p2 */
inline Utils::Vector3d
add_membrane_collision_pair_force(Particle const *const p1,
                                  Particle const *const p2,
                                  IA_parameters const *const ia_params,
                                  Utils::Vector3d const &d, double dist) {
  /************************
   *
   * Description of implementation:
   * We have two particles, each belongs to the membrane of a different immersed
   *object For both particles we have the position of the particle - p, and in
   *part->p.out_direction are the coordinates of the outward normal vector (with
   *respect to the immersed object).
   *
   * Algorithm:
   * 1) compute angle between outward normal vectors out1 and out2 to check if
   *they are almost collinear (in this case nothing happens, this is at the edge
   *of contact zone and forces should not be applied because they would quite
   *likely have wrong direction) 2) in other cases, repulsive forces are applied
   *in the direction out1-out2
   *
   *********************/
<<<<<<< HEAD
  Utils::Vector3d force{};
  if (dist < (ia_params->membrane_cut + ia_params->membrane_offset)) {
=======

  if (dist < (ia_params->membrane.cut + ia_params->membrane.offset)) {
>>>>>>> 7e10ad0b

    auto const r_off = dist - ia_params->membrane.offset;
    // offset needs to be checked for the unphysical case when r_off should be
    // negative

    if (r_off > 0.0) {

      auto const out1 = p1->p.out_direction;
      auto const out2 = p2->p.out_direction;
      // check whether out_direction was set
      if (fabs(out1[0]) + fabs(out1[1]) + fabs(out1[2]) + fabs(out2[0]) +
              fabs(out2[1]) + fabs(out2[2]) <
          SMALL_OIF_MEMBRANE_CUTOFF) {
        throw std::runtime_error("out direction not set");
      }

      // this is the direction in which the repulsive forces will be applied and
      // its norm
      auto const dir = out1 - out2;
      auto const ndir = dir.norm();

      // for very small angles the force should not be applied - these happen at
      // the crossing of the boundary and would result in oscillation
      auto const product = out1 * out2;
      auto const angle = acos(product);

      if (fabs(angle) > SMALL_OIF_MEMBRANE_CUTOFF) {
        auto const fac = sigmoid_force_r(ia_params->membrane.a,
                                         ia_params->membrane.n, r_off) /
                         dist;
        force = (-fac / ndir) * dir;
      }
    }
  }
  return force;
}

#endif /* ifdef MEMBRANE_COLLISION */
#endif<|MERGE_RESOLUTION|>--- conflicted
+++ resolved
@@ -68,13 +68,8 @@
    *in the direction out1-out2
    *
    *********************/
-<<<<<<< HEAD
   Utils::Vector3d force{};
-  if (dist < (ia_params->membrane_cut + ia_params->membrane_offset)) {
-=======
-
   if (dist < (ia_params->membrane.cut + ia_params->membrane.offset)) {
->>>>>>> 7e10ad0b
 
     auto const r_off = dist - ia_params->membrane.offset;
     // offset needs to be checked for the unphysical case when r_off should be
