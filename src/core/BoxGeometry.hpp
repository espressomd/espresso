--- conflicted
+++ resolved
@@ -73,29 +73,17 @@
 } // namespace detail
 
 enum class BoxType { CUBOID = 0, LEES_EDWARDS = 1 };
-<<<<<<< HEAD
-class BoxGeometry {
-public:
-  BoxGeometry() {
-    set_length(Utils::Vector3d{1, 1, 1});
-=======
 
 class BoxGeometry {
 public:
   BoxGeometry() {
     set_length(Utils::Vector3d{1., 1., 1.});
->>>>>>> 9c40d781
     set_periodic(0, true);
     set_periodic(1, true);
     set_periodic(2, true);
     set_type(BoxType::CUBOID);
-<<<<<<< HEAD
-  };
-  BoxGeometry(const BoxGeometry &rhs) {
-=======
   }
   BoxGeometry(BoxGeometry const &rhs) {
->>>>>>> 9c40d781
     m_type = rhs.type();
     set_length(rhs.length());
     set_periodic(0, rhs.periodic(0));
@@ -115,11 +103,7 @@
   /** Half side lengths of the box */
   Utils::Vector3d m_length_half = {0.5, 0.5, 0.5};
 
-<<<<<<< HEAD
-  /** Lees Edwards boundary conditions */
-=======
   /** Lees-Edwards boundary conditions */
->>>>>>> 9c40d781
   LeesEdwardsBC m_lees_edwards_bc;
 
 public:
@@ -204,48 +188,13 @@
   template <typename T>
   Utils::Vector<T, 3> get_mi_vector(const Utils::Vector<T, 3> &a,
                                     const Utils::Vector<T, 3> &b) const {
-<<<<<<< HEAD
-    if (type() == BoxType::CUBOID) {
-      return {get_mi_coord(a[0], b[0], 0), get_mi_coord(a[1], b[1], 1),
-              get_mi_coord(a[2], b[2], 2)};
-    }
-=======
->>>>>>> 9c40d781
     if (type() == BoxType::LEES_EDWARDS) {
       return clees_edwards_bc().distance(a - b, length(), length_half(),
                                          length_inv(), m_periodic);
     }
-<<<<<<< HEAD
-    throw std::runtime_error("Unhandled BoxType");
-  }
-
-  BoxType type() const { return m_type; };
-  void set_type(BoxType type) { m_type = type; };
-
-  LeesEdwardsBC &lees_edwards_bc() { return m_lees_edwards_bc; };
-  const LeesEdwardsBC &clees_edwards_bc() const { return m_lees_edwards_bc; };
-  void set_lees_edwards_bc(LeesEdwardsBC bc) { m_lees_edwards_bc = bc; }
-  /** Calculate the velocity difference including the Lees Edwards velocity*/
-  Utils::Vector3d velocity_difference(Utils::Vector3d const &x,
-                                      Utils::Vector3d const &y,
-                                      Utils::Vector3d const &u,
-                                      Utils::Vector3d const &v) const {
-
-    auto ret = u - v;
-
-    if (type() == BoxType::LEES_EDWARDS) {
-      auto const &le = m_lees_edwards_bc;
-      auto const dy = x[le.shear_plane_normal] - y[le.shear_plane_normal];
-      if (fabs(dy) > 0.5 * length_half()[le.shear_plane_normal]) {
-        ret[le.shear_direction] -= Utils::sgn(dy) * le.shear_velocity;
-      }
-    }
-    return ret;
-=======
     assert(type() == BoxType::CUBOID);
     return {get_mi_coord(a[0], b[0], 0), get_mi_coord(a[1], b[1], 1),
             get_mi_coord(a[2], b[2], 2)};
->>>>>>> 9c40d781
   }
 
   BoxType type() const { return m_type; }
