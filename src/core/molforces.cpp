/*
  Copyright (C) 2010,2012,2013,2014 The ESPResSo project
  Copyright (C) 2002,2003,2004,2005,2006,2007,2008,2009,2010 
    Max-Planck-Institute for Polymer Research, Theory Group
  
  This file is part of ESPResSo.
  
  ESPResSo is free software: you can redistribute it and/or modify
  it under the terms of the GNU General Public License as published by
  the Free Software Foundation, either version 3 of the License, or
  (at your option) any later version.
  
  ESPResSo is distributed in the hope that it will be useful,
  but WITHOUT ANY WARRANTY; without even the implied warranty of
  MERCHANTABILITY or FITNESS FOR A PARTICULAR PURPOSE.  See the
  GNU General Public License for more details.
  
  You should have received a copy of the GNU General Public License
  along with this program.  If not, see <http://www.gnu.org/licenses/>. 
*/

#include <mpi.h>
#include "utils.hpp"
#include "grid.hpp"
#include "molforces.hpp"
#include "topology.hpp"
#include "particle_data.hpp"
#include "cells.hpp"
#include "communication.hpp"
#include "forces.hpp"

/** \file molforces.cpp
 *  Routines for calculating and applying trap forces upon molecules.
 *  This trap force can be set to
 *  - a harmonic potential with a restlength of zero on the molecular centre of mass
 *  - a drag on the molecular velocity
 *  - a cancelation of the total force on the molecule (including thermostat forces)
 *  The centre of mass can be fixed to an absolute position or to a relative position in the
 *  simulation box.
 *  The molecular trap forces is distributed evenly upon all particles in a molecule.
 *  (see \ref topology.cpp and \ref molforces.cpp)  
 */

#ifdef MOLFORCES


/* global variable which indicates whether any molecules are trapped */
/* set in  mpi_sync_topo_part_info_slave and set_molecule_trap */
int IsTrapped = 0;

void apply_mol_constraints()
{
  Particle *p;
  int i, np, c, mi;
  Cell *cell;
  int j;

  for (c = 0; c < local_cells.n; c++) {
    cell = local_cells.cell[c];
    p  = cell->part;
    np = cell->n;
    for(i = 0; i < np; i++) {
      mi = p[i].p.mol_id;
      for(j = 0; j < 3; j++) {
	/* Applies the trap force for this coordinate and this particle. */  
	p[i].f.f[j] += topology[mi].trap_force[j];
      }
    }
  }
}

/* calculates the force applies by traps on all molecules */
void calc_trap_force()
{
  Molecule *m;
  int mi,j;
#ifdef EXTERNAL_FORCES
  double trappos;
#endif
  

  if ( !topo_part_info_synced ) {
<<<<<<< HEAD
      std::ostringstream msg;
      msg <<"can't calculate moltrap: must execute analyse set topo_part_sync first";
      runtimeError(msg);
=======
      runtimeErrorMsg() <<"can't calculate moltrap: must execute analyse set topo_part_sync first";
>>>>>>> 069c19dc
    return;
  } else {
    
    m = &topology[0];
    
    for (mi = 0; mi < n_molecules; mi++) {
      m = &topology[mi];
      for(j = 0; j < 3; j++) {
#ifdef EXTERNAL_FORCES
	if (m->trap_flag & COORD_FIXED(j)) {
	  /* Is the molecule trapped at a certain position in space? */
	  if (m->isrelative == 1) {
	    /* Is the trap set to absolute coordinates... */
	    trappos = m->trap_center[j]*box_l[j];
	  } else {
	    /* or to relative ones? */
	    trappos = m->trap_center[j];
	  }
	  m->trap_force[j] = 0;
	  /* the trap_force holding the molecule to the set position in calculated */
	  m->trap_force[j] += -((m->com[j]-trappos)*m->trap_spring_constant)/(double)(m->part.n);
	  /* the drag force applied to the molecule is calculated */
	  m->trap_force[j] += -(m->v[j]*m->drag_constant)/(double)(m->part.n);
	  /* the force applies by the traps is added to fav */
	  /* favcounter counts how many times we have added the force to fav since last time "analyze mol force" was called */
	  /* upon Espresso initialization it is set to -1 because in the first call of "integrate" there is an extra initial time step */
	  /* calling "analyze mol force" resets favcounter to 0 */
	  if (m->favcounter > -1) m->fav[j] -= m->v[j]*m->drag_constant + (m->com[j]-trappos)*m->trap_spring_constant;
	}
	if (m->noforce_flag & COORD_FIXED(j)) {
	  /* the trap force required to cancel out the total force acting on the molecule is calculated */
	  m->trap_force[j] -= m->f[j]/(double)m->part.n;
	  if (m->favcounter > -1) m->fav[j] -= m->f[j];
	}
#endif
      }
      m->favcounter++;
    }
  }
}

/* A list of trapped molecules present on this node is created (local_trapped_mols)*/
void get_local_trapped_mols (IntList *local_trapped_mols)
{
  int c, i, mol, j, fixed;

  for (c = 0; c < local_cells.n; c++) {
    for(i = 0; i < local_cells.cell[c]->n; i++) {
      mol = local_cells.cell[c]->part[i].p.mol_id;
      if ( mol >= n_molecules ) {
<<<<<<< HEAD
      std::ostringstream msg;
      msg <<"can't calculate molforces no such molecule as " << mol ;
      runtimeError(msg);
=======
      runtimeErrorMsg() <<"can't calculate molforces no such molecule as " << mol ;
>>>>>>> 069c19dc
	return;
      }

      /* Check to see if this molecule is fixed */
      fixed =0;
      for(j = 0; j < 3; j++) {
#ifdef EXTERNAL_FORCES
	if (topology[mol].trap_flag & COORD_FIXED(j)) fixed = 1;
	if (topology[mol].noforce_flag & COORD_FIXED(j)) fixed = 1;
#endif
      }  
      if (fixed) {
	/* if this molecule isn't already in local_trapped_mols then add it in */
	if (!intlist_contains(local_trapped_mols,mol)) {
	  realloc_intlist(local_trapped_mols, local_trapped_mols->max + 1);
	  local_trapped_mols->e[local_trapped_mols->max-1] = mol;
	  local_trapped_mols->n = local_trapped_mols->max;
	}
      }
    }
  }
}

/* Calculate forces, mass,  and unnormalized center of mass and velocity*/
/* This is only done for the trapped molecules to save time */
void calc_local_mol_info (IntList *local_trapped_mols)
{
  int mi, i,j, mol;
  Particle *p;
  int np, c;
  Cell *cell;
  int lm;
  int fixed;

  /* First reset all molecule masses,forces,centers of mass*/
  for ( mi = 0 ; mi < n_molecules ; mi++ ) {
    topology[mi].mass = 0;
    for ( i = 0 ; i < 3 ; i++) {
      topology[mi].f[i] = 0.0;
      topology[mi].com[i] = 0.0;
      topology[mi].v[i] = 0.0;
    }
  }

  for (c = 0; c < local_cells.n; c++) {
    cell = local_cells.cell[c];
    p  = cell->part;
    np = cell->n;
    for(i = 0; i < np; i++) {
      mol = p[i].p.mol_id;
      if ( mol >= n_molecules ) {
<<<<<<< HEAD
      std::ostringstream msg;
      msg <<"can't calculate molforces no such molecule as " << mol;
      runtimeError(msg);
=======
      runtimeErrorMsg() <<"can't calculate molforces no such molecule as " << mol;
>>>>>>> 069c19dc
	return;
      }

      /* Check to see if this molecule is fixed */
      fixed =0;
      for(j = 0; j < 3; j++) {
#ifdef EXTERNAL_FORCES
	if (topology[mol].trap_flag & COORD_FIXED(j)) fixed = 1;
	if (topology[mol].noforce_flag & COORD_FIXED(j)) fixed = 1;
#endif
      }  
      if (fixed) {
	topology[mol].mass += (p[i]).p.mass;
	/* Unfold the particle */
        unfold_position(p[i].r.p, p[i].m.v, p[i].l.i);

	for ( j = 0 ; j < 3 ; j++ ) {
	  topology[mol].f[j] += p[i].f.f[j];
	  topology[mol].com[j] += p[i].r.p[j]*(p[i]).p.mass; 
	  topology[mol].v[j] += p[i].m.v[j]*(p[i]).p.mass; 
	}
	/* Fold the particle back */
	fold_position(p[i].r.p,p[i].l.i);

      }
    }
  }

  /* Final normalisation of centers of mass and velocity*/
  for ( lm = 0 ; lm < local_trapped_mols->n; lm++ ) {
    mi = local_trapped_mols->e[lm];
    for ( i = 0 ; i < 3 ; i++) {
      topology[mi].com[i] = topology[mi].com[i]/(double)(topology[mi].mass);
      topology[mi].v[i] = topology[mi].v[i]/(double)(topology[mi].mass);
    }
  }

}

/* Receives molecule information from the slave nodes. Combines this information,
   calculates trap forces, and returns information to slave nodes */

void mpi_comm_mol_info(IntList *local_trapped_mols) {
  int i, j, k, mol, count;
  double com[3] = {0,0,0};
  double v[3] = {0,0,0};
  double f[3] = {0,0,0};
  double mass = 0;
  /* number of trapped molecules on each node */
  int *n_local_mols;
  /* sum of all elements of n_local_mols */
  int sum_n_local_mols;
  /* lists of which molecules are on each node in order of ascending node number */
  int *local_mols;
  MPI_Status status;

  n_local_mols = (int *) Utils::malloc(n_nodes*sizeof(int));
  sum_n_local_mols = 0;

  /* Everyone tells me how many trapped molecules are on their node */
  for (i=1; i <n_nodes; i++) {
    MPI_Recv(&(n_local_mols[i]),1,MPI_INT,i,99,comm_cart,&status);
  }

  for (i=1; i <n_nodes; i++) {
    sum_n_local_mols += n_local_mols[i];
  }
  local_mols = (int *) Utils::malloc(sum_n_local_mols*sizeof(int));

  /* Everyone tells me which trapped molecules are on their node */
  count = 0;
  for (i=1; i <n_nodes; i++) {
    MPI_Recv(&(local_mols[count]),n_local_mols[i],MPI_INT,i,99,comm_cart,&status);
    count += n_local_mols[i];
  }

  /* Initialise the centre of masses, velocities and forces to 0
     except for molecules present on master node which are initialized to the local values on the master node
     The centre of masses and velocities are weighted by the total mass on the master node */
  for (i = 0; i < n_molecules; i++) {
    mol =i;
    if (intlist_contains(local_trapped_mols,i)) {
      for (j = 0; j < 3; j++) {
	topology[mol].com[j] = topology[mol].com[j] * topology[mol].mass;
	topology[mol].v[j] = topology[mol].v[j] * topology[mol].mass;
	topology[mol].f[j] = topology[mol].f[j];
      }
    } else {
      topology[mol].mass = 0;
      for (j = 0; j < 3; j++) {
	topology[mol].com[j] = 0;
	topology[mol].v[j] = 0;
	topology[mol].f[j] = 0;
      }
    }
  }
  
  /* The masses, coms, velocities and forces for trapped molecules are received from the slave nodes.
     They are added into the running sums in topology[mol] */
  count = 0;
  for (i = 1; i < n_nodes; i++) {
    for (j = 0; j < n_local_mols[i]; j++) {
      mol = local_mols[count];
      count += 1;
      MPI_Recv(&mass,1,MPI_DOUBLE,i,99,comm_cart,&status);
      MPI_Recv(com,3,MPI_DOUBLE,i,99,comm_cart,&status);
      MPI_Recv(v,3,MPI_DOUBLE,i,99,comm_cart,&status);
      MPI_Recv(f,3,MPI_DOUBLE,i,99,comm_cart,&status);
      topology[mol].mass = topology[mol].mass + mass;
      for (k = 0; k< 3; k++) {
	topology[mol].com[k] += com[k]*mass;
	topology[mol].v[k] += v[k]*mass;
	topology[mol].f[k] += f[k];
      }
    }    
  }

  /* The centre of masses and velocities are renormalized by the total molecular weights */
  for (mol = 0; mol < n_molecules; mol++) {
    for (k=0;k <3; k ++) {
      topology[mol].com[k] = topology[mol].com[k]/topology[mol].mass;
      topology[mol].v[k] = topology[mol].v[k]/topology[mol].mass;
    }
  }

  /* The force exerted by the traps on the molecules are calculated */
  calc_trap_force();

  /* The molecule information and trap forces are sent back to the slave nodes. */
  count = 0;
  for (i = 1; i < n_nodes ; i++) {
    for (j = 0; j < n_local_mols[i]; j++) {
      mol = local_mols[count];
      count += 1;
      MPI_Send(&(topology[mol].mass),1,MPI_DOUBLE,i,99,comm_cart);
      MPI_Send(topology[mol].com,3,MPI_DOUBLE,i,99,comm_cart);
      MPI_Send(topology[mol].v,3,MPI_DOUBLE,i,99,comm_cart);
      MPI_Send(topology[mol].f,3,MPI_DOUBLE,i,99,comm_cart);
      MPI_Send(topology[mol].trap_force,3,MPI_DOUBLE,i,99,comm_cart);
    }
  }

  free(local_mols);
  free(n_local_mols);

}

/* Send molecule information to the master node.
   Recieve the combined molecule information and the trap forces */

void mpi_comm_mol_info_slave(IntList *local_trapped_mols) {
  int i, mol;
  MPI_Status status;

  /* Tells master how many trapped molecules are on this node */
  MPI_Send(&(local_trapped_mols->n),1,MPI_INT,0,99,comm_cart);

  /* Tells master which trapped molecules are on this node */
  MPI_Send(local_trapped_mols->e,local_trapped_mols->n,MPI_INT,0,99,comm_cart);

  for (i = 0; i < local_trapped_mols->n ; i++) {
    mol = local_trapped_mols->e[i];
    /* Send all the masses and coms of the local molecules to the master node */
    MPI_Send(&(topology[mol].mass),1,MPI_DOUBLE,0,99,comm_cart);
    MPI_Send(topology[mol].com,3,MPI_DOUBLE,0,99,comm_cart);
    MPI_Send(topology[mol].v,3,MPI_DOUBLE,0,99,comm_cart);
    MPI_Send(topology[mol].f,3,MPI_DOUBLE,0,99,comm_cart);
  }

  for (i = 0; i < local_trapped_mols->n ; i++) {
    /* Receive all the masses and coms of the local molecules to the master node including info from other nodes*/
    mol = local_trapped_mols->e[i];
    MPI_Recv(&(topology[mol].mass),1,MPI_DOUBLE,0,99,comm_cart,&status);
    MPI_Recv(topology[mol].com,3,MPI_DOUBLE,0,99,comm_cart,&status);
    MPI_Recv(topology[mol].v,3,MPI_DOUBLE,0,99,comm_cart,&status);
    MPI_Recv(topology[mol].f,3,MPI_DOUBLE,0,99,comm_cart,&status);
    MPI_Recv(topology[mol].trap_force,3,MPI_DOUBLE,0,99,comm_cart,&status);
  }

}

/** 
    Calculate the center of mass, total mass, velocity, total force, and trap force on all trapped molecules 
*/
void calc_mol_info () {

  /* list of trapped molecules on this node */
  IntList local_trapped_mols;

  /* check to see if all the topology information has been synced to the various slave nodes */
  if ( !topo_part_info_synced ) {
<<<<<<< HEAD
      std::ostringstream msg;
      msg << "can't calculate molforces: must execute analyse set topo_part_sync first";
      runtimeError(msg);
=======
      runtimeErrorMsg() << "can't calculate molforces: must execute analyse set topo_part_sync first";
>>>>>>> 069c19dc
    return;
  }

  init_intlist(&local_trapped_mols);

  /* Find out which trapped molecules are on this node */
  get_local_trapped_mols(&local_trapped_mols);

  /* Calculate the center of mass, mass, velocity, force of whatever fraction of each trapped molecule is on this node*/
  calc_local_mol_info(&local_trapped_mols);

  /* Communicate all this molecular information between nodes.
     It is all sent to the master node which combines it, calculates the trap forces,
     and sends the information back */
  if (this_node == 0) { 
    mpi_comm_mol_info(&local_trapped_mols);
  } else {
    mpi_comm_mol_info_slave(&local_trapped_mols);
  }

  realloc_intlist(&local_trapped_mols,0);
}

void calc_and_apply_mol_constraints ()
{
  if (IsTrapped) {
    /* the molecular information and trap forces are calculated */
    calc_mol_info();
    /* the trap forces are applied to the particles */
    apply_mol_constraints();
  }
}

#endif<|MERGE_RESOLUTION|>--- conflicted
+++ resolved
@@ -80,13 +80,7 @@
   
 
   if ( !topo_part_info_synced ) {
-<<<<<<< HEAD
-      std::ostringstream msg;
-      msg <<"can't calculate moltrap: must execute analyse set topo_part_sync first";
-      runtimeError(msg);
-=======
       runtimeErrorMsg() <<"can't calculate moltrap: must execute analyse set topo_part_sync first";
->>>>>>> 069c19dc
     return;
   } else {
     
@@ -137,13 +131,7 @@
     for(i = 0; i < local_cells.cell[c]->n; i++) {
       mol = local_cells.cell[c]->part[i].p.mol_id;
       if ( mol >= n_molecules ) {
-<<<<<<< HEAD
-      std::ostringstream msg;
-      msg <<"can't calculate molforces no such molecule as " << mol ;
-      runtimeError(msg);
-=======
       runtimeErrorMsg() <<"can't calculate molforces no such molecule as " << mol ;
->>>>>>> 069c19dc
 	return;
       }
 
@@ -195,13 +183,7 @@
     for(i = 0; i < np; i++) {
       mol = p[i].p.mol_id;
       if ( mol >= n_molecules ) {
-<<<<<<< HEAD
-      std::ostringstream msg;
-      msg <<"can't calculate molforces no such molecule as " << mol;
-      runtimeError(msg);
-=======
       runtimeErrorMsg() <<"can't calculate molforces no such molecule as " << mol;
->>>>>>> 069c19dc
 	return;
       }
 
@@ -393,13 +375,7 @@
 
   /* check to see if all the topology information has been synced to the various slave nodes */
   if ( !topo_part_info_synced ) {
-<<<<<<< HEAD
-      std::ostringstream msg;
-      msg << "can't calculate molforces: must execute analyse set topo_part_sync first";
-      runtimeError(msg);
-=======
       runtimeErrorMsg() << "can't calculate molforces: must execute analyse set topo_part_sync first";
->>>>>>> 069c19dc
     return;
   }
 
