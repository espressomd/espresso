--- conflicted
+++ resolved
@@ -122,14 +122,13 @@
                                                double agrid) {
   auto const halo = 0.5 * agrid;
   auto const halo_vec = Utils::Vector3d::broadcast(halo);
-<<<<<<< HEAD
-  auto const fully_inside_lower = local_geo.my_left() + 2. * halo_vec;
 
   if (box_geo.type() == BoxType::CUBOID) {
     // If the particle is at least one agrid away from the node boundary
     // any ghosts shifted by +- box_length cannot be in the lb volume
     // accessible by this node (-agrid/2 to box_length +agrid/2)
-    auto const fully_inside_upper = local_geo.my_right() - 2. * halo_vec;
+    auto const fully_inside_lower = local_box.my_left() + 2. * halo_vec;
+    auto const fully_inside_upper = local_box.my_right() - 2. * halo_vec;
     if (in_box(pos, fully_inside_lower, fully_inside_upper)) {
       return {pos};
     }
@@ -137,17 +136,8 @@
 
   // For remaingin particles, positions shifted by +- box_length
   // can potentially be in the locally accessible LB volume
-  auto const halo_lower_corner = local_geo.my_left() - halo_vec;
-  auto const halo_upper_corner = local_geo.my_right() + halo_vec;
-=======
-  auto const fully_inside_lower = local_box.my_left() + 2. * halo_vec;
-  auto const fully_inside_upper = local_box.my_right() - 2. * halo_vec;
-  if (in_box(pos, fully_inside_lower, fully_inside_upper)) {
-    return {pos};
-  }
   auto const halo_lower_corner = local_box.my_left() - halo_vec;
   auto const halo_upper_corner = local_box.my_right() + halo_vec;
->>>>>>> da471299
 
   std::vector<Utils::Vector3d> res;
   for (int i : {-1, 0, 1}) {
@@ -155,14 +145,9 @@
       for (int k : {-1, 0, 1}) {
         Utils::Vector3d shift{{double(i), double(j), double(k)}};
         Utils::Vector3d pos_shifted =
-<<<<<<< HEAD
-            pos + Utils::hadamard_product(box.length(), shift);
+            pos + Utils::hadamard_product(box_geo.length(), shift);
         // Apply additional shift from Lees-Edwards boundary conditions, when
         // shifting across a periodic boundary
-=======
-            pos + Utils::hadamard_product(box_geo.length(), shift);
-
->>>>>>> da471299
         if (box_geo.type() == BoxType::LEES_EDWARDS) {
           auto const &le = box_geo.lees_edwards_bc();
           auto const folded_offset =
@@ -229,19 +214,12 @@
 #ifdef ENGINE
   if (not p.swimming().is_engine_force_on_fluid)
 #endif
-<<<<<<< HEAD
-    for (auto pos : positions_in_halo(folded_pos, box_geo, agrid)) {
-      if (in_local_halo(pos, agrid)) {
-        auto const vel_offset = lb_drift_velocity_offset(p) +
-                                lees_edwards_vel_shift(pos, p.pos(), box_geo);
-        auto const drag_force = lb_drag_force(m_lb, p, pos, vel_offset);
-=======
     for (auto const &pos : halo_pos) {
       if (in_local_halo(m_local_box, pos, agrid)) {
-        auto const vel_offset = lb_drift_velocity_offset(p);
+        auto const vel_offset = lb_drift_velocity_offset(p) +
+                                lees_edwards_vel_shift(pos, p.pos(), m_box_geo);
         auto const drag_force =
             lb_drag_force(m_lb, m_thermostat.gamma, p, pos, vel_offset);
->>>>>>> da471299
         auto const random_force = get_noise_term(p);
         force_on_particle = drag_force + random_force;
         break;
