--- conflicted
+++ resolved
@@ -160,15 +160,9 @@
     p.v() = velocity(*p_ref, p.vs_relative());
 
     if (box_geo.type() == BoxType::LEES_EDWARDS) {
-<<<<<<< HEAD
-      const auto &shear_dir = box_geo.clees_edwards_bc().shear_direction;
-      const auto &shear_normal = box_geo.clees_edwards_bc().shear_plane_normal;
-      const auto &le_vel = box_geo.lees_edwards_bc().shear_velocity;
-=======
       auto const &shear_dir = box_geo.clees_edwards_bc().shear_direction;
       auto const &shear_normal = box_geo.clees_edwards_bc().shear_plane_normal;
       auto const &le_vel = box_geo.lees_edwards_bc().shear_velocity;
->>>>>>> 9c40d781
       Utils::Vector3i n_shifts{};
       fold_position(new_pos, n_shifts, box_geo);
       p.v()[shear_dir] -= n_shifts[shear_normal] * le_vel;
