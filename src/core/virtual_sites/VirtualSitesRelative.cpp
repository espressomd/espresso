/*
 * Copyright (C) 2010-2019 The ESPResSo project
 *
 * This file is part of ESPResSo.
 *
 * ESPResSo is free software: you can redistribute it and/or modify
 * it under the terms of the GNU General Public License as published by
 * the Free Software Foundation, either version 3 of the License, or
 * (at your option) any later version.
 *
 * ESPResSo is distributed in the hope that it will be useful,
 * but WITHOUT ANY WARRANTY; without even the implied warranty of
 * MERCHANTABILITY or FITNESS FOR A PARTICULAR PURPOSE.  See the
 * GNU General Public License for more details.
 *
 * You should have received a copy of the GNU General Public License
 * along with this program.  If not, see <http://www.gnu.org/licenses/>.
 */

#include "VirtualSitesRelative.hpp"

#ifdef VIRTUAL_SITES_RELATIVE

#include "Particle.hpp"
#include "cells.hpp"
#include "forces.hpp"
#include "grid.hpp"
#include "integrate.hpp"
#include "rotation.hpp"

#include <utils/Vector.hpp>
#include <utils/math/quaternion.hpp>
#include <utils/math/tensor_product.hpp>
#include <utils/quaternion.hpp>

#include <iostream>
#include <stdexcept>

namespace {
/**
 * @brief Orientation of the virtual site.
 * @param p_ref Reference particle for the virtual site.
 * @param vs_rel Parameters for the virtual site.
 * @return Orientation quaternion of the virtual site.
 */
Utils::Quaternion<double>
orientation(const Particle &p_ref,
            const ParticleProperties::VirtualSitesRelativeParameters &vs_rel) {
  return p_ref.quat() * vs_rel.quat;
}

/**
 * @brief Vector pointing from the real particle
 *        to the virtual site.
 *
 * @return Relative distance.
 */
inline Utils::Vector3d connection_vector(

    Particle const &p_ref,
    const ParticleProperties::VirtualSitesRelativeParameters &vs_rel) {
  // Calculate the quaternion defining the orientation of the vector connecting
  // the virtual site and the real particle
  // This is obtained, by multiplying the quaternion representing the director
  // of the real particle with the quaternion of the virtual particle, which
  // specifies the relative orientation.
  auto const director = Utils::convert_quaternion_to_director(
                            p_ref.quat() * vs_rel.rel_orientation)
                            .normalize();

  return vs_rel.distance * director;
}

/**
 * @brief Position of the virtual site
 * @param p_ref Reference particle for the virtual site.
 * @param vs_rel Parameters for the virtual site.
 * @return Position of the virtual site.
 */
Utils::Vector3d
position(Particle const &p_ref,
         const ParticleProperties::VirtualSitesRelativeParameters &vs_rel) {
  return p_ref.pos() + connection_vector(p_ref, vs_rel);
}

/**
 * @brief Velocity of the virtual site
 * @param p_ref Reference particle for the virtual site.
 * @param vs_rel Parameters for the virtual site.
 * @return Velocity of the virtual site.
 */
Utils::Vector3d
velocity(const Particle &p_ref,
         const ParticleProperties::VirtualSitesRelativeParameters &vs_rel) {
  auto const d = connection_vector(p_ref, vs_rel);

  // Get omega of real particle in space-fixed frame
  auto const omega_space_frame =
      convert_vector_body_to_space(p_ref, p_ref.omega());
  // Obtain velocity from v=v_real particle + omega_real_particle \times
  // director
  return vector_product(omega_space_frame, d) + p_ref.v();
}

/**
 * @brief Get reference particle.
 *
 * @param vs_rel Parameters to get the reference particle for.
 * @return Pointer to reference particle.
 */
Particle *get_reference_particle(
    const ParticleProperties::VirtualSitesRelativeParameters &vs_rel) {
  auto p_ref = cell_structure.get_local_particle(vs_rel.to_particle_id);
  if (!p_ref) {
    throw std::runtime_error("No real particle associated with virtual site.");
  }

  return p_ref;
}

/**
 * @brief Constraint force to hold the particles at its prescribed position.
 *
 * @param f Force on the virtual site.
 * @param p_ref Reference particle.
 * @param vs_rel Parameters.
 * @return Constraint force.
 */
auto constraint_stress(
    const Utils::Vector3d &f, const Particle &p_ref,
    const ParticleProperties::VirtualSitesRelativeParameters &vs_rel) {
  /* The constraint force is minus the force on the particle, make it force
   * free. The counter force is translated by the connection vector to the
   * real particle, hence the virial stress is */
  return tensor_product(-f, connection_vector(p_ref, vs_rel));
}
} // namespace

void VirtualSitesRelative::update() const {
  cell_structure.ghosts_update(Cells::DATA_PART_POSITION |
                               Cells::DATA_PART_MOMENTUM);

  auto const particles = cell_structure.local_particles();
  for (auto &p : particles) {
    if (!p.is_virtual())
      continue;

    const Particle *p_ref = get_reference_particle(p.vs_relative());

<<<<<<< HEAD
    auto const new_pos = position(*p_ref, p.vs_relative());
=======
    auto new_pos = position(p_ref, p.p.vs_relative);
>>>>>>> b822bbf2
    /* The shift has to respect periodic boundaries: if the reference
     * particles is not in the same image box, we potentially avoid shifting
     * to the other side of the box. */
<<<<<<< HEAD
    p.pos() += box_geo.get_mi_vector(new_pos, p.pos());
=======
    auto shift = box_geo.get_mi_vector(new_pos, p.r.p);
    p.r.p += shift;
    Utils::Vector3i image_shift{};
    fold_position(shift, image_shift, box_geo);
    p.l.i = p_ref->l.i - image_shift;
>>>>>>> b822bbf2

    p.v() = velocity(*p_ref, p.vs_relative());

<<<<<<< HEAD
    if (have_quaternions())
      p.quat() = p_ref->quat() * p.vs_relative().quat;
=======
    if (box_geo.type() == BoxType::LEES_EDWARDS) {
      const auto &shear_dir = box_geo.clees_edwards_bc().shear_direction;
      const auto &shear_normal = box_geo.clees_edwards_bc().shear_plane_normal;
      const auto &le_vel = box_geo.lees_edwards_bc().shear_velocity;
      Utils::Vector3i n_shifts;
      fold_position(new_pos, n_shifts, box_geo);
      p.m.v[shear_dir] -= n_shifts[shear_normal] * le_vel;
    }

    if (get_have_quaternion())
      p.r.quat = orientation(p_ref, p.p.vs_relative);
>>>>>>> b822bbf2
  }

  if (cell_structure.check_resort_required(particles, skin)) {
    cell_structure.set_resort_particles(Cells::RESORT_LOCAL);
  }
}

// Distribute forces that have accumulated on virtual particles to the
// associated real particles
void VirtualSitesRelative::back_transfer_forces_and_torques() const {
  cell_structure.ghosts_reduce_forces();

  init_forces_ghosts(cell_structure.ghost_particles());

  // Iterate over all the particles in the local cells
  for (auto &p : cell_structure.local_particles()) {
    // We only care about virtual particles
    if (p.is_virtual()) {
      // First obtain the real particle responsible for this virtual particle:
      Particle *p_ref = get_reference_particle(p.vs_relative());

      // Add forces and torques
      p_ref->force() += p.force();
      p_ref->torque() +=
          vector_product(connection_vector(*p_ref, p.vs_relative()),
                         p.force()) +
          p.torque();
    }
  }
}

// Rigid body contribution to scalar pressure and pressure tensor
Utils::Matrix<double, 3, 3> VirtualSitesRelative::pressure_tensor() const {
  Utils::Matrix<double, 3, 3> pressure_tensor = {};

  for (auto &p : cell_structure.local_particles()) {
    if (!p.is_virtual())
      continue;

    // First obtain the real particle responsible for this virtual particle:
    const Particle *p_ref = get_reference_particle(p.vs_relative());

    pressure_tensor += constraint_stress(p.force(), *p_ref, p.vs_relative());
  }

  return pressure_tensor;
}
#endif<|MERGE_RESOLUTION|>--- conflicted
+++ resolved
@@ -147,42 +147,29 @@
 
     const Particle *p_ref = get_reference_particle(p.vs_relative());
 
-<<<<<<< HEAD
-    auto const new_pos = position(*p_ref, p.vs_relative());
-=======
-    auto new_pos = position(p_ref, p.p.vs_relative);
->>>>>>> b822bbf2
+    auto new_pos = position(*p_ref, p.vs_relative());
     /* The shift has to respect periodic boundaries: if the reference
      * particles is not in the same image box, we potentially avoid shifting
      * to the other side of the box. */
-<<<<<<< HEAD
-    p.pos() += box_geo.get_mi_vector(new_pos, p.pos());
-=======
-    auto shift = box_geo.get_mi_vector(new_pos, p.r.p);
-    p.r.p += shift;
+    auto shift = box_geo.get_mi_vector(new_pos, p.pos());
+    p.pos() += shift;
     Utils::Vector3i image_shift{};
     fold_position(shift, image_shift, box_geo);
-    p.l.i = p_ref->l.i - image_shift;
->>>>>>> b822bbf2
+    p.image_box() = p_ref->image_box() - image_shift;
 
     p.v() = velocity(*p_ref, p.vs_relative());
 
-<<<<<<< HEAD
-    if (have_quaternions())
-      p.quat() = p_ref->quat() * p.vs_relative().quat;
-=======
     if (box_geo.type() == BoxType::LEES_EDWARDS) {
       const auto &shear_dir = box_geo.clees_edwards_bc().shear_direction;
       const auto &shear_normal = box_geo.clees_edwards_bc().shear_plane_normal;
       const auto &le_vel = box_geo.lees_edwards_bc().shear_velocity;
-      Utils::Vector3i n_shifts;
+      Utils::Vector3i n_shifts{};
       fold_position(new_pos, n_shifts, box_geo);
-      p.m.v[shear_dir] -= n_shifts[shear_normal] * le_vel;
+      p.v()[shear_dir] -= n_shifts[shear_normal] * le_vel;
     }
 
-    if (get_have_quaternion())
-      p.r.quat = orientation(p_ref, p.p.vs_relative);
->>>>>>> b822bbf2
+    if (have_quaternions())
+      p.quat() = orientation(*p_ref, p.vs_relative());
   }
 
   if (cell_structure.check_resort_required(particles, skin)) {
