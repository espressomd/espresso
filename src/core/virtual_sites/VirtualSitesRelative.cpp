/*
 * Copyright (C) 2010-2019 The ESPResSo project
 *
 * This file is part of ESPResSo.
 *
 * ESPResSo is free software: you can redistribute it and/or modify
 * it under the terms of the GNU General Public License as published by
 * the Free Software Foundation, either version 3 of the License, or
 * (at your option) any later version.
 *
 * ESPResSo is distributed in the hope that it will be useful,
 * but WITHOUT ANY WARRANTY; without even the implied warranty of
 * MERCHANTABILITY or FITNESS FOR A PARTICULAR PURPOSE.  See the
 * GNU General Public License for more details.
 *
 * You should have received a copy of the GNU General Public License
 * along with this program.  If not, see <http://www.gnu.org/licenses/>.
 */

#include "VirtualSitesRelative.hpp"

#ifdef VIRTUAL_SITES_RELATIVE

#include "Particle.hpp"
#include "cells.hpp"
#include "errorhandling.hpp"
#include "forces.hpp"
#include "grid.hpp"
#include "integrate.hpp"
#include "rotation.hpp"

#include <utils/Vector.hpp>
#include <utils/math/quaternion.hpp>
#include <utils/math/tensor_product.hpp>
#include <utils/quaternion.hpp>

<<<<<<< HEAD
#include <iostream>
#include <stdexcept>

namespace {
=======
>>>>>>> f93741b0
/**
 * @brief Vector pointing from the real particle to the virtual site.
 *
 * @return Relative distance.
 */
static auto connection_vector(Particle const &p_ref, Particle const &p_vs) {
  // Calculate the quaternion defining the orientation of the vector connecting
  // the virtual site and the real particle
  // This is obtained, by multiplying the quaternion representing the director
  // of the real particle with the quaternion of the virtual particle, which
  // specifies the relative orientation.
  auto const director = Utils::convert_quaternion_to_director(
                            p_ref.quat() * p_vs.vs_relative().rel_orientation)
                            .normalize();

  return p_vs.vs_relative().distance * director;
}

/**
 * @brief Velocity of the virtual site
 * @param p_ref Reference particle for the virtual site.
 * @param p_vs Virtual site.
 * @return Velocity of the virtual site.
 */
static Utils::Vector3d velocity(Particle const &p_ref, Particle const &p_vs) {
  auto const d = connection_vector(p_ref, p_vs);

  // Get omega of real particle in space-fixed frame
  auto const omega_space_frame =
      convert_vector_body_to_space(p_ref, p_ref.omega());
  // Obtain velocity from v = v_real particle + omega_real_particle * director
  return vector_product(omega_space_frame, d) + p_ref.v();
}

/**
 * @brief Get real particle tracked by a virtual site.
 *
 * @param p Virtual site.
 * @return Pointer to real particle.
 */
static Particle *get_reference_particle(Particle const &p) {
  if (!p.is_virtual()) {
    return nullptr;
  }
  auto const &vs_rel = p.vs_relative();
  auto p_ref_ptr = cell_structure.get_local_particle(vs_rel.to_particle_id);
  if (!p_ref_ptr) {
    runtimeErrorMsg() << "No real particle with id " << vs_rel.to_particle_id
                      << " for virtual site with id " << p.identity();
  }
  return p_ref_ptr;
}

/**
 * @brief Constraint force to hold the particles at its prescribed position.
 *
 * @param p_ref Reference particle.
 * @param p_vs Virtual site.
 * @return Constraint force.
 */
static auto constraint_stress(Particle const &p_ref, Particle const &p_vs) {
  /* The constraint force is minus the force on the particle, make it force
   * free. The counter force is translated by the connection vector to the
   * real particle, hence the virial stress is */
  return tensor_product(-p_vs.force(), connection_vector(p_ref, p_vs));
}

void VirtualSitesRelative::update() const {
  cell_structure.ghosts_update(Cells::DATA_PART_POSITION |
                               Cells::DATA_PART_MOMENTUM);

  auto const particles = cell_structure.local_particles();
  for (auto &p : particles) {
    auto const *p_ref_ptr = get_reference_particle(p);
    if (!p_ref_ptr)
      continue;

    auto const &p_ref = *p_ref_ptr;
    auto new_pos = p_ref.pos() + connection_vector(p_ref, p);
    /* The shift has to respect periodic boundaries: if the reference
     * particles is not in the same image box, we potentially avoid shifting
     * to the other side of the box. */
    auto shift = box_geo.get_mi_vector(new_pos, p.pos());
    p.pos() += shift;
    Utils::Vector3i image_shift{};
    fold_position(shift, image_shift, box_geo);
    p.image_box() = p_ref.image_box() - image_shift;

    p.v() = velocity(p_ref, p);

    if (box_geo.type() == BoxType::LEES_EDWARDS) {
      auto const &shear_dir = box_geo.clees_edwards_bc().shear_direction;
      auto const &shear_normal = box_geo.clees_edwards_bc().shear_plane_normal;
      auto const &le_vel = box_geo.lees_edwards_bc().shear_velocity;
      Utils::Vector3i n_shifts{};
      fold_position(new_pos, n_shifts, box_geo);
      p.v()[shear_dir] -= n_shifts[shear_normal] * le_vel;
    }

    if (have_quaternions())
      p.quat() = p_ref.quat() * p.vs_relative().quat;
  }

  if (cell_structure.check_resort_required(particles, skin)) {
    cell_structure.set_resort_particles(Cells::RESORT_LOCAL);
  }
}

// Distribute forces that have accumulated on virtual particles to the
// associated real particles
void VirtualSitesRelative::back_transfer_forces_and_torques() const {
  cell_structure.ghosts_reduce_forces();

  init_forces_ghosts(cell_structure.ghost_particles());

  // Iterate over all the particles in the local cells
  for (auto &p : cell_structure.local_particles()) {
    auto *p_ref_ptr = get_reference_particle(p);
    if (!p_ref_ptr)
      continue;

    // Add forces and torques
    auto &p_ref = *p_ref_ptr;
    p_ref.force() += p.force();
    p_ref.torque() +=
        vector_product(connection_vector(p_ref, p), p.force()) + p.torque();
  }
}

// Rigid body contribution to scalar pressure and pressure tensor
Utils::Matrix<double, 3, 3> VirtualSitesRelative::pressure_tensor() const {
  Utils::Matrix<double, 3, 3> pressure_tensor = {};

  for (auto const &p : cell_structure.local_particles()) {
    auto const *p_ref_ptr = get_reference_particle(p);
    if (p_ref_ptr) {
      pressure_tensor += constraint_stress(*p_ref_ptr, p);
    }
  }

  return pressure_tensor;
}
#endif // VIRTUAL_SITES_RELATIVE<|MERGE_RESOLUTION|>--- conflicted
+++ resolved
@@ -34,13 +34,6 @@
 #include <utils/math/tensor_product.hpp>
 #include <utils/quaternion.hpp>
 
-<<<<<<< HEAD
-#include <iostream>
-#include <stdexcept>
-
-namespace {
-=======
->>>>>>> f93741b0
 /**
  * @brief Vector pointing from the real particle to the virtual site.
  *
