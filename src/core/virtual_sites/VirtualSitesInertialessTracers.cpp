--- conflicted
+++ resolved
@@ -26,7 +26,6 @@
 #include "errorhandling.hpp"
 #include "forces.hpp"
 #include "grid_based_algorithms/lb_interface.hpp"
-<<<<<<< HEAD
 #include "grid_based_algorithms/lb_interpolation.hpp"
 #include "grid_based_algorithms/lb_particle_coupling.hpp"
 #include "integrate.hpp"
@@ -38,17 +37,6 @@
   if (lattice_switch == ActiveLB::NONE) {
     runtimeErrorMsg() << "LB needs to be active for inertialess tracers.";
     return false;
-=======
-#include "virtual_sites/lb_inertialess_tracers.hpp"
-
-#include <algorithm>
-
-void VirtualSitesInertialessTracers::after_force_calc() {
-  // Now the forces are computed and need to go into the LB fluid
-  if (lattice_switch == ActiveLB::CPU) {
-    IBM_ForcesIntoFluid_CPU();
-    return;
->>>>>>> e25d21c0
   }
   return true;
 }
@@ -95,7 +83,6 @@
 }
 
 void VirtualSitesInertialessTracers::after_lb_propagation(double time_step) {
-<<<<<<< HEAD
   auto const to_md_units =
       (lattice_switch == ActiveLB::NONE) ? 0. : LB::get_lattice_speed();
 
@@ -117,9 +104,5 @@
       cell_structure.set_resort_particles(Cells::RESORT_LOCAL);
     }
   }
-=======
-  IBM_UpdateParticlePositions(cell_structure.local_particles(), time_step,
-                              this_node);
->>>>>>> e25d21c0
 }
 #endif // VIRTUAL_SITES_INERTIALESS_TRACERS