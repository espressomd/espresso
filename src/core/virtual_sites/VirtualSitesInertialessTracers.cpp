--- conflicted
+++ resolved
@@ -32,7 +32,6 @@
 
 #include <unordered_set>
 
-<<<<<<< HEAD
 static bool lb_active_check() {
   if (lattice_switch == ActiveLB::NONE) {
     runtimeErrorMsg() << "LB needs to be active for inertialess tracers.";
@@ -80,34 +79,6 @@
 
   // Clear ghost forces to avoid double counting later
   init_forces_ghosts(cell_structure.ghost_particles());
-=======
-static void check_no_vs_exist(char const *const message) {
-  if (std::any_of(cell_structure.local_particles().begin(),
-                  cell_structure.local_particles().end(),
-                  [](Particle const &p) { return p.is_virtual(); })) {
-    runtimeErrorMsg() << "Inertialess Tracers: " << message;
-  }
-}
-
-void VirtualSitesInertialessTracers::after_force_calc() {
-  // Now the forces are computed and need to go into the LB fluid
-  if (lattice_switch == ActiveLB::CPU) {
-    IBM_ForcesIntoFluid_CPU();
-    return;
-  }
-#ifdef CUDA
-  if (lattice_switch == ActiveLB::GPU) {
-    IBM_ForcesIntoFluid_GPU(cell_structure.local_particles(), this_node);
-    if (comm_cart.size() != 1 and this_node != 0) {
-      check_no_vs_exist("The LB GPU method cannot integrate virtual sites when "
-                        "more than 1 MPI ranks are used. The particles on MPI "
-                        "rank >= 2 are now in an undeterminate state.");
-    }
-    return;
-  }
-#endif
-  check_no_vs_exist("No LB method was active but virtual sites present.");
->>>>>>> 9744eb6f
 }
 
 void VirtualSitesInertialessTracers::after_lb_propagation(double time_step) {
@@ -122,7 +93,7 @@
       return;
     }
     p.v() = lb_lbinterpolation_get_interpolated_velocity(p.pos()) * to_md_units;
-    for (int i = 0; i < 3; i++) {
+    for (unsigned int i = 0; i < 3; i++) {
       if (!p.is_fixed_along(i)) {
         p.pos()[i] += p.v()[i] * time_step;
       }
