/*
 * Copyright (C) 2010-2019 The ESPResSo project
 * Copyright (C) 2002,2003,2004,2005,2006,2007,2008,2009,2010
 *   Max-Planck-Institute for Polymer Research, Theory Group
 *
 * This file is part of ESPResSo.
 *
 * ESPResSo is free software: you can redistribute it and/or modify
 * it under the terms of the GNU General Public License as published by
 * the Free Software Foundation, either version 3 of the License, or
 * (at your option) any later version.
 *
 * ESPResSo is distributed in the hope that it will be useful,
 * but WITHOUT ANY WARRANTY; without even the implied warranty of
 * MERCHANTABILITY or FITNESS FOR A PARTICULAR PURPOSE.  See the
 * GNU General Public License for more details.
 *
 * You should have received a copy of the GNU General Public License
 * along with this program.  If not, see <http://www.gnu.org/licenses/>.
 */
#ifndef INTEGRATE_H
#define INTEGRATE_H

/** \file
 *  Molecular dynamics integrator.
 *
 *  For more information see \ref integrate.cpp "integrate.cpp".
 */

#define INTEG_METHOD_NPT_ISO 0
#define INTEG_METHOD_NVT 1
#define INTEG_METHOD_STEEPEST_DESCENT 2
#define INTEG_METHOD_SD 7

/************************************************************/
/** \name Exported Variables */
/************************************************************/
/*@{*/

/** Switch determining which integrator to use. */
extern int integ_switch;

/** incremented if a Verlet update is done, aka particle resorting. */
extern int n_verlet_updates;

/** Time step for the integration. */
extern double time_step;
extern double time_step_half;
extern double time_step_squared;
extern double time_step_squared_half;

/** Old time step needed for rescaling of forces. */
extern double old_time_step;
/** Actual simulation time (only on MASTER NODE). */
extern double sim_time;
/** Maximal interaction cutoff. */
extern double max_cut;
/** Verlet list skin. */
extern double skin;
/** True iff the user has changed the skin setting. */
extern bool skin_set;

/** If true, the forces will be recalculated before the next integration. */
extern bool recalc_forces;
/** Average number of integration steps the Verlet list has been re-using. */
extern double verlet_reuse;

/** Communicate signal handling to the Python interpreter */
extern bool set_py_interrupt;

/*@}*/

/** \name Exported Functions */
/************************************************************/
/*@{*/

/** check sanity of integrator params */
void integrator_sanity_checks();

/** Integrate equations of motion
 *  @param n_steps       Number of integration steps, can be zero
 *  @param reuse_forces  Decide when to re-calculate forces:
 *                       - -1: recalculate forces unconditionally
 *                         (mostly used for timing)
 *                       - 0: recalculate forces if @ref recalc_forces is set,
 *                         meaning it is probably necessary
 *                       - 1: do not recalculate forces (mostly when reading
 *                         checkpoints with forces)
 *
 *  @details This function calls two hooks for propagation kernels such as
 *  velocity verlet, velocity verlet + npt box changes, and steepest_descent.
 *  One hook is called before and one after the force calculation.
 *  It is up to the propagation kernels to increment the simulation time.
 *
 *  This function propagates the system according to the choice of integrator
 *  stored in @ref integ_switch. The general structure is:
 *  - if reuse_forces is zero, recalculate the forces based on the current
 *    state of the system
 *  - Loop over the number of simulation steps:
 *    -# initialization (e.g., RATTLE)
 *    -# First hook for propagation kernels
 *    -# Update dependent particles and properties (RATTLE, virtual sites)
 *    -# Calculate forces for the current state of the system. This includes
 *       forces added by the Langevin thermostat and the
 *       Lattice-Boltzmann-particle coupling
 *    -# Second hook for propagation kernels
 *    -# Update dependent properties (Virtual sites, RATTLE)
 *    -# Run single step algorithms (Lattice-Boltzmann propagation, collision
 *       detection, NpT update)
 *  - Final update of dependent properties and statistics/counters
 *
 *  High-level documentation of the integration and thermostatting schemes
 *  can be found in doc/sphinx/system_setup.rst and /doc/sphinx/running.rst
 *
 */
void integrate_vv(int n_steps, int reuse_forces);

/*@}*/

/** @brief Run the integration loop. Can be interrupted with Ctrl+C.
 *
 *  @param n_steps        Number of integration steps, can be zero
 *  @param recalc_forces  Whether to recalculate forces
 *  @param reuse_forces   Whether to re-use forces
 *  @retval ES_OK on success
 *  @retval ES_ERROR on error
 */
int python_integrate(int n_steps, bool recalc_forces, bool reuse_forces);

<<<<<<< HEAD
void integrate_set_sd();
=======
/** @brief Set the NVT integrator. */
>>>>>>> ba60909c
void integrate_set_nvt();

/** @brief Set the NpT isotropic integrator.
 *
 *  @param ext_pressure  Reference pressure
 *  @param piston        Piston mass
 *  @param xdir_rescale  Enable box rescaling in the *x*-direction
 *  @param ydir_rescale  Enable box rescaling in the *y*-direction
 *  @param zdir_rescale  Enable box rescaling in the *z*-direction
 *  @param cubic_box     Determines if the volume fluctuations should also
 *                       apply to dimensions which are switched off by the
 *                       above flags and which do not contribute to the
 *                       pressure (3D) or tension (2D, 1D)
 *  @retval ES_OK on success
 *  @retval ES_ERROR on error
 */
int integrate_set_npt_isotropic(double ext_pressure, double piston,
                                bool xdir_rescale, bool ydir_rescale,
                                bool zdir_rescale, bool cubic_box);

#endif<|MERGE_RESOLUTION|>--- conflicted
+++ resolved
@@ -127,11 +127,9 @@
  */
 int python_integrate(int n_steps, bool recalc_forces, bool reuse_forces);
 
-<<<<<<< HEAD
 void integrate_set_sd();
-=======
+
 /** @brief Set the NVT integrator. */
->>>>>>> ba60909c
 void integrate_set_nvt();
 
 /** @brief Set the NpT isotropic integrator.
