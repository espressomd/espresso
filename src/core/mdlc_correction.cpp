/*
  Copyright (C) 2010,2011,2012,2013,2014 The ESPResSo project
  Copyright (C) 2002,2003,2004,2005,2006,2007,2008,2009,2010 
  Max-Planck-Institute for Polymer Research, Theory Group
  
  This file is part of ESPResSo.
  
  ESPResSo is free software: you can redistribute it and/or modify
  it under the terms of the GNU General Public License as published by
  the Free Software Foundation, either version 3 of the License, or
  (at your option) any later version.
  
  ESPResSo is distributed in the hope that it will be useful,
  but WITHOUT ANY WARRANTY; without even the implied warranty of
  MERCHANTABILITY or FITNESS FOR A PARTICULAR PURPOSE.  See the
  GNU General Public License for more details.
  
  You should have received a copy of the GNU General Public License
  along with this program.  If not, see <http://www.gnu.org/licenses/>. 
*/
/** \file p3m.hpp  code for calculating the MDLC (magnetic dipolar layer correction).
 *  Purpose:   get the corrections for dipolar 3D algorithms 
 *             when applied to a slab geometry and dipolar
 *	      particles. DLC & co
 *  Article:   A. Brodka, Chemical Physics Letters 400, 62-67 (2004).
 * 	      
 *	      We also include a tuning function that returns the
 *	      cut-off necessary to attend a certain accuracy.
 *	      
 *  Restrictions: the slab must be such that the z is the short 
 *                direction. Othewise we get trash.    	      
 * 
 */

#include "utils.hpp"
#include "global.hpp"
#include "grid.hpp"
#include "domain_decomposition.hpp"
#include "particle_data.hpp"
#include "communication.hpp"
#include "p3m-dipolar.hpp"
#include "cells.hpp"
#include "mdlc_correction.hpp"

#ifdef DIPOLES
   
DLC_struct dlc_params = { 1e100, 0, 0, 0, 0};

static int n_local_particles=0;
static double mu_max;

void calc_mu_max() {
  Cell *cell;
  Particle *part;
  int i,c,np;

  mu_max = -1;

  for (c = 0; c < local_cells.n; c++) {
    cell = local_cells.cell[c];
    part = cell->part;
    np   = cell->n;
    for(i=0;i<np;i++) {
      if(mu_max <  part[i].p.dipm ) {  mu_max=part[i].p.dipm;}
    }
  }
  MPI_Allreduce(MPI_IN_PLACE, &mu_max, 1, MPI_DOUBLE, MPI_MAX, comm_cart);
}

/* ******************************************************************* */

inline double g1_DLC_dip(double g,double x) {
  double a,c,cc2,x3;
  c=g/x;
  cc2=c*c;
  x3=x*x*x;
  a=g*g*g/x+1.5*cc2+1.5*g/x3+0.75/(x3*x);
  return a;
}	
/* ******************************************************************* */


inline double g2_DLC_dip(double g,double x) {
  double a,x2;
  x2=x*x;
  a=g*g/x+2.0*g/x2+2.0/(x2*x); 
  return a;
}	
/* ******************************************************************* */    

/* Subroutine designed to  compute Mx, My, Mz and Mtotal  */
     
double slab_dip_count_mu(double *mt, double *mx, double *my)
{  
  Cell *cell;
  Particle *part;
  int i,c,np;
  double node_sums[3], tot_sums[3],Mz,M,My,Mx;
 

  node_sums[0]=0.0; tot_sums[0]=0.0;
  node_sums[1]=0.0; tot_sums[1]=0.0;
  node_sums[2]=0.0; tot_sums[2]=0.0;
 
  for (c = 0; c < local_cells.n; c++) {
    cell = local_cells.cell[c];
    part = cell->part;
    np   = cell->n;
    for(i=0;i<np;i++) {
      if( part[i].p.dipm != 0.0 ) {
	node_sums[0] +=part[i].r.dip[0];	 	 
	node_sums[1] +=part[i].r.dip[1];	 	 
	node_sums[2] +=part[i].r.dip[2];	 	 
      }
    }
  }
   
  MPI_Allreduce(node_sums, tot_sums, 3, MPI_DOUBLE, MPI_SUM, comm_cart);

  M= sqrt(tot_sums[0]*tot_sums[0]+tot_sums[1]*tot_sums[1]+tot_sums[2]*tot_sums[2]);
  Mz=tot_sums[2]; 
  Mx=tot_sums[0]; 
  My=tot_sums[1]; 
   
  //fprintf(stderr,"Mz=%20.15le \n",Mz);
  //fprintf(stderr,"M=%20.15le \n",M);
 
  *mt=M;
  *mx=Mx;
  *my=My;

  return Mz;
}    
/* ******************************************************************* */    
     
     
/* ****************************************************************************************************
   Compute the dipolar DLC corrections for forces and torques.
   Algorithm implemented accordingly to the paper of A. Brodka, Chem. Phys. Lett. 400, 62-67, (2004).
   ****************************************************************************************************
   */

double get_DLC_dipolar(int kcut,double *fx, double *fy, double *fz, double *tx, double *ty, double *tz){

  int    ix,iy,ip; 
  double gx,gy,gr;

  double S[4] = {0.0,0.0,0.0,0.0}; // S of Brodka methode, oder is S[4] = {Re(S+), Im(S+), Re(S-), Im(S-)}
  double *ReSjp=NULL,*ReSjm=NULL;
  double *ImSjp=NULL,*ImSjm=NULL;
  double *ReGrad_Mup=NULL,*ImGrad_Mup=NULL;
  double *ReGrad_Mum=NULL,*ImGrad_Mum=NULL;
  double a,b,c,d,er,ez,f,fa1;
  double s1,s2,s3,s4;
  double s1z,s2z,s3z,s4z;
  double ss;
  double energy,piarea,facux,facuy;
  int cc,j,np;
  Cell *cell = NULL;   
  Particle *p1;

  facux=2.0*M_PI/box_l[0];
  facuy=2.0*M_PI/box_l[1];
      
  energy=0.0;
    
  ReSjp= (double *) Utils::malloc(sizeof(double)*n_local_particles);
  ReSjm= (double *) Utils::malloc(sizeof(double)*n_local_particles);
  ImSjp= (double *) Utils::malloc(sizeof(double)*n_local_particles);
  ImSjm= (double *) Utils::malloc(sizeof(double)*n_local_particles);
  ReGrad_Mup = (double *) Utils::malloc(sizeof(double)*n_local_particles);
  ImGrad_Mup = (double *) Utils::malloc(sizeof(double)*n_local_particles);
  ReGrad_Mum = (double *) Utils::malloc(sizeof(double)*n_local_particles);
  ImGrad_Mum = (double *) Utils::malloc(sizeof(double)*n_local_particles);

  for(ix=-kcut;ix<=+kcut;ix++){
    for(iy=-kcut;iy<=+kcut;iy++){
      if(!(ix==0 && iy==0)){  
	gx=(double)ix*facux;
	gy=(double)iy*facuy;
	  
	gr=sqrt(gx*gx+gy*gy);
	  
	fa1=1./(gr*(exp(gr*box_l[2])-1.0));   //We assume short slab direction is z direction
	  
	// ... Compute S+,(S+)*,S-,(S-)*, and Spj,Smj for the current g
	  
	S[0] = S[1] = S[2] = S[3] = 0.0;
	  
	ip=0;
	for(cc=0; cc<local_cells.n;cc++){      
	  cell = local_cells.cell[cc];
	  p1   = cell->part;
	  np   = cell->n;

	  for(j = 0; j < np; j++)  {
	    if(p1[j].p.dipm>0){
	
	      a=gx*p1[j].r.dip[0]+gy*p1[j].r.dip[1];
	      b=gr*p1[j].r.dip[2];
	      er=gx*p1[j].r.p[0] +gy*p1[j].r.p[1] ;
	      ez=gr*p1[j].r.p[2];
	      c=cos(er);
	      d=sin(er);
	      f=exp(ez);
		
	      ReSjp[ip]=(b*c-a*d)*f;
	      ImSjp[ip]=(c*a+b*d)*f;
	      ReSjm[ip]=(-b*c-a*d)/f;
	      ImSjm[ip]=(c*a-b*d)/f;
	      ReGrad_Mup[ip]=c*f;
	      ReGrad_Mum[ip]=c/f;
	      ImGrad_Mup[ip]=d*f;
	      ImGrad_Mum[ip]=d/f;
		
	      S[0]+=ReSjp[ip];
	      S[1]+=ImSjp[ip];
	      S[2]+=ReSjm[ip];
	      S[3]+=ImSjm[ip];
	    }  
	    ip++;
	  }      
	}      

	MPI_Allreduce(MPI_IN_PLACE, S, 4, MPI_DOUBLE, MPI_SUM, comm_cart);

	//We compute the contribution to the energy ............
	     
	//s2=(ReSm*ReSp+ImSm*ImSp); s2=s1!!!
	          
	energy+=fa1*((S[0]*S[2]+S[1]*S[3])*2.0); 
     
	// ... Now we can compute the contributions to E,Fj,Ej for the current g-value
	ip=0;
	for(cc=0; cc<local_cells.n;cc++){      
	  cell = local_cells.cell[cc];
	  p1   = cell->part;
	  np   = cell->n;

	  for(j = 0; j < np; j++)  {
	    if(p1[j].p.dipm>0){
	      //We compute the contributions to the forces ............ 

	      s1=-(-ReSjp[ip]*S[3]+ImSjp[ip]*S[2]); 
	      s2=+( ReSjm[ip]*S[1]-ImSjm[ip]*S[0]); 
	      s3=-(-ReSjm[ip]*S[1]+ImSjm[ip]*S[0]); 
	      s4=+( ReSjp[ip]*S[3]-ImSjp[ip]*S[2]); 
	
	      s1z=+(ReSjp[ip]*S[2]+ImSjp[ip]*S[3]);
	      s2z=-(ReSjm[ip]*S[0]+ImSjm[ip]*S[1]);    
	      s3z=-(ReSjm[ip]*S[0]+ImSjm[ip]*S[1]);    
	      s4z=+(ReSjp[ip]*S[2]+ImSjp[ip]*S[3]);
	    
	      ss=s1+s2+s3+s4;
	      fx[ip]+=fa1*gx*ss;
	      fy[ip]+=fa1*gy*ss;
	    
	      fz[ip]+=fa1*gr*(s1z+s2z+s3z+s4z);
	     
	      //We compute the contributions to the electrical field ............
	  
	      s1=-(-ReGrad_Mup[ip]*S[3]+ImGrad_Mup[ip]*S[2]); 
	      s2=+( ReGrad_Mum[ip]*S[1]-ImGrad_Mum[ip]*S[0]); 
	      s3=-(-ReGrad_Mum[ip]*S[1]+ImGrad_Mum[ip]*S[0]); 
	      s4=+( ReGrad_Mup[ip]*S[3]-ImGrad_Mup[ip]*S[2]); 
	
	      s1z=+(ReGrad_Mup[ip]*S[2]+ImGrad_Mup[ip]*S[3]);
	      s2z=-(ReGrad_Mum[ip]*S[0]+ImGrad_Mum[ip]*S[1]); 
	      s3z=-(ReGrad_Mum[ip]*S[0]+ImGrad_Mum[ip]*S[1]); 
	      s4z=+(ReGrad_Mup[ip]*S[2]+ImGrad_Mup[ip]*S[3]);
	    
	      ss=s1+s2+s3+s4;
	      tx[ip]+=fa1*gx*ss;
	      ty[ip]+=fa1*gy*ss;
	    
	      tz[ip]+=fa1*gr*(s1z+s2z+s3z+s4z);
	    }//if dipm>0 ....
	    ip++;
          }//loop j  
	} //loop cc
      
      }//end of if(ii> ... 
    
    }} //end of loops for gx,gy
 
 
  //Convert from the corrections to the Electrical field to the corrections for the torques ....
  
  
  //printf("Electical field: Ex %le, Ey %le, Ez %le",-tx[0]*M_PI/(box_l[0]*box_l[1]),-ty[0]*M_PI/(box_l[0]*box_l[1]),
  //-tz[0]*M_PI/(box_l[0]*box_l[1])  );
  
  ip=0;
  for(cc=0; cc<local_cells.n;cc++){							  
    cell = local_cells.cell[cc];							  
    p1   = cell->part;								  
    np   = cell->n;									  

    for(j = 0; j < np; j++)  {
      if(p1[j].p.dipm>0){
	a=p1[j].r.dip[1]*tz[ip]-p1[j].r.dip[2]*ty[ip];
	b=p1[j].r.dip[2]*tx[ip]-p1[j].r.dip[0]*tz[ip];
	c=p1[j].r.dip[0]*ty[ip]-p1[j].r.dip[1]*tx[ip];
	tx[ip]=a;
	ty[ip]=b;
	tz[ip]=c;
	 
      }
      ip++;
    }
  }
 
  // Multiply by the factors we have left during the loops

  //printf("box_l: %le %le %le \n",box_l[0],box_l[1],box_l[2]);

  piarea=M_PI/(box_l[0]*box_l[1]);

  for(j = 0; j < n_local_particles; j++)  {
    fx[j]*=piarea;
    fy[j]*=piarea;
    fz[j]*=piarea;
    tx[j]*=piarea;
    ty[j]*=piarea;
    tz[j]*=piarea;
  }  
 
  energy*=(-piarea);
  
  //fclose(FilePtr);

  free(ReSjp);
  free(ReSjm);
  free(ImSjp);
  free(ImSjm);
  free(ReGrad_Mup);
  free(ImGrad_Mup);
  free(ReGrad_Mum);
  free(ImGrad_Mum);


  //printf("Energy0= %20.15le \n",energy);


  return energy;
}    
/* ******************************************************************* */


/* ****************************************************************************************************
   Compute the dipolar DLC corrections 
   Algorithm implemented accordingly to the paper of A. Brodka, Chem. Phys. Lett. 400, 62-67, (2004).
   ****************************************************************************************************
   */

double get_DLC_energy_dipolar(int kcut){

  int    ix,iy,ip; 
  double gx,gy,gr;

  double S[4], global_S[4];
  double a,b,c,d,er,ez,f,fa1;
  double s1;
  double energy,piarea,facux,facuy;
  int    cc,j,np;  										    
  Cell   *cell = NULL;   
  Particle *p1;  									    

  //FILE *FilePtr;
  // char File_Name[40];

  n_local_particles = 0;
  for(cc=0; cc<local_cells.n;cc++) {
    cell = local_cells.cell[cc];
    n_local_particles += cell->n;
  }

   
  facux=2.0*M_PI/box_l[0];
  facuy=2.0*M_PI/box_l[1];
  
  energy=0.0;

  for(ix=-kcut;ix<=+kcut;ix++){ 	
    for(iy=-kcut;iy<=+kcut;iy++){ 	

            
      if(!(ix==0 && iy==0)){  
	gx=(double)ix*facux;
	gy=(double)iy*facuy;
       
	gr=sqrt(gx*gx+gy*gy);
      
        fa1=1./(gr*(exp(gr*box_l[2])-1.0));   //We assume short slab direction is z direction
       
	// ... Compute S+,(S+)*,S-,(S-)*, and Spj,Smj for the current g
            
	S[0] = S[1] = S[2] = S[3] = 0.0;
      
	ip=0;
	for(cc=0; cc<local_cells.n;cc++){
	  cell = local_cells.cell[cc];
	  p1   = cell->part;
	  np   = cell->n;

	  for(j = 0; j < np; j++)  {
	    if(p1[j].p.dipm>0){
	    
	      a=gx*p1[j].r.dip[0]+gy*p1[j].r.dip[1];{
		b=gr*p1[j].r.dip[2];
		er=gx*p1[j].r.p[0] +gy*p1[j].r.p[1] ;
		ez=gr*p1[j].r.p[2];
		c=cos(er);
		d=sin(er);
		f=exp(ez);
	    
		S[0]+=(b*c-a*d)*f;
		S[1]+=(c*a+b*d)*f;
		S[2]+=(-b*c-a*d)/f;
		S[3]+=(c*a-b*d)/f;
	      }
	   
	    }
	    ip++;
	  } 										      
	}											      
	MPI_Reduce(S, global_S, 4, MPI_DOUBLE, MPI_SUM, 0, comm_cart);
      
	//We compute the contribution to the energy ............
	s1=(global_S[0]*global_S[2]+global_S[1]*global_S[3]);
	//s2=(ReSm*ReSp+ImSm*ImSp); s2=s1!!!
	     
	energy+=fa1*(s1*2.0); 
 
      }//end of if(... 
    }} //end of loops for gx,gy
 
  
  // Multiply by the factors we have left during the loops
 
  piarea=M_PI/(box_l[0]*box_l[1]);
  energy*=(-piarea);
  return (this_node == 0) ? energy : 0.0;
}    
/* ***************************************************************** */
     

     

/* **************************************************************************
********** Compute and add the terms needed to correct the 3D dipolar*****
********** methods when we have an slab geometry *************************
************************************************************************** */
     
void    add_mdlc_force_corrections(){
  Cell *cell;
  Particle *p;
  int i,c,np,ip;
  int cc;
  int dip_DLC_kcut;
  double  *dip_DLC_f_x=NULL,*dip_DLC_f_y=NULL,*dip_DLC_f_z=NULL;
  double  *dip_DLC_t_x=NULL,*dip_DLC_t_y=NULL,*dip_DLC_t_z=NULL;
  double  dip_DLC_energy=0.0;
  double  mz=0.0,mx=0.0,my=0.0,volume,mtot=0.0;
#if defined(ROTATION) && defined(DP3M)
  double dx,dy,dz,correps;
#endif  

  dip_DLC_kcut=dlc_params.far_cut ;

  n_local_particles = 0;
  for(cc=0; cc<local_cells.n;cc++) {
    cell = local_cells.cell[cc];
    n_local_particles += cell->n;
  }
          
  volume=box_l[0]*box_l[1]*box_l[2];
	
  // --- Create arrays that should contain the corrections to
  //     the forces and torques, and set them to zero.   
 
  dip_DLC_f_x = (double *) Utils::malloc(sizeof(double)*n_part);
  dip_DLC_f_y = (double *) Utils::malloc(sizeof(double)*n_part);
  dip_DLC_f_z = (double *) Utils::malloc(sizeof(double)*n_part);
	 
  dip_DLC_t_x = (double *) Utils::malloc(sizeof(double)*n_part);
  dip_DLC_t_y = (double *) Utils::malloc(sizeof(double)*n_part);
  dip_DLC_t_z = (double *) Utils::malloc(sizeof(double)*n_part);


  for(i=0;i<n_local_particles;i++){
    dip_DLC_f_x[i] = 0.0;
    dip_DLC_f_y[i] = 0.0;
    dip_DLC_f_z[i] = 0.0;
	 
    dip_DLC_t_x[i] = 0.0;
    dip_DLC_t_y[i] = 0.0;
    dip_DLC_t_z[i] = 0.0;
  }   

  //---- Compute the corrections ----------------------------------  
     
  //First the DLC correction  
  dip_DLC_energy+=coulomb.Dprefactor*get_DLC_dipolar(dip_DLC_kcut,dip_DLC_f_x,dip_DLC_f_y,dip_DLC_f_z,dip_DLC_t_x,dip_DLC_t_y,dip_DLC_t_z);    
 
  //            printf("Energy DLC                                  = %20.15le \n",dip_DLC_energy);
 
  //Now we compute the the correction like Yeh and Klapp to take into account the fact that you are using a
  //3D PBC method which uses spherical summation instead of slab-wise sumation. Slab-wise summation is the one 
  //required to apply DLC correction.  This correction is often called SDC = Shape Dependent Correction.
  //See Brodka, Chem. Phys. Lett. 400, 62, (2004).
	   
  mz=slab_dip_count_mu(&mtot, &mx, &my);
#ifdef DP3M
  if(coulomb.Dmethod == DIPOLAR_MDLC_P3M) {
    if(dp3m.params.epsilon == P3M_EPSILON_METALLIC) {	
      dip_DLC_energy+=coulomb.Dprefactor*2.*M_PI/volume*(mz*mz);
    }
    else{   
      dip_DLC_energy+=coulomb.Dprefactor*2.*M_PI/volume*(mz*mz-mtot*mtot/(2.0*dp3m.params.epsilon+1.0)); 
    }
  }
  else
#endif
    {
      dip_DLC_energy+=coulomb.Dprefactor*2.*M_PI/volume*(mz*mz);
      fprintf(stderr,"You are not using the P3M method, therefore p3m.epsilon is unknown, I assume metallic borders \n");   
    }  
	         
  // --- Transfer the computed corrections to the Forces, Energy and torques
  //	of the particles
	 
  ip = 0;
  for (c = 0; c < local_cells.n; c++) {
    cell = local_cells.cell[c];
    p    = cell->part;
    np   = cell->n;
    for(i=0; i<np; i++) { 
      if( (p[i].p.dipm) != 0.0 ) {

	p[i].f.f[0] += coulomb.Dprefactor*dip_DLC_f_x[ip];    
	p[i].f.f[1] += coulomb.Dprefactor*dip_DLC_f_y[ip];
	p[i].f.f[2] += coulomb.Dprefactor*dip_DLC_f_z[ip]; //SDC correction term is zero for the forces
   
#if defined(ROTATION) && defined(DP3M)
    double correc= 4.*M_PI/volume;
	//in the Next lines: the second term (correc*...)is the SDC correction for the torques
	if(dp3m.params.epsilon == P3M_EPSILON_METALLIC) {	

	  dx=0.0;
	  dy=0.0;
	  dz=correc*(-1.0)*mz;    
		
	  p[i].f.torque[0] +=coulomb.Dprefactor*(dip_DLC_t_x[ip]+p[i].r.dip[1]*dz  - p[i].r.dip[2]*dy ) ; 
	  p[i].f.torque[1] +=coulomb.Dprefactor*(dip_DLC_t_y[ip]+p[i].r.dip[2]*dx  - p[i].r.dip[0]*dz ) ;
	  p[i].f.torque[2] +=coulomb.Dprefactor*(dip_DLC_t_z[ip]+p[i].r.dip[0]*dy  - p[i].r.dip[1]*dx ); 


	}else{
		
	  correps= correc/(2.0*dp3m.params.epsilon+1.0);
	  dx=correps*mx;
	  dy=correps*my;
	  dz=correc*(-1.0+1./(2.0*dp3m.params.epsilon+1.0))*mz;    
		
	  p[i].f.torque[0] +=coulomb.Dprefactor*(dip_DLC_t_x[ip]+p[i].r.dip[1]*dz  - p[i].r.dip[2]*dy ) ; 
	  p[i].f.torque[1] +=coulomb.Dprefactor*(dip_DLC_t_y[ip]+p[i].r.dip[2]*dx  - p[i].r.dip[0]*dz ) ;
	  p[i].f.torque[2] +=coulomb.Dprefactor*(dip_DLC_t_z[ip]+p[i].r.dip[0]*dy  - p[i].r.dip[1]*dx ); 
		
		   
	}   
#endif  	      
      }  
      ip++;
    }	 
  }
	
  //--- Free the memory used for computing the corrections ----------------    	
      
  free(dip_DLC_f_x);
  free(dip_DLC_f_y);
  free(dip_DLC_f_z);
  free(dip_DLC_t_x);
  free(dip_DLC_t_y);
  free(dip_DLC_t_z);
   
    

}    
/* ***************************************************************** */
     


/* **************************************************************************
********** Compute and add the terms needed to correct the energy of *****
********** 3D dipolar methods when we have an slab geometry          *****
************************************************************************** */
   
double     add_mdlc_energy_corrections(){
  double  dip_DLC_energy=0.0;
  double  mz=0.0,mx=0.0,my=0.0,volume,mtot=0.0;
  int dip_DLC_kcut;
     
  volume=box_l[0]*box_l[1]*box_l[2];
     
  dip_DLC_kcut=dlc_params.far_cut ;
     
  //---- Compute the corrections ----------------------------------  
     
  //First the DLC correction  
  dip_DLC_energy+=coulomb.Dprefactor*get_DLC_energy_dipolar(dip_DLC_kcut);    
     
  //           printf("Energy DLC                                  = %20.15le \n",dip_DLC_energy);
     
  //Now we compute the the correction like Yeh and Klapp to take into account the fact that you are using a
  //3D PBC method which uses spherical summation instead of slab-wise sumation. Slab-wise summation is the one 
  //required to apply DLC correction.  This correction is often called SDC = Shape Dependent Correction.
  //See Brodka, Chem. Phys. Lett. 400, 62, (2004).
     
  mz=slab_dip_count_mu(&mtot, &mx, &my);
     
  if(this_node == 0) {
#ifdef DP3M      
    if(coulomb.Dmethod == DIPOLAR_MDLC_P3M) {
      if(dp3m.params.epsilon == P3M_EPSILON_METALLIC) {
	dip_DLC_energy+=coulomb.Dprefactor*2.*M_PI/volume*(mz*mz);
      }
      else{   
	dip_DLC_energy+=coulomb.Dprefactor*2.*M_PI/volume*(mz*mz-mtot*mtot/(2.0*dp3m.params.epsilon+1.0)); 
      }
    }
    else
#endif
      {
	dip_DLC_energy+=coulomb.Dprefactor*2.*M_PI/volume*(mz*mz);
	fprintf(stderr,"You are not using the P3M method, therefore dp3m.params.epsilon unknown, I assume metallic borders \n");   
      }  
     
    return dip_DLC_energy;
  } else {
    return 0.0;
  }
   
}    
/* ***************************************************************** */

/* -------------------------------------------------------------------------------
   Subroutine to compute the cut-off (NCUT) necessary in the DLC dipolar part
   to get a certain accuracy (acc). We assume particles to have all them a same 
   value of the dipolar momentum modulus (mu_max). mu_max is taken as the largest value of
   mu inside the sytem. If we assum the gap has a width gap_size (within which there is no particles)

   Lz=h+gap_size

   BE CAREFUL:  (1) We assum the short distance for the slab to be in the Z direction
   (2) You must also tune the other 3D method to the same accuracy, otherwise
   it has no sense to have a good accurated result for DLC-dipolar.
 
   ---------------------------------------------------------------------------------- */     

int mdlc_tune(double error)
{
  double de,n,gc,lz,lx,a,fa1,fa2,fa0,h;
  int     kc,limitkc=200,flag;

  MDLC_TRACE(fprintf(stderr, "%d: mdlc_tune().\n", this_node));
 
  n=(double) n_part;
  lz=box_l[2];
  
  a=box_l[0]*box_l[1];
  mpi_bcast_max_mu();   /* we take the maximum dipole in the system, to be sure that the errors in the other case
			   will be equal or less than for this one */
 
  h=dlc_params.h;
  if (h < 0) return ES_ERROR;

  if(h > lz) {
    fprintf(stderr,"tune DLC dipolar: Slab is larger than the box size !!! \n");
    errexit();
  }
 
  if(fabs(box_l[0]-box_l[1])>0.001) {
    fprintf(stderr,"tune DLC dipolar: box size in x direction is different from y direction !!! \n");
    fprintf(stderr,"The tuning formula requires both to be equal. \n");
    errexit();
  }

  lx=box_l[0];

  flag=0;
  for(kc=1;kc<limitkc;kc++){
    gc=kc*2.0*PI/lx;
    fa0=sqrt(9.0*exp(+2.*gc*h)*g1_DLC_dip(gc,lz-h)+22.0*g1_DLC_dip(gc,lz)+9.0*exp(-2.0*gc*h)*g1_DLC_dip(gc,lz+h) );
    fa1=0.5*sqrt(PI/(2.0*a))*fa0;
    fa2=g2_DLC_dip(gc,lz);
    de=n*(mu_max*mu_max)/(4.0*(exp(gc*lz)-1.0)) *(fa1+fa2);
    if(de<error) {flag=1;break;}
  }
 
  if(flag==0) {
    fprintf(stderr,"tune DLC dipolar: Sorry, unable to find a proper cut-off for such system and accuracy.\n");
    fprintf(stderr,"Try modifiying the variable limitkc in the c-code: dlc_correction.cpp  ... \n");
    return ES_ERROR;
  }
 
  dlc_params.far_cut=kc;
 
  MDLC_TRACE(fprintf(stderr, "%d: done mdlc_tune().\n", this_node));
 
  return ES_OK;
 
}		

     
//======================================================================================================================
//======================================================================================================================


int mdlc_sanity_checks()
{
  if (!PERIODIC(0) || !PERIODIC(1) || !PERIODIC(2)) {
<<<<<<< HEAD
      std::ostringstream msg;
      msg <<"mdlc requires periodicity 1 1 1";
      runtimeError(msg);
=======
      runtimeErrorMsg() <<"mdlc requires periodicity 1 1 1";
>>>>>>> 069c19dc
    return 1;
  }

  // It will be desirable to have a  checking function that check that the slab geometry is such that 
  // the short direction is along the z component.

  return 0;
}
/* ***************************************************************** */

int mdlc_set_params(double maxPWerror, double gap_size, double far_cut)
{
  MDLC_TRACE(fprintf(stderr, "%d: mdlc_set_params().\n", this_node));
  
  dlc_params.maxPWerror = maxPWerror;
  dlc_params.gap_size = gap_size;
  dlc_params.h = box_l[2] - gap_size;
  
  switch (coulomb.Dmethod) {
#ifdef DP3M
  case  DIPOLAR_MDLC_P3M:
  case  DIPOLAR_P3M:
    set_dipolar_method_local(DIPOLAR_MDLC_P3M);
    break;
#endif  
  case  DIPOLAR_MDLC_DS:
  case  DIPOLAR_DS: 
    set_dipolar_method_local(DIPOLAR_MDLC_DS); 
    break;
  default:
    return ES_ERROR;
  }

  dlc_params.far_cut = far_cut;
  if (far_cut != -1) {
    dlc_params.far_calculated = 0;
  }
  else {
    dlc_params.far_calculated = 1;
    if (mdlc_tune(dlc_params.maxPWerror) == ES_ERROR) {
<<<<<<< HEAD
        std::ostringstream msg;
        msg <<"mdlc tuning failed, gap size too small";
        runtimeError(msg);
=======
        runtimeErrorMsg() <<"mdlc tuning failed, gap size too small";
>>>>>>> 069c19dc
    }
  }
  mpi_bcast_coulomb_params();

  return ES_OK;
}
/* ***************************************************************** */

#endif








     <|MERGE_RESOLUTION|>--- conflicted
+++ resolved
@@ -720,13 +720,7 @@
 int mdlc_sanity_checks()
 {
   if (!PERIODIC(0) || !PERIODIC(1) || !PERIODIC(2)) {
-<<<<<<< HEAD
-      std::ostringstream msg;
-      msg <<"mdlc requires periodicity 1 1 1";
-      runtimeError(msg);
-=======
       runtimeErrorMsg() <<"mdlc requires periodicity 1 1 1";
->>>>>>> 069c19dc
     return 1;
   }
 
@@ -767,13 +761,7 @@
   else {
     dlc_params.far_calculated = 1;
     if (mdlc_tune(dlc_params.maxPWerror) == ES_ERROR) {
-<<<<<<< HEAD
-        std::ostringstream msg;
-        msg <<"mdlc tuning failed, gap size too small";
-        runtimeError(msg);
-=======
         runtimeErrorMsg() <<"mdlc tuning failed, gap size too small";
->>>>>>> 069c19dc
     }
   }
   mpi_bcast_coulomb_params();
