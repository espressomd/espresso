--- conflicted
+++ resolved
@@ -36,16 +36,7 @@
   UpdateOffset(BoxGeometry const &box) : m_le{box.lees_edwards_bc()} {}
 
   void operator()(Particle &p, double pos_prefactor = 1.0) const {
-<<<<<<< HEAD
-    p.lees_edwards_offset() -= pos_prefactor *
-                               static_cast<double>(p.lees_edwards_flag()) *
-                               m_le.pos_offset / 2;
-=======
     // Disabled as long as we do not use a two step LE update
-    //    p.lees_edwards_offset() -= pos_prefactor *
-    //                               static_cast<double>(p.lees_edwards_flag())
-    //                               * m_le.pos_offset / 2;
->>>>>>> b130c1f7
   }
 };
 
@@ -73,11 +64,7 @@
     auto const dir = static_cast<double>(p.lees_edwards_flag());
     p.v()[m_le.shear_direction] += dir * m_le.shear_velocity;
     p.pos()[m_le.shear_direction] += pos_prefactor * dir * m_le.pos_offset;
-<<<<<<< HEAD
-    p.lees_edwards_offset() -= pos_prefactor * dir * m_le.pos_offset / 2;
-=======
     p.lees_edwards_offset() -= pos_prefactor * dir * m_le.pos_offset;
->>>>>>> b130c1f7
     fold_position(p.pos(), p.image_box(), m_box);
     //    UpdateOffset::operator()(p,pos_prefactor);
   }
