/*
 * Copyright (C) 2021-2022 The ESPResSo project
 *
 * This file is part of ESPResSo.
 *
 * ESPResSo is free software: you can redistribute it and/or modify
 * it under the terms of the GNU General Public License as published by
 * the Free Software Foundation, either version 3 of the License, or
 * (at your option) any later version.
 *
 * ESPResSo is distributed in the hope that it will be useful,
 * but WITHOUT ANY WARRANTY; without even the implied warranty of
 * MERCHANTABILITY or FITNESS FOR A PARTICULAR PURPOSE.  See the
 * GNU General Public License for more details.
 *
 * You should have received a copy of the GNU General Public License
 * along with this program.  If not, see <http://www.gnu.org/licenses/>.
 */

#pragma once

#include <utils/Vector.hpp>

#include <cmath>
#include <variant>

namespace LeesEdwards {

// Protocols determining shear rate and positional offset as a function of time

/** Lees-Edwards protocol for un-altered periodic boundary conditions */
struct Off {
  double shear_velocity(double) const { return 0.; }
  double pos_offset(double) const { return 0.; }
};

/** Lees-Edwards protocol for linear shearing */
struct LinearShear {
  LinearShear()
      : m_initial_pos_offset{0.}, m_shear_velocity{0.}, m_time_0{0.} {}
  LinearShear(double initial_offset, double shear_velocity, double time_0)
      : m_initial_pos_offset{initial_offset}, m_shear_velocity{shear_velocity},
        m_time_0{time_0} {}
  double shear_velocity(double) const { return m_shear_velocity; }
  double pos_offset(double time) const {
    return m_initial_pos_offset + (time - m_time_0) * m_shear_velocity;
  }
  double m_initial_pos_offset;
  double m_shear_velocity;
  double m_time_0;
};

/** Lees-Edwards protocol for oscillatory shearing */
struct OscillatoryShear {
  OscillatoryShear()
      : m_initial_pos_offset{0.}, m_amplitude{0.}, m_omega{0.}, m_time_0{0.}, m_decay_rate{0.} {}
  OscillatoryShear(double initial_offset, double amplitude, double omega,
<<<<<<< HEAD
                   double time_0, double decay_rate)
      : m_initial_pos_offset{initial_offset},
        m_amplitude{amplitude}, m_omega{omega}, m_time_0{time_0}, m_decay_rate{decay_rate} {}
=======
                   double time_0)
      : m_initial_pos_offset{initial_offset}, m_amplitude{amplitude},
        m_omega{omega}, m_time_0{time_0} {}
>>>>>>> 5fb7a807
  double pos_offset(double time) const {
    return m_initial_pos_offset +
           m_amplitude *exp(-(time-m_time_0)*m_decay_rate) * std::sin(m_omega * (time - m_time_0));
  }
  double shear_velocity(double time) const {
    return -m_decay_rate*exp(-(time-m_time_0)*m_decay_rate) * m_amplitude * std::sin(m_omega * (time - m_time_0)) +\
           exp(-(time-m_time_0)*m_decay_rate)* m_omega *m_amplitude *std::cos(m_omega*(time-m_time_0));
  }
  double m_initial_pos_offset;
  double m_amplitude;
  double m_omega;
  double m_time_0;
  double m_decay_rate;
};

/** Type which holds the currently active protocol */
using ActiveProtocol = std::variant<Off, LinearShear, OscillatoryShear>;

class PosOffsetGetter {
public:
  PosOffsetGetter(double time) : m_time{time} {}
  template <typename T> double operator()(T const &protocol) const {
    return protocol.pos_offset(m_time);
  }

private:
  double m_time;
};

inline double get_pos_offset(double time, ActiveProtocol const &protocol) {
  return std::visit(PosOffsetGetter(time), protocol);
}

/** Visitor to get shear velocity from the Lees-Edwards protocol */
class ShearVelocityGetter {
public:
  ShearVelocityGetter(double time) : m_time{time} {}
  template <typename T> double operator()(T const &protocol) const {
    return protocol.shear_velocity(m_time);
  }

private:
  double m_time;
};

/** Calculation of current velocity */
inline double get_shear_velocity(double time, ActiveProtocol const &protocol) {
  return std::visit(ShearVelocityGetter(time), protocol);
}

} // namespace LeesEdwards<|MERGE_RESOLUTION|>--- conflicted
+++ resolved
@@ -53,24 +53,22 @@
 /** Lees-Edwards protocol for oscillatory shearing */
 struct OscillatoryShear {
   OscillatoryShear()
-      : m_initial_pos_offset{0.}, m_amplitude{0.}, m_omega{0.}, m_time_0{0.}, m_decay_rate{0.} {}
+      : m_initial_pos_offset{0.}, m_amplitude{0.}, m_omega{0.}, m_time_0{0.},
+        m_decay_rate{0.} {}
   OscillatoryShear(double initial_offset, double amplitude, double omega,
-<<<<<<< HEAD
-                   double time_0, double decay_rate)
-      : m_initial_pos_offset{initial_offset},
-        m_amplitude{amplitude}, m_omega{omega}, m_time_0{time_0}, m_decay_rate{decay_rate} {}
-=======
                    double time_0)
       : m_initial_pos_offset{initial_offset}, m_amplitude{amplitude},
         m_omega{omega}, m_time_0{time_0} {}
->>>>>>> 5fb7a807
   double pos_offset(double time) const {
-    return m_initial_pos_offset +
-           m_amplitude *exp(-(time-m_time_0)*m_decay_rate) * std::sin(m_omega * (time - m_time_0));
+    return m_initial_pos_offset + m_amplitude *
+                                      exp(-(time - m_time_0) * m_decay_rate) *
+                                      std::sin(m_omega * (time - m_time_0));
   }
   double shear_velocity(double time) const {
-    return -m_decay_rate*exp(-(time-m_time_0)*m_decay_rate) * m_amplitude * std::sin(m_omega * (time - m_time_0)) +\
-           exp(-(time-m_time_0)*m_decay_rate)* m_omega *m_amplitude *std::cos(m_omega*(time-m_time_0));
+    return -m_decay_rate * exp(-(time - m_time_0) * m_decay_rate) *
+               m_amplitude * std::sin(m_omega * (time - m_time_0)) +
+           exp(-(time - m_time_0) * m_decay_rate) * m_omega * m_amplitude *
+               std::cos(m_omega * (time - m_time_0));
   }
   double m_initial_pos_offset;
   double m_amplitude;
