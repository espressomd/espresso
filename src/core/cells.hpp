--- conflicted
+++ resolved
@@ -207,7 +207,7 @@
 /*@{*/
 
 /** Switch for choosing the topology init function of a certain cell system. */
-void topology_init(int cs, CellPList *local);
+void topology_init(int cs);
 
 /** Reinitialize the cell structures.
  *  @param new_cs gives the new topology to use afterwards. May be set to
@@ -239,29 +239,7 @@
  *                     have changed arbitrarily, otherwise the change should
  *                     have been smaller then skin.
  */
-void cells_resort_particles(int global_flag);
-<<<<<<< HEAD
-void cells_resort_particles(int global_flag, CellPList local_cells);
-/** this function is called whenever the cell system has to be
-    reinitialized, e.g. if cutoffs have changed, or the skin, grid,
-    .... It calculates the maximal interaction range, and
-    as said reinitializes the cells structure if something significant
-    has changed.
-
-    If bit CELL_FLAG_FAST is set, the routine should try to save time.
-    Currently this means that if the maximal range decreased, it does
-    not reorganize the particles. This is used in the NpT algorithm to
-    avoid frequent reorganization of particles.
-
-    If bit CELL_FLAG_GRIDCHANGED is set, it means the nodes' topology
-    has changed, i. e. the grid or periodicity. In this case a full
-    reorganization is due.
-
-    @param flags a bitmask of CELL_FLAG_GRIDCHANGED,
-    and/or CELL_FLAG_FAST, see above.
-
-*/
-=======
+void cells_resort_particles(int global_flag, CellPList particles);
 
 /** This function is called whenever the cell system has to be
  *  reinitialized, e.g. if cutoffs have changed, or the skin, grid, ...
@@ -280,7 +258,6 @@
  *  @param flags a bitmask of CELL_FLAG_GRIDCHANGED,
  *  and/or CELL_FLAG_FAST, see above.
  */
->>>>>>> 1b0ce9c7
 void cells_on_geometry_change(int flags);
 
 /** Update ghost information. If \ref resort_particles == 1,
