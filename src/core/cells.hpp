--- conflicted
+++ resolved
@@ -129,35 +129,22 @@
 
 class PairInfo {
 public:
-<<<<<<< HEAD
-  PairInfo(){};
-  PairInfo(int _id1, int _id2, Utils::Vector3d _pos1, Utils::Vector3d _pos2,
-           Utils::Vector3d _vec21)
-      : id1(_id1), id2(_id2), pos1(_pos1), pos2(_pos2), vec21(_vec21){};
-=======
   PairInfo() = default;
   PairInfo(int _id1, int _id2, Utils::Vector3d _pos1, Utils::Vector3d _pos2,
            Utils::Vector3d _vec21, int _node)
       : id1(_id1), id2(_id2), pos1(_pos1), pos2(_pos2), vec21(_vec21),
         node(_node){};
->>>>>>> ad8e9dcf
   int id1;
   int id2;
   Utils::Vector3d pos1;
   Utils::Vector3d pos2;
   Utils::Vector3d vec21;
-<<<<<<< HEAD
-};
-/** @brief Returns pairs of particle ids, positions and distance as seen by the
- * non bonded loop */
-=======
   int node;
 };
 
 /** @brief Returns pairs of particle ids, positions and distance as seen by the
  *  non-bonded loop.
  */
->>>>>>> ad8e9dcf
 std::vector<PairInfo> mpi_non_bonded_loop_trace();
 
 #endif