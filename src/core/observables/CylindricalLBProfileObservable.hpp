--- conflicted
+++ resolved
@@ -24,10 +24,7 @@
 
 #include <utils/Vector.hpp>
 #include <utils/math/coordinate_transformation.hpp>
-<<<<<<< HEAD
-=======
 #include <utils/math/vec_rotate.hpp>
->>>>>>> ba55633e
 #include <utils/sampling.hpp>
 
 using Utils::Vector3d;
@@ -50,13 +47,6 @@
   void calculate_sampling_positions() {
     sampling_positions = Utils::get_cylindrical_sampling_positions(
         std::make_pair(min_r, max_r), std::make_pair(min_phi, max_phi),
-<<<<<<< HEAD
-        std::make_pair(min_phi, max_phi), n_r_bins, n_phi_bins, n_z_bins,
-        sampling_density);
-    for (auto &p : sampling_positions) {
-      auto const p_cart =
-          Utils::transform_coordinate_cylinder_to_cartesian(p, axis);
-=======
         std::make_pair(min_z, max_z), n_r_bins, n_phi_bins, n_z_bins,
         sampling_density);
     double theta;
@@ -69,7 +59,6 @@
       std::tie(theta, rotation_axis) =
           Utils::get_rotation_params(Vector3d{{0.0, 0.0, 1.0}}, axis);
       p_cart = Utils::vec_rotate(rotation_axis, theta, p_cart);
->>>>>>> ba55633e
       p = p_cart + center;
     }
   }
