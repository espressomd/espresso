file(GLOB EspressoCore_SRC
<<<<<<< HEAD
          "*.cpp")
=======
          "*.cpp" "virtual_sites/VirtualSitesRelative.cpp" "io/mpiio/mpiio.cpp")
>>>>>>> 0f1361b3


if( WITH_COVERAGE )
  set(CMAKE_CXX_FLAGS "${CMAKE_CXX_FLAGS} -g -Og --coverage -fprofile-arcs -ftest-coverage")
  link_libraries(gcov)
endif()

include_directories(${CMAKE_CURRENT_SOURCE_DIR})
include_directories(${CMAKE_CURRENT_BINARY_DIR})

add_custom_command(OUTPUT ${CMAKE_BINARY_DIR}/src/core/config-features.hpp ${CMAKE_BINARY_DIR}/src/core/config-features.cpp
  COMMAND
  ${PYTHON_EXECUTABLE} ${CMAKE_SOURCE_DIR}/src/core/gen_featureconfig.py
  ${CMAKE_SOURCE_DIR}/src/features.def
  ${CMAKE_BINARY_DIR}/src/core/config-features.hpp
  ${CMAKE_BINARY_DIR}/src/core/config-features.cpp
  DEPENDS ${CMAKE_SOURCE_DIR}/src/features.def ${CMAKE_SOURCE_DIR}/src/core/gen_featureconfig.py
  )

add_custom_command(OUTPUT config-version.cpp
                   COMMAND ${CMAKE_SOURCE_DIR}/config/genversion.sh -c > ${CMAKE_BINARY_DIR}/src/core/config-version.cpp
)

# Custom target for everything that needs to be triggered when the myconfig changes
add_library(EspressoConfig SHARED config-features.cpp)
add_dependencies(EspressoConfig myconfig check_myconfig)
install(TARGETS EspressoConfig LIBRARY DESTINATION ${LIBDIR})
set_target_properties(EspressoConfig PROPERTIES SOVERSION ${SOVERSION})

add_library(EspressoCore SHARED ${EspressoCore_SRC} config-version.cpp)
install(TARGETS EspressoCore LIBRARY DESTINATION ${LIBDIR})
set_target_properties(EspressoCore PROPERTIES SOVERSION ${SOVERSION})

target_link_libraries(EspressoCore EspressoConfig ${LIBRARIES} Actor ObjectInFluid ImmersedBoundary Shapes Constraints Correlators Observables Accumulators VirtualSites)

if(SCAFACOS)
  include_directories(${SCAFACOS_INCLUDE_DIRS})
  target_link_libraries(EspressoCore Scafacos)
endif(SCAFACOS)

if(CUDA)
  file(GLOB EspressoCuda_SRC
          "*.cu"
          )

  cuda_include_directories(${CMAKE_CURRENT_SOURCE_DIR})
  cuda_include_directories(${CMAKE_CURRENT_BINARY_DIR})

  cuda_add_library(EspressoCuda SHARED ${EspressoCuda_SRC})
  install(TARGETS EspressoCuda DESTINATION ${LIBDIR})
  set_target_properties(EspressoCuda PROPERTIES SOVERSION ${SOVERSION})
  add_dependencies(EspressoCuda EspressoConfig)

  CUDA_ADD_CUFFT_TO_TARGET(EspressoCuda)
  target_link_libraries(EspressoCore EspressoCuda)
endif(CUDA)

# Subdirectories
add_subdirectory(observables)
add_subdirectory(correlators)
add_subdirectory(accumulators)
add_subdirectory(io)
if(HDF5_FOUND)
    target_link_libraries(EspressoCore H5mdCore)
endif(HDF5_FOUND)

if(WITH_UNIT_TESTS)
  add_subdirectory(unit_tests)
endif(WITH_UNIT_TESTS)

add_subdirectory(actor)
add_subdirectory(immersed_boundary)
add_subdirectory(virtual_sites)
add_subdirectory(lbboundaries)
add_subdirectory(object-in-fluid)
add_subdirectory(shapes)
add_subdirectory(constraints)

if(SCAFACOS)
  add_subdirectory(scafacos)
endif(SCAFACOS)<|MERGE_RESOLUTION|>--- conflicted
+++ resolved
@@ -1,9 +1,5 @@
 file(GLOB EspressoCore_SRC
-<<<<<<< HEAD
-          "*.cpp")
-=======
-          "*.cpp" "virtual_sites/VirtualSitesRelative.cpp" "io/mpiio/mpiio.cpp")
->>>>>>> 0f1361b3
+          "*.cpp" "io/mpiio/mpiio.cpp")
 
 
 if( WITH_COVERAGE )
