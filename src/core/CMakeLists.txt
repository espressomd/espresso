--- conflicted
+++ resolved
@@ -59,39 +59,14 @@
 add_library(espresso::core ALIAS espresso_core)
 
 if(CUDA)
-<<<<<<< HEAD
-  target_sources(Espresso_core PRIVATE cuda_init.cpp cuda_interface.cpp)
+  target_sources(espresso_core PRIVATE cuda_init.cpp cuda_interface.cpp)
   add_gpu_library(
-    Espresso_cuda SHARED cuda_common_cuda.cu cuda_init_cuda.cu
+    espresso_cuda SHARED cuda_common_cuda.cu cuda_init_cuda.cu
     CudaHostAllocator.cu magnetostatics/barnes_hut_gpu_cuda.cu
     magnetostatics/dds_gpu_cuda.cu electrostatics/mmm1d_gpu_cuda.cu
     electrostatics/p3m_gpu_cuda.cu electrostatics/p3m_gpu_error_cuda.cu
     EspressoSystemInterface_cuda.cu)
-  add_library(Espresso::cuda ALIAS Espresso_cuda)
-=======
-  target_sources(
-    espresso_core
-    PRIVATE cuda_init.cpp cuda_interface.cpp
-            grid_based_algorithms/electrokinetics.cpp
-            grid_based_algorithms/lbgpu.cpp)
-  add_gpu_library(
-    espresso_cuda
-    SHARED
-    cuda_common_cuda.cu
-    cuda_init_cuda.cu
-    CudaHostAllocator.cu
-    magnetostatics/barnes_hut_gpu_cuda.cu
-    magnetostatics/dds_gpu_cuda.cu
-    electrostatics/mmm1d_gpu_cuda.cu
-    electrostatics/p3m_gpu_cuda.cu
-    electrostatics/p3m_gpu_error_cuda.cu
-    EspressoSystemInterface_cuda.cu
-    grid_based_algorithms/electrokinetics_cuda.cu
-    grid_based_algorithms/lbgpu_cuda.cu
-    grid_based_algorithms/fd-electrostatics_cuda.cu
-    virtual_sites/lb_inertialess_tracers_cuda.cu)
   add_library(espresso::cuda ALIAS espresso_cuda)
->>>>>>> eb10568e
   target_link_libraries(
     espresso_cuda PRIVATE CUDA::cuda_driver CUDA::cudart CUDA::cufft
                           espresso::config espresso::utils espresso::shapes)
@@ -100,21 +75,12 @@
     PRIVATE ${CMAKE_CURRENT_SOURCE_DIR}
             ${CMAKE_CURRENT_SOURCE_DIR}/electrostatics
             ${CMAKE_CURRENT_SOURCE_DIR}/magnetostatics)
-<<<<<<< HEAD
-  target_link_libraries(Espresso_core PUBLIC Espresso::cuda)
-  install(TARGETS Espresso_cuda
-          LIBRARY DESTINATION ${ESPRESSO_INSTALL_PYTHON}/espressomd)
-endif()
-
-install(TARGETS Espresso_core
-=======
   target_link_libraries(espresso_core PUBLIC espresso::cuda)
   install(TARGETS espresso_cuda
           LIBRARY DESTINATION ${ESPRESSO_INSTALL_PYTHON}/espressomd)
 endif()
 
 install(TARGETS espresso_core
->>>>>>> eb10568e
         LIBRARY DESTINATION ${ESPRESSO_INSTALL_PYTHON}/espressomd)
 
 target_link_libraries(
