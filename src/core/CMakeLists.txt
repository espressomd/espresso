--- conflicted
+++ resolved
@@ -49,24 +49,12 @@
       cuda_init_cuda.cu
       cuda_interface.cpp
       CudaHostAllocator.cu
-<<<<<<< HEAD
-      electrostatics_magnetostatics/p3m_gpu_cuda.cu
-      electrostatics_magnetostatics/p3m_gpu_error_cuda.cu
-      EspressoSystemInterface_cuda.cu)
-=======
       magnetostatics/barnes_hut_gpu_cuda.cu
       magnetostatics/dds_gpu_cuda.cu
       electrostatics/mmm1d_gpu_cuda.cu
       electrostatics/p3m_gpu_cuda.cu
       electrostatics/p3m_gpu_error_cuda.cu
-      EspressoSystemInterface_cuda.cu
-      grid_based_algorithms/electrokinetics_cuda.cu
-      grid_based_algorithms/lbgpu_cuda.cu
-      grid_based_algorithms/fd-electrostatics_cuda.cu
-      grid_based_algorithms/electrokinetics.cpp
-      grid_based_algorithms/lbgpu.cpp
-      virtual_sites/lb_inertialess_tracers_cuda.cu)
->>>>>>> 58cfc203
+      EspressoSystemInterface_cuda.cu)
 
   add_gpu_library(EspressoCore SHARED ${EspressoCore_SRC} ${EspressoCuda_SRC})
 else(CUDA)
