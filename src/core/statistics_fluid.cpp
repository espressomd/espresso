/*
  Copyright (C) 2010,2011,2012,2013,2014 The ESPResSo project
  Copyright (C) 2002,2003,2004,2005,2006,2007,2008,2009,2010 
    Max-Planck-Institute for Polymer Research, Theory Group
  
  This file is part of ESPResSo.
  
  ESPResSo is free software: you can redistribute it and/or modify
  it under the terms of the GNU General Public License as published by
  the Free Software Foundation, either version 3 of the License, or
  (at your option) any later version.
  
  ESPResSo is distributed in the hope that it will be useful,
  but WITHOUT ANY WARRANTY; without even the implied warranty of
  MERCHANTABILITY or FITNESS FOR A PARTICULAR PURPOSE.  See the
  GNU General Public License for more details.
  
  You should have received a copy of the GNU General Public License
  along with this program.  If not, see <http://www.gnu.org/licenses/>. 
*/
/** \file statistics_fluid.cpp
 *
 * Fluid related analysis functions.
 * Implementation of \ref statistics_fluid.hpp.
 *
 */

#include <mpi.h>
#include "utils.hpp"
#include "communication.hpp"
#include "lb.hpp"
#include "lb-boundaries.hpp"
#include "statistics_fluid.hpp"

#ifdef LB
/** Caclulate mass of the LB fluid.
 * \param result Fluid mass
 */
void lb_calc_fluid_mass(double *result) {
  int x, y, z, index;
  double sum_rho=0.0, rho[LB_COMPONENTS];

  for (x=1; x<=lblattice.grid[0]; x++) {
    for (y=1; y<=lblattice.grid[1]; y++) {
      for (z=1; z<=lblattice.grid[2]; z++) {
	index = get_linear_index(x,y,z,lblattice.halo_grid);
        
	lb_calc_local_rho(index,rho);
	//fprintf(stderr,"(%d,%d,%d) %e\n",x,y,z,rho);
        for(int ii=0 ; ii < LB_COMPONENTS ; ii++) { 
	   sum_rho += rho[ii];
        }

      }
    }
  }

  MPI_Reduce(&sum_rho, result, 1, MPI_DOUBLE, MPI_SUM, 0, comm_cart);
}

/** Calculate momentum of the LB fluid.
 * \param result Fluid momentum
 */
void lb_calc_fluid_momentum(double *result) {
    int x, y, z, index;
    double j[3], momentum[3] = { 0.0, 0.0, 0.0 };
    int factor = (int)round(lbpar.tau/time_step);
    for (x=1; x<=lblattice.grid[0]; x++) {
	for (y=1; y<=lblattice.grid[1]; y++) {
	    for (z=1; z<=lblattice.grid[2]; z++) {
		index = get_linear_index(x,y,z,lblattice.halo_grid);

		lb_calc_local_j(index,j);
		momentum[0] += j[0];
		momentum[1] += j[1];
		momentum[2] += j[2];
    		if (fluidstep+1<factor) {
                  for(int ii=0;ii<LB_COMPONENTS;ii++) { 
                    momentum[0] += 0.5 * lbfields[index].force[0+ii*3];
                    momentum[1] += 0.5 * lbfields[index].force[1+ii*3];
                    momentum[2] += 0.5 * lbfields[index].force[2+ii*3];
                  }
                }
	    }
	}
    }

    momentum[0] *= lbpar.agrid/lbpar.tau;
    momentum[1] *= lbpar.agrid/lbpar.tau;
    momentum[2] *= lbpar.agrid/lbpar.tau;

    MPI_Reduce(momentum, result, 3, MPI_DOUBLE, MPI_SUM, 0, comm_cart);
    
}

/** Calculate temperature of the LB fluid.
 * \param result Fluid temperature
 */
void lb_calc_fluid_temp(double *result) {
  int x, y, z, index;
  double rho[LB_COMPONENTS], j[3],totrho;
  double temp = 0.0;
  int number_of_non_boundary_nodes = 0;

  for (x=1; x<=lblattice.grid[0]; x++) {
    for (y=1; y<=lblattice.grid[1]; y++) {
      for (z=1; z<=lblattice.grid[2]; z++) {

	index = get_linear_index(x,y,z,lblattice.halo_grid);

#ifdef LB_BOUNDARIES
	if ( !lbfields[index].boundary )
#endif
	  {
            totrho=0.0;
	    lb_calc_local_fields(index, rho, j, NULL);
            for(int ii=0;ii<LB_COMPONENTS;ii++) totrho+=rho[ii];
	    temp += scalar(j,j)/totrho;
	    number_of_non_boundary_nodes++;
	  }
      }
    }
  }

  // @Todo: lblattice.agrid is 3d. What to use here?
  temp *= 1./(3.*number_of_non_boundary_nodes*
              lbpar.tau*lbpar.tau*lbpar.agrid)/n_nodes;

  MPI_Reduce(&temp, result, 1, MPI_DOUBLE, MPI_SUM, 0, comm_cart);
}

void lb_collect_boundary_forces(double *result) {
#ifdef LB_BOUNDARIES
  double* boundary_forces = (double*) Utils::malloc(3*n_lb_boundaries*sizeof(double));

  for (int i = 0; i < n_lb_boundaries; i++) 
    for (int j = 0; j < 3; j++)
      boundary_forces[3*i+j]=lb_boundaries[i].force[j];

  MPI_Reduce(boundary_forces, result, 3*n_lb_boundaries, 
             MPI_DOUBLE, MPI_SUM, 0, comm_cart);
  free(boundary_forces);
#endif
}
#define REQ_DENSPROF 702

/** Calculate a density profile of the fluid. */
void lb_calc_densprof(double *result, int *params) {

  int index, dir[3], grid[3];
  int newroot=0, subrank, involved=0;
  double *profile;
  double rho[LB_COMPONENTS];
  MPI_Comm slice_comm;
  MPI_Status status;

  if (this_node !=0) params = (int*) Utils::malloc(3*sizeof(int));

  MPI_Bcast(params, 3, MPI_INT, 0, comm_cart);

  int pdir = params[0];
  int x1   = params[1];
  int x2   = params[2];

  dir[pdir] = 0;
  dir[(pdir+1)%3] = x1;
  dir[(pdir+2)%3] = x2;

  newroot = lblattice.map_lattice_to_node(dir, grid);
  map_node_array(this_node, node_pos);

  if (     (grid[(pdir+1)%3] == node_pos[(pdir+1)%3])
	&& (grid[(pdir+2)%3] == node_pos[(pdir+2)%3]) ) {
    involved = 1;
  }

  MPI_Comm_split(comm_cart, involved, this_node, &slice_comm);
  MPI_Comm_rank(slice_comm, &subrank);

  if (this_node == newroot)
    result = (double*) Utils::realloc(result,box_l[pdir]/lblattice.agrid[pdir]*sizeof(double));

  if (involved) {

<<<<<<< HEAD
    profile = (double*) malloc(lblattice.grid[pdir]*LB_COMPONENTS*sizeof(double));
=======
    profile = (double*) Utils::malloc(lblattice.grid[pdir]*sizeof(double));
>>>>>>> 52ef1108
      
    //dir[(pdir+1)%3] += 1;
    //dir[(pdir+2)%3] += 1;
    for (dir[pdir]=1;dir[pdir]<=lblattice.grid[pdir];dir[pdir]++) {

      index = get_linear_index(dir[0],dir[1],dir[2],lblattice.halo_grid);

      lb_calc_local_rho(index,rho);
      profile[dir[pdir]-1]=0.0;
      for(int ii=0;ii<LB_COMPONENTS;ii++)
		 profile[dir[pdir]-1]+=rho[ii];
      //profile[dir[pdir]-1] = *lbfluid[index].rho;

      //if (dir[pdir]==lblattice.grid[pdir]) {
      //	int i;
      //	fprintf(stderr,"(%d,%d,%d)\n",dir[0],dir[1],dir[2]);
      //	fprintf(stderr,"%d\n",lbfluid[index].boundary);
      //	for (i=0;i<lbmodel.n_veloc;i++) fprintf(stderr,"local_n[%p][%d]=%.12e\n",lbfluid[index].n,i,lbfluid[index].n[i]+lbmodel.coeff[i][0]*lbpar.rho);
      //	fprintf(stderr,"local_rho=%e\n",*lbfluid[index].rho);
      //}

  }

    MPI_Gather(profile, lblattice.grid[pdir], MPI_DOUBLE, result, lblattice.grid[pdir], MPI_DOUBLE, 0, slice_comm);
    
    free(profile);

  }

  MPI_Comm_free(&slice_comm);

  if (newroot != 0) {
    if (this_node == newroot) {
      MPI_Send(result, lblattice.grid[pdir]*node_grid[pdir], MPI_DOUBLE, 0, REQ_DENSPROF, comm_cart);
      free(result);
    }
    if (this_node == 0) {
      MPI_Recv(result, lblattice.grid[pdir]*node_grid[pdir], MPI_DOUBLE, newroot, REQ_DENSPROF, comm_cart, &status);
    }
  }

  if (this_node != 0) free(params);

}

#define REQ_VELPROF 701

/** Calculate a velocity profile for the LB fluid. */	
void lb_calc_velprof(double *result, int *params) {

  int index, dir[3], grid[3];
  int newroot=0, subrank, involved=0;
  double rho[LB_COMPONENTS], rho_tot, j[3], *velprof;
  MPI_Comm slice_comm;
  MPI_Status status;

  if (this_node != 0) params = (int*) Utils::malloc(4*sizeof(int));

  MPI_Bcast(params, 4, MPI_INT, 0, comm_cart);

  int vcomp = params[0];
  int pdir  = params[1];
  int x1    = params[2];
  int x2    = params[3];

  dir[pdir] = 0;
  dir[(pdir+1)%3] = x1;
  dir[(pdir+2)%3] = x2;

  //fprintf(stderr,"%d: (%d,%d,%d)\n",this_node,dir[0],dir[1],dir[2]);

  newroot = lblattice.map_lattice_to_node(dir, grid);
  map_node_array(this_node, node_pos);

  //fprintf(stderr,"%d: newroot=%d (%d,%d,%d)\n",this_node,newroot,grid[0],grid[1],grid[2]);

  if (    (grid[(pdir+1)%3] == node_pos[(pdir+1)%3])
       && (grid[(pdir+2)%3] == node_pos[(pdir+2)%3]) ) {
    involved = 1;
  }

  MPI_Comm_split(comm_cart, involved, this_node, &slice_comm);
  MPI_Comm_rank(slice_comm, &subrank);

  if (this_node == newroot) 
    result = (double*) Utils::realloc(result,box_l[pdir]/lblattice.agrid[pdir]*sizeof(double));

  //fprintf(stderr,"%d (%d,%d): result=%p vcomp=%d pdir=%d x1=%d x2=%d involved=%d\n",this_node,subrank,newroot,result,vcomp,pdir,x1,x2,involved);

  if (involved) {

    velprof = (double*) Utils::malloc(lblattice.grid[pdir]*sizeof(double));

    //dir[(pdir+1)%3] += 1;
    //dir[(pdir+2)%3] += 1;
    for (dir[pdir]=1;dir[pdir]<=lblattice.grid[pdir];dir[pdir]++) {
      
      index = get_linear_index(dir[0],dir[1],dir[2],lblattice.halo_grid);
      lb_calc_local_fields(index, rho, j, NULL);
      rho_tot = 0.0 ;
      for (int ii=0; ii< LB_COMPONENTS ; ii++) 
          rho_tot +=rho[ii];
      
      //fprintf(stderr,"%p %d %.12e %.12e %d\n",lbfluid[0],index,rho,j[0],vcomp);

      if (rho_tot < ROUND_ERROR_PREC) {
	velprof[dir[pdir]-1] = 0.0;
      } else {
	//velprof[dir[pdir]-1] = local_j / (SQR(lbpar.agrid)*lbpar.tau);
	velprof[dir[pdir]-1] = j[vcomp]/rho_tot * lbpar.agrid/lbpar.tau;
	//fprintf(stderr,"%f %f %f\n",velprof[dir[pdir]-1],local_j,local_rho);
      }

      //if (dir[pdir]==lblattice.grid[pdir]) {
      //	int i;
      //	fprintf(stderr,"(%d,%d,%d)\n",dir[0],dir[1],dir[2]);
      //	fprintf(stderr,"%d\n",lbfluid[index].boundary);
      //	for (i=0;i<lbmodel.n_veloc;i++) fprintf(stderr,"local_n[%p][%d]=%.12e\n",lbfluid[index].n,i,lbfluid[index].n[i]+lbmodel.coeff[i][0]*lbpar.rho);
      //	fprintf(stderr,"local_rho=%e\n",local_rho);
      //	fprintf(stderr,"local_j=%e\n",local_j);
      //}

    }
    
    MPI_Gather(velprof, lblattice.grid[pdir], MPI_DOUBLE, result, lblattice.grid[pdir], MPI_DOUBLE, newroot, slice_comm);

    free(velprof);

  } 

  MPI_Comm_free(&slice_comm);

  if (newroot != 0) {
    if (this_node == newroot) {
      MPI_Send(result, lblattice.grid[pdir]*node_grid[pdir], MPI_DOUBLE, 0, REQ_VELPROF, comm_cart);
      free(result);
    }
    if (this_node == 0) {
      //fprintf(stderr,"%d: I'm just here!\n",this_node);
      MPI_Recv(result, lblattice.grid[pdir]*node_grid[pdir], MPI_DOUBLE, newroot, REQ_VELPROF, comm_cart, &status);
      //fprintf(stderr,"%d: And now I'm here!\n",this_node);
    }
  }

  if (this_node !=0) free(params);

}

#endif /* LB */
<|MERGE_RESOLUTION|>--- conflicted
+++ resolved
@@ -182,11 +182,7 @@
 
   if (involved) {
 
-<<<<<<< HEAD
-    profile = (double*) malloc(lblattice.grid[pdir]*LB_COMPONENTS*sizeof(double));
-=======
     profile = (double*) Utils::malloc(lblattice.grid[pdir]*sizeof(double));
->>>>>>> 52ef1108
       
     //dir[(pdir+1)%3] += 1;
     //dir[(pdir+2)%3] += 1;
