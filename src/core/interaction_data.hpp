/*
  Copyright (C) 2010,2011,2012,2013,2014,2015,2016 The ESPResSo project
  Copyright (C) 2002,2003,2004,2005,2006,2007,2008,2009,2010
    Max-Planck-Institute for Polymer Research, Theory Group

  This file is part of ESPResSo.

  ESPResSo is free software: you can redistribute it and/or modify
  it under the terms of the GNU General Public License as published by
  the Free Software Foundation, either version 3 of the License, or
  (at your option) any later version.

  ESPResSo is distributed in the hope that it will be useful,
  but WITHOUT ANY WARRANTY; without even the implied warranty of
  MERCHANTABILITY or FITNESS FOR A PARTICULAR PURPOSE.  See the
  GNU General Public License for more details.

  You should have received a copy of the GNU General Public License
  along with this program.  If not, see <http://www.gnu.org/licenses/>.
*/
#ifndef _INTERACTION_DATA_H
#define _INTERACTION_DATA_H
/** \file interaction_data.hpp
    Various procedures concerning interactions between particles.
*/

#include "particle_data.hpp"
#include "utils.hpp"

#include "TabulatedPotential.hpp"

/** \name Type codes of bonded interactions
    Enumeration of implemented bonded interactions.
*/
/************************************************************/
/*@{*/

enum BondedInteraction {
  /** This bonded interaction was not set. */
  BONDED_IA_NONE = -1,
  /** Type of bonded interaction is a FENE potential
      (to be combined with Lennard Jones). */
  BONDED_IA_FENE,
  /** Type of bonded interaction is a HARMONIC potential. */
  BONDED_IA_HARMONIC,
  /** Type of bonded interaction is a HARMONIC_DUMBBELL potential. */
  BONDED_IA_HARMONIC_DUMBBELL,
  /** Type of bonded interaction is a QUARTIC potential. */
  BONDED_IA_QUARTIC,
  /** Type of bonded interaction is a BONDED_COULOMB */
  BONDED_IA_BONDED_COULOMB,
  /** Type of bonded interaction is a bond angle potential. */
  BONDED_IA_ANGLE_OLD,
  /** Type of bonded interaction is a dihedral potential. */
  BONDED_IA_DIHEDRAL,
  /** Type of tabulated bonded interaction potential,
      may be of bond length, of bond angle or of dihedral type. */
  BONDED_IA_TABULATED,
  /** Type of bonded interaction is a (-LJ) potential. */
  BONDED_IA_SUBT_LJ,
  /** Type of a Rigid/Constrained bond*/
  BONDED_IA_RIGID_BOND,
  /** Type of a virtual bond*/
  BONDED_IA_VIRTUAL_BOND,
  /** Type of bonded interaction is a bond angle -- constraint distance
     potential. */
  BONDED_IA_ANGLEDIST,
  /** Type of bonded interaction is a bond angle cosine potential. */
  BONDED_IA_ANGLE_HARMONIC,
  /** Type of bonded interaction is a bond angle cosine potential. */
  BONDED_IA_ANGLE_COSINE,
  /** Type of bonded interaction is a bond angle cosine potential. */
  BONDED_IA_ANGLE_COSSQUARE,
  /** Type of bonded interaction: oif local forces. */
  BONDED_IA_OIF_LOCAL_FORCES,
  /** Type of bonded interaction: oif global forces. */
  BONDED_IA_OIF_GLOBAL_FORCES,
  /** Type of bonded interaction: determining outward direction of oif membrane.
   */
  BONDED_IA_OIF_OUT_DIRECTION,
  /** Type of bonded interaction is a wall repulsion (immersed boundary). */
  BONDED_IA_IBM_TRIEL,
  /** Type of bonded interaction is volume conservation force (immersed
     boundary). */
  BONDED_IA_IBM_VOLUME_CONSERVATION,
  /** Type of bonded interaction is bending force (immersed boundary). */
  BONDED_IA_IBM_TRIBEND,
  /** Type of bonded interaction is umbrella. */
  BONDED_IA_UMBRELLA,
  /** Type of bonded interaction is thermalized distance bond. */
  BONDED_IA_THERMALIZED_DIST,
  /** Type of bonded interaction is a BONDED_COULOMB_P3M_SR */
  BONDED_IA_BONDED_COULOMB_P3M_SR,
};

/** Specify tabulated bonded interactions  */
enum TabulatedBondedInteraction {
  TAB_UNKNOWN = 0,
  TAB_BOND_LENGTH = 1,
  TAB_BOND_ANGLE = 2,
  TAB_BOND_DIHEDRAL = 3
};

/** cutoff for deactivated interactions. Below 0, so that even particles on
    top of each other don't interact by chance. */
#define INACTIVE_CUTOFF -1.0

/*@}*/

/** \name Type codes for the type of Coulomb interaction
    Enumeration of implemented methods for the electrostatic
    interaction.
*/
/************************************************************/
/*@{*/

#ifdef ELECTROSTATICS
enum CoulombMethod {
  COULOMB_NONE,      //< Coulomb interaction switched off (NONE)
  COULOMB_DH,        //< Coulomb method is Debye-Hueckel
  COULOMB_P3M,       //< Coulomb method is P3M
  COULOMB_MMM1D,     //< Coulomb method is one-dimensional MMM
  COULOMB_MMM2D,     //< Coulomb method is two-dimensional MMM
  COULOMB_MAGGS,     //< Coulomb method is "Maggs"
  COULOMB_ELC_P3M,   //< Coulomb method is P3M plus ELC
  COULOMB_RF,        //< Coulomb method is Reaction-Field
  COULOMB_INTER_RF,  //< Coulomb method is Reaction-Field BUT as interaction
  COULOMB_P3M_GPU,   //< Coulomb method is P3M with GPU based long range part
                     // calculation
  COULOMB_MMM1D_GPU, //< Coulomb method is one-dimensional MMM running on GPU
  COULOMB_EK,        //< Coulomb method is electrokinetics
  COULOMB_SCAFACOS,  //< Coulomb method is scafacos
};

#endif
/*@}*/

#ifdef DIPOLES
/** \name Type codes for the type of dipolar interaction
  Enumeration of implemented methods for the magnetostatic
  interaction.
 */
/************************************************************/
/*@{*/
enum DipolarInteraction {
  /** dipolar interation switched off (NONE). */
  DIPOLAR_NONE = 0,
  /** dipolar method is P3M. */
  DIPOLAR_P3M,
  /** Dipolar method is P3M plus DLC. */
  DIPOLAR_MDLC_P3M,
  /** Dipolar method is all with all and no replicas */
  DIPOLAR_ALL_WITH_ALL_AND_NO_REPLICA,
  /** Dipolar method is magnetic dipolar direct sum */
  DIPOLAR_DS,
  /** Dipolar method is direct sum plus DLC. */
  DIPOLAR_MDLC_DS,
  /** Direct summation on gpu */
  DIPOLAR_DS_GPU,
#ifdef DIPOLAR_BARNES_HUT
  /** Direct summation on gpu by Barnes-Hut algorithm */
  DIPOLAR_BH_GPU,
#endif
  /** Scafacos library */
  DIPOLAR_SCAFACOS
};
#endif

/* Data Types */
/************************************************************/

/** field containing the interaction parameters for
 *  nonbonded interactions. Access via
 * get_ia_param(i, j), i,j < max_seen_particle_type */
struct IA_parameters {
  /** maximal cutoff for this pair of particle types. This contains
      contributions from the short-ranged interactions, plus any
      cutoffs from global interactions like electrostatics.
  */
  double max_cut = INACTIVE_CUTOFF;

#ifdef LENNARD_JONES
  /** \name Lennard-Jones with shift */
  /*@{*/
  double LJ_eps = 0.0;
  double LJ_sig = 0.0;
  double LJ_cut = 0.0;
  double LJ_shift = 0.0;
  double LJ_offset = 0.0;
  double LJ_min = 0.0;
  /*@}*/

#endif

  /** flag that tells whether there is any short-ranged interaction,
      i.e. one that contributes to the "nonbonded" section of the
      energy/pressure. Note that even if there is no short-ranged
      interaction present, the \ref max_cut can be non-zero due to
      e.g. electrostatics. */
  int particlesInteract;

#ifdef LENNARD_JONES_GENERIC
  /** \name Generic Lennard-Jones with shift */
  /*@{*/
  double LJGEN_eps = 0.0;
  double LJGEN_sig = 0.0;
  double LJGEN_cut = INACTIVE_CUTOFF;
  double LJGEN_shift = 0.0;
  double LJGEN_offset = 0.0;
  double LJGEN_a1 = 0.0;
  double LJGEN_a2 = 0.0;
  double LJGEN_b1 = 0.0;
  double LJGEN_b2 = 0.0;
  double LJGEN_lambda = 1.0;
  double LJGEN_softrad = 0.0;
/*@}*/
#endif

#ifdef SMOOTH_STEP
  /** \name smooth step potential */
  /*@{*/
  double SmSt_eps = 0.0;
  double SmSt_sig = 0.0;
  double SmSt_cut = INACTIVE_CUTOFF;
  double SmSt_d = 0.0;
  int SmSt_n = 0.0;
  double SmSt_k0 = 0.0;
/*@}*/
#endif

#ifdef HERTZIAN
  /** \name Hertzian potential */
  /*@{*/
  double Hertzian_eps = 0.0;
  double Hertzian_sig = INACTIVE_CUTOFF;
/*@}*/
#endif

#ifdef GAUSSIAN
  /** \name Gaussian potential */
  /*@{*/
  double Gaussian_eps = 0.0;
  double Gaussian_sig = 1.0;
  double Gaussian_cut = INACTIVE_CUTOFF;
/*@}*/
#endif

#ifdef BMHTF_NACL
  /** \name BMHTF NaCl potential */
  /*@{*/
  double BMHTF_A = 0.0;
  double BMHTF_B = 0.0;
  double BMHTF_C = 0.0;
  double BMHTF_D = 0.0;
  double BMHTF_sig = 0.0;
  double BMHTF_cut = INACTIVE_CUTOFF;
  double BMHTF_computed_shift = 0.0;
/*@}*/
#endif

#ifdef MORSE
  /** \name Morse potential */
  /*@{*/
  double MORSE_eps = INACTIVE_CUTOFF;
  double MORSE_alpha = INACTIVE_CUTOFF;
  double MORSE_rmin = INACTIVE_CUTOFF;
  double MORSE_cut = INACTIVE_CUTOFF;
  double MORSE_rest = INACTIVE_CUTOFF;
/*@}*/
#endif

#ifdef BUCKINGHAM
  /** \name Buckingham potential */
  /*@{*/
  double BUCK_A = 0.0;
  double BUCK_B = 0.0;
  double BUCK_C = 0.0;
  double BUCK_D = 0.0;
  double BUCK_cut = INACTIVE_CUTOFF;
  double BUCK_discont = 0.0;
  double BUCK_shift = 0.0;
  double BUCK_F1 = 0.0;
  double BUCK_F2 = 0.0;
/*@}*/
#endif

#ifdef SOFT_SPHERE
  /** \name soft-sphere potential */
  /*@{*/
  double soft_a = 0.0;
  double soft_n = 0.0;
  double soft_cut = INACTIVE_CUTOFF;
  double soft_offset = 0.0;
/*@}*/
#endif

#ifdef AFFINITY
  /** \name affinity potential */
  /*@{*/
  int affinity_type = INACTIVE_CUTOFF;
  double affinity_kappa = INACTIVE_CUTOFF;
  double affinity_r0 = INACTIVE_CUTOFF;
  double affinity_Kon = INACTIVE_CUTOFF;
  double affinity_Koff = INACTIVE_CUTOFF;
  double affinity_maxBond = INACTIVE_CUTOFF;
  double affinity_cut = INACTIVE_CUTOFF;
/*@}*/
#endif

#ifdef MEMBRANE_COLLISION
  /** \name membrane collision potential */
  /*@{*/
  double membrane_a = 0.0;
  double membrane_n = 0.0;
  double membrane_cut = INACTIVE_CUTOFF;
  double membrane_offset = 0.0;
/*@}*/
#endif

#ifdef HAT
  /** \name hat potential */
  /*@{*/
  double HAT_Fmax = 0.0;
  double HAT_r = INACTIVE_CUTOFF;
/*@}*/
#endif

#ifdef LJCOS
  /** \name Lennard-Jones+Cos potential */
  /*@{*/
  double LJCOS_eps = 0.0;
  double LJCOS_sig = 0.0;
  double LJCOS_cut = INACTIVE_CUTOFF;
  double LJCOS_offset = 0.0;
  double LJCOS_alfa = 0.0;
  double LJCOS_beta = 0.0;
  double LJCOS_rmin = 0.0;
/*@}*/
#endif

#ifdef LJCOS2
  /** \name Lennard-Jones with a different Cos potential */
  /*@{*/
  double LJCOS2_eps = 0.0;
  double LJCOS2_sig = 0.0;
  double LJCOS2_cut = INACTIVE_CUTOFF;
  double LJCOS2_offset = 0.0;
  double LJCOS2_w = 0.0;
  double LJCOS2_rchange = 0.0;
/*@}*/
#endif

#ifdef COS2
  /** \name Cos2 potential */
  /*@{*/
  double COS2_eps = INACTIVE_CUTOFF;
  double COS2_cut = INACTIVE_CUTOFF;
  double COS2_offset = INACTIVE_CUTOFF;
  double COS2_w = INACTIVE_CUTOFF;
/*@}*/
#endif

#ifdef GAY_BERNE
  /** \name Gay-Berne potential */
  /*@{*/
  double GB_eps = 0.0;
  double GB_sig = 0.0;
  double GB_cut = INACTIVE_CUTOFF;
  double GB_k1 = 0.0;
  double GB_k2 = 0.0;
  double GB_mu = 0.0;
  double GB_nu = 0.0;
  double GB_chi1 = 0.0;
  double GB_chi2 = 0.0;
/*@}*/
#endif

#ifdef TABULATED
  /** \name Tabulated potential */
  /*@{*/
  TabulatedPotential TAB;
/*@}*/
#endif

#ifdef DPD
  /** \name DPD as interaction */
  /*@{*/
  int dpd_wf = 0;
  int dpd_twf = 0;
  double dpd_gamma = 0.0;
  double dpd_r_cut = INACTIVE_CUTOFF;
  double dpd_pref1 = 0.0;
  double dpd_pref2 = 0.0;
  double dpd_tgamma = 0.0;
  double dpd_tr_cut = INACTIVE_CUTOFF;
  double dpd_pref3 = 0.0;
  double dpd_pref4 = 0.0;
/*@}*/
#endif

#ifdef INTER_RF
  int rf_on = 0;
#endif

#ifdef THOLE
  double THOLE_scaling_coeff;
  double THOLE_q1q2;
#endif

#ifdef SWIMMER_REACTIONS
  double REACTION_range = INACTIVE_CUTOFF;
#endif

#ifdef SHANCHEN
  double affinity[LB_COMPONENTS];
  int affinity_on = 0;
#endif
};

extern std::vector<IA_parameters> ia_params;

/** thermodynamic force parameters */

/** \name Compounds for Coulomb interactions */
/*@{*/

/** field containing the interaction parameters for
 *  the coulomb  interaction.  */
struct Coulomb_parameters {

#ifdef ELECTROSTATICS
  /** bjerrum length times temperature. */
  double prefactor;

  /** Method to treat coulomb interaction. */
  CoulombMethod method;
#endif

#ifdef DIPOLES
  double Dprefactor;
  DipolarInteraction Dmethod;
#endif

};

#ifdef ELECTROSTATICS

/** Induced field (for const. potential feature). **/
extern double field_induced;
/** Applied field (for const. potential feature) **/
extern double field_applied;

#endif

/*@}*/
/** Parameters for FENE bond Potential.
k - spring constant.
drmax - maximal bond streching.
r0 - equilibrium bond length.
drmax2 - square of drmax (internal parameter).
*/
struct Fene_bond_parameters {
  double k;
  double drmax;
  double r0;
  double drmax2;
  double drmax2i;
};

<<<<<<< HEAD
=======
#ifdef HYDROGEN_BOND
/** Parameters for the cg_dna potential
    Insert documentation here.
**/
struct Cg_dna_basepair_parameters {
  double r0;
  double alpha;
  double E0;
  double kd;
  double sigma1;
  double sigma2;
  double psi10;
  double psi20;
  /* Parameters for the sugar base interaction */
  double E0sb;
  double r0sb;
  double alphasb;
  double f2;
  double f3;
};
#endif
#ifdef TWIST_STACK
struct Cg_dna_stacking_parameters {
  double rm;
  double epsilon;
  double ref_pot;
  double a[8];
  double b[7];
};
#endif

>>>>>>> 149d0cb5
/** Parameters for oif_global_forces */
struct Oif_global_forces_bond_parameters {
  double A0_g;
  double ka_g;
  double V0;
  double kv;
};

/** Parameters for oif_local_forces */
<<<<<<< HEAD
typedef struct {
  double r0;
  double ks;
  double kslin;
  double phi0;
  double kb;
  double A01;
  double A02;
  double kal;
  double kvisc;
} Oif_local_forces_bond_parameters;
=======
struct Oif_local_forces_bond_parameters {
    double r0;
    double ks;
    double kslin;
    double phi0;
    double kb;
    double A01;
    double A02;
    double kal;
    double kvisc;
};
>>>>>>> 149d0cb5

/** Parameters for harmonic bond Potential */
struct Harmonic_bond_parameters {
  double k;
  double r;
  double r_cut;
};

/** Parameters for Thermalized bond **/
<<<<<<< HEAD
typedef struct {
  double temp_com;
  double gamma_com;
  double temp_distance;
  double gamma_distance;
  double r_cut;
  double pref1_com;
  double pref2_com;
  double pref1_dist;
  double pref2_dist;
} Thermalized_bond_parameters;
=======
struct Thermalized_bond_parameters {
    double temp_com;
    double gamma_com;
    double temp_distance;
    double gamma_distance;
    double r_cut;
    double pref1_com;
    double pref2_com;
    double pref1_dist;
    double pref2_dist;
};
>>>>>>> 149d0cb5

#ifdef ROTATION
/** Parameters for harmonic dumbbell bond Potential */
struct Harmonic_dumbbell_bond_parameters {
  double k1;
  double k2;
  double r;
  double r_cut;
};
#endif

/** Parameters for quartic bond Potential */
struct Quartic_bond_parameters {
  double k0, k1;
  double r;
  double r_cut;
};

/** Parameters for coulomb bond Potential */
<<<<<<< HEAD
typedef struct {
  double prefactor;
} Bonded_coulomb_bond_parameters;

#ifdef P3M
/** Parameters for coulomb bond p3m shortrange Potential */
typedef struct {
  double q1q2;
} Bonded_coulomb_p3m_sr_bond_parameters;
=======
struct Bonded_coulomb_bond_parameters { double prefactor; };

#ifdef P3M
/** Parameters for coulomb bond p3m shortrange Potential */
struct Bonded_coulomb_p3m_sr_bond_parameters { double q1q2; };
>>>>>>> 149d0cb5
#endif

/** Parameters for three body angular potential (bond-angle potentials).
        ATTENTION: Note that there are different implementations of the bond
   angle
        potential which you may chose with a compiler flag in the file \ref
   config.hpp !
        bend - bending constant.
        phi0 - equilibrium angle (default is 180 degrees / Pi) */
struct Angle_bond_parameters {
  double bend;
  double phi0;
  double cos_phi0;
  double sin_phi0;

};

/** Parameters for three body angular potential (bond_angle_harmonic).
    bend - bending constant.
    phi0 - equilibrium angle (default is 180 degrees / Pi) */
struct Angle_harmonic_bond_parameters {
  double bend;
  double phi0;
};

/** Parameters for three body angular potential (bond_angle_cosine).
    bend - bending constant.
    phi0 - equilibrium angle (default is 180 degrees / Pi) */
struct Angle_cosine_bond_parameters {
  double bend;
  double phi0;
  double cos_phi0;
  double sin_phi0;
};

/** Parameters for three body angular potential (bond_angle_cossquare).
    bend - bending constant.
    phi0 - equilibrium angle (default is 180 degrees / Pi) */
struct Angle_cossquare_bond_parameters {
  double bend;
  double phi0;
  double cos_phi0;
};

/** Parameters for four body angular potential (dihedral-angle potentials). */
struct Dihedral_bond_parameters {
  double mult;
  double bend;
  double phase;
};

/** Parameters for n-body tabulated potential (n=2,3,4). */
struct Tabulated_bond_parameters {
  TabulatedBondedInteraction type;
  TabulatedPotential *pot;
};

#ifdef UMBRELLA
/** Parameters for umbrella potential */
struct Umbrella_bond_parameters {
  double k;
  int dir;
  double r;
};
#endif

/** Dummy parameters for -LJ Potential */
struct Subt_lj_bond_parameters {
};

/**Parameters for the rigid_bond/SHAKE/RATTLE ALGORITHM*/
struct Rigid_bond_parameters {
  /**Square of the length of Constrained Bond*/
  double d2;
  /**Positional Tolerance/Accuracy value for termination of RATTLE/SHAKE
   * iterations during position corrections*/
  double p_tol;
  /**Velocity Tolerance/Accuracy for termination of RATTLE/SHAKE iterations
   * during velocity corrections */
  double v_tol;
};

/** Parameters for three body angular potential (bond-angle potentials) that
    depends on distance to wall constraint.
        ATTENTION: Note that there are different implementations of the bond
   angle
        potential which you may chose with a compiler flag in the file \ref
   config.hpp !
        bend - bending constant.
        phi0 - equilibrium angle (default is 180 degrees / Pi)
        dist0 - equilibrium distance (no default) */
struct Angledist_bond_parameters {
  double bend;
  double phimin;
  double distmin;
  double phimax;
  double distmax;
  double cos_phi0;
  double sin_phi0;
};

enum class tElasticLaw { NeoHookean, Skalak };

/** Parameters for IBM elastic triangle (triel) **/
struct IBM_Triel_Parameters {
  // These values encode the reference state
  double l0;
  double lp0;
  double sinPhi0;
  double cosPhi0;
  double area0;

  // These values are cache values to speed up computation
  double a1;
  double a2;
  double b1;
  double b2;

  // These are interaction parameters
  // k1 is used for Neo-Hookean
  // k1 and k2 are used Skalak
  double maxDist;
  tElasticLaw elasticLaw;
  double k1;
  double k2;

};

/** Parameters for IBM volume conservation bond **/
struct IBM_VolCons_Parameters {
  int softID; // ID of the large soft particle to which this node belongs
  // Reference volume
  double volRef;
  // Spring constant for volume force
  double kappaV;
  // Whether to write out center-of-mass at each time step
  // Actually this is more of an analysis function and does not strictly belong
  // to volume conservation
  //  bool writeCOM;
};

/** Parameters for IBM tribend **/
struct IBM_Tribend_Parameters {
  // Interaction data
  double kb;

  // Reference angle
  double theta0;

};

/** Union in which to store the parameters of an individual bonded interaction
 */
union Bond_parameters {
  Fene_bond_parameters fene;
  Oif_global_forces_bond_parameters oif_global_forces;
  Oif_local_forces_bond_parameters oif_local_forces;
  Harmonic_bond_parameters harmonic;
#ifdef ROTATION
  Harmonic_dumbbell_bond_parameters harmonic_dumbbell;
#endif
  Quartic_bond_parameters quartic;
  Bonded_coulomb_bond_parameters bonded_coulomb;
  Angle_bond_parameters angle;
  Angle_harmonic_bond_parameters angle_harmonic;
  Angle_cosine_bond_parameters angle_cosine;
  Angle_cossquare_bond_parameters angle_cossquare;
  Dihedral_bond_parameters dihedral;
#ifdef TABULATED
  Tabulated_bond_parameters tab;
#endif
#ifdef UMBRELLA
  Umbrella_bond_parameters umbrella;
#endif
  Thermalized_bond_parameters thermalized_bond;
#ifdef P3M
  Bonded_coulomb_p3m_sr_bond_parameters bonded_coulomb_p3m_sr;
#endif
  Subt_lj_bond_parameters subt_lj;
  Rigid_bond_parameters rigid_bond;
  Angledist_bond_parameters angledist;
  IBM_Triel_Parameters ibm_triel;
  IBM_VolCons_Parameters ibmVolConsParameters;
  IBM_Tribend_Parameters ibm_tribend;
};

/** Defines parameters for a bonded interaction. */
struct Bonded_ia_parameters {
  /** bonded interaction type. See \ref BONDED_IA_FENE "Type code for bonded" */
  BondedInteraction type;
  /** (Number of particles - 1) interacting for that type */
  int num;
  /** union to store the different bonded interaction parameters. */
  Bond_parameters p;
};

/************************************************
 * exported variables
 ************************************************/

/** Maximal particle type seen so far. */
extern int max_seen_particle_type;

/** Structure containing the coulomb parameters. */
extern Coulomb_parameters coulomb;

/** Field containing the paramters of the bonded ia types */
extern std::vector<Bonded_ia_parameters> bonded_ia_params;

/** Maximal interaction cutoff (real space/short range interactions). */
extern double max_cut;
/** Maximal interaction cutoff (real space/short range non-bonded interactions).
 */
extern double max_cut_nonbonded;
/** Maximal interaction cutoff (real space/short range bonded interactions). */
extern double max_cut_bonded;
/** Cutoff of coulomb real space part */
extern double coulomb_cutoff;
/** Cutoff of dipolar real space part */
extern double dipolar_cutoff;

/** Minimal global interaction cutoff. Particles with a distance
    smaller than this are guaranteed to be available on the same node
    (through ghosts).  */
extern double min_global_cut;

/** Switch for nonbonded interaction exclusion */
extern int ia_excl;

/************************************************
 * exported functions
 ************************************************/

#ifdef ELECTROSTATICS
/** @brief Set the electrostatics prefactor */
int coulomb_set_prefactor(double prefactor);

/** @brief Deactivates the current Coulomb mhthod
    This was part of coulomb_set_bjerrum()
*/
void deactivate_coulomb_method();
#endif

#ifdef DIPOLES
/** @brief Set the dipolar prefactor */
int dipolar_set_Dprefactor(double prefactor);
#endif

/** get interaction parameters between particle sorts i and j */
inline IA_parameters *get_ia_param(int i, int j) {
  extern std::vector<IA_parameters> ia_params;
  extern int max_seen_particle_type;
  return &ia_params[i * max_seen_particle_type + j];
}

/** get interaction parameters between particle sorts i and j.
    Slower than @ref get_ia_param, but can also be used on not
    yet present particle types*/
IA_parameters *get_ia_param_safe(int i, int j);

/** @brief Get the state of all non bonded interactions.
 */
std::string ia_params_get_state();

/** @brief Set the state of all non bonded interactions.
 */
void ia_params_set_state(std::string const &);

bool is_new_particle_type(int type);
/** Makes sure that ia_params is large enough to cover interactions
    for this particle type. The interactions are initialized with values
    such that no physical interaction occurs. */
void make_particle_type_exist(int type);

void make_particle_type_exist_local(int type);

/** Makes sure that \ref bonded_ia_params is large enough to cover the
    parameters for the bonded interaction type. Attention: 1: There is
    no initialization done here. 2: Use only in connection with
    creating new or overwriting old bond types*/
void make_bond_type_exist(int type);

/** This function increases the LOCAL ia_params field
    to the given size. Better use
    \ref make_particle_type_exist since it takes care of
    the other nodes.  */
void realloc_ia_params(int nsize);

/** calculates the maximal cutoff of all real space
    interactions. these are: bonded, non bonded + real space
    electrostatics. The result is stored in the global variable
    max_cut. The maximal cutoff of the non-bonded + real space
    electrostatic interactions is stored in max_cut_non_bonded. This
    value is used in the verlet pair list algorithm. */
void recalc_maximal_cutoff();

/** check whether all force calculation routines are properly initialized. */
int interactions_sanity_checks();

/**  check if a non bonded interaction is defined */
inline int checkIfInteraction(IA_parameters *data) {
  return data->particlesInteract;
}

/** check if the types of particles i and j have any non bonded
    interaction defined. */
inline int checkIfParticlesInteract(int i, int j) {
  return checkIfInteraction(get_ia_param(i, j));
}

int virtual_set_params(int bond_type);

#ifdef DIPOLES
void set_dipolar_method_local(DipolarInteraction method);
#endif

/** @brief Checks if particle has a pair bond with a given partner
 *  Note that bonds are stored only on one of the two particles in Espresso
 *
 * @param P
 * @param p          particle on which the bond may be stored
 * @param partner    bond partner
 * @param bond_type  numerical bond type */
inline bool pair_bond_exists_on(const Particle *const p,
                                const Particle *const partner, int bond_type) {
  // First check the bonds of p1
  if (p->bl.e) {
    int i = 0;
    while (i < p->bl.n) {
      int size = bonded_ia_params[p->bl.e[i]].num;

      if (p->bl.e[i] == bond_type && p->bl.e[i + 1] == partner->p.identity) {
        // There's a bond, already. Nothing to do for these particles
        return true;
      }
      i += size + 1;
    }
  }
  return false;
}

/** @brief Checks both particle for a specific bond. Needs GHOSTS_HAVE_BONDS if
 * particles are ghosts.
 *
 * @param P
 * @param p1          particle on which the bond may be stored
 * @param p2    	     bond partner
 * @param bond        enum bond type */
inline bool pair_bond_enum_exists_on(const Particle *const p_bond,
                                     const Particle *const p_partner,
                                     BondedInteraction bond) {
  int i = 0;
  while (i < p_bond->bl.n) {
    int type_num = p_bond->bl.e[i];
    Bonded_ia_parameters *iaparams = &bonded_ia_params[type_num];
    if (iaparams->type == (int)bond &&
        p_bond->bl.e[i + 1] == p_partner->p.identity) {
      return true;
    } else {
      i += iaparams->num + 1;
    }
  }
  return false;
}

/** @brief Checks both particle for a specific bond. Needs GHOSTS_HAVE_BONDS if
 * particles are ghosts.
 *
 * @param P
 * @param p1          particle on which the bond may be stored
 * @param p2    	     particle on which the bond may be stored
 * @param bond_type   numerical bond type */
inline bool pair_bond_enum_exists_between(const Particle *const p1,
                                          const Particle *const p2,
                                          BondedInteraction bond) {
  if (p1 == p2)
    return false;
  else {
    // Check if particles have bonds (bl.n > 0) and search for the bond of
    // interest with are_bonded(). Could be saved on both sides (and both could
    // have other bonds), so we need to check both.
    return (p1->bl.n > 0 && pair_bond_enum_exists_on(p1, p2, bond)) ||
           (p2->bl.n > 0 && pair_bond_enum_exists_on(p2, p1, bond));
  }
}

#include "utils/math/sqr.hpp"

/** Returns true if the particles are to be considered for short range
    interactions */
class VerletCriterion {
  const double m_skin;
  const double m_eff_max_cut2;
  const double m_eff_coulomb_cut2 = 0.;
  const double m_eff_dipolar_cut2 = 0.;
  const double m_collision_cut2 = 0.;

public:
  VerletCriterion(double skin, double max_cut, double coulomb_cut = 0.,
                  double dipolar_cut = 0.,
                  double collision_detection_cutoff = 0.)
      : m_skin(skin), m_eff_max_cut2(Utils::sqr(max_cut + m_skin)),
        m_eff_coulomb_cut2(Utils::sqr(coulomb_cut + m_skin)),
        m_eff_dipolar_cut2(Utils::sqr(dipolar_cut + m_skin)),
        m_collision_cut2(Utils::sqr(collision_detection_cutoff)) {}

  template <typename Distance>
  bool operator()(const Particle &p1, const Particle &p2,
                  Distance const &dist) const {
    auto const &dist2 = dist.dist2;
    if (dist2 > m_eff_max_cut2)
      return false;

// Within real space cutoff of electrostatics and both charged
#ifdef ELECTROSTATICS
    if ((dist2 <= m_eff_coulomb_cut2) && (p1.p.q != 0) && (p2.p.q != 0))
      return true;
#endif

// Within dipolar cutoff and both cary magnetic moments
#ifdef DIPOLES
    if ((dist2 <= m_eff_dipolar_cut2) && (p1.p.dipm != 0) && (p2.p.dipm != 0))
      return true;
#endif

// Collision detectoin
#ifdef COLLISION_DETECTION
    if (dist2 <= m_collision_cut2)
      return true;
#endif

    // Within short-range distance (incl dpd and the like)
    auto const max_cut = get_ia_param(p1.p.type, p2.p.type)->max_cut;
    if ((max_cut != INACTIVE_CUTOFF) && (dist2 <= Utils::sqr(max_cut + m_skin)))
      return true;

    return false;
  }
};
#endif<|MERGE_RESOLUTION|>--- conflicted
+++ resolved
@@ -467,40 +467,6 @@
   double drmax2i;
 };
 
-<<<<<<< HEAD
-=======
-#ifdef HYDROGEN_BOND
-/** Parameters for the cg_dna potential
-    Insert documentation here.
-**/
-struct Cg_dna_basepair_parameters {
-  double r0;
-  double alpha;
-  double E0;
-  double kd;
-  double sigma1;
-  double sigma2;
-  double psi10;
-  double psi20;
-  /* Parameters for the sugar base interaction */
-  double E0sb;
-  double r0sb;
-  double alphasb;
-  double f2;
-  double f3;
-};
-#endif
-#ifdef TWIST_STACK
-struct Cg_dna_stacking_parameters {
-  double rm;
-  double epsilon;
-  double ref_pot;
-  double a[8];
-  double b[7];
-};
-#endif
-
->>>>>>> 149d0cb5
 /** Parameters for oif_global_forces */
 struct Oif_global_forces_bond_parameters {
   double A0_g;
@@ -510,19 +476,6 @@
 };
 
 /** Parameters for oif_local_forces */
-<<<<<<< HEAD
-typedef struct {
-  double r0;
-  double ks;
-  double kslin;
-  double phi0;
-  double kb;
-  double A01;
-  double A02;
-  double kal;
-  double kvisc;
-} Oif_local_forces_bond_parameters;
-=======
 struct Oif_local_forces_bond_parameters {
     double r0;
     double ks;
@@ -534,7 +487,6 @@
     double kal;
     double kvisc;
 };
->>>>>>> 149d0cb5
 
 /** Parameters for harmonic bond Potential */
 struct Harmonic_bond_parameters {
@@ -544,19 +496,6 @@
 };
 
 /** Parameters for Thermalized bond **/
-<<<<<<< HEAD
-typedef struct {
-  double temp_com;
-  double gamma_com;
-  double temp_distance;
-  double gamma_distance;
-  double r_cut;
-  double pref1_com;
-  double pref2_com;
-  double pref1_dist;
-  double pref2_dist;
-} Thermalized_bond_parameters;
-=======
 struct Thermalized_bond_parameters {
     double temp_com;
     double gamma_com;
@@ -568,7 +507,6 @@
     double pref1_dist;
     double pref2_dist;
 };
->>>>>>> 149d0cb5
 
 #ifdef ROTATION
 /** Parameters for harmonic dumbbell bond Potential */
@@ -588,23 +526,11 @@
 };
 
 /** Parameters for coulomb bond Potential */
-<<<<<<< HEAD
-typedef struct {
-  double prefactor;
-} Bonded_coulomb_bond_parameters;
-
-#ifdef P3M
-/** Parameters for coulomb bond p3m shortrange Potential */
-typedef struct {
-  double q1q2;
-} Bonded_coulomb_p3m_sr_bond_parameters;
-=======
 struct Bonded_coulomb_bond_parameters { double prefactor; };
 
 #ifdef P3M
 /** Parameters for coulomb bond p3m shortrange Potential */
 struct Bonded_coulomb_p3m_sr_bond_parameters { double q1q2; };
->>>>>>> 149d0cb5
 #endif
 
 /** Parameters for three body angular potential (bond-angle potentials).
