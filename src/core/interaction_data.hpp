--- conflicted
+++ resolved
@@ -237,29 +237,6 @@
 /*@}*/
 #endif
 
-<<<<<<< HEAD
-=======
-#ifdef LJ_ANGLE
-  /** \name Directional Lennard-Jones */
-  /*@{*/
-  double LJANGLE_eps = 0.0;
-  double LJANGLE_sig = 0.0;
-  double LJANGLE_cut = INACTIVE_CUTOFF;
-  /* Locate bonded partners */
-  int LJANGLE_bonded1type = 0.0;
-  int LJANGLE_bonded1pos = 0.0;
-  int LJANGLE_bonded1neg = 0.0;
-  int LJANGLE_bonded2pos = 0.0;
-  int LJANGLE_bonded2neg = 0.0;
-  /* Optional 2nd environment */
-  double LJANGLE_z0 = 0.0;
-  double LJANGLE_dz = -1.0;
-  double LJANGLE_kappa = 0.0;
-  double LJANGLE_epsprime = 0.0;
-/*@}*/
-#endif
-
->>>>>>> 0aad12ec
 #ifdef SMOOTH_STEP
   /** \name smooth step potential */
   /*@{*/
