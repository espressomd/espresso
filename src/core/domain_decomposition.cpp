--- conflicted
+++ resolved
@@ -574,83 +574,10 @@
         return nullptr;
     }
   }
-<<<<<<< HEAD
-=======
-  i = get_linear_index(
+
+  auto const ind = get_linear_index(
       cpos[0], cpos[1], cpos[2],
       {dd.ghost_cell_grid[0], dd.ghost_cell_grid[1], dd.ghost_cell_grid[2]});
-  return &(cells[i]);
-}
-
-/*************************************************/
-
-/** Append the particles in pl to \ref local_cells and update \ref
-   local_particles.
-    @return 0 if all particles in pl reside in the nodes domain otherwise 1.*/
-int dd_append_particles(ParticleList *pl, int fold_dir) {
-  int p, dir, cpos[3], flag = 0, fold_coord = fold_dir / 2;
-
-  CELL_TRACE(fprintf(stderr, "%d: dd_append_particles %d\n", this_node, pl->n));
-
-  for (p = 0; p < pl->n; p++) {
-    if (boundary[fold_dir] != 0) {
-      fold_coordinate(pl->part[p].r.p, pl->part[p].m.v, pl->part[p].l.i,
-                      fold_coord);
-    }
-
-    for (dir = 0; dir < 3; dir++) {
-      auto lpos = pl->part[p].r.p[dir] - my_left[dir];
-      cpos[dir] =
-          static_cast<int>(std::floor(lpos * dd.inv_cell_size[dir])) + 1;
-
-      /* If the calculated cell for the particle does not belong to
-         this node, (cpos < 1 or cpos > dd.cell_grid), we still keep them
-         if the system is not periodic in dir and we are at the boundary.
-         These are particles that have left the box in a non-periodic direction,
-         which are kept on the boundary node. Otherwise we set flag = 1 to keep
-         sorting, these particles are the send to the left or right neighbor
-         of this node in the next round. */
-      if (cpos[dir] < 1) {
-        cpos[dir] = 1;
-        if (PERIODIC(dir) || !boundary[2 * dir]) {
-          flag = 1;
-          CELL_TRACE(if (fold_coord == 2) {
-            fprintf(stderr,
-                    "%d: dd_append_particles: particle %d (%f,%f,%f) "
-                    "not inside node domain.\n",
-                    this_node, pl->part[p].p.identity, pl->part[p].r.p[0],
-                    pl->part[p].r.p[1], pl->part[p].r.p[2]);
-          });
-        }
-      } else if (cpos[dir] > dd.cell_grid[dir]) {
-        cpos[dir] = dd.cell_grid[dir];
-        if (PERIODIC(dir) || !boundary[2 * dir + 1]) {
-          flag = 1;
-          CELL_TRACE(if (fold_coord == 2) {
-            fprintf(stderr,
-                    "%d: dd_append_particles: particle %d (%f,%f,%f) "
-                    "not inside node domain.\n",
-                    this_node, pl->part[p].p.identity, pl->part[p].r.p[0],
-                    pl->part[p].r.p[1], pl->part[p].r.p[2]);
-          });
-        }
-      }
-    }
-    int c = get_linear_index(
-        cpos[0], cpos[1], cpos[2],
-        {dd.ghost_cell_grid[0], dd.ghost_cell_grid[1], dd.ghost_cell_grid[2]});
-    CELL_TRACE(fprintf(
-        stderr,
-        "%d: dd_append_particles: Append Part id=%d to cell %d cpos %d %d %d\n",
-        this_node, pl->part[p].p.identity, c, cpos[0], cpos[1], cpos[2]));
-    append_indexed_particle(&cells[c], std::move(pl->part[p]));
-  }
-  CELL_TRACE(
-      fprintf(stderr, "%d: dd_append_particles: flag=%d\n", this_node, flag));
->>>>>>> 068323d4
-
-  auto const ind =
-      get_linear_index(cpos[0], cpos[1], cpos[2], dd.ghost_cell_grid);
   return &(cells[ind]);
 }
 
