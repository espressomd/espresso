/*
Copyright (C) 2010-2018 The ESPResSo project

This file is part of ESPResSo.

ESPResSo is free software: you can redistribute it and/or modify
it under the terms of the GNU General Public License as published by
the Free Software Foundation, either version 3 of the License, or
(at your option) any later version.

ESPResSo is distributed in the hope that it will be useful,
but WITHOUT ANY WARRANTY; without even the implied warranty of
MERCHANTABILITY or FITNESS FOR A PARTICULAR PURPOSE.  See the
GNU General Public License for more details.

You should have received a copy of the GNU General Public License
along with this program.  If not, see <http://www.gnu.org/licenses/>.
*/
#ifndef CORE_PART_CFG_HPP
#define CORE_PART_CFG_HPP

<<<<<<< HEAD
#include <boost/iterator/transform_iterator.hpp>

=======
>>>>>>> 1b0ce9c7
#include "ParticleCache.hpp"
#include "cells.hpp"
#include "grid.hpp"
#include "particle_data.hpp"
#include "serialization/Particle.hpp"
#include "utils/SkipIterator.hpp"

#include <boost/iterator/indirect_iterator.hpp>
#include <boost/range/iterator_range.hpp>

/**
 * @brief Proxy class that gets a particle range from
 *        from the global local_particles.
 */
class GetLocalParts {
  class SkipIfNullOrGhost {
  public:
    bool operator()(const LocalParticles::value_type &kv) const {
      return (kv.second == nullptr) or (kv.second->l.ghost);
    }
  };

<<<<<<< HEAD
  class SecondDeref {
  public:
    using result_type = Particle &;
    Particle &operator()(const LocalParticles::value_type &kv) const {
      return assert(kv.second), *(kv.second);
    }
  };

  using skip_it =
      Utils::SkipIterator<LocalParticles::iterator, SkipIfNullOrGhost>;
  using iterator = boost::transform_iterator<SecondDeref, skip_it>;
  using Range = Utils::Range<iterator>;

public:
  Range operator()() const {
    auto begin = skip_it(local_particles.begin(), local_particles.end());
    auto end = skip_it(local_particles.end(), local_particles.end());

    return {iterator(begin), iterator(end)};
=======
  using skip_it = Utils::SkipIterator<Particle **, SkipIfNullOrGhost>;
  using iterator = boost::indirect_iterator<skip_it>;
  using Range = boost::iterator_range<iterator>;

public:
  Range operator()() const {
    if (local_particles == nullptr) {
      auto begin = skip_it(nullptr, nullptr, SkipIfNullOrGhost());
      return {make_indirect_iterator(begin), make_indirect_iterator(begin)};
    }

    auto begin =
        skip_it(local_particles, local_particles + max_seen_particle + 1,
                SkipIfNullOrGhost());
    auto end =
        skip_it(local_particles + max_seen_particle + 1,
                local_particles + max_seen_particle + 1, SkipIfNullOrGhost());

    return {make_indirect_iterator(begin), make_indirect_iterator(end)};
>>>>>>> 1b0ce9c7
  }
};

using PartCfg = ParticleCache<GetLocalParts, PositionUnfolder>;
#endif<|MERGE_RESOLUTION|>--- conflicted
+++ resolved
@@ -19,11 +19,6 @@
 #ifndef CORE_PART_CFG_HPP
 #define CORE_PART_CFG_HPP
 
-<<<<<<< HEAD
-#include <boost/iterator/transform_iterator.hpp>
-
-=======
->>>>>>> 1b0ce9c7
 #include "ParticleCache.hpp"
 #include "cells.hpp"
 #include "grid.hpp"
@@ -31,7 +26,7 @@
 #include "serialization/Particle.hpp"
 #include "utils/SkipIterator.hpp"
 
-#include <boost/iterator/indirect_iterator.hpp>
+#include <boost/iterator/transform_iterator.hpp>
 #include <boost/range/iterator_range.hpp>
 
 /**
@@ -46,7 +41,6 @@
     }
   };
 
-<<<<<<< HEAD
   class SecondDeref {
   public:
     using result_type = Particle &;
@@ -58,35 +52,15 @@
   using skip_it =
       Utils::SkipIterator<LocalParticles::iterator, SkipIfNullOrGhost>;
   using iterator = boost::transform_iterator<SecondDeref, skip_it>;
-  using Range = Utils::Range<iterator>;
-
-public:
-  Range operator()() const {
-    auto begin = skip_it(local_particles.begin(), local_particles.end());
-    auto end = skip_it(local_particles.end(), local_particles.end());
-
-    return {iterator(begin), iterator(end)};
-=======
-  using skip_it = Utils::SkipIterator<Particle **, SkipIfNullOrGhost>;
-  using iterator = boost::indirect_iterator<skip_it>;
   using Range = boost::iterator_range<iterator>;
 
 public:
   Range operator()() const {
-    if (local_particles == nullptr) {
-      auto begin = skip_it(nullptr, nullptr, SkipIfNullOrGhost());
-      return {make_indirect_iterator(begin), make_indirect_iterator(begin)};
-    }
 
-    auto begin =
-        skip_it(local_particles, local_particles + max_seen_particle + 1,
-                SkipIfNullOrGhost());
-    auto end =
-        skip_it(local_particles + max_seen_particle + 1,
-                local_particles + max_seen_particle + 1, SkipIfNullOrGhost());
+    auto begin = skip_it(local_particles.begin(), local_particles.end());
+    auto end = skip_it(local_particles.end(), local_particles.end());
 
-    return {make_indirect_iterator(begin), make_indirect_iterator(end)};
->>>>>>> 1b0ce9c7
+    return {begin, end};
   }
 };
 
