--- conflicted
+++ resolved
@@ -444,12 +444,7 @@
  */
 std::unordered_map<int, int> particle_node;
 
-<<<<<<< HEAD
-int max_local_particles = 0;
-LocalParticles local_particles;
-=======
 ParticleIndex local_particles;
->>>>>>> 048e43a6
 
 /************************************************
  * local functions
@@ -566,18 +561,8 @@
 void build_particle_index() {
   local_particles.clear();
 
-<<<<<<< HEAD
-  for (auto &p : ghost_cells.particles()) {
-    local_particles[p.identity()] = &p;
-  }
-
-  for (auto &p : local_cells.particles()) {
-    local_particles[p.identity()] = &p;
-  }
-=======
   local_particles.update(ghost_cells.particles());
   local_particles.update(local_cells.particles());
->>>>>>> 048e43a6
 }
 
 void init_particlelist(ParticleList *pList) {
