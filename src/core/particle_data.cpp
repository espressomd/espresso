/*
  Copyright (C) 2010-2018 The ESPResSo project
  Copyright (C) 2002,2003,2004,2005,2006,2007,2008,2009,2010
    Max-Planck-Institute for Polymer Research, Theory Group

  This file is part of ESPResSo.

  ESPResSo is free software: you can redistribute it and/or modify
  it under the terms of the GNU General Public License as published by
  the Free Software Foundation, either version 3 of the License, or
  (at your option) any later version.

  ESPResSo is distributed in the hope that it will be useful,
  but WITHOUT ANY WARRANTY; without even the implied warranty of
  MERCHANTABILITY or FITNESS FOR A PARTICULAR PURPOSE.  See the
  GNU General Public License for more details.

  You should have received a copy of the GNU General Public License
  along with this program.  If not, see <http://www.gnu.org/licenses/>.
*/
/** \file
 *  Particles and particle lists.
 *
 *  The corresponding header file is particle_data.hpp.
 */

#include "particle_data.hpp"
#include "PartCfg.hpp"
#include "bonded_interactions/bonded_interaction_data.hpp"
#include "cells.hpp"
#include "communication.hpp"
#include "debug.hpp"
#include "global.hpp"
#include "grid.hpp"
#include "initialize.hpp"
#include "integrate.hpp"
#include "nonbonded_interactions/nonbonded_interaction_data.hpp"
#include "partCfg_global.hpp"
#include "random.hpp"
#include "rotation.hpp"
#include "serialization/ParticleList.hpp"
#include "virtual_sites.hpp"

#include "utils.hpp"
#include "utils/Cache.hpp"
#include "utils/make_unique.hpp"
#include "utils/mpi/gatherv.hpp"

#include <boost/range/algorithm.hpp>
#include <boost/serialization/variant.hpp>
#include <boost/serialization/vector.hpp>
#include <boost/variant.hpp>

#include <cmath>
#include <cstdlib>
#include <cstring>
#include <unordered_map>
#include <unordered_set>
/************************************************
 * defines
 ************************************************/

/** granularity of the particle buffers in particles */
#define PART_INCREMENT 8

/** my magic MPI code for send/recv_particles */
#define REQ_SNDRCV_PART 0xaa

namespace {
/**
 * @brief A generic particle update.
 *
 * Here the sub-struct struture of Particle is
 * used: the specification of the data memeber to update
 * consists of to parts, the pointer to the subsutruct @p s
 * and a pointer to a member of that substruct @m.
 *
 * @tparam S Substruct type of Particle
 * @tparam s Pointer to a member of Particle
 * @tparam T Type of the member to update, must be serializable
 * @tparam m Pointer to the member.
 */
template <typename S, S Particle::*s, typename T, T S::*m>
struct UpdateParticle {
  T value;

  void operator()(Particle &p) const { (p.*s).*m = value; }

  template <class Archive> void serialize(Archive &ar, long int) { ar &value; }
};

template <typename T, T ParticleProperties::*m>
using UpdateProperty = UpdateParticle<ParticleProperties, &Particle::p, T, m>;
template <typename T, T ParticlePosition ::*m>
using UpdatePosition = UpdateParticle<ParticlePosition, &Particle::r, T, m>;
template <typename T, T ParticleMomentum ::*m>
using UpdateMomentum = UpdateParticle<ParticleMomentum, &Particle::m, T, m>;
template <typename T, T ParticleForce ::*m>
using UpdateForce = UpdateParticle<ParticleForce, &Particle::f, T, m>;

#ifdef EXTERNAL_FORCES
/**
 * @brief Special updater for the external flags.
 *
 * These need to be treated specialy as they are
 * updated masked and not overwritten.
 */
struct UpdateExternalFlag {
  /* The bits to update */
  int mask;
  /* The actual values for the update */
  int flag;
  void operator()(Particle &p) const {
    /* mask out old flags */
    p.p.ext_flag &= ~mask;
    /* set new values */
    p.p.ext_flag |= (mask & flag);
  }

  template <class Archive> void serialize(Archive &ar, long int) {
    ar &mask;
    ar &flag;
  }
};
#endif

using Prop = ParticleProperties;

// clang-format off
using UpdatePropertyMessage = boost::variant
        < UpdateProperty<int, &Prop::type>
        , UpdateProperty<int, &Prop::mol_id>
#ifdef MASS
        , UpdateProperty<double, &Prop::mass>
#endif
#ifdef SHANCHEN
        , UpdateProperty<std::array<double, 2 * LB_COMPONENTS>, &Prop::solvation>
#endif
#ifdef ROTATIONAL_INERTIA
        , UpdateProperty<Vector3d, &Prop::rinertia>
#endif
#ifdef AFFINITY
        , UpdateProperty<Vector3d, &Prop::bond_site>
#endif
#ifdef MEMBRANE_COLLISION
        , UpdateProperty<Vector3d, &Prop::out_direction>
#endif
        , UpdateProperty<int, &Prop::rotation>
#ifdef ELECTROSTATICS
        , UpdateProperty<double, &Prop::q>
#endif
#ifdef LB_ELECTROHYDRODYNAMICS
        , UpdateProperty<Vector3d, &Prop::mu_E>
#endif
#ifdef DIPOLES
        , UpdateProperty<double, &Prop::dipm>
#endif
#ifdef VIRTUAL_SITES
        , UpdateProperty<int, &Prop::is_virtual>
#ifdef VIRTUAL_SITES_RELATIVE
        , UpdateProperty<ParticleProperties::VirtualSitesRelativeParameteres,
                         &Prop::vs_relative>
#endif
#endif
#ifdef LANGEVIN_PER_PARTICLE
        , UpdateProperty<double, &Prop::T>
#ifndef PARTICLE_ANISOTROPY
        , UpdateProperty<double, &Prop::gamma>
#else
        , UpdateProperty<Vector3d, &Prop::gamma>
#endif // PARTICLE_ANISOTROPY
#ifdef ROTATION
#ifndef PARTICLE_ANISOTROPY
        , UpdateProperty<double, &Prop::gamma_rot>
#else
        , UpdateProperty<Vector3d, &Prop::gamma_rot>
#endif // ROTATIONAL_INERTIA
#endif // ROTATION
#endif // LANGEVIN_PER_PARTICLE
#ifdef EXTERNAL_FORCES
        , UpdateExternalFlag
        , UpdateProperty<Vector3d, &Prop::ext_force>
#ifdef ROTATION
        , UpdateProperty<Vector3d, &Prop::ext_torque>
#endif
#endif
        >;

using UpdatePositionMessage = boost::variant
        < UpdatePosition<Vector3d, &ParticlePosition::p>
#ifdef ROTATION
        , UpdatePosition<Vector4d, &ParticlePosition::quat>
#endif
        >;

using UpdateMomentumMessage = boost::variant
      < UpdateMomentum<Vector3d, &ParticleMomentum::v>
#ifdef ROTATION
      , UpdateMomentum<Vector3d, &ParticleMomentum::omega>
#endif
      >;

using UpdateForceMessage = boost::variant
      < UpdateForce<Vector3d, &ParticleForce::f>
#ifdef ROTATION
      , UpdateForce<Vector3d, &ParticleForce::torque>
#endif
      >;

/**
 * @brief Delete specific bond.
 */
struct RemoveBond {
    std::vector<int> bond;

    void operator()(Particle &p) const {
      try_delete_bond(&p, bond.data());
    }

    template<class Archive>
            void serialize(Archive &ar, long int) {
        ar & bond;
    }
};


/**
 * @brief Delete all bonds.
 */
struct RemoveBonds {
    void operator()(Particle &p) const {
      p.bl.clear();
    }

    template<class Archive>
    void serialize(Archive &ar, long int) {
    }
};

struct AddBond {
    std::vector<int> bond;

    void operator()(Particle &p) const {
        local_add_particle_bond(p, bond);
    }

    template<class Archive>
    void serialize(Archive &ar, long int) {
        ar & bond;
    }
};

using UpdateBondMessage = boost::variant
        < RemoveBond
        , RemoveBonds
        , AddBond
        >;

#ifdef ENGINE
struct UpdateSwim {
    ParticleParametersSwimming swim;

    void operator()(Particle &p) const {
      p.swim = swim;
    }

    template<class Archive>
    void serialize(Archive &ar, long int) {
      ar & swim;
    }
};
#endif

#ifdef ROTATION
struct UpdateOrientation {
    Vector3d axis;
    double angle;

    void operator()(Particle &p) const {
        local_rotate_particle(p, axis, angle);
    }

    template<class Archive>
    void serialize(Archive &ar, long int) {
        ar & axis & angle;
    }
};
#endif

/**
 * @brief Top-level message.
 *
 * A message is either updates a property,
 * or a position, or ...
 * New messages can be added here, if they
 * fullfill the type requirements, namely:
 * They either have an integer member id indicating
 * the particle that should be updated an operator()(const Particle&)
 * that is called with the particle, or a tree of
 * variants with leafs that have such a operator() and member.
 */
using UpdateMessage = boost::variant
        < UpdatePropertyMessage
        , UpdatePositionMessage
        , UpdateMomentumMessage
        , UpdateForceMessage
        , UpdateBondMessage
#ifdef ENGINE
        , UpdateSwim
#endif
#ifdef ROTATION
        , UpdateOrientation
#endif
        >;
// clang-format on

/**
 * @brief Meta-function to detect the message type from
 *        the particle substruct.
 */
template <typename S, S Particle::*s> struct message_type;

template <> struct message_type<ParticleProperties, &Particle::p> {
  using type = UpdatePropertyMessage;
};

template <> struct message_type<ParticlePosition, &Particle::r> {
  using type = UpdatePositionMessage;
};

template <> struct message_type<ParticleMomentum, &Particle::m> {
  using type = UpdateMomentumMessage;
};

template <> struct message_type<ParticleForce, &Particle::f> {
  using type = UpdateForceMessage;
};

template <typename S, S Particle::*s>
using message_type_t = typename message_type<S, s>::type;

/**
 * @brief Visitor for message evaluation.
 *
 * This visitor either recurses into the active type
 * if it is a variant type, or otherwise callse
 * operator()(Particle&) on the active type with
 * the particle that ought to be updated. This construction
 * allows to nest message variants to allow for sub-
 * categories. Those are mostly used here to differentiate
 * the updates for the substructs of Particle.
 */
struct UpdateVisitor : public boost::static_visitor<void> {
  explicit UpdateVisitor(int id) : id(id) {}

  const int id;

  /* Recurse into sub-variants */
  template <class... Message>
  void operator()(const boost::variant<Message...> &msg) const {
    boost::apply_visitor(*this, msg);
  }
  /* Plain messages are just called. */
  template <typename Message> void operator()(const Message &msg) const {
    assert(local_particles[id]);
    msg(*local_particles[id]);
  }
};
} // namespace

/**
 * @brief Callback for \ref mpi_send_update_message.
 */
void mpi_update_particle_slave(int node, int id) {
  if (node == comm_cart.rank()) {
    UpdateMessage msg{};
    comm_cart.recv(0, SOME_TAG, msg);
    boost::apply_visitor(UpdateVisitor{id}, msg);
  }

  on_particle_change();
}

/**
 * @brief Send a particle update message.
 *
 * This sends the message to the node that is responsible for the particle,
 * where
 * @p msg is called with the particle as argument. The message then performs the
 * change to the particle that is encoded in it. The mechanism to call a functor
 * based on the active type of a variant is called visitation. Here we can use
 * @c UpdateVisitor with a single templated call operator on the visitor because
 * all message (eventually) provide the same interface. Overall this is
 * logically equivalent to nested switch statements over the message types,
 * where the case statements play the role of the call of the messages in our
 * case. A general introduction can be found in the documentation of
 * boost::variant.
 *
 * @param id Id of the particle to update
 * @param msg The message
 */
void mpi_send_update_message(int id, const UpdateMessage &msg) {
  auto const pnode = get_particle_node(id);

  mpi_call(mpi_update_particle_slave, pnode, id);

  /* If the particle is remote, send the
   * message to the target, otherwise we
   * can just apply the update directly. */
  if (pnode != comm_cart.rank()) {
    comm_cart.send(pnode, SOME_TAG, msg);
  } else {
    boost::apply_visitor(UpdateVisitor{id}, msg);
  }

  on_particle_change();
}

template <typename S, S Particle::*s, typename T, T S::*m>
void mpi_update_particle(int id, const T &value) {
  using MessageType = message_type_t<S, s>;
  MessageType msg = UpdateParticle<S, s, T, m>{value};
  mpi_send_update_message(id, msg);
}

template <typename T, T ParticleProperties::*m>
void mpi_update_particle_property(int id, const T &value) {
  mpi_update_particle<ParticleProperties, &Particle::p, T, m>(id, value);
}

/************************************************
 * variables
 ************************************************/
bool type_list_enable;
std::unordered_map<int, std::unordered_set<int>> particle_type_map{};
void remove_id_from_map(int part_id, int type);
void add_id_to_type_map(int part_id, int type);

int max_seen_particle = -1;
int n_part = 0;
bool swimming_particles_exist = false;
/**
 * @brief id -> rank
 */
std::unordered_map<int, int> particle_node;

ParticleIndex local_particles;

/************************************************
 * local functions
 ************************************************/

/** Remove bond from particle if possible */
int try_delete_bond(Particle *part, const int *bond);

/** Remove exclusion from particle if possible */
void try_delete_exclusion(Particle *part, int part2);

/** Insert an exclusion if not already set */
void try_add_exclusion(Particle *part, int part2);

/** Automatically add the next \<distance\> neighbors in each molecule to the
   exclusion list. This uses the bond topology obtained directly from the
   particles, since only this contains the full topology, in contrast to \ref
   topology::topology. To easily setup the bonds, all data should be on a single
   node, therefore the \ref partCfg array is used. With large amounts of
   particles, you should avoid this function and setup exclusions manually. */
void auto_exclusion(int distance);

/************************************************
 * particle initialization functions
 ************************************************/

/** Deallocate the dynamic storage of a particle. */
void free_particle(Particle *part) { part->~Particle(); }

void mpi_who_has_slave(int, int) {
  static int *sendbuf;
  int n_part;

  n_part = cells_get_n_particles();
  MPI_Gather(&n_part, 1, MPI_INT, nullptr, 0, MPI_INT, 0, comm_cart);
  if (n_part == 0)
    return;

  sendbuf = Utils::realloc(sendbuf, sizeof(int) * n_part);

  auto end = std::transform(local_cells.particles().begin(),
                            local_cells.particles().end(), sendbuf,
                            [](Particle const &p) { return p.p.identity; });

  auto npart = std::distance(sendbuf, end);
  MPI_Send(sendbuf, npart, MPI_INT, 0, SOME_TAG, comm_cart);
}

void mpi_who_has() {
  static int *sizes = new int[n_nodes];
  int *pdata = nullptr;
  int pdata_s = 0;

  mpi_call(mpi_who_has_slave, -1, 0);

  int n_part = cells_get_n_particles();
  /* first collect number of particles on each node */
  MPI_Gather(&n_part, 1, MPI_INT, sizes, 1, MPI_INT, 0, comm_cart);

  /* then fetch particle locations */
  for (int pnode = 0; pnode < n_nodes; pnode++) {
    COMM_TRACE(
        fprintf(stderr, "node %d reports %d particles\n", pnode, sizes[pnode]));
    if (pnode == this_node) {
      for (auto const &p : local_cells.particles())
        particle_node[p.p.identity] = this_node;

    } else if (sizes[pnode] > 0) {
      if (pdata_s < sizes[pnode]) {
        pdata_s = sizes[pnode];
        pdata = Utils::realloc(pdata, sizeof(int) * pdata_s);
      }
      MPI_Recv(pdata, sizes[pnode], MPI_INT, pnode, SOME_TAG, comm_cart,
               MPI_STATUS_IGNORE);
      for (int i = 0; i < sizes[pnode]; i++)
        particle_node[pdata[i]] = pnode;
    }
  }
  free(pdata);
}

/**
 * @brief Rebuild the particle index.
 */
void build_particle_node() { mpi_who_has(); }

/**
 *  @brief Get the mpi rank which owns the particle with id.
 */
int get_particle_node(int id) {
  if ((id < 0) or (id > max_seen_particle))
    throw std::runtime_error("Invalid particle id!");

  if (particle_node.empty())
    build_particle_node();

  auto const needle = particle_node.find(id);

  // Check if particle has a node, if not, we assume it does not exist.
  if (needle == particle_node.end()) {
    throw std::runtime_error("Particle node for id " + std::to_string(id) +
                             " not found!");
  } else {
    return needle->second;
  }
}

void clear_particle_node() { particle_node.clear(); }

int realloc_particlelist(ParticleList *l, int size) {
  assert(size >= 0);
  int old_max = l->max;
  Particle *old_start = l->part;

  PART_TRACE(fprintf(stderr, "%d: realloc_particlelist %p: %d/%d->%d\n",
                     this_node, (void *)l, l->n, l->max, size));

  if (size < l->max) {
    if (size == 0)
      /* to be able to free an array again */
      l->max = 0;
    else
      /* shrink not as fast, just lose half, rounded up */
      l->max =
          PART_INCREMENT *
          (((l->max + size + 1) / 2 + PART_INCREMENT - 1) / PART_INCREMENT);
  } else
    /* round up */
    l->max = PART_INCREMENT * ((size + PART_INCREMENT - 1) / PART_INCREMENT);
  if (l->max != old_max)
    l->part = Utils::realloc(l->part, sizeof(Particle) * l->max);
  return l->part != old_start;
}

void update_local_particles(ParticleList *pl) {
  local_particles.update(Utils::Span<Particle>(pl->part, pl->n));
}

void append_particle(ParticleList *l, Particle &&part) {
  realloc_particlelist(l, ++l->n);
  new (&(l->part[l->n - 1])) Particle(std::move(part));
}

int move_particle(ParticleList *destList, ParticleList *sourceList, int ind) {
  assert(sourceList->n > 0);
  assert(ind < sourceList->n);

  realloc_particlelist(destList, ++destList->n);
  auto dst = &destList->part[destList->n - 1];
  auto src = &sourceList->part[ind];
  auto end = &sourceList->part[sourceList->n - 1];

  new (dst) Particle(std::move(*src));
  if (src != end) {
    new (src) Particle(std::move(*end));
  }

  sourceList->n -= 1;
  realloc_particlelist(sourceList, sourceList->n);

  return destList->n - 1;
}

/**
 * @brief Extract an indexed particle from a list.
 *
 * Removes a particle from a particle list and
 * from the particle index.
 */
Particle extract_particle(ParticleList *sl, int i) {
  assert(sl->n > 0);
  assert(i < sl->n);

  Particle *src = &sl->part[i];
  Particle *end = &sl->part[sl->n - 1];

  Particle p = std::move(*src);

  if (src != end) {
    new (src) Particle(std::move(*end));
  }

  realloc_particlelist(sl, --sl->n);
  return p;
}

namespace {
/* Limit cache to 100 MiB */
std::size_t const max_cache_size = (100ul * 1048576ul) / sizeof(Particle);
Utils::Cache<int, Particle> particle_fetch_cache(max_cache_size);
} // namespace

void invalidate_fetch_cache() { particle_fetch_cache.invalidate(); }

const Particle &get_particle_data(int part) {
  auto const pnode = get_particle_node(part);

  if (pnode == this_node) {
    assert(local_particles[part]);
    return *local_particles[part];
  }

  /* Query the cache */
  auto const p_ptr = particle_fetch_cache.get(part);
  if (p_ptr) {
    return *p_ptr;
  }

  /* Cache miss, fetch the particle,
   * put it into the cache and return a pointer into the cache. */
  auto const cache_ptr =
      particle_fetch_cache.put(part, mpi_recv_part(pnode, part));
  return *cache_ptr;
}

void mpi_get_particles_slave(int, int) {
  std::vector<int> ids;
  boost::mpi::scatter(comm_cart, ids, 0);

  std::vector<Particle> parts(ids.size());
  std::transform(ids.begin(), ids.end(), parts.begin(), [](int id) {
    assert(local_particles[id]);
    return *local_particles[id];
  });

  Utils::Mpi::gatherv(comm_cart, parts.data(), parts.size(), 0);
}

/**
 * @brief Get multiple particles at once.
 *
 * *WARNING* Particles are returned in an arbitrary order.
 *
 * @param ids The ids of the particles that should be returned.
 *
 * @returns The particle data.
 */
std::vector<Particle> mpi_get_particles(std::vector<int> const &ids) {
  mpi_call(mpi_get_particles_slave, 0, 0);
  /* Return value */
  std::vector<Particle> parts(ids.size());

  /* Group ids per node */
  std::vector<std::vector<int>> node_ids(comm_cart.size());
  for (auto const &id : ids) {
    auto const pnode = get_particle_node(id);

    node_ids[pnode].push_back(id);
  }

  /* Distributed ids to the nodes */
  {
    std::vector<int> ignore;
    boost::mpi::scatter(comm_cart, node_ids, ignore, 0);
  }

  /* Copy local particles */
  std::transform(node_ids[this_node].cbegin(), node_ids[this_node].cend(),
                 parts.begin(), [](int id) {
                   assert(local_particles[id]);
                   return *local_particles[id];
                 });

  std::vector<int> node_sizes(comm_cart.size());
  std::transform(
      node_ids.cbegin(), node_ids.cend(), node_sizes.begin(),
      [](std::vector<int> const &ids) { return static_cast<int>(ids.size()); });

  Utils::Mpi::gatherv(comm_cart, parts.data(), parts.size(), parts.data(),
                      node_sizes.data(), 0);

  return parts;
}

void prefetch_particle_data(std::vector<int> ids) {
  /* Nothing to do on a single node. */
  if (comm_cart.size() == 1)
    return;

  /* Remove local, already cached and non-existent particles from the list. */
  ids.erase(std::remove_if(ids.begin(), ids.end(),
                           [](int id) {
                             if (not particle_exists(id)) {
                               return true;
                             } else {
                               auto const pnode = get_particle_node(id);
                               return (pnode == this_node) ||
                                      particle_fetch_cache.has(id);
                             }
                           }),
            ids.end());

  /* Don't prefetch more particles than fit the cache. */
  if (ids.size() > particle_fetch_cache.max_size())
    ids.resize(particle_fetch_cache.max_size());

  /* Fetch the particles... */
  auto parts = mpi_get_particles(ids);

  /* mpi_get_particles does not return the parts in the correct
     order, so the ids need to be updated. */
  std::transform(parts.cbegin(), parts.cend(), ids.begin(),
                 [](Particle const &p) { return p.identity(); });

  /* ... and put them into the cache. */
  particle_fetch_cache.put(ids.cbegin(), ids.cend(),
                           std::make_move_iterator(parts.begin()));
}

int place_particle(int part, double p[3]) {
  int retcode = ES_PART_OK;

  int pnode;
  if (particle_exists(part)) {
    pnode = get_particle_node(part);
    mpi_place_particle(pnode, part, p);
  } else {
    /* new particle, node by spatial position */
    pnode = cell_structure.position_to_node(Vector3d{p, p + 3});

    /* master node specific stuff */
    particle_node[part] = pnode;

    retcode = ES_PART_CREATED;

    mpi_place_new_particle(pnode, part, p);
  }

  return retcode;
}

void set_particle_v(int part, double *v) {
  mpi_update_particle<ParticleMomentum, &Particle::m, Vector3d,
                      &ParticleMomentum::v>(part, Vector3d(v, v + 3));
}

#ifdef ENGINE
void set_particle_swimming(int part, ParticleParametersSwimming swim) {
  mpi_send_update_message(part, UpdateSwim{swim});
}
#endif

void set_particle_f(int part, const Vector3d &F) {
  mpi_update_particle<ParticleForce, &Particle::f, Vector3d, &ParticleForce::f>(
      part, F);
}

#if defined(MASS)
void set_particle_mass(int part, double mass) {
  mpi_update_particle_property<double, &ParticleProperties::mass>(part, mass);
}
#else
const constexpr double ParticleProperties::mass;
#endif

#ifdef ROTATIONAL_INERTIA
void set_particle_rotational_inertia(int part, double *rinertia) {
  mpi_update_particle_property<Vector3d, &ParticleProperties::rinertia>(
      part, Vector3d(rinertia, rinertia + 3));
}
#else
const constexpr double ParticleProperties::rinertia[3];
#endif
#ifdef ROTATION
void set_particle_rotation(int part, int rot) {
  mpi_update_particle_property<int, &ParticleProperties::rotation>(part, rot);
}
#endif
#ifdef ROTATION
void rotate_particle(int part, const Vector3d &axis, double angle) {
  mpi_send_update_message(part, UpdateOrientation{axis, angle});
}
#endif

#ifdef AFFINITY
void set_particle_affinity(int part, double *bond_site) {
  mpi_update_particle_property<Vector3d, &ParticleProperties::bond_site>(
      part, Vector3d(bond_site, bond_site + 3));
}
#endif

#ifdef MEMBRANE_COLLISION
void set_particle_out_direction(int part, double *out_direction) {
  mpi_update_particle_property<Vector3d, &ParticleProperties::out_direction>(
      part, Vector3d(out_direction, out_direction + 3));
}
#endif

#ifdef DIPOLES
void set_particle_dipm(int part, double dipm) {
  mpi_update_particle_property<double, &ParticleProperties::dipm>(part, dipm);
}

void set_particle_dip(int part, double *dip) {
  Vector4d quat;
  double dipm;
  std::tie(quat, dipm) =
      convert_dip_to_quat(Vector3d({dip[0], dip[1], dip[2]}));

  set_particle_dipm(part, dipm);
  set_particle_quat(part, quat.data());
}

#endif

#ifdef VIRTUAL_SITES
void set_particle_virtual(int part, int is_virtual) {
  mpi_update_particle_property<int, &ParticleProperties::is_virtual>(
      part, is_virtual);
}
#endif

#ifdef VIRTUAL_SITES_RELATIVE
void set_particle_vs_quat(int part, double *vs_relative_quat) {
  auto vs_relative = get_particle_data(part).p.vs_relative;
  vs_relative.quat = Vector4d(vs_relative_quat, vs_relative_quat + 4);

  mpi_update_particle_property<
      ParticleProperties::VirtualSitesRelativeParameteres,
      &ParticleProperties::vs_relative>(part, vs_relative);
}

void set_particle_vs_relative(int part, int vs_relative_to, double vs_distance,
                              double *rel_ori) {
  ParticleProperties::VirtualSitesRelativeParameteres vs_relative;
  vs_relative.distance = vs_distance;
  vs_relative.to_particle_id = vs_relative_to;
  vs_relative.rel_orientation = {rel_ori, rel_ori + 4};

  mpi_update_particle_property<
      ParticleProperties::VirtualSitesRelativeParameteres,
      &ParticleProperties::vs_relative>(part, vs_relative);
}
#endif

void set_particle_q(int part, double q) {
#ifdef ELECTROSTATICS
  mpi_update_particle_property<double, &ParticleProperties::q>(part, q);
#endif
}

#ifndef ELECTROSTATICS
const constexpr double ParticleProperties::q;
#endif

#ifdef LB_ELECTROHYDRODYNAMICS
void set_particle_mu_E(int part, double *mu_E) {
  mpi_update_particle_property<Vector3d, &ParticleProperties::mu_E>(
      part, Vector3d(mu_E, mu_E + 3));
}

void get_particle_mu_E(int part, double (&mu_E)[3]) {
  auto const &p = get_particle_data(part);

  for (int i = 0; i < 3; i++) {
    mu_E[i] = p.p.mu_E[i];
  }
}
#endif

void set_particle_type(int p_id, int type) {
  make_particle_type_exist(type);

  if (type_list_enable) {
    // check if the particle exists already and the type is changed, then remove
    // it from the list which contains it
    auto const &cur_par = get_particle_data(p_id);
    int prev_type = cur_par.p.type;
    if (prev_type != type) {
      // particle existed before so delete it from the list
      remove_id_from_map(p_id, prev_type);
    }
    add_id_to_type_map(p_id, type);
  }

  mpi_update_particle_property<int, &ParticleProperties::type>(p_id, type);
}

void set_particle_mol_id(int part, int mid) {
  mpi_update_particle_property<int, &ParticleProperties::mol_id>(part, mid);
}

#ifdef ROTATION
void set_particle_quat(int part, double *quat) {
  mpi_update_particle<ParticlePosition, &Particle::r, Vector4d,
                      &ParticlePosition::quat>(part, Vector4d(quat, quat + 4));
}

void set_particle_omega_lab(int part, const Vector3d &omega_lab) {
  auto const &particle = get_particle_data(part);

  mpi_update_particle<ParticleMomentum, &Particle::m, Vector3d,
                      &ParticleMomentum::omega>(
      part, convert_vector_space_to_body(particle, omega_lab));
}

void set_particle_omega_body(int part, const Vector3d &omega) {
  mpi_update_particle<ParticleMomentum, &Particle::m, Vector3d,
                      &ParticleMomentum::omega>(part, omega);
}

void set_particle_torque_lab(int part, const Vector3d &torque_lab) {
  auto const &particle = get_particle_data(part);

  mpi_update_particle<ParticleForce, &Particle::f, Vector3d,
                      &ParticleForce::torque>(
      part, convert_vector_space_to_body(particle, torque_lab));
}
#endif

#ifdef LANGEVIN_PER_PARTICLE
void set_particle_temperature(int part, double T) {
  mpi_update_particle_property<double, &ParticleProperties::T>(part, T);
}

#ifndef PARTICLE_ANISOTROPY
void set_particle_gamma(int part, double gamma) {
  mpi_update_particle_property<double, &ParticleProperties::gamma>(part, gamma);
}
#else
void set_particle_gamma(int part, Vector3d gamma) {
  mpi_update_particle_property<Vector3d, &ParticleProperties::gamma>(part,
                                                                     gamma);
}
#endif // PARTICLE_ANISOTROPY

#ifdef ROTATION
#ifndef PARTICLE_ANISOTROPY
void set_particle_gamma_rot(int part, double gamma_rot) {
  mpi_update_particle_property<double, &ParticleProperties::gamma_rot>(
      part, gamma_rot);
}
#else
void set_particle_gamma_rot(int part, Vector3d gamma_rot) {
  mpi_update_particle_property<Vector3d, &ParticleProperties::gamma_rot>(
      part, gamma_rot);
}
#endif // PARTICLE_ANISOTROPY
#endif // ROTATION
#endif // LANGEVIN_PER_PARTICLE

#ifdef EXTERNAL_FORCES
#ifdef ROTATION
void set_particle_ext_torque(int part, const Vector3d &torque) {
  auto const flag = (torque != Vector3d{}) ? PARTICLE_EXT_TORQUE : 0;
  if (flag) {
    mpi_update_particle_property<Vector3d, &ParticleProperties::ext_torque>(
        part, torque);
  }
  mpi_send_update_message(part, UpdatePropertyMessage(UpdateExternalFlag{
                                    PARTICLE_EXT_TORQUE, flag}));
}
#endif

void set_particle_ext_force(int part, const Vector3d &force) {
  auto const flag = (force != Vector3d{}) ? PARTICLE_EXT_FORCE : 0;
  if (flag) {
    mpi_update_particle_property<Vector3d, &ParticleProperties::ext_force>(
        part, force);
  }
  mpi_send_update_message(part, UpdatePropertyMessage(UpdateExternalFlag{
                                    PARTICLE_EXT_FORCE, flag}));
}

void set_particle_fix(int part, int flag) {
  mpi_send_update_message(
      part, UpdatePropertyMessage(UpdateExternalFlag{COORDS_FIX_MASK, flag}));
}
#endif

void delete_particle_bond(int part, Utils::Span<const int> bond) {
  mpi_send_update_message(
      part, UpdateBondMessage{RemoveBond{{bond.begin(), bond.end()}}});
}

void delete_particle_bonds(int part) {
  mpi_send_update_message(part, UpdateBondMessage{RemoveBonds{}});
}

void add_particle_bond(int part, Utils::Span<const int> bond) {
  mpi_send_update_message(
      part, UpdateBondMessage{AddBond{{bond.begin(), bond.end()}}});
}

void remove_all_particles() {
  mpi_remove_particle(-1, -1);
  clear_particle_node();
}

int remove_particle(int p_id) {
  auto const &cur_par = get_particle_data(p_id);
  if (type_list_enable) {
    // remove particle from its current type_list
    int type = cur_par.p.type;
    remove_id_from_map(p_id, type);
  }

  auto const pnode = get_particle_node(p_id);

  particle_node[p_id] = -1;
  mpi_remove_particle(pnode, p_id);

  particle_node.erase(p_id);

  if (p_id == max_seen_particle) {
    max_seen_particle--;
    mpi_bcast_parameter(FIELD_MAXPART);
  }
  return ES_OK;
}

namespace {
void remove_all_bonds_to(IntList &bl, int to) {
  for (int i = 0; i < bl.n;) {
    auto const partners = bonded_ia_params[bl.e[i]].num;
    int j = 1;
    for (; j <= partners; j++)
      if (bl.e[i + j] == to)
        break;
    if (j <= partners) {
      bl.erase(bl.begin() + i, bl.begin() + i + 1 + partners);
    } else
      i += 1 + partners;
  }
}
} // namespace

void remove_all_bonds_to(int identity) {
  for (auto &p : local_cells.particles()) {
    remove_all_bonds_to(p.bl, identity);
  }
}

void local_remove_particle(int part) {
  Cell *cell = nullptr;
  int n = 0;

  for (auto c : local_cells) {
    for (int i = 0; i < c->n; i++) {
      auto &p = c->part[i];
      if (p.identity() == part) {
        cell = c;
        n = i;
      }

      remove_all_bonds_to(p.bl, part);
    }
  }

  assert(cell);
  extract_particle(cell, n);
  update_local_particles(cell);
}

Particle *local_place_particle(int part, const double p[3], int _new) {
  Particle *pt;

  Vector3i i{};
  Vector3d pp = {p[0], p[1], p[2]};
  fold_position(pp, i);

  if (_new) {
    /* allocate particle anew */
    auto cell = cell_structure.position_to_cell(pp);
    if (!cell) {
      fprintf(stderr,
              "%d: INTERNAL ERROR: particle %d at %f(%f) %f(%f) %f(%f) "
              "does not belong on this node\n",
              this_node, part, p[0], pp[0], p[1], pp[1], p[2], pp[2]);
      errexit();
    }
    auto rl = realloc_particlelist(cell, ++cell->n);
    pt = new (&cell->part[cell->n - 1]) Particle;

    pt->p.identity = part;
    if (rl)
      update_local_particles(cell);
    else
      local_particles.update(*pt);
  } else
    pt = local_particles[part];

  PART_TRACE(fprintf(
      stderr, "%d: local_place_particle: got particle id=%d @ %f %f %f\n",
      this_node, part, p[0], p[1], p[2]));

  pt->r.p = pp;
  pt->l.i = i;
#ifdef BOND_CONSTRAINT
  pt->r.p_old = pp;
#endif

<<<<<<< HEAD
=======
  assert(local_particles[part] == pt);

>>>>>>> 04389285
  return pt;
}

void local_remove_all_particles() {
  Cell *cell;
  int c;
  n_part = 0;
  max_seen_particle = -1;
  local_particles.clear();

  for (c = 0; c < local_cells.n; c++) {
    Particle *p;
    int i, np;
    cell = local_cells.cell[c];
    p = cell->part;
    np = cell->n;
    for (i = 0; i < np; i++)
      free_particle(&p[i]);
    cell->n = 0;
  }
}

void local_rescale_particles(int dir, double scale) {
  for (auto &p : local_cells.particles()) {
    if (dir < 3)
      p.r.p[dir] *= scale;
    else {
      p.r.p *= scale;
    }
  }
}

void added_particle(int part) {
  n_part++;

  max_seen_particle = std::max(max_seen_particle, part);
}

void local_add_particle_bond(Particle &p, Utils::Span<const int> bond) {
  boost::copy(bond, std::back_inserter(p.bl));
}

int try_delete_bond(Particle *part, const int *bond) {
  IntList *bl = &part->bl;
  int i, j, type, partners;

  // Empty bond means: delete all bonds
  if (!bond) {
    bl->clear();

    return ES_OK;
  }

  // Go over the bond list to find the bond to delete
  for (i = 0; i < bl->n;) {
    type = bl->e[i];
    partners = bonded_ia_params[type].num;

    // If the bond type does not match the one, we want to delete, skip
    if (type != bond[0])
      i += 1 + partners;
    else {
      // Go over the bond partners
      for (j = 1; j <= partners; j++) {
        // Leave the loop early, if the bond to delete and the bond with in the
        // particle don't match
        if (bond[j] != bl->e[i + j])
          break;
      }
      // If we did not exit from the loop early, all parameters matched
      // and we go on with deleting
      if (j > partners) {
        // New length of bond list
        bl->erase(bl->begin() + i, bl->begin() + i + 1 + partners);

        return ES_OK;
      }
      i += 1 + partners;
    }
  }
  return ES_ERROR;
}

#ifdef EXCLUSIONS
void local_change_exclusion(int part1, int part2, int _delete) {
  if (part1 == -1 && part2 == -1) {
    for (auto &p : local_cells.particles()) {
      p.el.clear();
    }

    return;
  }

  /* part1, if here */
  auto part = local_particles[part1];
  if (part) {
    if (_delete)
      try_delete_exclusion(part, part2);
    else
      try_add_exclusion(part, part2);
  }

  /* part2, if here */
  part = local_particles[part2];
  if (part) {
    if (_delete)
      try_delete_exclusion(part, part1);
    else
      try_add_exclusion(part, part1);
  }
}

void try_add_exclusion(Particle *part, int part2) {
  for (int i = 0; i < part->el.n; i++)
    if (part->el.e[i] == part2)
      return;

  part->el.push_back(part2);
}

void try_delete_exclusion(Particle *part, int part2) {
  IntList &el = part->el;

  if (!el.empty()) {
    el.erase(std::remove(el.begin(), el.end(), part2), el.end());
  };
}
#endif

void send_particles(ParticleList *particles, int node) {
  PART_TRACE(fprintf(stderr, "%d: send_particles %d to %d\n", this_node,
                     particles->n, node));

  comm_cart.send(node, REQ_SNDRCV_PART, *particles);

  /* remove particles from this nodes local list and free data */
  for (int pc = 0; pc < particles->n; pc++) {
    free_particle(&particles->part[pc]);
  }

  realloc_particlelist(particles, particles->n = 0);
}

void recv_particles(ParticleList *particles, int node) {
  PART_TRACE(fprintf(stderr, "%d: recv_particles from %d\n", this_node, node));
  comm_cart.recv(node, REQ_SNDRCV_PART, *particles);
}

#ifdef EXCLUSIONS

namespace {
/* keep a unique list for particle i. Particle j is only added if it is not i
   and not already in the list. */
void add_partner(IntList *il, int i, int j, int distance) {
  int k;
  if (j == i)
    return;
  for (k = 0; k < il->n; k += 2)
    if (il->e[k] == j)
      return;

  il->push_back(j);
  il->push_back(distance);
}
} // namespace

int change_exclusion(int part1, int part2, int _delete) {
  if (particle_exists(part1) && particle_exists(part2)) {
    mpi_send_exclusion(part1, part2, _delete);
    return ES_OK;
  } else {
    return ES_ERROR;
  }
}

void remove_all_exclusions() { mpi_send_exclusion(-1, -1, 1); }

void auto_exclusions(int distance) {
  int count, p, i, j, p1, p2, p3, dist1, dist2;
  Bonded_ia_parameters *ia_params;

  /* partners is a list containing the currently found excluded particles for
     each particle, and their distance, as a interleaved list */
  std::unordered_map<int, IntList> partners;

  /* We need bond information */
  partCfg().update_bonds();

  /* determine initial connectivity */
  for (auto const &part1 : partCfg()) {
    p1 = part1.p.identity;
    for (i = 0; i < part1.bl.n;) {
      ia_params = &bonded_ia_params[part1.bl.e[i++]];
      if (ia_params->num == 1) {
        p2 = part1.bl.e[i++];
        /* you never know what the user does, may bond a particle to itself...?
         */
        if (p2 != p1) {
          add_partner(&partners[p1], p1, p2, 1);
          add_partner(&partners[p2], p2, p1, 1);
        }
      } else
        i += ia_params->num;
    }
  }

  /* calculate transient connectivity. For each of the current neighbors,
     also exclude their close enough neighbors.
  */
  auto const max_seen_particle = partCfg().max_id();

  for (count = 1; count < distance; count++) {
    for (p1 = 0; p1 <= max_seen_particle; p1++) {
      for (i = 0; i < partners[p1].n; i += 2) {
        p2 = partners[p1].e[i];
        dist1 = partners[p1].e[i + 1];
        if (dist1 > distance)
          continue;
        /* loop over all partners of the partner */
        for (j = 0; j < partners[p2].n; j += 2) {
          p3 = partners[p2].e[j];
          dist2 = dist1 + partners[p2].e[j + 1];
          if (dist2 > distance)
            continue;
          add_partner(&partners[p1], p1, p3, dist2);
          add_partner(&partners[p3], p3, p1, dist2);
        }
      }
    }
  }

  /* setup the exclusions and clear the arrays. We do not setup the exclusions
     up there, since on_part_change clears the partCfg, so that we would have to
     restore it continuously. Of course this could be optimized by bundling the
     exclusions, but this is only done once and the overhead is as much as for
     setting the bonds, which the user apparently accepted.
  */
  for (p = 0; p <= max_seen_particle; p++) {
    for (j = 0; j < partners[p].n; j++)
      if (p < partners[p].e[j])
        change_exclusion(p, partners[p].e[j], 0);
  }
}

#endif

void init_type_map(int type) {
  type_list_enable = true;
  if (type < 0)
    throw std::runtime_error("Types may not be negative");

  // fill particle map
  if (particle_type_map.count(type) == 0)
    particle_type_map[type] = std::unordered_set<int>();

  for (auto const &p : partCfg()) {
    if (p.p.type == type)
      particle_type_map.at(type).insert(p.p.identity);
  }
}

void remove_id_from_map(int part_id, int type) {
  if (particle_type_map.find(type) != particle_type_map.end())
    particle_type_map.at(type).erase(part_id);
}

int get_random_p_id(int type) {
  if (particle_type_map.at(type).size() == 0)
    throw std::runtime_error("No particles of given type could be found");
  int rand_index = i_random(particle_type_map.at(type).size());
  return *std::next(particle_type_map[type].begin(), rand_index);
}

void add_id_to_type_map(int part_id, int type) {
  if (particle_type_map.find(type) != particle_type_map.end())
    particle_type_map.at(type).insert(part_id);
}

int number_of_particles_with_type(int type) {
  return static_cast<int>(particle_type_map.at(type).size());
}

// The following functions are used by the python interface to obtain
// properties of a particle, which are only compiled in in some configurations
// This is needed, because cython does not support conditional compilation
// within a ctypedef definition

#ifdef ROTATION
void pointer_to_omega_body(Particle const *p, double const *&res) {
  res = p->m.omega.data();
}

void pointer_to_quat(Particle const *p, double const *&res) {
  res = p->r.quat.data();
}

#endif

void pointer_to_q(Particle const *p, double const *&res) { res = &(p->p.q); }

#ifdef VIRTUAL_SITES
void pointer_to_virtual(Particle const *p, int const *&res) {
  res = &(p->p.is_virtual);
}
#endif

#ifdef VIRTUAL_SITES_RELATIVE
void pointer_to_vs_quat(Particle const *p, double const *&res) {
  res = (p->p.vs_relative.quat.data());
}

void pointer_to_vs_relative(Particle const *p, int const *&res1,
                            double const *&res2, double const *&res3) {
  res1 = &(p->p.vs_relative.to_particle_id);
  res2 = &(p->p.vs_relative.distance);
  res3 = p->p.vs_relative.rel_orientation.data();
}
#endif

#ifdef DIPOLES

void pointer_to_dipm(Particle const *p, double const *&res) {
  res = &(p->p.dipm);
}
#endif

#ifdef EXTERNAL_FORCES
void pointer_to_ext_force(Particle const *p, int const *&res1,
                          double const *&res2) {
  res1 = &(p->p.ext_flag);
  res2 = p->p.ext_force.data();
}
#ifdef ROTATION
void pointer_to_ext_torque(Particle const *p, int const *&res1,
                           double const *&res2) {
  res1 = &(p->p.ext_flag);
  res2 = p->p.ext_torque.data();
}
#endif
void pointer_to_fix(Particle const *p, int const *&res) {
  res = &(p->p.ext_flag);
}
#endif

#ifdef LANGEVIN_PER_PARTICLE
void pointer_to_gamma(Particle const *p, double const *&res) {
#ifndef PARTICLE_ANISOTROPY
  res = &(p->p.gamma);
#else
  res = p->p.gamma.data(); // array [3]
#endif // PARTICLE_ANISTROPY
}

#ifdef ROTATION
void pointer_to_gamma_rot(Particle const *p, double const *&res) {
#ifndef PARTICLE_ANISOTROPY
  res = &(p->p.gamma_rot);
#else
  res = p->p.gamma_rot.data(); // array [3]
#endif // ROTATIONAL_INERTIA
}
#endif // ROTATION

void pointer_to_temperature(Particle const *p, double const *&res) {
  res = &(p->p.T);
}
#endif // LANGEVIN_PER_PARTICLE

void pointer_to_rotation(Particle const *p, int const *&res) {
  res = &(p->p.rotation);
}

#ifdef ENGINE
void pointer_to_swimming(Particle const *p,
                         ParticleParametersSwimming const *&swim) {
  swim = &(p->swim);
}
#endif

#ifdef ROTATIONAL_INERTIA
void pointer_to_rotational_inertia(Particle const *p, double const *&res) {
  res = p->p.rinertia.data();
}
#endif

#ifdef AFFINITY
void pointer_to_bond_site(Particle const *p, double const *&res) {
  res = p->p.bond_site.data();
}
#endif

#ifdef MEMBRANE_COLLISION
void pointer_to_out_direction(const Particle *p, const double *&res) {
  res = p->p.out_direction.data();
}
#endif

bool particle_exists(int part_id) {
  if (particle_node.empty())
    build_particle_node();
  return particle_node.count(part_id);
}<|MERGE_RESOLUTION|>--- conflicted
+++ resolved
@@ -1137,11 +1137,8 @@
   pt->r.p_old = pp;
 #endif
 
-<<<<<<< HEAD
-=======
   assert(local_particles[part] == pt);
 
->>>>>>> 04389285
   return pt;
 }
 
