--- conflicted
+++ resolved
@@ -58,11 +58,6 @@
 extern int n_nodes;
 /** The communicator */
 extern boost::mpi::communicator comm_cart;
-<<<<<<< HEAD
-/** Statistics to calculate */
-enum class GatherStats : int { energy, pressure };
-=======
->>>>>>> 7bc2336c
 
 /**
  * Default MPI tag used by callbacks.
@@ -144,143 +139,6 @@
 /** Process requests from master node. Slave nodes main loop. */
 void mpi_loop();
 
-<<<<<<< HEAD
-/** Move particle to a position on a node.
- *  Also calls \ref on_particle_change.
- *  \param id    the particle to move.
- *  \param node  the node to attach it to.
- *  \param pos   the particles position.
- */
-void mpi_place_particle(int node, int id, const Utils::Vector3d &pos);
-
-/** Create particle at a position on a node.
- *  Also calls \ref on_particle_change.
- *  \param id    the particle to create.
- *  \param pos   the particles position.
- */
-int mpi_place_new_particle(int id, const Utils::Vector3d &pos);
-
-/** Send exclusions.
- *  Also calls \ref on_particle_change.
- *  \param part     identity of first particle of the exclusion.
- *  \param part2    identity of second particle of the exclusion.
- *  \param _delete  if true, do not add the exclusion, rather delete it if found
- */
-void mpi_send_exclusion(int part, int part2, int _delete);
-
-/** Remove a particle.
- *  Also calls \ref on_particle_change.
- *  \param id    the particle to remove.
- *  \param node  the node it is attached to.
- */
-void mpi_remove_particle(int node, int id);
-
-/** Start integrator.
- *  @param n_steps       how many steps to do.
- *  @param reuse_forces  whether to trust the old forces for the first half step
- *  @return nonzero on error
- */
-int mpi_integrate(int n_steps, int reuse_forces);
-
-/** Steepest descent main integration loop
- *
- *  Integration stops when the maximal force is lower than the user limit
- *  @ref SteepestDescentParameters::f_max "f_max" or when the maximal number
- *  of steps @p steps is reached.
- *
- *  @param steps Maximal number of integration steps
- *  @return number of integrated steps
- */
-int mpi_steepest_descent(int steps);
-
-/** Broadcast steepest descent parameters */
-void mpi_bcast_steepest_descent();
-
-void mpi_bcast_all_ia_params();
-
-/** Send new IA params.
- *  Also calls \ref on_short_range_ia_change.
- *
- *  Used for both bonded and non-bonded interaction parameters. Therefore
- *  @p i and @p j are used depending on their value:
- *
- *  \param i   particle type for non-bonded interaction parameters /
- *             bonded interaction type number.
- *  \param j   if not negative: particle type for non-bonded interaction
- *             parameters / if negative: flag for bonded interaction
- */
-void mpi_bcast_ia_params(int i, int j);
-
-/** Resize \ref ia_params.
- *  \param s   the new size for \ref ia_params.
- */
-void mpi_realloc_ia_params(int s);
-
-/** Gather data for analysis.
- *  \param[in] job what to do:
- *      \arg for \ref GatherStats::energy, calculate and reduce (sum up)
- *           energies, using \ref energy_calc.
- *      \arg for \ref GatherStats::pressure, calculate and reduce (sum up)
- *           pressure, using \ref pressure_calc.
- */
-void mpi_gather_stats(GatherStats job);
-
-/** Send new \ref time_step and rescale the velocities accordingly. */
-void mpi_set_time_step(double time_step);
-
-/** Send new Coulomb parameters. */
-void mpi_bcast_coulomb_params();
-
-/** Rescale all particle positions in direction @p dir by a factor @p scale. */
-void mpi_rescale_particles(int dir, double scale);
-
-/** Change the cell structure on all nodes. */
-void mpi_bcast_cell_structure(int cs);
-
-void mpi_set_use_verlet_lists(bool use_verlet_lists);
-
-/** Broadcast nptiso geometry parameters to all nodes. */
-void mpi_bcast_nptiso_geom();
-
-/** Broadcast @ref CUDA_global_part_vars structure */
-void mpi_bcast_cuda_global_part_vars();
-
-/** Perform iccp3m initialization.
- *  @return non-zero value on error
- */
-int mpi_iccp3m_init();
-
-/** Calculate the maximal dipole moment in the system (part of MDLC) */
-void mpi_bcast_max_mu();
-
-/** @name Galilei and other
- *  - set all particle velocities and rotational inertias to zero
- *  - set all forces and torques on the particles to zero
- *  - calculate the centre of mass (CMS)
- *  - calculate the velocity of the CMS
- *  - remove the CMS velocity from the system
- */
-/*@{*/
-void mpi_kill_particle_motion(int rotation);
-void mpi_kill_particle_forces(int torque);
-Utils::Vector3d mpi_system_CMS();
-Utils::Vector3d mpi_system_CMS_velocity();
-void mpi_galilei_transform();
-/*@}*/
-
-/**
- * @brief Resort the particles.
- *
- * This function resorts the particles on the nodes.
- *
- * @param global_flag If true a global resort is done,
- *        if false particles are only exchanges between neighbors.
- * @return The number of particles on the nodes after the resort.
- */
-std::vector<int> mpi_resort_particles(int global_flag);
-
-=======
->>>>>>> 7bc2336c
 namespace Communication {
 /**
  * @brief Init globals for communication.
