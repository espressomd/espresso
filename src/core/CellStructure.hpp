/*
 * Copyright (C) 2010-2020 The ESPResSo project
 * Copyright (C) 2002,2003,2004,2005,2006,2007,2008,2009,2010
 *   Max-Planck-Institute for Polymer Research, Theory Group
 *
 * This file is part of ESPResSo.
 *
 * ESPResSo is free software: you can redistribute it and/or modify
 * it under the terms of the GNU General Public License as published by
 * the Free Software Foundation, either version 3 of the License, or
 * (at your option) any later version.
 *
 * ESPResSo is distributed in the hope that it will be useful,
 * but WITHOUT ANY WARRANTY; without even the implied warranty of
 * MERCHANTABILITY or FITNESS FOR A PARTICULAR PURPOSE.  See the
 * GNU General Public License for more details.
 *
 * You should have received a copy of the GNU General Public License
 * along with this program.  If not, see <http://www.gnu.org/licenses/>.
 */

#ifndef ESPRESSO_CELLSTRUCTURE_HPP
#define ESPRESSO_CELLSTRUCTURE_HPP

#include "AtomDecomposition.hpp"
#include "BoxGeometry.hpp"
#include "Cell.hpp"
#include "CellStructureType.hpp"
#include "LocalBox.hpp"
#include "Particle.hpp"
#include "ParticleDecomposition.hpp"
#include "ParticleList.hpp"
#include "ParticleRange.hpp"
#include "algorithm/link_cell.hpp"
#include "bond_error.hpp"
#include "ghosts.hpp"

#include <utils/math/sqr.hpp>

#include <boost/algorithm/cxx11/any_of.hpp>
#include <boost/container/static_vector.hpp>
#include <boost/iterator/indirect_iterator.hpp>
#include <boost/range/algorithm/find_if.hpp>
#include <boost/range/algorithm/transform.hpp>

#include <algorithm>
#include <cassert>
#include <memory>
#include <utility>
#include <vector>

extern BoxGeometry box_geo;

namespace Cells {
enum Resort : unsigned {
  RESORT_NONE = 0u,
  RESORT_LOCAL = 1u,
  RESORT_GLOBAL = 2u
};

/**
 * @brief Flags to select particle parts for communication.
 */
enum DataPart : unsigned {
  DATA_PART_NONE = 0u,       /**< Nothing */
  DATA_PART_PROPERTIES = 1u, /**< Particle::p */
  DATA_PART_POSITION = 2u,   /**< Particle::r */
  DATA_PART_MOMENTUM = 8u,   /**< Particle::m */
  DATA_PART_FORCE = 16u,     /**< Particle::f */
#ifdef BOND_CONSTRAINT
  DATA_PART_RATTLE = 32u, /**< Particle::rattle */
#endif
  DATA_PART_BONDS = 64u /**< Particle::bonds */
};
} // namespace Cells

namespace Cells {
inline ParticleRange particles(Utils::Span<Cell *> cells) {
  /* Find first non-empty cell */
  auto first_non_empty =
      std::find_if(cells.begin(), cells.end(),
                   [](const Cell *c) { return not c->particles().empty(); });

  return {CellParticleIterator(first_non_empty, cells.end()),
          CellParticleIterator(cells.end())};
}
} // namespace Cells

/**
 * @brief Distance vector and length handed to pair kernels.
 */
struct Distance {
  explicit Distance(Utils::Vector3d const &vec21)
      : vec21(vec21), dist2(vec21.norm2()) {}

  Utils::Vector3d vec21;
  double dist2;
};
namespace detail {
struct MinimalImageDistance {
  const BoxGeometry box;

  Distance operator()(Particle const &p1, Particle const &p2) const {
    return Distance(box.get_mi_vector(p1.r.p, p2.r.p));
  }
};

struct EuclidianDistance {
  Distance operator()(Particle const &p1, Particle const &p2) const {
    return Distance(p1.r.p - p2.r.p);
  }
};
} // namespace detail

/** Describes a cell structure / cell system. Contains information
 *  about the communication of cell contents (particles, ghosts, ...)
 *  between different nodes and the relation between particle
 *  positions and the cell system. All other properties of the cell
 *  system which are not common between different cell systems have to
 *  be stored in separate structures.
 */
struct CellStructure {
private:
  /** The local id-to-particle index */
  std::vector<Particle *> m_particle_index;
  /** Implementation of the primary particle decomposition */
  std::unique_ptr<ParticleDecomposition> m_decomposition =
      std::make_unique<AtomDecomposition>();
  /** Active type in m_decomposition */
  CellStructureType m_type = CellStructureType::CELL_STRUCTURE_NSQUARE;
  /** One of @ref Cells::Resort, announces the level of resort needed.
   */
  unsigned m_resort_particles = Cells::RESORT_NONE;
  bool m_rebuild_verlet_list = true;
  std::vector<std::pair<Particle *, Particle *>> m_verlet_list;
  double m_le_pos_offset_at_last_resort = 0.;

public:
  bool use_verlet_list = true;

  /**
   * @brief Update local particle index.
   *
   * Update the entry for a particle in the local particle
   * index.
   *
   * @param id Entry to update.
   * @param p Pointer to the particle.
   */
  void update_particle_index(int id, Particle *p) {
    assert(id >= 0);
    // cppcheck-suppress assertWithSideEffect
    assert(not p or id == p->identity());

    if (id >= m_particle_index.size())
      m_particle_index.resize(id + 1);

    m_particle_index[id] = p;
  }

  /**
   * @brief Update local particle index.
   *
   * Update the entry for a particle in the local particle
   * index.
   *
   * @param p Pointer to the particle.
   */
  void update_particle_index(Particle &p) {
    update_particle_index(p.identity(), std::addressof(p));
  }

  /**
   * @brief Update local particle index.
   *
   * @param pl List of particles whose index entries should be updated.
   */
  void update_particle_index(ParticleList &pl) {
    for (auto &p : pl) {
      update_particle_index(p.identity(), std::addressof(p));
    }
  }

  /**
   * @brief Clear the particles index.
   */
  void clear_particle_index() { m_particle_index.clear(); }

private:
  /**
   * @brief Append a particle to a list and update this
   *        particle index accordingly.
   * @param pl List to add the particle to.
   * @param p Particle to add.
   */
  Particle &append_indexed_particle(ParticleList &pl, Particle &&p) {
    /* Check if cell may reallocate, in which case the index
     * entries for all particles in this cell have to be
     * updated. */
    auto const may_reallocate = pl.size() >= pl.capacity();
    auto &new_part = pl.insert(std::move(p));

    if (may_reallocate)
      update_particle_index(pl);
    else {
      update_particle_index(new_part);
    }

    return new_part;
  }

public:
  /**
   * @brief Get a local particle by id.
   *
   * @param id Particle to get.
   * @return Pointer to particle if it is local,
   *         nullptr otherwise.
   */
  Particle *get_local_particle(int id) {
    assert(id >= 0);

    if (id >= m_particle_index.size())
      return nullptr;

    return m_particle_index[id];
  }

  /** @overload */
  const Particle *get_local_particle(int id) const {
    assert(id >= 0);

    if (id >= m_particle_index.size())
      return nullptr;

    return m_particle_index[id];
  }

  template <class InputRange, class OutputIterator>
  void get_local_particles(InputRange ids, OutputIterator out) {
    boost::transform(ids, out,
                     [this](int id) { return get_local_particle(id); });
  }

public:
  CellStructureType decomposition_type() const { return m_type; }

  /** Maximal cutoff supported by current cell system. */
  Utils::Vector3d max_cutoff() const;

  /** Maximal pair range supported by current cell system. */
  Utils::Vector3d max_range() const;

private:
  Utils::Span<Cell *> local_cells();

public:
  ParticleRange local_particles();
  ParticleRange ghost_particles();

private:
  /** Cell system dependent function to find the right cell for a
   *  particle.
   *  \param  p Particle.
   *  \return pointer to cell where to put the particle, nullptr
   *          if the particle does not belong on this node.
   */
  Cell *particle_to_cell(const Particle &p);

public:
  /**
   * @brief Add a particle.
   *
   * Moves a particle into the cell system. This adds
   * a particle to the local node, irrespective of where
   * it belongs.
   *
   * @param p Particle to add.
   * @return Pointer to the particle in the cell
   *         system.
   */
  Particle *add_particle(Particle &&p);

  /**
   * @brief Add a particle.
   *
   * Moves a particle into the cell system, if it
   * belongs to this node. Otherwise this does not
   * have an effect and the particle is discarded.
   * This can be used to add a particle without
   * knowledge where it should be placed by calling
   * the function on all nodes, it will then add
   * the particle in exactly one place.
   *
   * @param p Particle to add.
   * @return Pointer to particle if it is local, null
   *         otherwise.
   */
  Particle *add_local_particle(Particle &&p);

  /**
   * @brief Remove a particle.
   *
   * Removes a particle and all bonds pointing
   * to it. This is a collective call.
   *
   * @param id Id of particle to remove.
   */
  void remove_particle(int id);

  /**
   * @brief Get the maximal particle id on this node.
   *
   * This returns the highest particle id on
   * this node, or -1 if there are no particles on this node.
   */
  int get_max_local_particle_id() const;

  /**
   * @brief Remove all particles from the cell system.
   *
   * This allows linear time removal of all particles from
   * the system, removing each particle individually would
   * be quadratic.
   */
  void remove_all_particles();

  /**
   * @brief Get the underlying particle decomposition.
   *
   * Should be used solely for informative purposes.
   *
   * @return The active particle decomposition.
   */
  const ParticleDecomposition &decomposition() const {
    return assert(m_decomposition), *m_decomposition;
  }

private:
  ParticleDecomposition &decomposition() {
    return assert(m_decomposition), *m_decomposition;
  }

public:
  /**
   * @brief Increase the local resort level at least to @p level.
   */
  void set_resort_particles(Cells::Resort level) {
    m_resort_particles |= level;
    assert(m_resort_particles >= level);
  }

  /**
   * @brief Get the currently scheduled resort level.
   */
  unsigned get_resort_particles() const { return m_resort_particles; }

  /**
   * @brief Set the resort level to sorted.
   */
  void clear_resort_particles() { m_resort_particles = Cells::RESORT_NONE; }

  /** Checks whether a particle has moved further than the skin, thus
  requiring a resort

  @param particles Particles to check
  @param skin Skin
  @param additional_offset Offset which is added to the distance the particle
  has travelled when comparing to skin/2 (e.g., for Lees Edwards BC).

  */
  bool check_resort_required(const ParticleRange &particles, double skin,
                             const Utils::Vector3d &additional_offset) {
    double lim = Utils::sqr(skin / 2) - additional_offset.norm2();
    return std::any_of(
        particles.begin(), particles.end(),
        [lim](const auto &p) { return ((p.r.p - p.l.p_old).norm2() > lim); });
  }

  /**
   * @brief Check whether a particle has moved further than half the skin
   * since the last Verlet list update, thus requiring a resort.
   * @param particles           Particles to check
   * @param skin                Skin
   * @param additional_offset   Offset which is added to the distance the
   *                            particle has travelled when comparing to half
   *                            the skin (e.g., for Lees-Edwards BC).
   * @return Whether a resort is needed.
   */
  bool
  check_resort_required(ParticleRange const &particles, double skin,
                        Utils::Vector3d const &additional_offset = {}) const {
    auto const lim = Utils::sqr(skin / 2.) - additional_offset.norm2();
    return std::any_of(
        particles.begin(), particles.end(),
        [lim](const auto &p) { return ((p.r.p - p.l.p_old).norm2() > lim); });
  }

  auto get_le_pos_offset_at_last_resort() const {
    return m_le_pos_offset_at_last_resort;
  }

  /**
   * @brief Synchronize number of ghosts.
   */
  void ghosts_count();

  /**
   * @brief Update ghost particles.
   *
   * This function updates the ghost particles with data
   * from the real particles.
   *
   * @param data_parts Particle parts to update, combination of @ref
   * Cells::DataPart
   */
  void ghosts_update(unsigned data_parts);

  /**
   * @brief Add forces from ghost particles to real particles.
   */
  void ghosts_reduce_forces();
#ifdef BOND_CONSTRAINT
  /**
   * @brief Add rattle corrections from ghost particles to real particles.
   */
  void ghosts_reduce_rattle_correction();
#endif

private:
  /**
   * @brief Resolve ids to particles.
   *
   * @throws BondResolutionError if one of the ids
   *         was not found.
   *
   * @param partner_ids Ids to resolve.
   * @return Vector of Particle pointers.
   */
  auto resolve_bond_partners(Utils::Span<const int> partner_ids) {
    boost::container::static_vector<Particle *, 4> partners;
    get_local_particles(partner_ids, std::back_inserter(partners));

    /* Check if id resolution failed for any partner */
    if (boost::algorithm::any_of(
            partners, [](Particle *partner) { return partner == nullptr; })) {
      throw BondResolutionError{};
    }

    return partners;
  }

  /**
   * @brief Execute kernel for every bond on particle.
   * @tparam Handler Callable, which can be invoked with
   *                 (Particle, int, Utils::Span<Particle *>),
   *                 returning a bool.
   * @param p Particles for whom the bonds are evaluated.
   * @param handler is called for every bond, and handed
   *                p, the bond id and a span with the bond
   *                partners as arguments. Its return value
   *                should indicate if the bond was broken.
   */
  template <class Handler>
  void execute_bond_handler(Particle &p, Handler handler) {
    for (const BondView bond : p.bonds()) {
      auto const partner_ids = bond.partner_ids();

      try {
        auto partners = resolve_bond_partners(partner_ids);

        auto const bond_broken =
            handler(p, bond.bond_id(), Utils::make_span(partners));

        if (bond_broken) {
          bond_broken_error(p.identity(), partner_ids);
        }
      } catch (const BondResolutionError &) {
        bond_broken_error(p.identity(), partner_ids);
      }
    }
  }

  /**
   * @brief Go through ghost cells and remove the ghost entries from the
   * local particle index.
   */
  void invalidate_ghosts() {
    for (auto const &p : ghost_particles()) {
      if (get_local_particle(p.identity()) == &p) {
        update_particle_index(p.identity(), nullptr);
      }
    }
  }

public:
  /**
   * @brief Resort particles.
   */
<<<<<<< HEAD
  void resort_particles(int global_flag, const BoxGeometry &box);
=======
  void resort_particles(int global_flag, BoxGeometry const &box);
>>>>>>> 9c40d781

private:
  /** @brief Set the particle decomposition, keeping the particles. */
  void set_particle_decomposition(
      std::unique_ptr<ParticleDecomposition> &&decomposition) {
    clear_particle_index();

    /* Swap in new cell system */
    std::swap(m_decomposition, decomposition);

    /* Add particles to new system */
    for (auto &p : Cells::particles(decomposition->local_cells())) {
      add_particle(std::move(p));
    }
  }

public:
  /**
   * @brief Set the particle decomposition to AtomDecomposition.
   *
   * @param comm Communicator to use.
   * @param box Box Geometry.
   * @param local_geo Geometry of the local box (holds cell structure type).
   */
  void set_atom_decomposition(boost::mpi::communicator const &comm,
                              BoxGeometry const &box,
                              LocalBox<double> &local_geo);

  /**
   * @brief Set the particle decomposition to RegularDecomposition.
   *
   * @param comm Cartesian communicator to use.
   * @param range Interaction range.
   * @param box Box Geometry.
   * @param local_geo Geometry of the local box.
   */
  void set_regular_decomposition(boost::mpi::communicator const &comm,
                                 double range, BoxGeometry const &box,
                                 LocalBox<double> &local_geo);

public:
  template <class BondKernel> void bond_loop(BondKernel const &bond_kernel) {
    for (auto &p : local_particles()) {
      execute_bond_handler(p, bond_kernel);
    }
  }

private:
  /**
   * @brief Run link_cell algorithm for local cells.
   *
   * @tparam Kernel Needs to be callable with (Particle, Particle, Distance).
   * @param kernel Pair kernel functor.
   */
  template <class Kernel> void link_cell(Kernel kernel) {
    auto const maybe_box = decomposition().minimum_image_distance();
    auto const first = boost::make_indirect_iterator(local_cells().begin());
    auto const last = boost::make_indirect_iterator(local_cells().end());

    if (maybe_box) {
      Algorithm::link_cell(
          first, last,
          [&kernel, df = detail::MinimalImageDistance{box_geo}](
              Particle &p1, Particle &p2) { kernel(p1, p2, df(p1, p2)); });
    } else {
      if (decomposition().box().type() != BoxType::CUBOID) {
        throw std::runtime_error("Non-cuboid box type is not compatible with a "
                                 "particle decomposition that relies on "
                                 "EuclideanDistance for distance calculation.");
      }
      Algorithm::link_cell(
          first, last,
          [&kernel, df = detail::EuclidianDistance{}](
              Particle &p1, Particle &p2) { kernel(p1, p2, df(p1, p2)); });
    }
  }

  /** Non-bonded pair loop with verlet lists.
   *
   * @param pair_kernel Kernel to apply
   * @param verlet_criterion Filter for verlet lists.
   */
  template <class PairKernel, class VerletCriterion>
  void verlet_list_loop(PairKernel pair_kernel,
                        const VerletCriterion &verlet_criterion) {
    /* In this case the verlet list update is attached to
     * the pair kernel, and the verlet list is rebuilt as
     * we go. */
    if (m_rebuild_verlet_list) {
      m_verlet_list.clear();

      link_cell([&](Particle &p1, Particle &p2, Distance const &d) {
        if (verlet_criterion(p1, p2, d)) {
          m_verlet_list.emplace_back(&p1, &p2);
          pair_kernel(p1, p2, d);
        }
      });

      m_rebuild_verlet_list = false;
    } else {
      auto const maybe_box = decomposition().minimum_image_distance();
      /* In this case the pair kernel is just run over the verlet list. */
      if (maybe_box) {
        auto const distance_function = detail::MinimalImageDistance{box_geo};
        for (auto &pair : m_verlet_list) {
          pair_kernel(*pair.first, *pair.second,
                      distance_function(*pair.first, *pair.second));
        }
      } else {
        auto const distance_function = detail::EuclidianDistance{};
        for (auto &pair : m_verlet_list) {
          pair_kernel(*pair.first, *pair.second,
                      distance_function(*pair.first, *pair.second));
        }
      }
    }
  }

public:
  /** Non-bonded pair loop.
   * @param pair_kernel Kernel to apply
   */
  template <class PairKernel> void non_bonded_loop(PairKernel pair_kernel) {
    link_cell(pair_kernel);
  }

  /** Non-bonded pair loop with potential use
   * of verlet lists.
   * @param pair_kernel Kernel to apply
   * @param verlet_criterion Filter for verlet lists.
   */
  template <class PairKernel, class VerletCriterion>
  void non_bonded_loop(PairKernel pair_kernel,
                       const VerletCriterion &verlet_criterion) {
    if (use_verlet_list) {
      verlet_list_loop(pair_kernel, verlet_criterion);
    } else {
      /* No verlet lists, just run the kernel with pairs from the cells. */
      link_cell(pair_kernel);
    }
  }

private:
  /**
   * @brief Check that particle index is commensurate with particles.
   *
   * For each local particles is checked that has a correct entry
   * in the particles index, and that there are no excess (non-existing)
   * particles in the index.
   */
  void check_particle_index();

  /**
   * @brief Check that particles are in the correct cell.
   *
   * This checks for all local particles that the result
   * of particles_to_cell is the cell the particles is
   * actually in, e.g. that the particles are sorted according
   * to particles_to_cell.
   */
  void check_particle_sorting();

public:
  /**
   * @brief Find cell a particle is stored in.
   *
   * For local particles, this returns the cell they
   * are stored in, otherwise nullptr is returned.
   *
   * @param p Particle to find cell for
   * @return Cell for particle or nullptr.
   */
  Cell *find_current_cell(const Particle &p) {
    assert(not get_resort_particles());

    if (p.l.ghost) {
      return nullptr;
    }

    return particle_to_cell(p);
  }
};

#endif // ESPRESSO_CELLSTRUCTURE_HPP<|MERGE_RESOLUTION|>--- conflicted
+++ resolved
@@ -497,11 +497,7 @@
   /**
    * @brief Resort particles.
    */
-<<<<<<< HEAD
-  void resort_particles(int global_flag, const BoxGeometry &box);
-=======
   void resort_particles(int global_flag, BoxGeometry const &box);
->>>>>>> 9c40d781
 
 private:
   /** @brief Set the particle decomposition, keeping the particles. */
