--- conflicted
+++ resolved
@@ -71,13 +71,7 @@
   FILE* infile = fopen(filename, "r");
   
   if (!infile)  {
-<<<<<<< HEAD
-      std::ostringstream msg;
-      msg <<"Could not open file "<< filename << "\n";
-      runtimeError(msg);
-=======
     runtimeErrorMsg() <<"Could not open file "<< filename << "\n";
->>>>>>> 069c19dc
     return ES_ERROR;
   }
   char first_line[100];
@@ -137,23 +131,6 @@
   int halosize=1;
 
   if (size[0] > 0 && abs(size[0] - box_l[0]) > ROUND_ERROR_PREC) {
-<<<<<<< HEAD
-      std::ostringstream msg;
-      msg <<"Box size in x is wrong "<< size[0] << " vs " << box_l[0] <<"\n";
-      runtimeError(msg);
-    return ES_ERROR;
-  }
-  if (size[1] > 0 && abs(size[1] - box_l[1]) > ROUND_ERROR_PREC) {
-    std::ostringstream msg;
-    msg <<"Box size in y is wrong "<< size[1] << " vs " << box_l[1] <<"\n";
-    runtimeError(msg);
-    return ES_ERROR;
-  }
-  if (size[2] > 0 && abs(size[2] - box_l[2]) > ROUND_ERROR_PREC) {
-    std::ostringstream msg;
-    msg <<"Box size in z is wrong "<< size[2] << " vs " << box_l[2] <<"\n";
-    runtimeError(msg);
-=======
     runtimeErrorMsg() <<"Box size in x is wrong "<< size[0] << " vs " << box_l[0] <<"\n";
     return ES_ERROR;
   }
@@ -163,7 +140,6 @@
   }
   if (size[2] > 0 && abs(size[2] - box_l[2]) > ROUND_ERROR_PREC) {
     runtimeErrorMsg() <<"Box size in z is wrong "<< size[2] << " vs " << box_l[2] <<"\n";
->>>>>>> 069c19dc
     return ES_ERROR;
   }
 
@@ -283,13 +259,7 @@
     if (external_potentials[i].type==EXTERNAL_POTENTIAL_TYPE_TABULATED) {
       add_external_potential_tabulated_forces(&external_potentials[i], p);
     } else {
-<<<<<<< HEAD
-        std::ostringstream msg;
-        msg <<"unknown external potential type";
-        runtimeError(msg);
-=======
       runtimeErrorMsg() <<"unknown external potential type";
->>>>>>> 069c19dc
       return;
     }
   }
@@ -316,13 +286,7 @@
     if (external_potentials[i].type==EXTERNAL_POTENTIAL_TYPE_TABULATED) {
       add_external_potential_tabulated_energy(&external_potentials[i], p);
     } else {
-<<<<<<< HEAD
-        std::ostringstream msg;
-        msg <<"unknown external potential type";
-        runtimeError(msg);
-=======
       runtimeErrorMsg() <<"unknown external potential type";
->>>>>>> 069c19dc
       return;
     }
   }
