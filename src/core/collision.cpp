--- conflicted
+++ resolved
@@ -384,12 +384,7 @@
 
 #ifdef VIRTUAL_SITES_RELATIVE
 void place_vs_and_relate_to_particle(const int current_vs_pid,
-<<<<<<< HEAD
-                                     const Vector3d &pos,
-                                     const Particle *relate_to,
-=======
                                      const Vector3d &pos, int relate_to,
->>>>>>> 04389285
                                      const Vector3d &initial_pos) {
 
   // The virtual site is placed at initial_pos which will be in the local
@@ -399,14 +394,9 @@
   added_particle(current_vs_pid);
   auto p_vs = local_place_particle(current_vs_pid, initial_pos.data(), 1);
   p_vs->r.p = pos;
-<<<<<<< HEAD
-  local_vs_relate_to(p_vs, relate_to);
-
-=======
 
   local_vs_relate_to(p_vs, &get_part(relate_to));
 
->>>>>>> 04389285
   p_vs->p.is_virtual = 1;
   p_vs->p.type = collision_params.vs_particle_type;
 }
@@ -622,13 +612,8 @@
 
           auto handle_particle = [&](Particle *p, Vector3d const &pos) {
             if (not p->l.ghost) {
-<<<<<<< HEAD
-              place_vs_and_relate_to_particle(current_vs_pid, pos, p,
-                                              initial_pos);
-=======
               place_vs_and_relate_to_particle(current_vs_pid, pos,
                                               p->identity(), initial_pos);
->>>>>>> 04389285
               // Particle storage locations may have changed due to
               // added particle
               p1 = local_particles[c.pp1];
@@ -691,13 +676,8 @@
 
           // Vs placement happens on the node that has p1
           if (!attach_vs_to.l.ghost) {
-<<<<<<< HEAD
-            place_vs_and_relate_to_particle(current_vs_pid, pos, &attach_vs_to,
-                                            initial_pos);
-=======
             place_vs_and_relate_to_particle(
                 current_vs_pid, pos, attach_vs_to.identity(), initial_pos);
->>>>>>> 04389285
             // Particle storage locations may have changed due to
             // added particle
             p1 = local_particles[c.pp1];
