--- conflicted
+++ resolved
@@ -2408,15 +2408,8 @@
 	else {
 	  if(constraints[n].c.wal.reflecting){
 	    reflect_particle(p1, &(vec[0]), constraints[n].c.wal.reflecting);
-<<<<<<< HEAD
-      } else {
-        std::ostringstream msg;
-        msg <<"wall constraint "<< n<<" violated by particle "<<p1->p.identity;
-        runtimeError(msg);
-=======
           } else {
             runtimeErrorMsg() <<"wall constraint "<< n<<" violated by particle "<<p1->p.identity;
->>>>>>> 069c19dc
 	  }
 	}
       }
@@ -2440,15 +2433,8 @@
 	else {
 	  if(constraints[n].c.sph.reflecting){
 	    reflect_particle(p1, &(vec[0]), constraints[n].c.sph.reflecting);
-<<<<<<< HEAD
-      } else {
-        std::ostringstream msg;
-        msg << "sphere constraint "<< n <<" violated by particle "<<p1->p.identity;
-        runtimeError(msg);
-=======
           } else {
             runtimeErrorMsg() << "sphere constraint "<< n <<" violated by particle "<<p1->p.identity;
->>>>>>> 069c19dc
 	  }
 	}
       }
@@ -2470,21 +2456,11 @@
 	  }
 	}
 	else {
-<<<<<<< HEAD
-    if(constraints[n].c.cyl.reflecting){
-      reflect_particle(p1, &(vec[0]), constraints[n].c.cyl.reflecting);
-    } else {
-      std::ostringstream msg;
-      msg << "cylinder constraint "<< n << " violated by particle "<< p1->p.identity;
-      runtimeError(msg);
-    }
-=======
           if(constraints[n].c.cyl.reflecting){
             reflect_particle(p1, &(vec[0]), constraints[n].c.cyl.reflecting);
           } else {
             runtimeErrorMsg() << "cylinder constraint "<< n << " violated by particle "<< p1->p.identity;
           }
->>>>>>> 069c19dc
         }
       }
       break;
@@ -2505,21 +2481,11 @@
 	  }
 	}
 	else {
-<<<<<<< HEAD
-    if(constraints[n].c.rhomboid.reflecting){
-      reflect_particle(p1, &(vec[0]), constraints[n].c.rhomboid.reflecting);
-    } else {
-      std::ostringstream msg;
-      msg << "rhomboid constraint " << n << " violated by particle " << p1->p.identity;
-      runtimeError(msg);
-    }
-=======
           if(constraints[n].c.rhomboid.reflecting){
             reflect_particle(p1, &(vec[0]), constraints[n].c.rhomboid.reflecting);
           } else {
             runtimeErrorMsg() << "rhomboid constraint " << n << " violated by particle " << p1->p.identity;
           }
->>>>>>> 069c19dc
         }
       }
       break;
@@ -2539,15 +2505,8 @@
 				     torque1, torque2);
 	  }
 	}
-<<<<<<< HEAD
-    else {
-      std::ostringstream msg;
-      msg <<"maze constraint " << n << " violated by particle "<< p1->p.identity;
-      runtimeError(msg);
-=======
         else {
           runtimeErrorMsg() <<"maze constraint " << n << " violated by particle "<< p1->p.identity;
->>>>>>> 069c19dc
 	}
       }
       break;
@@ -2564,13 +2523,7 @@
     if(constraints[n].c.pore.reflecting){
       reflect_particle(p1, &(vec[0]), constraints[n].c.pore.reflecting);
     } else {
-<<<<<<< HEAD
-      std::ostringstream msg;
-      msg <<"pore constraint " << n << " violated by particle "<< p1->p.identity;
-      runtimeError(msg);
-=======
       runtimeErrorMsg() <<"pore constraint " << n << " violated by particle "<< p1->p.identity;
->>>>>>> 069c19dc
         }
       }
       }
@@ -2587,13 +2540,7 @@
     if(constraints[n].c.pore.reflecting){
       reflect_particle(p1, &(vec[0]), constraints[n].c.pore.reflecting);
     } else {
-<<<<<<< HEAD
-      std::ostringstream msg;
-      msg <<"pore constraint " << n << " violated by particle  "<< p1->p.identity;
-      runtimeError(msg);
-=======
       runtimeErrorMsg() <<"pore constraint " << n << " violated by particle  "<< p1->p.identity;
->>>>>>> 069c19dc
         }
       }
       }
@@ -2629,13 +2576,7 @@
           } 
           else
           {
-<<<<<<< HEAD
-              std::ostringstream msg;
-              msg <<"stomatocyte constraint "<< n << " violated by particle " << p1->p.identity;
-              runtimeError(msg);
-=======
               runtimeErrorMsg() <<"stomatocyte constraint "<< n << " violated by particle " << p1->p.identity;
->>>>>>> 069c19dc
           }
 	      }
       }
@@ -2672,13 +2613,7 @@
           } 
           else
           {
-<<<<<<< HEAD
-              std::ostringstream msg;
-              msg <<"hollow_cone constraint "<< n << " violated by particle " << p1->p.identity;
-              runtimeError(msg);
-=======
               runtimeErrorMsg() <<"hollow_cone constraint "<< n << " violated by particle " << p1->p.identity;
->>>>>>> 069c19dc
           }
 	      }
       }
@@ -2693,13 +2628,7 @@
 				     torque1, torque2);
 	}
 	else {
-<<<<<<< HEAD
-        std::ostringstream msg;
-        msg << "voxel constraint "<< n <<" violated by particle "<<p1->p.identity;
-        runtimeError(msg);
-=======
         runtimeErrorMsg() << "voxel constraint "<< n <<" violated by particle "<<p1->p.identity;
->>>>>>> 069c19dc
 	}
       }
       break;
@@ -2731,13 +2660,7 @@
 #endif
 	}
     else {
-<<<<<<< HEAD
-        std::ostringstream msg;
-        msg <<"plane constraint " << n << " violated by particle " << p1->p.identity;
-        runtimeError(msg);
-=======
         runtimeErrorMsg() <<"plane constraint " << n << " violated by particle " << p1->p.identity;
->>>>>>> 069c19dc
 	}
      }
       break;
@@ -2795,13 +2718,7 @@
 	  }
 	}
     else {
-<<<<<<< HEAD
-        std::ostringstream msg;
-        msg <<"wall constraint "<< n << " violated by particle "<< p1->p.identity;
-        runtimeError(msg);
-=======
         runtimeErrorMsg() <<"wall constraint "<< n << " violated by particle "<< p1->p.identity;
->>>>>>> 069c19dc
 	}
       }
       break;
@@ -2820,13 +2737,7 @@
 	  }
 	}
     else {
-<<<<<<< HEAD
-        std::ostringstream msg;
-        msg << "sphere constraint "<< n << " violated by particle " << p1->p.identity;
-        runtimeError(msg);
-=======
         runtimeErrorMsg() << "sphere constraint "<< n << " violated by particle " << p1->p.identity;
->>>>>>> 069c19dc
 	}
       }
       break;
@@ -2846,13 +2757,7 @@
 	  }
 	}
     else {
-<<<<<<< HEAD
-        std::ostringstream msg;
-        msg <<"cylinder constraint "<< n << " violated by particle " << p1->p.identity;
-        runtimeError(msg);
-=======
         runtimeErrorMsg() <<"cylinder constraint "<< n << " violated by particle " << p1->p.identity;
->>>>>>> 069c19dc
 	}
       }
       break;
@@ -2872,13 +2777,7 @@
 	  }
 	}
     else {
-<<<<<<< HEAD
-        std::ostringstream msg;
-        msg <<"cylinder constraint  " << n << " violated by particle " << p1->p.identity;
-        runtimeError(msg);
-=======
         runtimeErrorMsg() <<"cylinder constraint  " << n << " violated by particle " << p1->p.identity;
->>>>>>> 069c19dc
 	}
       }
       break;
@@ -2897,13 +2796,7 @@
 	  }
 	}
     else {
-<<<<<<< HEAD
-        std::ostringstream msg;
-        msg <<"maze constraint " << n << " violated by particle " << p1->p.identity;
-        runtimeError(msg);
-=======
         runtimeErrorMsg() <<"maze constraint " << n << " violated by particle " << p1->p.identity;
->>>>>>> 069c19dc
 	}
       }
       break;
@@ -2917,13 +2810,7 @@
 
 	}
     else {
-<<<<<<< HEAD
-        std::ostringstream msg;
-        msg <<"pore constraint " << n << " violated by particle " << p1->p.identity;
-        runtimeError(msg);
-=======
         runtimeErrorMsg() <<"pore constraint " << n << " violated by particle " << p1->p.identity;
->>>>>>> 069c19dc
 	}
       }
       break;
@@ -2953,13 +2840,7 @@
 	      }
 	      else
         {
-<<<<<<< HEAD
-              std::ostringstream msg;
-              msg <<"stomatocyte constraint "<< n << " violated by particle " << p1->p.identity;
-              runtimeError(msg);
-=======
               runtimeErrorMsg() <<"stomatocyte constraint "<< n << " violated by particle " << p1->p.identity;
->>>>>>> 069c19dc
 	      }
       }
     break;
@@ -2989,13 +2870,7 @@
 	      }
 	      else
         {
-<<<<<<< HEAD
-              std::ostringstream msg;
-              msg <<"hollow_cone constraint " << n << " violated by particle " << p1->p.identity;
-              runtimeError(msg);
-=======
               runtimeErrorMsg() <<"hollow_cone constraint " << n << " violated by particle " << p1->p.identity;
->>>>>>> 069c19dc
 	      }
       }
     break;
@@ -3029,13 +2904,7 @@
 						     ia_params, vec, dist, dist*dist);
 	}
     else {
-<<<<<<< HEAD
-       // std::ostringstream msg;
-       // msg << "voxel constraint "<< n << " violated by particle " << p1->p.identity;
-       // runtimeError(msg);
-=======
        // runtimeErrorMsg() << "voxel constraint "<< n << " violated by particle " << p1->p.identity;
->>>>>>> 069c19dc
 	}
       }
       break;
