--- conflicted
+++ resolved
@@ -35,12 +35,8 @@
 inline void add_constraints_energy(Particle *p) {
   auto pos = folded_position(*p);
 
-<<<<<<< HEAD
-  //Vector3d pos=folded_position(p);
-=======
->>>>>>> c6c52161
   for (auto const &c : Constraints::constraints) {
-    c->add_energy(p, pos.data(), energy);
+    c->add_energy(p, pos, energy);
   }
 }
 
