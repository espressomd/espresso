--- conflicted
+++ resolved
@@ -19,15 +19,15 @@
 #ifndef CUDA_INIT_H
 #define CUDA_INIT_H
 
-<<<<<<< HEAD
-/** external functions called by the Tcl-command to set the CUDA device to use or retrieve information
-    available devices. */
-int check_gpu(int dev);
-int list_gpus(Tcl_Interp *interp);
-int setdevice(int dev);
-int getdevice(int* dev);
-int getdevicelist(int* devl, char* devname);
-=======
+/* <<<<<<< HEAD */
+/* /\** external functions called by the Tcl-command to set the CUDA device to use or retrieve information */
+/*     available devices. *\/ */
+/* int check_gpu(int dev); */
+/* int list_gpus(Tcl_Interp *interp); */
+/* int setdevice(int dev); */
+/* int getdevice(int* dev); */
+/* int getdevicelist(int* devl, char* devname); */
+/* ======= */
 /** get the number of CUDA devices.
 
     @return the number of GPUs, or -1 if CUDA could not be
@@ -72,5 +72,4 @@
 /** current error message of CUDA. */
 extern const char *cuda_error;
 
->>>>>>> 6dcfb641
 #endif