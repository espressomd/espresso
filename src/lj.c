/*
  Copyright (C) 2010,2011,2012,2013 The ESPResSo project
  Copyright (C) 2002,2003,2004,2005,2006,2007,2008,2009,2010 
    Max-Planck-Institute for Polymer Research, Theory Group
  
  This file is part of ESPResSo.
  
  ESPResSo is free software: you can redistribute it and/or modify
  it under the terms of the GNU General Public License as published by
  the Free Software Foundation, either version 3 of the License, or
  (at your option) any later version.
  
  ESPResSo is distributed in the hope that it will be useful,
  but WITHOUT ANY WARRANTY; without even the implied warranty of
  MERCHANTABILITY or FITNESS FOR A PARTICULAR PURPOSE.  See the
  GNU General Public License for more details.
  
  You should have received a copy of the GNU General Public License
  along with this program.  If not, see <http://www.gnu.org/licenses/>. 
*/
#include "utils.h"

#ifdef LENNARD_JONES
#include "lj.h"
#include "mol_cut.h"
#include "communication.h"

/** set the force cap for the LJ interaction.
    @param ljforcecap the maximal force, 0 to disable, -1 for individual cutoff
    for each of the interactions.
*/
int ljforcecap_set_params(double ljforcecap)
{
<<<<<<< HEAD
  if (lj_force_cap != -1.0)
    mpi_lj_cap_forces(ljforcecap);
=======
  mpi_cap_forces(ljforcecap);
>>>>>>> 2bcb4bd6
  
  return ES_OK;
}

int lennard_jones_set_params(int part_type_a, int part_type_b,
				      double eps, double sig, double cut,
				      double shift, double offset,
				      double cap_radius, double min)
{
  IA_parameters *data = get_ia_param_safe(part_type_a, part_type_b);

  if (!data) return ES_ERROR;

  data->LJ_eps    = eps;
  data->LJ_sig    = sig;
  data->LJ_cut    = cut;
  data->LJ_shift  = shift;
  data->LJ_offset = offset;
  if (cap_radius > 0) {
    data->LJ_capradius = cap_radius;
  }
  if (min > 0) {
    data->LJ_min = min;
  }
  
  /* broadcast interaction parameters */
  mpi_bcast_ia_params(part_type_a, part_type_b);

  mpi_cap_forces(force_cap);

  return ES_OK;
}

/** calculate lj_capradius from force_cap */
void calc_lj_cap_radii()
{
  /* do not compute cap radii if force capping is "individual" */
  if( force_cap != -1.0 ){
    int i,j,cnt=0;
    IA_parameters *params;
    double force=0.0, rad=0.0, step, frac2, frac6;

    for(i=0; i<n_particle_types; i++) {
      for(j=0; j<n_particle_types; j++) {
        params = get_ia_param(i,j);
        if(force_cap > 0.0 && params->LJ_eps > 0.0) {
    /* I think we have to solve this numerically... and very crude as well */
    cnt=0;
    rad = params->LJ_sig;
    step = -0.1 * params->LJ_sig;
    force=0.0;
    
    while(step != 0) {
      frac2 = SQR(params->LJ_sig/rad);
      frac6 = frac2*frac2*frac2;
      force = 48.0 * params->LJ_eps * frac6*(frac6 - 0.5)/rad;
      if((step < 0 && force_cap < force) || (step > 0 && force_cap > force)) {
        step = - (step/2.0); 
      }
      if(fabs(force-force_cap) < 1.0e-6) step=0;
      rad += step; cnt++;
    } 
          params->LJ_capradius = rad;
        }
        else {
    params->LJ_capradius = 0.0; 
        }
        FORCE_TRACE(fprintf(stderr,"%d: Ptypes %d-%d have cap_radius %f and cap_force %f (iterations: %d)\n",
          this_node,i,j,rad,force,cnt));
      }
    }
  }
}

#endif /* ifdef LENNARD_JONES */<|MERGE_RESOLUTION|>--- conflicted
+++ resolved
@@ -31,12 +31,7 @@
 */
 int ljforcecap_set_params(double ljforcecap)
 {
-<<<<<<< HEAD
-  if (lj_force_cap != -1.0)
-    mpi_lj_cap_forces(ljforcecap);
-=======
   mpi_cap_forces(ljforcecap);
->>>>>>> 2bcb4bd6
   
   return ES_OK;
 }
