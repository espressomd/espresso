--- conflicted
+++ resolved
@@ -20,36 +20,20 @@
 #define LB_WALBERLA_INIT_HPP
 
 #include "LBWalberlaBase.hpp"
-<<<<<<< HEAD
-#include "LeesEdwardsPack.hpp"
-
-#include <utils/Vector.hpp>
-
-#include <boost/optional.hpp>
-=======
 #include "LatticeWalberla.hpp"
 
 #include <utils/Vector.hpp>
 
 #include <memory>
->>>>>>> c6679d65
 
 /** @brief Initialize Walberla's MPI manager */
 void walberla_mpi_init();
 
-<<<<<<< HEAD
-LBWalberlaBase *
-new_lb_walberla(double viscosity, double density,
-                const Utils::Vector3i &grid_dimensions,
-                const Utils::Vector3i &node_grid, double kT, unsigned int seed,
-                boost::optional<LeesEdwardsPack> &&lees_edwards_callbacks);
-=======
 std::shared_ptr<LBWalberlaBase>
 new_lb_walberla(std::shared_ptr<LatticeWalberla> const &lattice,
                 double viscosity, double density, bool single_precision);
 
 Utils::Vector3i calc_grid_dimensions(Utils::Vector3d const &box_size,
                                      double agrid);
->>>>>>> c6679d65
 
 #endif