/*
 * Copyright (C) 2020 The ESPResSo project
 *
 * This file is part of ESPResSo.
 *
 * ESPResSo is free software: you can redistribute it and/or modify
 * it under the terms of the GNU General Public License as published by
 * the Free Software Foundation, either version 3 of the License, or
 * (at your option) any later version.
 *
 * ESPResSo is distributed in the hope that it will be useful,
 * but WITHOUT ANY WARRANTY; without even the implied warranty of
 * MERCHANTABILITY or FITNESS FOR A PARTICULAR PURPOSE.  See the
 * GNU General Public License for more details.
 *
 * You should have received a copy of the GNU General Public License
 * along with this program.  If not, see <http://www.gnu.org/licenses/>.
 */
#ifndef LB_WALBERLA_H
#define LB_WALBERLA_H

/**
 * @file
 * @ref walberla::LBWalberlaImpl implements the interface of the LB
 * waLBerla bridge. It is a templated class that is specialized by lattice
 * models created by lbmpy (see <tt>maintainer/walberla_kernels</tt>).
 */

#include "blockforest/Initialization.h"
#include "blockforest/StructuredBlockForest.h"
#include "blockforest/communication/UniformBufferedScheme.h"
#include "boundary/BoundaryHandling.h"
#include "field/GhostLayerField.h"
#include "field/adaptors/GhostLayerFieldAdaptor.h"
#include "field/vtk/FlagFieldCellFilter.h"
#include "field/vtk/VTKWriter.h"
#include "lbm/lattice_model/CollisionModel.h"
#include "lbm/lattice_model/D3Q19.h"
#include "lbm/vtk/all.h"

#include "domain_decomposition/SharedSweep.h"

#include "field/AddToStorage.h"
#include "field/FlagField.h"
#include "field/adaptors/AdaptorCreators.h"
#include "field/communication/PackInfo.h"
#include "lbm/boundary/NoSlip.h"
#include "lbm/boundary/UBB.h"
#include "lbm/communication/PdfFieldPackInfo.h"
#include "lbm/field/Adaptors.h"
#include "lbm/field/AddToStorage.h"
#include "lbm/field/PdfField.h"
#include "lbm/lattice_model/D3Q19.h"
#include "lbm/sweeps/CellwiseSweep.h"

#include "stencil/D3Q19.h"
#include "stencil/D3Q27.h"

#include "LBWalberlaBase.hpp"
#include "ResetForce.hpp"
#include "generated_kernels/InitialPDFsSetter.h"
#include "generated_kernels/StreamSweep.h"
#include "generated_kernels/UBB.h"
#include "walberla_utils.hpp"

#ifdef __AVX2__
#include "generated_kernels/CollideSweepAVX.h"
#include "generated_kernels/CollideSweepThermalizedAVX.h"
#define ThermalizedCollisionModel                                              \
  walberla::pystencils::CollideSweepThermalizedAVX
#define UnthermalizedCollisionModel walberla::pystencils::CollideSweepAVX
#else
#include "generated_kernels/CollideSweep.h"
#include "generated_kernels/CollideSweepThermalized.h"
#define ThermalizedCollisionModel walberla::pystencils::CollideSweepThermalized
#define UnthermalizedCollisionModel walberla::pystencils::CollideSweep
#endif

#include <utils/Vector.hpp>
#include <utils/interpolation/bspline_3d.hpp>
#include <utils/math/make_lin_space.hpp>

#include <boost/optional.hpp>
#include <boost/tuple/tuple.hpp>
#include <boost/variant.hpp>

#include <array>
#include <cmath>
#include <cstddef>
#include <limits>
#include <map>
#include <memory>
#include <sstream>
#include <stdexcept>
#include <string>
#include <type_traits>
#include <utility>
#include <vector>

namespace walberla {
// forward declare
class LBWalberlaImpl;
} // namespace walberla

#include "generated_kernels/macroscopic_values_accessors.h"

namespace walberla {

// Flags marking fluid and boundaries
const FlagUID Fluid_flag("fluid");
const FlagUID UBB_flag("velocity bounce back");

/** Class that runs and controls the LB on WaLBerla
 */
class LBWalberlaImpl : public LBWalberlaBase {
protected:
  using CollisionModel =
      boost::variant<UnthermalizedCollisionModel, ThermalizedCollisionModel>;

private:
  auto generate_collide_sweep() const {
    real_t const omega = shear_mode_relaxation_rate();
    real_t const omega_odd = odd_mode_relaxation_rate(omega);
    std::shared_ptr<CollisionModel> ptr;
    if (m_kT == 0.) {
      auto obj = UnthermalizedCollisionModel(m_last_applied_force_field_id,
                                             m_pdf_field_id, omega, omega,
                                             omega_odd, omega);
      ptr = std::make_shared<CollisionModel>(std::move(obj));
    } else {
      auto obj = ThermalizedCollisionModel(
          m_last_applied_force_field_id, m_pdf_field_id, uint32_t(0u),
          uint32_t(0u), uint32_t(0u), m_kT, omega, omega, omega_odd, omega,
          m_seed, 0u);
      obj.block_offset_generator =
          [this](IBlock *const block, uint32_t &block_offset_0,
                 uint32_t &block_offset_1, uint32_t &block_offset_2) {
            block_offset_0 = m_blocks->getBlockCellBB(*block).xMin();
            block_offset_1 = m_blocks->getBlockCellBB(*block).yMin();
            block_offset_2 = m_blocks->getBlockCellBB(*block).zMin();
          };
      ptr = std::make_shared<CollisionModel>(std::move(obj));
    }
    return ptr;
  }

  class : public boost::static_visitor<> {
  public:
    template <typename CM> void operator()(CM &cm, IBlock *b) const { cm(b); }

  } run_collide_sweep;

  class : public boost::static_visitor<> {
  public:
    void operator()(UnthermalizedCollisionModel &cm, uint32_t) const {
      throw std::runtime_error("The LB does not use a random number generator");
    }

    void operator()(ThermalizedCollisionModel &cm, uint32_t time_step) const {
      cm.time_step_ = time_step;
    }

  } set_time_step_impl;

  class : public boost::static_visitor<uint32_t> {
  public:
    uint32_t operator()(UnthermalizedCollisionModel const &cm) const {
      throw std::runtime_error("The LB does not use a random number generator");
    }

    uint32_t operator()(ThermalizedCollisionModel const &cm) const {
      return cm.time_step_;
    }

  } get_time_step_impl;

  class : public boost::static_visitor<> {
  public:
    void operator()(UnthermalizedCollisionModel &cm) const {}

    void operator()(ThermalizedCollisionModel &cm) const { cm.time_step_++; }

  } increment_time_step_if_thermalized_impl;

  double shear_mode_relaxation_rate() const {
    return 2 / (6 * m_viscosity + 1);
  }

  double odd_mode_relaxation_rate(double shear_relaxation,
                                  double magic_number = 3. / 16.) const {
    return (4 - 2 * shear_relaxation) /
           (4 * magic_number * shear_relaxation + 2 - shear_relaxation);
  }

public:
  // Type definitions
  using LatticeModel_T = LBWalberlaImpl;
  typedef stencil::D3Q19 Stencil;
  using VectorField = GhostLayerField<real_t, 3u>;
  using FlagField = field::FlagField<uint8_t>;
  using PdfField = GhostLayerField<real_t, Stencil::Size>;

  static constexpr real_t w[19] = {
      1. / 3.,  1. / 18., 1. / 18., 1. / 18., 1. / 18., 1. / 18., 1. / 18.,
      1. / 36., 1. / 36., 1. / 36., 1. / 36., 1. / 36., 1. / 36., 1. / 36.,
      1. / 36., 1. / 36., 1. / 36., 1. / 36., 1. / 36.};
  static constexpr real_t wInv[19] = {3.,  18., 18., 18., 18., 18., 18.,
                                      36., 36., 36., 36., 36., 36., 36.,
                                      36., 36., 36., 36., 36.};
  static constexpr bool compressible = true;

protected:
  /** Velocity boundary condition */
  using UBB = lbm::espresso::UBB<LatticeModel_T, uint8_t, true, true>;
  using Boundaries = BoundaryHandling<FlagField, Stencil, UBB>;

private:
  // Backend classes can access private members:
  template <class LM, class Enable> friend class lbm::EquilibriumDistribution;
  template <class LM, class Enable> friend struct lbm::Equilibrium;
  template <class LM, class Enable>
  friend struct lbm::internal::AdaptVelocityToForce;
  template <class LM, class Enable> friend struct lbm::Density;
  template <class LM> friend struct lbm::DensityAndVelocity;
  template <class LM, class Enable>
  friend struct lbm::DensityAndMomentumDensity;
  template <class LM, class Enable> friend struct lbm::MomentumDensity;
  template <class LM, class It, class Enable>
  friend struct lbm::DensityAndVelocityRange;
  template <class LM, typename flag_t, bool A, bool B>
  friend class lbm::espresso::UBB;

  real_t getDensity(const BlockAndCell &bc) const {
    auto pdf_field = bc.block->template getData<PdfField>(m_pdf_field_id);
    return lbm::Density<LatticeModel_T>::get(*this, *pdf_field, bc.cell.x(),
                                             bc.cell.y(), bc.cell.z());
  }

  real_t getDensityAndVelocity(const BlockAndCell &bc,
                               Vector3<real_t> &velocity) const {
    auto const pdf_field = bc.block->template getData<PdfField>(m_pdf_field_id);
    auto const force_field =
        bc.block->template getData<VectorField>(m_last_applied_force_field_id);
    return getDensityAndVelocity(pdf_field, force_field, bc.cell.x(),
                                 bc.cell.y(), bc.cell.z(), velocity);
  }

  real_t getDensityAndVelocity(const PdfField *pdf_field,
                               const VectorField *force_field,
                               const cell_idx_t x, const cell_idx_t y,
                               const cell_idx_t z,
                               Vector3<real_t> &velocity) const {
    const real_t rho = lbm::DensityAndMomentumDensity<LatticeModel_T>::get(
        velocity, *force_field, *pdf_field, x, y, z);
    if constexpr (compressible) {
      const real_t invRho = real_t(1) / rho;
      velocity *= invRho;
    }
    return rho;
  }

  void setDensityAndVelocity(const BlockAndCell &bc,
                             Vector3<real_t> const &velocity, real_t rho) {
    auto pdf_field = bc.block->template getData<PdfField>(m_pdf_field_id);
    auto force_field =
        bc.block->template getData<VectorField>(m_last_applied_force_field_id);
    lbm::DensityAndVelocity<LatticeModel_T>::set(*pdf_field, bc.cell.x(),
                                                 bc.cell.y(), bc.cell.z(),
                                                 *force_field, velocity, rho);
  }

  Matrix3<real_t> getPressureTensor(const BlockAndCell &bc) const {
    Matrix3<real_t> pressureTensor;
    auto pdf_field = bc.block->template getData<PdfField>(m_pdf_field_id);
    lbm::PressureTensor<LatticeModel_T>::get(pressureTensor, *this, *pdf_field,
                                             bc.cell.x(), bc.cell.y(),
                                             bc.cell.z());
    return pressureTensor;
  }

protected:
  /** VTK writers that are executed automatically */
  std::map<std::string, std::pair<std::shared_ptr<vtk::VTKOutput>, bool>>
      m_vtk_auto;
  /** VTK writers that are executed manually */
  std::map<std::string, std::shared_ptr<vtk::VTKOutput>> m_vtk_manual;

  // Member variables
  Utils::Vector3i m_grid_dimensions;
  unsigned int m_n_ghost_layers;
  double m_viscosity;
  double m_density;
  double m_kT;
  unsigned int m_seed;

  // Block data access handles
  BlockDataID m_pdf_field_id;
  BlockDataID m_pdf_tmp_field_id;
  BlockDataID m_flag_field_id;

  BlockDataID m_last_applied_force_field_id;
  BlockDataID m_force_to_be_applied_id;

  BlockDataID m_velocity_field_id;

  BlockDataID m_boundary_handling_id;

  using FullCommunicator = blockforest::communication::UniformBufferedScheme<
      typename stencil::D3Q27>;
  std::shared_ptr<FullCommunicator> m_full_communication;
  using PDFStreamingCommunicator =
      blockforest::communication::UniformBufferedScheme<
          typename stencil::D3Q19>;
  std::shared_ptr<PDFStreamingCommunicator> m_pdf_streaming_communication;

  /** Block forest */
  std::shared_ptr<blockforest::StructuredBlockForest> m_blocks;

  // ResetForce sweep + external force handling
  std::shared_ptr<ResetForce<PdfField, VectorField>> m_reset_force;

  // Stream sweep
  std::shared_ptr<pystencils::StreamSweep> m_stream;

  // Collision sweep
  std::shared_ptr<CollisionModel> m_collision_model;

  // Boundary handling
  class LBBoundaryHandling {
  public:
    LBBoundaryHandling(const BlockDataID &flag_field_id,
                       const BlockDataID &pdf_field_id,
                       const BlockDataID &force_field_id,
                       const LatticeModel_T *lm)
        : m_flag_field_id(flag_field_id), m_pdf_field_id(pdf_field_id),
          m_force_field_id(force_field_id), m_lm(lm) {}

    Boundaries *operator()(IBlock *const block) {

      auto flag_field = block->template getData<FlagField>(m_flag_field_id);
      auto pdf_field = block->template getData<PdfField>(m_pdf_field_id);
      auto force_field = block->template getData<VectorField>(m_force_field_id);

      const auto fluid = flag_field->flagExists(Fluid_flag)
                             ? flag_field->getFlag(Fluid_flag)
                             : flag_field->registerFlag(Fluid_flag);

      return new Boundaries("boundary handling", flag_field, fluid,
                            UBB("velocity bounce back", UBB_flag, m_lm,
                                pdf_field, force_field, nullptr));
    }

  private:
    const BlockDataID m_flag_field_id;
    const BlockDataID m_pdf_field_id;
    const BlockDataID m_force_field_id;
    const LatticeModel_T *m_lm;
  };

  // Boundary sweep
  std::shared_ptr<UBB> m_boundary;

<<<<<<< HEAD
  class LeesEdwardsUpdate {
  public:
    LeesEdwardsUpdate(const std::shared_ptr<StructuredBlockForest> &blocks,
                      BlockDataID pdf_field_id, BlockDataID pdf_tmp_field_id,
                      LeesEdwardsCallbacks callbacks)
        : blocks_(blocks), m_pdf_field_id(pdf_field_id),
          m_pdf_tmp_field_id(pdf_tmp_field_id), m_callbacks(callbacks) {}

    void operator()(IBlock *block) {
      // TODO should dimension_x contain the ghost layers or not. At the moment
      // value is 64 with GL it is 66. In the lbmpy Leed Edwards this is mixed.
      // Probably not good
      auto const offset = m_callbacks->get_pos_offset();

      // Top cells
      if (blocks_->atDomainYMaxBorder(*block)) {
        uint_t dimension_x = blocks_->getNumberOfXCells(*block);
        real_t weight = fmod(offset + real_c(dimension_x), 1.0);

        auto pdf_field = block->template getData<PdfField>(m_pdf_field_id);
        auto pdf_tmp_field =
            block->template getData<PdfField>(m_pdf_tmp_field_id);

        CellInterval ci;
        pdf_field->getGhostRegion(stencil::N, ci, 1, true);

        for (auto cell = ci.begin(); cell != ci.end(); ++cell) {
          cell_idx_t x = cell->x();

          uint_t ind1 = uint_c(floor(x - offset)) % dimension_x;
          uint_t ind2 = uint_c(ceil(x - offset)) % dimension_x;

          for (uint_t q = 0; q < Stencil::Q; ++q) {
            pdf_tmp_field->get(*cell, 0) =
                (1 - weight) *
                    pdf_field->get(cell_idx_c(ind1), cell->y(), cell->z(), q) +
                weight *
                    pdf_field->get(cell_idx_c(ind2), cell->y(), cell->z(), q);
          }
        }
      }
      // Bottom cells
      if (blocks_->atDomainYMinBorder(*block)) {
        uint_t dimension_x = blocks_->getNumberOfXCells(*block);
        real_t weight = fmod(offset + real_c(dimension_x), 1.0);

        auto pdf_field = block->template getData<PdfField>(m_pdf_field_id);
        auto pdf_tmp_field =
            block->template getData<PdfField>(m_pdf_tmp_field_id);

        CellInterval ci;
        pdf_field->getGhostRegion(stencil::S, ci, 1, true);

        for (auto cell = ci.begin(); cell != ci.end(); ++cell) {
          cell_idx_t x = cell->x();

          uint_t ind1 = uint_c(floor(x + offset)) % dimension_x;
          uint_t ind2 = uint_c(ceil(x + offset)) % dimension_x;

          for (uint_t q = 0; q < Stencil::Q; ++q) {
            pdf_tmp_field->get(*cell, 0) =
                (1 - weight) *
                    pdf_field->get(cell_idx_c(ind1), cell->y(), cell->z(), q) +
                weight *
                    pdf_field->get(cell_idx_c(ind2), cell->y(), cell->z(), q);
          }
        }
      }
    }

  private:
    const std::shared_ptr<StructuredBlockForest> &blocks_;
    BlockDataID m_pdf_field_id;
    BlockDataID m_pdf_tmp_field_id;
    boost::optional<LeesEdwardsCallbacks> m_callbacks;
  };

  /** Sweep that swaps @c pdf_field and @c pdf_tmp_field.
   */
  class LeesEdwardsSwap {
  public:
    LeesEdwardsSwap(BlockDataID pdf_field_id, BlockDataID pdf_tmp_field_id)
        : m_pdf_field_id(pdf_field_id), m_pdf_tmp_field_id(pdf_tmp_field_id) {}

    void operator()(IBlock *block) {
      auto pdf_field = block->template getData<PdfField>(m_pdf_field_id);
      auto m_pdf_tmp_field =
          block->template getData<PdfField>(m_pdf_tmp_field_id);
      m_pdf_tmp_field->swapDataPointers(pdf_field);
    }

  private:
    const BlockDataID m_pdf_field_id;
    const BlockDataID m_pdf_tmp_field_id;
  };

  // Lees-Edwards sweep
  std::shared_ptr<LeesEdwardsUpdate> m_lees_edwards_update_sweep;
  std::shared_ptr<LeesEdwardsSwap> m_lees_edwards_swap_sweep;
  boost::optional<LeesEdwardsCallbacks> m_lees_edwards_callbacks;

  [[nodiscard]] std::size_t stencil_size() const override {
=======
  std::size_t stencil_size() const override {
>>>>>>> e88a05f0
    return static_cast<std::size_t>(Stencil::Size);
  }

public:
  LBWalberlaImpl(double viscosity, double density,
                 const Utils::Vector3i &grid_dimensions,
<<<<<<< HEAD
                 const Utils::Vector3i &node_grid, int n_ghost_layers,
                 double kT, unsigned int seed,
                 boost::optional<LeesEdwardsCallbacks> &&lees_edwards_callbacks)
      : m_grid_dimensions(grid_dimensions),
        m_n_ghost_layers(static_cast<unsigned int>(n_ghost_layers)),
        m_viscosity(viscosity), m_density(density), m_kT(kT), m_seed(seed),
        m_lees_edwards_callbacks(std::move(lees_edwards_callbacks)) {
=======
                 const Utils::Vector3i &node_grid, unsigned int n_ghost_layers,
                 double kT, unsigned int seed)
      : m_grid_dimensions(grid_dimensions), m_n_ghost_layers(n_ghost_layers),
        m_viscosity(viscosity), m_density(density), m_kT(kT), m_seed(seed) {
>>>>>>> e88a05f0

    if (n_ghost_layers == 0)
      throw std::runtime_error("At least one ghost layer must be used");
    for (int i : {0, 1, 2}) {
      if (m_grid_dimensions[i] % node_grid[i] != 0) {
        throw std::runtime_error(
            "LB grid dimensions and mpi node grid are not compatible.");
      }
    }

    m_blocks = blockforest::createUniformBlockGrid(
        uint_c(node_grid[0]), // blocks in x direction
        uint_c(node_grid[1]), // blocks in y direction
        uint_c(node_grid[2]), // blocks in z direction
        uint_c(m_grid_dimensions[0] /
               node_grid[0]), // number of cells per block in x direction
        uint_c(m_grid_dimensions[1] /
               node_grid[1]), // number of cells per block in y direction
        uint_c(m_grid_dimensions[2] /
               node_grid[2]), // number of cells per block in z direction
        1,                    // Lattice constant
        uint_c(node_grid[0]), uint_c(node_grid[1]),
        uint_c(node_grid[2]), // cpus per direction
        true, true, true);

    // Init and register fields
    m_pdf_field_id = field::addToStorage<PdfField>(
        m_blocks, "pdfs", real_t{0}, field::fzyx, m_n_ghost_layers);
    m_pdf_tmp_field_id = field::addToStorage<PdfField>(
        m_blocks, "pdfs_tmp", real_t{0}, field::fzyx, m_n_ghost_layers);
    m_last_applied_force_field_id = field::addToStorage<VectorField>(
        m_blocks, "force field", real_t{0}, field::fzyx, m_n_ghost_layers);
    m_force_to_be_applied_id = field::addToStorage<VectorField>(
        m_blocks, "force field", real_t{0}, field::fzyx, m_n_ghost_layers);
    m_velocity_field_id = field::addToStorage<VectorField>(
        m_blocks, "velocity field", real_t{0}, field::fzyx, m_n_ghost_layers);

    // Init and register flag field (fluid/boundary)
    m_flag_field_id = field::addFlagFieldToStorage<FlagField>(
        m_blocks, "flag field", m_n_ghost_layers);

    // Init and register pdf field
    auto pdf_setter =
        pystencils::InitialPDFsSetter(m_force_to_be_applied_id, m_pdf_field_id,
                                      m_velocity_field_id, real_c(m_density));
    for (auto b = m_blocks->begin(); b != m_blocks->end(); ++b) {
      pdf_setter(&(*b));
    }

    // Lees-Edwards
    if (m_lees_edwards_callbacks) {
      m_lees_edwards_update_sweep = std::make_shared<LeesEdwardsUpdate>(
          m_blocks, m_pdf_field_id, m_pdf_tmp_field_id,
          *m_lees_edwards_callbacks);
      m_lees_edwards_swap_sweep =
          std::make_shared<LeesEdwardsSwap>(m_pdf_field_id, m_pdf_tmp_field_id);
    }

    // Register boundary handling
    m_boundary_handling_id = m_blocks->addBlockData<Boundaries>(
        LBBoundaryHandling(m_flag_field_id, m_pdf_field_id,
                           m_last_applied_force_field_id, this),
        "boundary handling");
    clear_boundaries();

    // sets up the communication and registers pdf field and force field to it
    m_pdf_streaming_communication =
        std::make_shared<PDFStreamingCommunicator>(m_blocks);
    m_pdf_streaming_communication->addPackInfo(
        std::make_shared<field::communication::PackInfo<PdfField>>(
            m_pdf_field_id, m_n_ghost_layers));
    m_pdf_streaming_communication->addPackInfo(
        std::make_shared<field::communication::PackInfo<VectorField>>(
            m_last_applied_force_field_id, m_n_ghost_layers));

    m_full_communication = std::make_shared<FullCommunicator>(m_blocks);
    m_full_communication->addPackInfo(
        std::make_shared<field::communication::PackInfo<PdfField>>(
            m_pdf_field_id, m_n_ghost_layers));
    m_full_communication->addPackInfo(
        std::make_shared<field::communication::PackInfo<VectorField>>(
            m_last_applied_force_field_id, m_n_ghost_layers));
    m_full_communication->addPackInfo(
        std::make_shared<field::communication::PackInfo<VectorField>>(
            m_velocity_field_id, m_n_ghost_layers));

    // Instance the sweep responsible for force double buffering and
    // external forces
    m_reset_force = std::make_shared<ResetForce<PdfField, VectorField>>(
        m_pdf_field_id, m_last_applied_force_field_id,
        m_force_to_be_applied_id);

    // Prepare LB sweeps
    // Note: For now, combined collide-stream sweeps cannot be used,
    // because the collide-push variant is not supported by lbmpy.
    // The following functors are individual in-place collide and stream steps
    m_stream = std::make_shared<pystencils::StreamSweep>(
        m_last_applied_force_field_id, m_pdf_field_id, m_velocity_field_id);
    m_collision_model = generate_collide_sweep();

    // Synchronize ghost layers
    (*m_full_communication)();
  }

  void integrate() override {
    // Reset force fields
    for (auto b = m_blocks->begin(); b != m_blocks->end(); ++b)
      (*m_reset_force)(&*b);
    // LB collide
    for (auto b = m_blocks->begin(); b != m_blocks->end(); ++b)
      boost::apply_visitor(run_collide_sweep, *m_collision_model,
                           boost::variant<IBlock *>(&*b));
    (*m_pdf_streaming_communication)();

    // Lees-Edwards shift
    if (m_lees_edwards_callbacks) {
      for (auto b = m_blocks->begin(); b != m_blocks->end(); ++b)
        (*m_lees_edwards_update_sweep)(&*b);
      for (auto b = m_blocks->begin(); b != m_blocks->end(); ++b)
        (*m_lees_edwards_swap_sweep)(&*b);
    }
    // Handle boundaries
    for (auto b = m_blocks->begin(); b != m_blocks->end(); ++b)
      Boundaries::getBlockSweep(m_boundary_handling_id)(&*b);
    // LB stream
    for (auto b = m_blocks->begin(); b != m_blocks->end(); ++b)
      (*m_stream)(&*b);
    (*m_full_communication)();

    // Handle VTK writers
    for (auto it = m_vtk_auto.begin(); it != m_vtk_auto.end(); ++it) {
      if (it->second.second)
        vtk::writeFiles(it->second.first)();
    }

    boost::apply_visitor(increment_time_step_if_thermalized_impl,
                         *m_collision_model);
  }

  void ghost_communication() override { (*m_full_communication)(); }

  void set_viscosity(double viscosity) override { m_viscosity = viscosity; }

  double get_viscosity() const override { return m_viscosity; }

  // Velocity
  boost::optional<Utils::Vector3d>
  get_node_velocity(const Utils::Vector3i &node,
                    bool consider_ghosts = false) const override {
    boost::optional<bool> is_boundary =
        get_node_is_boundary(node, consider_ghosts);
    if (is_boundary)    // is info available locally
      if (*is_boundary) // is the node a boundary
        return get_node_velocity_at_boundary(node);
    auto const bc =
        get_block_and_cell(node, consider_ghosts, m_blocks, n_ghost_layers());
    if (!bc)
      return {};
    auto const &vel_field =
        (*bc).block->template getData<VectorField>(m_velocity_field_id);
    return Utils::Vector3d{double_c(vel_field->get((*bc).cell, uint_t(0u))),
                           double_c(vel_field->get((*bc).cell, uint_t(1u))),
                           double_c(vel_field->get((*bc).cell, uint_t(2u)))};
  }
  bool set_node_velocity(const Utils::Vector3i &node,
                         const Utils::Vector3d &v) override {
    auto bc = get_block_and_cell(node, false, m_blocks, n_ghost_layers());
    if (!bc)
      return false;
    // We have to set both, the pdf and the stored velocity field
    auto const density = getDensity(*bc);
    auto const vel = Vector3<real_t>{real_c(v[0]), real_c(v[1]), real_c(v[2])};
    setDensityAndVelocity(*bc, vel, density);
    auto vel_field =
        (*bc).block->template getData<VectorField>(m_velocity_field_id);
    for (uint_t f = 0u; f < 3u; ++f) {
      vel_field->get((*bc).cell, f) = real_c(v[f]);
    }

    return true;
  }
  boost::optional<Utils::Vector3d>
  get_velocity_at_pos(const Utils::Vector3d &pos,
                      bool consider_points_in_halo = false) const override {
    if (!consider_points_in_halo and !pos_in_local_domain(pos))
      return {};
    if (consider_points_in_halo and !pos_in_local_halo(pos))
      return {};
    Utils::Vector3d v{0.0, 0.0, 0.0};
    interpolate_bspline_at_pos(
        pos, [this, &v, pos](const std::array<int, 3> node, double weight) {
          // Nodes with zero weight might not be accessible, because they can be
          // outside ghost layers
          if (weight != 0) {
            auto res = get_node_velocity(
                Utils::Vector3i{{node[0], node[1], node[2]}}, true);
            if (!res) {
              printf("Pos: %g %g %g, Node %d %d %d, weight %g\n", pos[0],
                     pos[1], pos[2], node[0], node[1], node[2], weight);
              throw std::runtime_error("Access to LB velocity field failed.");
            }
            v += *res * weight;
          }
        });
    return {v};
  }

  boost::optional<double> get_interpolated_density_at_pos(
      const Utils::Vector3d &pos,
      bool consider_points_in_halo = false) const override {
    if (!consider_points_in_halo and !pos_in_local_domain(pos))
      return {};
    if (consider_points_in_halo and !pos_in_local_halo(pos))
      return {};
    double dens = 0.0;
    interpolate_bspline_at_pos(
        pos, [this, &dens, pos](const std::array<int, 3> node, double weight) {
          // Nodes with zero weight might not be accessible, because they can be
          // outside ghost layers
          if (weight != 0) {
            auto res =
                get_node_density(Utils::Vector3i{{node[0], node[1], node[2]}});
            if (!res) {
              printf("Pos: %g %g %g, Node %d %d %d, weight %g\n", pos[0],
                     pos[1], pos[2], node[0], node[1], node[2], weight);
              throw std::runtime_error("Access to LB density field failed.");
            }
            dens += *res * weight;
          }
        });
    return {dens};
  }

  // Local force
  bool add_force_at_pos(const Utils::Vector3d &pos,
                        const Utils::Vector3d &force) override {
    if (!pos_in_local_halo(pos))
      return false;
    auto force_at_node = [this, force](const std::array<int, 3> node,
                                       double weight) {
      auto const bc = get_block_and_cell(to_vector3i(node), true, m_blocks,
                                         n_ghost_layers());
      if (bc) {
        auto force_field = (*bc).block->template getData<VectorField>(
            m_force_to_be_applied_id);
        for (int i : {0, 1, 2})
          force_field->get((*bc).cell, i) += real_c(force[i] * weight);
      }
    };
    interpolate_bspline_at_pos(pos, force_at_node);
    return true;
  }

  boost::optional<Utils::Vector3d>
  get_node_force_to_be_applied(const Utils::Vector3i &node) const override {
    auto const bc = get_block_and_cell(node, true, m_blocks, n_ghost_layers());
    if (!bc)
      return {};

    auto const &force_field =
        (*bc).block->template getData<VectorField>(m_force_to_be_applied_id);
    return Utils::Vector3d{double_c(force_field->get((*bc).cell, uint_t(0u))),
                           double_c(force_field->get((*bc).cell, uint_t(1u))),
                           double_c(force_field->get((*bc).cell, uint_t(2u)))};
  }

  bool set_node_last_applied_force(Utils::Vector3i const &node,
                                   Utils::Vector3d const &force) override {
    auto bc = get_block_and_cell(node, false, m_blocks, n_ghost_layers());
    if (!bc)
      return false;

    auto force_field = (*bc).block->template getData<VectorField>(
        m_last_applied_force_field_id);
    for (uint_t f = 0u; f < 3u; ++f) {
      force_field->get((*bc).cell, f) = real_c(force[f]);
    }

    return true;
  }

  boost::optional<Utils::Vector3d>
  get_node_last_applied_force(const Utils::Vector3i &node,
                              bool consider_ghosts = false) const override {
    auto const bc =
        get_block_and_cell(node, consider_ghosts, m_blocks, n_ghost_layers());
    if (!bc)
      return {};

    auto const force_field = (*bc).block->template getData<VectorField>(
        m_last_applied_force_field_id);
    return Utils::Vector3d{double_c(force_field->get((*bc).cell, uint_t(0u))),
                           double_c(force_field->get((*bc).cell, uint_t(1u))),
                           double_c(force_field->get((*bc).cell, uint_t(2u)))};
  }

  // Population
  bool set_node_pop(const Utils::Vector3i &node,
                    std::vector<double> const &population) override {
    auto bc = get_block_and_cell(node, false, m_blocks, n_ghost_layers());
    if (!bc)
      return false;

    auto pdf_field = (*bc).block->template getData<PdfField>(m_pdf_field_id);
    assert(population.size() == Stencil::Size);
    for (uint_t f = 0u; f < Stencil::Size; ++f) {
      pdf_field->get((*bc).cell, f) = real_c(population[f]);
    }

    return true;
  }

  boost::optional<std::vector<double>>
  get_node_pop(const Utils::Vector3i &node) const override {
    auto bc = get_block_and_cell(node, false, m_blocks, n_ghost_layers());
    if (!bc)
      return {boost::none};

    auto pdf_field = bc->block->template getData<PdfField>(m_pdf_field_id);
    std::vector<double> population(Stencil::Size);
    for (uint_t f = 0u; f < Stencil::Size; ++f) {
      population[f] = double_c(pdf_field->get((*bc).cell, f));
    }

    return {population};
  }

  // Density
  bool set_node_density(const Utils::Vector3i &node, double density) override {
    auto bc = get_block_and_cell(node, false, m_blocks, n_ghost_layers());
    if (!bc)
      return false;

    Vector3<real_t> vel;
    getDensityAndVelocity(*bc, vel);
    setDensityAndVelocity(*bc, vel, density);

    return true;
  }

  boost::optional<double>
  get_node_density(const Utils::Vector3i &node) const override {
    auto bc = get_block_and_cell(node, false, m_blocks, n_ghost_layers());
    if (!bc)
      return {boost::none};

    auto const density = getDensity(*bc);
    return {double_c(density)};
  }

  // Boundary related
  boost::optional<Utils::Vector3d>
  get_node_velocity_at_boundary(const Utils::Vector3i &node) const override {
    auto bc = get_block_and_cell(node, true, m_blocks, n_ghost_layers());
    if (!bc)
      return {boost::none};
    const Boundaries *boundary_handling =
        (*bc).block->template getData<Boundaries>(m_boundary_handling_id);
    boundary::BoundaryUID uid = boundary_handling->getBoundaryUID(UBB_flag);

    if (!boundary_handling->isBoundary((*bc).cell))
      return {boost::none};

    return {to_vector3d(
        boundary_handling->template getBoundaryCondition<UBB>(uid).getValue(
            (*bc).cell[0], (*bc).cell[1], (*bc).cell[2]))};
  }

  bool set_node_velocity_at_boundary(const Utils::Vector3i &node,
                                     const Utils::Vector3d &v) override {
    auto bc = get_block_and_cell(node, true, m_blocks, n_ghost_layers());
    if (!bc)
      return false;

    const typename UBB::Velocity velocity(real_c(v[0]), real_c(v[1]),
                                          real_c(v[2]));

    auto *boundary_handling =
        (*bc).block->template getData<Boundaries>(m_boundary_handling_id);
    boundary_handling->forceBoundary(UBB_flag, bc->cell[0], bc->cell[1],
                                     bc->cell[2], velocity);
    return true;
  }

  boost::optional<Utils::Vector3d>
  get_node_boundary_force(const Utils::Vector3i &node) const override {
    auto bc = get_block_and_cell(node, true, m_blocks,
                                 n_ghost_layers()); // including ghosts
    if (!bc)
      return {boost::none};
    // Get boundary handling
    auto const &bh =
        (*bc).block->template getData<Boundaries>(m_boundary_handling_id);
    auto const &ff = (*bc).block->template getData<FlagField>(m_flag_field_id);
    try {
      if (!ff->isFlagSet((*bc).cell, ff->getFlag(UBB_flag)))
        return {boost::none};
    } catch (std::exception &e) {
      return {boost::none};
    }

    auto const uid = bh->getBoundaryUID(UBB_flag);
    auto const &ubb = bh->template getBoundaryCondition<UBB>(uid);
    return {to_vector3d(
        ubb.getForce((*bc).cell.x(), (*bc).cell.y(), (*bc).cell.z()))};
  }

  bool remove_node_from_boundary(const Utils::Vector3i &node) override {
    auto bc = get_block_and_cell(node, true, m_blocks, n_ghost_layers());
    if (!bc)
      return false;
    auto *boundary_handling =
        (*bc).block->template getData<Boundaries>(m_boundary_handling_id);
    boundary_handling->removeBoundary((*bc).cell[0], (*bc).cell[1],
                                      (*bc).cell[2]);
    return true;
  }

  boost::optional<bool>
  get_node_is_boundary(const Utils::Vector3i &node,
                       bool consider_ghosts = false) const override {
    auto bc =
        get_block_and_cell(node, consider_ghosts, m_blocks, n_ghost_layers());
    if (!bc)
      return {boost::none};

    auto *boundary_handling =
        (*bc).block->template getData<Boundaries>(m_boundary_handling_id);
    return {boundary_handling->isBoundary((*bc).cell)};
  }

  void clear_boundaries() override {
    const CellInterval &domain_bb_in_global_cell_coordinates =
        m_blocks->getCellBBFromAABB(
            m_blocks->begin()->getAABB().getExtended(real_c(n_ghost_layers())));
    for (auto block = m_blocks->begin(); block != m_blocks->end(); ++block) {

      auto *boundary_handling =
          block->template getData<Boundaries>(m_boundary_handling_id);

      CellInterval domain_bb(domain_bb_in_global_cell_coordinates);
      m_blocks->transformGlobalToBlockLocalCellInterval(domain_bb, *block);

      boundary_handling->fillWithDomain(domain_bb);
    }
  }

  // Pressure tensor
  boost::optional<Utils::Vector6d>
  get_node_pressure_tensor(const Utils::Vector3i &node) const override {
    auto bc = get_block_and_cell(node, false, m_blocks, n_ghost_layers());
    if (!bc)
      return {boost::none};
    return to_vector6d(getPressureTensor(*bc));
  }

  // Global momentum
  Utils::Vector3d get_momentum() const override {
    Vector3<real_t> mom;
    for (auto block_it = m_blocks->begin(); block_it != m_blocks->end();
         ++block_it) {
      auto pdf_field = block_it->template getData<PdfField>(m_pdf_field_id);
      auto force_field = block_it->template getData<VectorField>(
          m_last_applied_force_field_id);
      Vector3<real_t> local_v;
      WALBERLA_FOR_ALL_CELLS_XYZ(pdf_field, {
        real_t local_dens =
            getDensityAndVelocity(pdf_field, force_field, x, y, z, local_v);
        mom += local_dens * local_v;
      });
    }
    return to_vector3d(mom);
  }
  // Global external force
  void set_external_force(const Utils::Vector3d &ext_force) override {
    m_reset_force->set_ext_force(ext_force);
  }
  Utils::Vector3d get_external_force() const override {
    return m_reset_force->get_ext_force();
  }

  double get_kT() const override { return m_kT; }

  uint64_t get_rng_state() const override {
    return boost::apply_visitor(get_time_step_impl, *m_collision_model);
  }
  void set_rng_state(uint64_t counter) override {
    boost::apply_visitor(set_time_step_impl, *m_collision_model,
                         boost::variant<uint64_t>(counter));
  }

  // Grid, domain, halo
  int n_ghost_layers() const override {
    return static_cast<int>(m_n_ghost_layers);
  }
  Utils::Vector3i get_grid_dimensions() const override {
    return m_grid_dimensions;
  }
  std::pair<Utils::Vector3d, Utils::Vector3d>
  get_local_domain() const override {
    // We only have one block per mpi rank
    assert(++(m_blocks->begin()) == m_blocks->end());

    auto const ab = m_blocks->begin()->getAABB();
    return {to_vector3d(ab.min()), to_vector3d(ab.max())};
  }

  bool node_in_local_domain(const Utils::Vector3i &node) const override {
    // Note: Lattice constant =1, cell centers offset by .5
    return get_block_and_cell(node, false, m_blocks, n_ghost_layers()) !=
           boost::none;
  }
  bool node_in_local_halo(const Utils::Vector3i &node) const override {
    return get_block_and_cell(node, true, m_blocks, n_ghost_layers()) !=
           boost::none;
  }
  bool pos_in_local_domain(const Utils::Vector3d &pos) const override {
    return get_block(pos, false, m_blocks, n_ghost_layers()) != nullptr;
  }
  bool pos_in_local_halo(const Utils::Vector3d &pos) const override {
    return get_block(pos, true, m_blocks, n_ghost_layers()) != nullptr;
  }

  std::vector<std::pair<Utils::Vector3i, Utils::Vector3d>>
  node_indices_positions(bool include_ghosts = false) const override {
    int ghost_offset = 0;
    if (include_ghosts)
      ghost_offset = static_cast<int>(m_n_ghost_layers);
    std::vector<std::pair<Utils::Vector3i, Utils::Vector3d>> res;
    for (auto block = m_blocks->begin(); block != m_blocks->end(); ++block) {
      auto left = block->getAABB().min();
      // Lattice constant is 1, node centers are offset by .5
      Utils::Vector3d pos_offset =
          to_vector3d(left) + Utils::Vector3d::broadcast(.5);

      // Lattice constant is 1, so cast left corner position to ints
      Utils::Vector3i index_offset =
          Utils::Vector3i{int(left[0]), int(left[1]), int(left[2])};

      // Get field data which knows about the indices
      // In the loop, x,y,z are in block-local coordinates
      auto pdf_field = block->template getData<PdfField>(m_pdf_field_id);
      for (int x = -ghost_offset; x < int(pdf_field->xSize()) + ghost_offset;
           x++) {
        for (int y = -ghost_offset; y < int(pdf_field->ySize()) + ghost_offset;
             y++) {
          for (int z = -ghost_offset;
               z < int(pdf_field->zSize()) + ghost_offset; z++) {
            res.push_back({index_offset + Utils::Vector3i{x, y, z},
                           pos_offset + Utils::Vector3d{double(x), double(y),
                                                        double(z)}});
          }
        }
      }
    }
    return res;
  }

  void create_vtk(unsigned delta_N, unsigned initial_count,
                  unsigned flag_observables, std::string const &identifier,
                  std::string const &base_folder,
                  std::string const &prefix) override {
    // VTKOuput object must be unique
    std::stringstream unique_identifier;
    unique_identifier << base_folder << "/" << identifier;
    std::string const vtk_uid = unique_identifier.str();
    if (m_vtk_auto.find(vtk_uid) != m_vtk_auto.end() or
        m_vtk_manual.find(vtk_uid) != m_vtk_manual.end()) {
      throw std::runtime_error("VTKOutput object " + vtk_uid +
                               " already exists");
    }

    // instantiate VTKOutput object
    unsigned const write_freq = (delta_N) ? static_cast<unsigned>(delta_N) : 1u;
    auto pdf_field_vtk = vtk::createVTKOutput_BlockData(
        m_blocks, identifier, uint_c(write_freq), uint_c(0), false, base_folder,
        prefix, true, true, true, true, uint_c(initial_count));
    field::FlagFieldCellFilter<FlagField> fluid_filter(m_flag_field_id);
    fluid_filter.addFlag(Fluid_flag);
    pdf_field_vtk->addCellInclusionFilter(fluid_filter);

    /* TODO WALBERLA: re-enable VTK writers
    // add writers
    if (static_cast<unsigned>(OutputVTK::density) & flag_observables) {
      pdf_field_vtk->addCellDataWriter(
          make_shared<lbm::DensityVTKWriter<LatticeModel_T, float>>(
              m_pdf_field_id, "DensityFromPDF"));
    }
    if (static_cast<unsigned>(OutputVTK::velocity_vector) & flag_observables) {
      pdf_field_vtk->addCellDataWriter(
          make_shared<lbm::VelocityVTKWriter<LatticeModel_T, float>>(
              m_pdf_field_id, "VelocityFromPDF"));
    }
    if (static_cast<unsigned>(OutputVTK::pressure_tensor) & flag_observables) {
      pdf_field_vtk->addCellDataWriter(
          make_shared<lbm::PressureTensorVTKWriter<LatticeModel_T, float>>(
              m_pdf_field_id, "PressureTensorFromPDF"));
    }
    */

    // register object
    if (delta_N) {
      m_vtk_auto[vtk_uid] = {pdf_field_vtk, true};
    } else {
      m_vtk_manual[vtk_uid] = pdf_field_vtk;
    }
  }

  /** Manually call a VTK callback */
  void write_vtk(std::string const &vtk_uid) override {
    if (m_vtk_auto.find(vtk_uid) != m_vtk_auto.end()) {
      throw std::runtime_error("VTKOutput object " + vtk_uid +
                               " is an automatic observable");
    }
    if (m_vtk_manual.find(vtk_uid) == m_vtk_manual.end()) {
      throw std::runtime_error("VTKOutput object " + vtk_uid +
                               " doesn't exist");
    }
    vtk::writeFiles(m_vtk_manual[vtk_uid])();
  }

  /** Activate or deactivate a VTK callback */
  void switch_vtk(std::string const &vtk_uid, int status) override {
    if (m_vtk_manual.find(vtk_uid) != m_vtk_manual.end()) {
      throw std::runtime_error("VTKOutput object " + vtk_uid +
                               " is a manual observable");
    }
    if (m_vtk_auto.find(vtk_uid) == m_vtk_auto.end()) {
      throw std::runtime_error("VTKOutput object " + vtk_uid +
                               " doesn't exist");
    }
    m_vtk_auto[vtk_uid].second = status;
  }

  ~LBWalberlaImpl() override = default;
};
} // namespace walberla

#endif // LB_WALBERLA_H<|MERGE_RESOLUTION|>--- conflicted
+++ resolved
@@ -360,7 +360,6 @@
   // Boundary sweep
   std::shared_ptr<UBB> m_boundary;
 
-<<<<<<< HEAD
   class LeesEdwardsUpdate {
   public:
     LeesEdwardsUpdate(const std::shared_ptr<StructuredBlockForest> &blocks,
@@ -462,30 +461,19 @@
   std::shared_ptr<LeesEdwardsSwap> m_lees_edwards_swap_sweep;
   boost::optional<LeesEdwardsCallbacks> m_lees_edwards_callbacks;
 
-  [[nodiscard]] std::size_t stencil_size() const override {
-=======
   std::size_t stencil_size() const override {
->>>>>>> e88a05f0
     return static_cast<std::size_t>(Stencil::Size);
   }
 
 public:
   LBWalberlaImpl(double viscosity, double density,
                  const Utils::Vector3i &grid_dimensions,
-<<<<<<< HEAD
-                 const Utils::Vector3i &node_grid, int n_ghost_layers,
+                 const Utils::Vector3i &node_grid, unsigned int n_ghost_layers,
                  double kT, unsigned int seed,
                  boost::optional<LeesEdwardsCallbacks> &&lees_edwards_callbacks)
-      : m_grid_dimensions(grid_dimensions),
-        m_n_ghost_layers(static_cast<unsigned int>(n_ghost_layers)),
+      : m_grid_dimensions(grid_dimensions), m_n_ghost_layers(n_ghost_layers),
         m_viscosity(viscosity), m_density(density), m_kT(kT), m_seed(seed),
         m_lees_edwards_callbacks(std::move(lees_edwards_callbacks)) {
-=======
-                 const Utils::Vector3i &node_grid, unsigned int n_ghost_layers,
-                 double kT, unsigned int seed)
-      : m_grid_dimensions(grid_dimensions), m_n_ghost_layers(n_ghost_layers),
-        m_viscosity(viscosity), m_density(density), m_kT(kT), m_seed(seed) {
->>>>>>> e88a05f0
 
     if (n_ghost_layers == 0)
       throw std::runtime_error("At least one ghost layer must be used");
