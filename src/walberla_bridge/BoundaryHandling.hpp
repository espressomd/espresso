/*
 * Copyright (C) 2021 The ESPResSo project
 *
 * This file is part of ESPResSo.
 *
 * ESPResSo is free software: you can redistribute it and/or modify
 * it under the terms of the GNU General Public License as published by
 * the Free Software Foundation, either version 3 of the License, or
 * (at your option) any later version.
 *
 * ESPResSo is distributed in the hope that it will be useful,
 * but WITHOUT ANY WARRANTY; without even the implied warranty of
 * MERCHANTABILITY or FITNESS FOR A PARTICULAR PURPOSE.  See the
 * GNU General Public License for more details.
 *
 * You should have received a copy of the GNU General Public License
 * along with this program.  If not, see <http://www.gnu.org/licenses/>.
 */
#pragma once

#include <blockforest/StructuredBlockForest.h>
#include <field/FlagField.h>

#include "BlockAndCell.hpp"
#include "walberla_utils.hpp"

#include <utils/Vector.hpp>

#include <cassert>
#include <functional>
#include <memory>
#include <tuple>
#include <unordered_map>

namespace walberla {

/// Flag for domain cells, i.e. all cells
const FlagUID Domain_flag("domain");
/// Flag for boundary cells
const FlagUID Boundary_flag("boundary");

template <typename T, typename BoundaryClass> class BoundaryHandling {
  /** Container for the map between cells and values. */
  class DynamicValueCallback {
  public:
    DynamicValueCallback() {
      m_value_boundary = std::make_shared<std::unordered_map<Cell, T>>();
    }

    [[nodiscard]] T operator()(
        Cell const &local,
        std::shared_ptr<blockforest::StructuredBlockForest> const &blocks,
        IBlock &block) const {
      Cell global;
      blocks->transformBlockLocalToGlobalCell(global, block, local);
      return get_value(global);
    }

    template <typename U>
    void set_node_boundary_value(Utils::Vector3i const &node, U const &val) {
      auto const global = Cell(node[0], node[1], node[2]);
      (*m_value_boundary)[global] = es2walberla<U, T>(val);
    }

    void unset_node_boundary_value(Utils::Vector3i const &node) {
      auto const global = Cell(node[0], node[1], node[2]);
      assert(m_value_boundary->count(global));
      m_value_boundary->erase(global);
    }

    [[nodiscard]] auto
    get_node_boundary_value(Utils::Vector3i const &node) const {
      auto const global = Cell(node[0], node[1], node[2]);
      return walberla2es(get_value(global));
    }

    bool node_is_boundary(Utils::Vector3i const &node) const {
      auto const global = Cell(node[0], node[1], node[2]);
      return m_velocity_boundary->count(global) != 0;
    }

  private:
    std::shared_ptr<std::unordered_map<Cell, T>> m_value_boundary;
    static constexpr T default_value{};

    [[nodiscard]] T get_value(Cell const &cell) const {
      if (m_value_boundary->count(cell) == 0) {
        return default_value;
      }
      return m_value_boundary->at(cell);
    }
  };

  [[nodiscard]] inline auto get_flag_field_and_flag(IBlock *block) const {
    auto const flag_field =
        block->template uncheckedFastGetData<FlagField>(m_flag_field_id);
    auto const boundary_flag = flag_field->getFlag(Boundary_flag);
    return std::make_tuple(flag_field, boundary_flag);
  }

public:
  using FlagField = field::FlagField<uint8_t>;

  BoundaryHandling(std::shared_ptr<StructuredBlockForest> blocks,
<<<<<<< HEAD
                   BlockDataID value_field_id, BlockDataID flag_field_id)
      : m_blocks(std::move(blocks)), m_value_field_id(value_field_id),
        m_flag_field_id(flag_field_id), m_callback(DynamicValueCallback()) {
=======
                   BlockDataID pdf_field_id, BlockDataID flag_field_id)
      : m_blocks(std::move(blocks)), m_pdf_field_id(pdf_field_id),
        m_flag_field_id(flag_field_id), m_callback(DynamicVelocityCallback()),
        m_pending_changes(false) {
>>>>>>> d2a3af0e
    // reinitialize the flag field
    for (auto b = m_blocks->begin(); b != m_blocks->end(); ++b) {
      flag_reset_kernel(&*b);
    }
    // instantiate the boundary sweep
    std::function callback = m_callback;
    m_boundary =
        std::make_shared<BoundaryClass>(m_blocks, m_value_field_id, callback);
  }

  void operator()(IBlock *block) { (*m_boundary)(block); }

<<<<<<< HEAD
  [[nodiscard]] bool node_is_boundary(BlockAndCell const &bc) const {
    auto [flag_field, boundary_flag] = get_flag_field_and_flag(bc.block);
    return flag_field->isFlagSet(bc.cell, boundary_flag);
=======
  bool node_is_boundary(Utils::Vector3i const &node) const {
    return m_callback.node_is_boundary(node);
>>>>>>> d2a3af0e
  }

  [[nodiscard]] auto
  get_node_value_at_boundary(const Utils::Vector3i &node) const {
    return m_callback.get_node_boundary_value(node);
  }

  template <typename U>
  void set_node_value_at_boundary(Utils::Vector3i const &node, U const &v,
                                  BlockAndCell const &bc) {
    auto [flag_field, boundary_flag] = get_flag_field_and_flag(bc.block);
    const auto domain_flag = flag_field->getFlag(Domain_flag);
    m_callback.set_node_boundary_value(node, v);
    flag_field->addFlag(bc.cell, boundary_flag);
<<<<<<< HEAD
    flag_field->removeFlag(bc.cell, domain_flag);
=======
    m_pending_changes = true;
>>>>>>> d2a3af0e
  }

  void remove_node_from_boundary(Utils::Vector3i const &node,
                                 BlockAndCell const &bc) {
    auto [flag_field, boundary_flag] = get_flag_field_and_flag(bc.block);
    const auto domain_flag = flag_field->getFlag(Domain_flag);
    m_callback.unset_node_boundary_value(node);
    flag_field->removeFlag(bc.cell, boundary_flag);
<<<<<<< HEAD
    flag_field->addFlag(bc.cell, domain_flag);
  }

  /** Assign boundary conditions to boundary cells. */
  void boundary_update() {
    m_boundary->template fillFromFlagField<FlagField>(
        m_blocks, m_flag_field_id, Boundary_flag, Domain_flag);
=======
    m_pending_changes = true;
  }

  /** Assign velocity boundary conditions to boundary cells. */
  void ubb_update() {
    if (m_pending_changes) {
      m_boundary->template fillFromFlagField<FlagField>(
          m_blocks, m_flag_field_id, Boundary_flag, Domain_flag);
      m_pending_changes = false;
    }
>>>>>>> d2a3af0e
  }

private:
  std::shared_ptr<StructuredBlockForest> m_blocks;
  BlockDataID m_value_field_id;
  BlockDataID m_flag_field_id;
<<<<<<< HEAD
  DynamicValueCallback m_callback;
  std::shared_ptr<BoundaryClass> m_boundary;
=======
  DynamicVelocityCallback m_callback;
  std::shared_ptr<Dynamic_UBB> m_boundary;
  bool m_pending_changes;
>>>>>>> d2a3af0e

  /** Register flags and set all cells to @ref Domain_flag. */
  void flag_reset_kernel(IBlock *const block) {
    auto flag_field = block->template getData<FlagField>(m_flag_field_id);
    // register flags
    if (!flag_field->flagExists(Domain_flag))
      flag_field->registerFlag(Domain_flag);
    if (!flag_field->flagExists(Boundary_flag))
      flag_field->registerFlag(Boundary_flag);
    // mark all cells as domain cells and fluid cells
    auto domain_flag = flag_field->getFlag(Domain_flag);
    auto boundary_flag = flag_field->getFlag(Boundary_flag);
    for (auto it = flag_field->begin(); it != flag_field->end(); ++it) {
      flag_field->addFlag(it.x(), it.y(), it.z(), domain_flag);
      flag_field->removeFlag(it.x(), it.y(), it.z(), boundary_flag);
    }
  }
};

} // namespace walberla<|MERGE_RESOLUTION|>--- conflicted
+++ resolved
@@ -76,7 +76,7 @@
 
     bool node_is_boundary(Utils::Vector3i const &node) const {
       auto const global = Cell(node[0], node[1], node[2]);
-      return m_velocity_boundary->count(global) != 0;
+      return m_value_boundary->count(global) != 0;
     }
 
   private:
@@ -102,16 +102,10 @@
   using FlagField = field::FlagField<uint8_t>;
 
   BoundaryHandling(std::shared_ptr<StructuredBlockForest> blocks,
-<<<<<<< HEAD
                    BlockDataID value_field_id, BlockDataID flag_field_id)
       : m_blocks(std::move(blocks)), m_value_field_id(value_field_id),
-        m_flag_field_id(flag_field_id), m_callback(DynamicValueCallback()) {
-=======
-                   BlockDataID pdf_field_id, BlockDataID flag_field_id)
-      : m_blocks(std::move(blocks)), m_pdf_field_id(pdf_field_id),
-        m_flag_field_id(flag_field_id), m_callback(DynamicVelocityCallback()),
+        m_flag_field_id(flag_field_id), m_callback(DynamicValueCallback()),
         m_pending_changes(false) {
->>>>>>> d2a3af0e
     // reinitialize the flag field
     for (auto b = m_blocks->begin(); b != m_blocks->end(); ++b) {
       flag_reset_kernel(&*b);
@@ -124,14 +118,8 @@
 
   void operator()(IBlock *block) { (*m_boundary)(block); }
 
-<<<<<<< HEAD
-  [[nodiscard]] bool node_is_boundary(BlockAndCell const &bc) const {
-    auto [flag_field, boundary_flag] = get_flag_field_and_flag(bc.block);
-    return flag_field->isFlagSet(bc.cell, boundary_flag);
-=======
-  bool node_is_boundary(Utils::Vector3i const &node) const {
+  [[nodiscard]] bool node_is_boundary(Utils::Vector3i const &node) const {
     return m_callback.node_is_boundary(node);
->>>>>>> d2a3af0e
   }
 
   [[nodiscard]] auto
@@ -146,11 +134,8 @@
     const auto domain_flag = flag_field->getFlag(Domain_flag);
     m_callback.set_node_boundary_value(node, v);
     flag_field->addFlag(bc.cell, boundary_flag);
-<<<<<<< HEAD
     flag_field->removeFlag(bc.cell, domain_flag);
-=======
     m_pending_changes = true;
->>>>>>> d2a3af0e
   }
 
   void remove_node_from_boundary(Utils::Vector3i const &node,
@@ -159,40 +144,26 @@
     const auto domain_flag = flag_field->getFlag(Domain_flag);
     m_callback.unset_node_boundary_value(node);
     flag_field->removeFlag(bc.cell, boundary_flag);
-<<<<<<< HEAD
     flag_field->addFlag(bc.cell, domain_flag);
+    m_pending_changes = true;
   }
 
   /** Assign boundary conditions to boundary cells. */
   void boundary_update() {
-    m_boundary->template fillFromFlagField<FlagField>(
-        m_blocks, m_flag_field_id, Boundary_flag, Domain_flag);
-=======
-    m_pending_changes = true;
-  }
-
-  /** Assign velocity boundary conditions to boundary cells. */
-  void ubb_update() {
     if (m_pending_changes) {
       m_boundary->template fillFromFlagField<FlagField>(
           m_blocks, m_flag_field_id, Boundary_flag, Domain_flag);
       m_pending_changes = false;
     }
->>>>>>> d2a3af0e
   }
 
 private:
   std::shared_ptr<StructuredBlockForest> m_blocks;
   BlockDataID m_value_field_id;
   BlockDataID m_flag_field_id;
-<<<<<<< HEAD
   DynamicValueCallback m_callback;
   std::shared_ptr<BoundaryClass> m_boundary;
-=======
-  DynamicVelocityCallback m_callback;
-  std::shared_ptr<Dynamic_UBB> m_boundary;
   bool m_pending_changes;
->>>>>>> d2a3af0e
 
   /** Register flags and set all cells to @ref Domain_flag. */
   void flag_reset_kernel(IBlock *const block) {
