<<<<<<< HEAD
// kernel generated with pystencils v0.4.4, lbmpy v0.4.4,
// lbmpy_walberla/pystencils_walberla from commit
// 2527a5f799da52b4e5293a05ed691fc35bf7122b
=======
// kernel generated with pystencils v0.4.4, lbmpy v0.4.4, lbmpy_walberla/pystencils_walberla from commit ref: refs/heads/le_ghost_vel
>>>>>>> b822bbf2

//======================================================================================================================
//
//  This file is part of waLBerla. waLBerla is free software: you can
//  redistribute it and/or modify it under the terms of the GNU General Public
//  License as published by the Free Software Foundation, either version 3 of
//  the License, or (at your option) any later version.
//
//  waLBerla is distributed in the hope that it will be useful, but WITHOUT
//  ANY WARRANTY; without even the implied warranty of MERCHANTABILITY or
//  FITNESS FOR A PARTICULAR PURPOSE.  See the GNU General Public License
//  for more details.
//
//  You should have received a copy of the GNU General Public License along
//  with waLBerla (see COPYING.txt). If not, see <http://www.gnu.org/licenses/>.
//
//! \\file Dynamic_UBB_single_precision.h
//! \\author pystencils
//======================================================================================================================

#pragma once
#include "core/DataTypes.h"

#include "field/GhostLayerField.h"
#include "domain_decomposition/BlockDataID.h"
#include "domain_decomposition/IBlock.h"
#include "blockforest/StructuredBlockForest.h"
#include "field/FlagField.h"
#include "core/debug/Debug.h"

#include <set>
#include <vector>



#ifdef __GNUC__
#define RESTRICT __restrict__
#elif _MSC_VER
#define RESTRICT __restrict
#else
#define RESTRICT
#endif

namespace walberla {
namespace lbm {


class Dynamic_UBB_single_precision
{
public:
    struct IndexInfo { 
        int32_t x;
        int32_t y;
        int32_t z;
        int32_t dir;
        float vel_0;
        float vel_1;
        float vel_2;
        IndexInfo(int32_t x_, int32_t y_, int32_t z_, int32_t dir_) : x(x_), y(y_), z(z_), dir(dir_), vel_0(), vel_1(), vel_2() {}
        bool operator==(const IndexInfo & o) const {
            return x == o.x && y == o.y && z == o.z && dir == o.dir && floatIsEqual(vel_0, o.vel_0) && floatIsEqual(vel_1, o.vel_1) && floatIsEqual(vel_2, o.vel_2);
        }
    };



    class IndexVectors
    {
    public:
        using CpuIndexVector = std::vector<IndexInfo>;

        enum Type {
            ALL = 0,
            INNER = 1,
            OUTER = 2,
            NUM_TYPES = 3
        };

<<<<<<< HEAD
    CpuIndexVector &indexVector(Type t) { return cpuVectors_[t]; }
    IndexInfo *pointerCpu(Type t) { return &(cpuVectors_[t][0]); }
=======
        IndexVectors() = default;
        bool operator==(const IndexVectors & other) const { return other.cpuVectors_ == cpuVectors_; }
>>>>>>> b822bbf2

        CpuIndexVector & indexVector(Type t) { return cpuVectors_[t]; }
        IndexInfo * pointerCpu(Type t)  { return &(cpuVectors_[t][0]); }

        void syncGPU()
        {
            
        }

    private:
        std::vector<CpuIndexVector> cpuVectors_{NUM_TYPES};

        
    };

    Dynamic_UBB_single_precision( const shared_ptr<StructuredBlockForest> & blocks,
                   BlockDataID pdfsID_, std::function<Vector3<float>(const Cell &, const shared_ptr<StructuredBlockForest>&, IBlock&)>& velocityCallback )
        :elementInitaliser(velocityCallback), pdfsID(pdfsID_)
    {
        auto createIdxVector = []( IBlock * const , StructuredBlockStorage * const ) { return new IndexVectors(); };
        indexVectorID = blocks->addStructuredBlockData< IndexVectors >( createIdxVector, "IndexField_Dynamic_UBB_single_precision");
    };

    void run (IBlock * block);

    void operator() (IBlock * block)
    {
        run(block);
    }

    void inner (IBlock * block);

    void outer (IBlock * block);

    std::function<void (IBlock *)> getSweep()
    {
        return [this]
               (IBlock * b)
               { this->run(b); };
    }

    std::function<void (IBlock *)> getInnerSweep()
    {
        return [this]
               (IBlock * b)
               { this->inner(b); };
    }

    std::function<void (IBlock *)> getOuterSweep()
    {
        return [this]
               (IBlock * b)
               { this->outer(b); };
    }

    template<typename FlagField_T>
    void fillFromFlagField( const shared_ptr<StructuredBlockForest> & blocks, ConstBlockDataID flagFieldID,
                            FlagUID boundaryFlagUID, FlagUID domainFlagUID)
    {
        for( auto blockIt = blocks->begin(); blockIt != blocks->end(); ++blockIt )
            fillFromFlagField<FlagField_T>(blocks, &*blockIt, flagFieldID, boundaryFlagUID, domainFlagUID );
    }


    template<typename FlagField_T>
    void fillFromFlagField( const shared_ptr<StructuredBlockForest> &blocks, IBlock * block, ConstBlockDataID flagFieldID,
                            FlagUID boundaryFlagUID, FlagUID domainFlagUID )
    {
        auto * indexVectors = block->getData< IndexVectors > ( indexVectorID );
        auto & indexVectorAll = indexVectors->indexVector(IndexVectors::ALL);
        auto & indexVectorInner = indexVectors->indexVector(IndexVectors::INNER);
        auto & indexVectorOuter = indexVectors->indexVector(IndexVectors::OUTER);

        auto * flagField = block->getData< FlagField_T > ( flagFieldID );
        

        if( !(flagField->flagExists(boundaryFlagUID) && flagField->flagExists(domainFlagUID) ))
            return;

        auto boundaryFlag = flagField->getFlag(boundaryFlagUID);
        auto domainFlag = flagField->getFlag(domainFlagUID);

        auto inner = flagField->xyzSize();
        inner.expand( cell_idx_t(-1) );

        indexVectorAll.clear();
        indexVectorInner.clear();
        indexVectorOuter.clear();

        for( auto it = flagField->begin(); it != flagField->end(); ++it )
        {
            if( ! isFlagSet(it, domainFlag) )
                continue;
            if ( isFlagSet( it.neighbor(0, 0, 0 , 0 ), boundaryFlag ) )
            {
                auto element = IndexInfo(it.x(), it.y(),  it.z(),  0 );
                Vector3<float> InitialisatonAdditionalData = elementInitaliser(Cell(it.x()+0, it.y()+0, it.z()+0), blocks, *block);
                element.vel_0 = InitialisatonAdditionalData[0];
                element.vel_1 = InitialisatonAdditionalData[1];
                element.vel_2 = InitialisatonAdditionalData[2];
                indexVectorAll.push_back( element );
                if( inner.contains( it.x(), it.y(), it.z() ) )
                    indexVectorInner.push_back( element );
                else
                    indexVectorOuter.push_back( element );
            }
            
            if ( isFlagSet( it.neighbor(0, 1, 0 , 0 ), boundaryFlag ) )
            {
                auto element = IndexInfo(it.x(), it.y(),  it.z(),  1 );
                Vector3<float> InitialisatonAdditionalData = elementInitaliser(Cell(it.x()+0, it.y()+1, it.z()+0), blocks, *block);
                element.vel_0 = InitialisatonAdditionalData[0];
                element.vel_1 = InitialisatonAdditionalData[1];
                element.vel_2 = InitialisatonAdditionalData[2];
                indexVectorAll.push_back( element );
                if( inner.contains( it.x(), it.y(), it.z() ) )
                    indexVectorInner.push_back( element );
                else
                    indexVectorOuter.push_back( element );
            }
            
            if ( isFlagSet( it.neighbor(0, -1, 0 , 0 ), boundaryFlag ) )
            {
                auto element = IndexInfo(it.x(), it.y(),  it.z(),  2 );
                Vector3<float> InitialisatonAdditionalData = elementInitaliser(Cell(it.x()+0, it.y()-1, it.z()+0), blocks, *block);
                element.vel_0 = InitialisatonAdditionalData[0];
                element.vel_1 = InitialisatonAdditionalData[1];
                element.vel_2 = InitialisatonAdditionalData[2];
                indexVectorAll.push_back( element );
                if( inner.contains( it.x(), it.y(), it.z() ) )
                    indexVectorInner.push_back( element );
                else
                    indexVectorOuter.push_back( element );
            }
            
            if ( isFlagSet( it.neighbor(-1, 0, 0 , 0 ), boundaryFlag ) )
            {
                auto element = IndexInfo(it.x(), it.y(),  it.z(),  3 );
                Vector3<float> InitialisatonAdditionalData = elementInitaliser(Cell(it.x()-1, it.y()+0, it.z()+0), blocks, *block);
                element.vel_0 = InitialisatonAdditionalData[0];
                element.vel_1 = InitialisatonAdditionalData[1];
                element.vel_2 = InitialisatonAdditionalData[2];
                indexVectorAll.push_back( element );
                if( inner.contains( it.x(), it.y(), it.z() ) )
                    indexVectorInner.push_back( element );
                else
                    indexVectorOuter.push_back( element );
            }
            
            if ( isFlagSet( it.neighbor(1, 0, 0 , 0 ), boundaryFlag ) )
            {
                auto element = IndexInfo(it.x(), it.y(),  it.z(),  4 );
                Vector3<float> InitialisatonAdditionalData = elementInitaliser(Cell(it.x()+1, it.y()+0, it.z()+0), blocks, *block);
                element.vel_0 = InitialisatonAdditionalData[0];
                element.vel_1 = InitialisatonAdditionalData[1];
                element.vel_2 = InitialisatonAdditionalData[2];
                indexVectorAll.push_back( element );
                if( inner.contains( it.x(), it.y(), it.z() ) )
                    indexVectorInner.push_back( element );
                else
                    indexVectorOuter.push_back( element );
            }
            
            if ( isFlagSet( it.neighbor(0, 0, 1 , 0 ), boundaryFlag ) )
            {
                auto element = IndexInfo(it.x(), it.y(),  it.z(),  5 );
                Vector3<float> InitialisatonAdditionalData = elementInitaliser(Cell(it.x()+0, it.y()+0, it.z()+1), blocks, *block);
                element.vel_0 = InitialisatonAdditionalData[0];
                element.vel_1 = InitialisatonAdditionalData[1];
                element.vel_2 = InitialisatonAdditionalData[2];
                indexVectorAll.push_back( element );
                if( inner.contains( it.x(), it.y(), it.z() ) )
                    indexVectorInner.push_back( element );
                else
                    indexVectorOuter.push_back( element );
            }
            
            if ( isFlagSet( it.neighbor(0, 0, -1 , 0 ), boundaryFlag ) )
            {
                auto element = IndexInfo(it.x(), it.y(),  it.z(),  6 );
                Vector3<float> InitialisatonAdditionalData = elementInitaliser(Cell(it.x()+0, it.y()+0, it.z()-1), blocks, *block);
                element.vel_0 = InitialisatonAdditionalData[0];
                element.vel_1 = InitialisatonAdditionalData[1];
                element.vel_2 = InitialisatonAdditionalData[2];
                indexVectorAll.push_back( element );
                if( inner.contains( it.x(), it.y(), it.z() ) )
                    indexVectorInner.push_back( element );
                else
                    indexVectorOuter.push_back( element );
            }
            
            if ( isFlagSet( it.neighbor(-1, 1, 0 , 0 ), boundaryFlag ) )
            {
                auto element = IndexInfo(it.x(), it.y(),  it.z(),  7 );
                Vector3<float> InitialisatonAdditionalData = elementInitaliser(Cell(it.x()-1, it.y()+1, it.z()+0), blocks, *block);
                element.vel_0 = InitialisatonAdditionalData[0];
                element.vel_1 = InitialisatonAdditionalData[1];
                element.vel_2 = InitialisatonAdditionalData[2];
                indexVectorAll.push_back( element );
                if( inner.contains( it.x(), it.y(), it.z() ) )
                    indexVectorInner.push_back( element );
                else
                    indexVectorOuter.push_back( element );
            }
            
            if ( isFlagSet( it.neighbor(1, 1, 0 , 0 ), boundaryFlag ) )
            {
                auto element = IndexInfo(it.x(), it.y(),  it.z(),  8 );
                Vector3<float> InitialisatonAdditionalData = elementInitaliser(Cell(it.x()+1, it.y()+1, it.z()+0), blocks, *block);
                element.vel_0 = InitialisatonAdditionalData[0];
                element.vel_1 = InitialisatonAdditionalData[1];
                element.vel_2 = InitialisatonAdditionalData[2];
                indexVectorAll.push_back( element );
                if( inner.contains( it.x(), it.y(), it.z() ) )
                    indexVectorInner.push_back( element );
                else
                    indexVectorOuter.push_back( element );
            }
            
            if ( isFlagSet( it.neighbor(-1, -1, 0 , 0 ), boundaryFlag ) )
            {
                auto element = IndexInfo(it.x(), it.y(),  it.z(),  9 );
                Vector3<float> InitialisatonAdditionalData = elementInitaliser(Cell(it.x()-1, it.y()-1, it.z()+0), blocks, *block);
                element.vel_0 = InitialisatonAdditionalData[0];
                element.vel_1 = InitialisatonAdditionalData[1];
                element.vel_2 = InitialisatonAdditionalData[2];
                indexVectorAll.push_back( element );
                if( inner.contains( it.x(), it.y(), it.z() ) )
                    indexVectorInner.push_back( element );
                else
                    indexVectorOuter.push_back( element );
            }
            
            if ( isFlagSet( it.neighbor(1, -1, 0 , 0 ), boundaryFlag ) )
            {
                auto element = IndexInfo(it.x(), it.y(),  it.z(),  10 );
                Vector3<float> InitialisatonAdditionalData = elementInitaliser(Cell(it.x()+1, it.y()-1, it.z()+0), blocks, *block);
                element.vel_0 = InitialisatonAdditionalData[0];
                element.vel_1 = InitialisatonAdditionalData[1];
                element.vel_2 = InitialisatonAdditionalData[2];
                indexVectorAll.push_back( element );
                if( inner.contains( it.x(), it.y(), it.z() ) )
                    indexVectorInner.push_back( element );
                else
                    indexVectorOuter.push_back( element );
            }
            
            if ( isFlagSet( it.neighbor(0, 1, 1 , 0 ), boundaryFlag ) )
            {
                auto element = IndexInfo(it.x(), it.y(),  it.z(),  11 );
                Vector3<float> InitialisatonAdditionalData = elementInitaliser(Cell(it.x()+0, it.y()+1, it.z()+1), blocks, *block);
                element.vel_0 = InitialisatonAdditionalData[0];
                element.vel_1 = InitialisatonAdditionalData[1];
                element.vel_2 = InitialisatonAdditionalData[2];
                indexVectorAll.push_back( element );
                if( inner.contains( it.x(), it.y(), it.z() ) )
                    indexVectorInner.push_back( element );
                else
                    indexVectorOuter.push_back( element );
            }
            
            if ( isFlagSet( it.neighbor(0, -1, 1 , 0 ), boundaryFlag ) )
            {
                auto element = IndexInfo(it.x(), it.y(),  it.z(),  12 );
                Vector3<float> InitialisatonAdditionalData = elementInitaliser(Cell(it.x()+0, it.y()-1, it.z()+1), blocks, *block);
                element.vel_0 = InitialisatonAdditionalData[0];
                element.vel_1 = InitialisatonAdditionalData[1];
                element.vel_2 = InitialisatonAdditionalData[2];
                indexVectorAll.push_back( element );
                if( inner.contains( it.x(), it.y(), it.z() ) )
                    indexVectorInner.push_back( element );
                else
                    indexVectorOuter.push_back( element );
            }
            
            if ( isFlagSet( it.neighbor(-1, 0, 1 , 0 ), boundaryFlag ) )
            {
                auto element = IndexInfo(it.x(), it.y(),  it.z(),  13 );
                Vector3<float> InitialisatonAdditionalData = elementInitaliser(Cell(it.x()-1, it.y()+0, it.z()+1), blocks, *block);
                element.vel_0 = InitialisatonAdditionalData[0];
                element.vel_1 = InitialisatonAdditionalData[1];
                element.vel_2 = InitialisatonAdditionalData[2];
                indexVectorAll.push_back( element );
                if( inner.contains( it.x(), it.y(), it.z() ) )
                    indexVectorInner.push_back( element );
                else
                    indexVectorOuter.push_back( element );
            }
            
            if ( isFlagSet( it.neighbor(1, 0, 1 , 0 ), boundaryFlag ) )
            {
                auto element = IndexInfo(it.x(), it.y(),  it.z(),  14 );
                Vector3<float> InitialisatonAdditionalData = elementInitaliser(Cell(it.x()+1, it.y()+0, it.z()+1), blocks, *block);
                element.vel_0 = InitialisatonAdditionalData[0];
                element.vel_1 = InitialisatonAdditionalData[1];
                element.vel_2 = InitialisatonAdditionalData[2];
                indexVectorAll.push_back( element );
                if( inner.contains( it.x(), it.y(), it.z() ) )
                    indexVectorInner.push_back( element );
                else
                    indexVectorOuter.push_back( element );
            }
            
            if ( isFlagSet( it.neighbor(0, 1, -1 , 0 ), boundaryFlag ) )
            {
                auto element = IndexInfo(it.x(), it.y(),  it.z(),  15 );
                Vector3<float> InitialisatonAdditionalData = elementInitaliser(Cell(it.x()+0, it.y()+1, it.z()-1), blocks, *block);
                element.vel_0 = InitialisatonAdditionalData[0];
                element.vel_1 = InitialisatonAdditionalData[1];
                element.vel_2 = InitialisatonAdditionalData[2];
                indexVectorAll.push_back( element );
                if( inner.contains( it.x(), it.y(), it.z() ) )
                    indexVectorInner.push_back( element );
                else
                    indexVectorOuter.push_back( element );
            }
            
            if ( isFlagSet( it.neighbor(0, -1, -1 , 0 ), boundaryFlag ) )
            {
                auto element = IndexInfo(it.x(), it.y(),  it.z(),  16 );
                Vector3<float> InitialisatonAdditionalData = elementInitaliser(Cell(it.x()+0, it.y()-1, it.z()-1), blocks, *block);
                element.vel_0 = InitialisatonAdditionalData[0];
                element.vel_1 = InitialisatonAdditionalData[1];
                element.vel_2 = InitialisatonAdditionalData[2];
                indexVectorAll.push_back( element );
                if( inner.contains( it.x(), it.y(), it.z() ) )
                    indexVectorInner.push_back( element );
                else
                    indexVectorOuter.push_back( element );
            }
            
            if ( isFlagSet( it.neighbor(-1, 0, -1 , 0 ), boundaryFlag ) )
            {
                auto element = IndexInfo(it.x(), it.y(),  it.z(),  17 );
                Vector3<float> InitialisatonAdditionalData = elementInitaliser(Cell(it.x()-1, it.y()+0, it.z()-1), blocks, *block);
                element.vel_0 = InitialisatonAdditionalData[0];
                element.vel_1 = InitialisatonAdditionalData[1];
                element.vel_2 = InitialisatonAdditionalData[2];
                indexVectorAll.push_back( element );
                if( inner.contains( it.x(), it.y(), it.z() ) )
                    indexVectorInner.push_back( element );
                else
                    indexVectorOuter.push_back( element );
            }
            
            if ( isFlagSet( it.neighbor(1, 0, -1 , 0 ), boundaryFlag ) )
            {
                auto element = IndexInfo(it.x(), it.y(),  it.z(),  18 );
                Vector3<float> InitialisatonAdditionalData = elementInitaliser(Cell(it.x()+1, it.y()+0, it.z()-1), blocks, *block);
                element.vel_0 = InitialisatonAdditionalData[0];
                element.vel_1 = InitialisatonAdditionalData[1];
                element.vel_2 = InitialisatonAdditionalData[2];
                indexVectorAll.push_back( element );
                if( inner.contains( it.x(), it.y(), it.z() ) )
                    indexVectorInner.push_back( element );
                else
                    indexVectorOuter.push_back( element );
            }
            
        }
        

        indexVectors->syncGPU();
    }

private:
    void run_impl(IBlock * block, IndexVectors::Type type);

    BlockDataID indexVectorID;
    std::function<Vector3<float>(const Cell &, const shared_ptr<StructuredBlockForest>&, IBlock&)> elementInitaliser; 
public:
    BlockDataID pdfsID;
};



} // namespace lbm
} // namespace walberla<|MERGE_RESOLUTION|>--- conflicted
+++ resolved
@@ -1,10 +1,4 @@
-<<<<<<< HEAD
-// kernel generated with pystencils v0.4.4, lbmpy v0.4.4,
-// lbmpy_walberla/pystencils_walberla from commit
-// 2527a5f799da52b4e5293a05ed691fc35bf7122b
-=======
 // kernel generated with pystencils v0.4.4, lbmpy v0.4.4, lbmpy_walberla/pystencils_walberla from commit ref: refs/heads/le_ghost_vel
->>>>>>> b822bbf2
 
 //======================================================================================================================
 //
@@ -83,13 +77,8 @@
             NUM_TYPES = 3
         };
 
-<<<<<<< HEAD
-    CpuIndexVector &indexVector(Type t) { return cpuVectors_[t]; }
-    IndexInfo *pointerCpu(Type t) { return &(cpuVectors_[t][0]); }
-=======
         IndexVectors() = default;
         bool operator==(const IndexVectors & other) const { return other.cpuVectors_ == cpuVectors_; }
->>>>>>> b822bbf2
 
         CpuIndexVector & indexVector(Type t) { return cpuVectors_[t]; }
         IndexInfo * pointerCpu(Type t)  { return &(cpuVectors_[t][0]); }
