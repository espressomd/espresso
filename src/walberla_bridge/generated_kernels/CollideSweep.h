--- conflicted
+++ resolved
@@ -1,10 +1,4 @@
-<<<<<<< HEAD
-// kernel generated with pystencils v0.3.3+44.gf2d4181, lbmpy
-// v0.3.1+53.g2faceda, lbmpy_walberla/pystencils_walberla from commit
-// b17ca5caf00db7d19f86c5f85c6f67fec6c16aff
-=======
 // kernel generated with pystencils v0.3.4+4.g4fecf0c, lbmpy v0.3.3+37.g2faceda, lbmpy_walberla/pystencils_walberla from commit b17ca5caf00db7d19f86c5f85c6f67fec6c16aff
->>>>>>> 1d87dfa2
 
 //======================================================================================================================
 //
@@ -28,11 +22,11 @@
 #pragma once
 #include "core/DataTypes.h"
 
+#include "field/GhostLayerField.h"
+#include "field/SwapableCompare.h"
 #include "domain_decomposition/BlockDataID.h"
 #include "domain_decomposition/IBlock.h"
 #include "domain_decomposition/StructuredBlockStorage.h"
-#include "field/GhostLayerField.h"
-#include "field/SwapableCompare.h"
 #include <set>
 
 #ifdef __GNUC__
@@ -43,52 +37,19 @@
 #define RESTRICT
 #endif
 
-#if (defined WALBERLA_CXX_COMPILER_IS_GNU) ||                                  \
-    (defined WALBERLA_CXX_COMPILER_IS_CLANG)
-#pragma GCC diagnostic push
-#pragma GCC diagnostic ignored "-Wunused-parameter"
-#pragma GCC diagnostic ignored "-Wreorder"
+#if ( defined WALBERLA_CXX_COMPILER_IS_GNU ) || ( defined WALBERLA_CXX_COMPILER_IS_CLANG )
+#   pragma GCC diagnostic push
+#   pragma GCC diagnostic ignored "-Wunused-parameter"
+#   pragma GCC diagnostic ignored "-Wreorder"
 #endif
 
 namespace walberla {
 namespace pystencils {
 
-class CollideSweep {
+
+class CollideSweep
+{
 public:
-<<<<<<< HEAD
-  CollideSweep(BlockDataID forceID_, BlockDataID pdfsID_, double omega_bulk,
-               double omega_even, double omega_odd, double omega_shear)
-      : forceID(forceID_), pdfsID(pdfsID_), omega_bulk_(omega_bulk),
-        omega_even_(omega_even), omega_odd_(omega_odd),
-        omega_shear_(omega_shear){};
-
-  void operator()(IBlock *block);
-  void runOnCellInterval(const shared_ptr<StructuredBlockStorage> &blocks,
-                         const CellInterval &globalCellInterval,
-                         cell_idx_t ghostLayers, IBlock *block);
-
-  static std::function<void(IBlock *)>
-  getSweep(const shared_ptr<CollideSweep> &kernel) {
-    return [kernel](IBlock *b) { (*kernel)(b); };
-  }
-
-  static std::function<void(IBlock *)>
-  getSweepOnCellInterval(const shared_ptr<CollideSweep> &kernel,
-                         const shared_ptr<StructuredBlockStorage> &blocks,
-                         const CellInterval &globalCellInterval,
-                         cell_idx_t ghostLayers = 1) {
-    return [kernel, blocks, globalCellInterval, ghostLayers](IBlock *b) {
-      kernel->runOnCellInterval(blocks, globalCellInterval, ghostLayers, b);
-    };
-  }
-
-  BlockDataID forceID;
-  BlockDataID pdfsID;
-  double omega_bulk_;
-  double omega_even_;
-  double omega_odd_;
-  double omega_shear_;
-=======
     CollideSweep( BlockDataID forceID_, BlockDataID pdfsID_, double omega_bulk, double omega_even, double omega_odd, double omega_shear )
         : forceID(forceID_), pdfsID(pdfsID_), omega_bulk_(omega_bulk), omega_even_(omega_even), omega_odd_(omega_odd), omega_shear_(omega_shear)
     {};
@@ -123,13 +84,13 @@
     double omega_even_;
     double omega_odd_;
     double omega_shear_;
->>>>>>> 1d87dfa2
 };
+
 
 } // namespace pystencils
 } // namespace walberla
 
-#if (defined WALBERLA_CXX_COMPILER_IS_GNU) ||                                  \
-    (defined WALBERLA_CXX_COMPILER_IS_CLANG)
-#pragma GCC diagnostic pop
+
+#if ( defined WALBERLA_CXX_COMPILER_IS_GNU ) || ( defined WALBERLA_CXX_COMPILER_IS_CLANG )
+#   pragma GCC diagnostic pop
 #endif