/*
  Copyright (C) 2010,2011,2012,2013 The ESPResSo project
  Copyright (C) 2002,2003,2004,2005,2006,2007,2008,2009,2010 
    Max-Planck-Institute for Polymer Research, Theory Group
  
  This file is part of ESPResSo.
  
  ESPResSo is free software: you can redistribute it and/or modify
  it under the terms of the GNU General Public License as published by
  the Free Software Foundation, either version 3 of the License, or
  (at your option) any later version.
  
  ESPResSo is distributed in the hope that it will be useful,
  but WITHOUT ANY WARRANTY; without even the implied warranty of
  MERCHANTABILITY or FITNESS FOR A PARTICULAR PURPOSE.  See the
  GNU General Public License for more details.
  
  You should have received a copy of the GNU General Public License
  along with this program.  If not, see <http://www.gnu.org/licenses/>. 
*/
/** \file p3m-dipolar.c  P3M algorithm for long range magnetic dipole-dipole interaction.
 *
 NB: In general the magnetic dipole-dipole functions bear the same
     name than the charge-charge but, adding in front of the name a D
     and replacing where "charge" appears by "dipole". In this way one
     can recognize the similarity of the functions but avoiding nasty
     confusions in their use.

 PS: By default the magnetic epsilon is metallic = 0.  
*/

#include "p3m-dipolar.h"

#include <mpi.h>
#include <stdio.h>
#include <stdlib.h>
#include <string.h>

#include "utils.h"
#include "integrate.h"
#include "global.h"
#include "grid.h"
#include "domain_decomposition.h"
#include "particle_data.h"
#include "communication.h"
#include "fft-dipolar.h"
#include "thermostat.h"
#include "cells.h"
#include "tuning.h"

#ifdef DP3M

/************************************************
 * DEFINES
 ************************************************/

/* MPI tags for the charge-charge p3m communications: */
/** Tag for communication in P3M_init() -> send_calc_mesh(). */
#define REQ_P3M_INIT_D   2001
/** Tag for communication in p3m_gather_fft_grid(). */
#define REQ_P3M_GATHER_D 2011
/** Tag for communication in p3m_spread_force_grid(). */
#define REQ_P3M_SPREAD_D 2021

/************************************************
 * variables
 ************************************************/

dp3m_data_struct dp3m;

/** \name Private Functions */
/************************************************************/
/*@{*/


/** Calculates for magnetic dipoles the properties of the send/recv sub-meshes of the local FFT mesh. 
 *  In order to calculate the recv sub-meshes there is a communication of 
 *  the margins between neighbouring nodes. */ 
static void dp3m_calc_send_mesh();

/** Initializes for magnetic dipoles the (inverse) mesh constant \ref
    p3m_parameter_struct::a (\ref p3m_parameter_struct::ai) and the cutoff for charge
    assignment \ref p3m_parameter_struct::cao_cut, which has to be done by \ref
    dp3m_init once and by \ref dp3m_scaleby_box_l
    whenever the \ref box_l changed.  */
static void dp3m_init_a_ai_cao_cut();


/** Calculate for magnetic dipoles the spacial position of the left down mesh point of the local mesh, to be
    stored in \ref p3m_local_mesh::ld_pos; function called by \ref dp3m_calc_local_ca_mesh once
    and by \ref dp3m_scaleby_box_l whenever the \ref box_l changed. */
static void dp3m_calc_lm_ld_pos();


/** Gather FFT grid.
 *  After the charge assignment Each node needs to gather the
 *  information for the FFT grid in his spatial domain.
 */
static void dp3m_gather_fft_grid(double* mesh);

/** Spread force grid.
 *  After the k-space calculations each node needs to get all force
 *  information to reassigne the forces from the grid to the
 *  particles.
 */
static void dp3m_spread_force_grid(double* mesh);

/** realloc charge assignment fields. */
static void dp3m_realloc_ca_fields(int newsize);


/** Initializes the (inverse) mesh constant \ref p3m_parameter_struct::a (\ref
    p3m_parameter_struct::ai) and the cutoff for charge assignment \ref
    p3m_parameter_struct::cao_cut, which has to be done by \ref dp3m_init
    once and by \ref dp3m_scaleby_box_l whenever the \ref box_l
    changed.  */
static void dp3m_init_a_ai_cao_cut();


/** checks for correctness for magnetic dipoles in P3M of the cao_cut, necessary when the box length changes */
static int dp3m_sanity_checks_boxl(void);


/** Calculate the spacial position of the left down mesh point of the local mesh, to be
    stored in \ref p3m_local_mesh::ld_pos; function called by \ref dp3m_calc_local_ca_mesh once
    and by \ref dp3m_scaleby_box_l whenever the \ref box_l changed. */
static void dp3m_calc_lm_ld_pos();


/** Calculates properties of the local FFT mesh for the 
    charge assignment process. */
static void dp3m_calc_local_ca_mesh();

/** Interpolates the P-th order charge assignment function from
 * Hockney/Eastwood 5-189 (or 8-61). The following charge fractions
 * are also tabulated in Deserno/Holm. */
static void dp3m_interpolate_dipole_assignment_function();

/** shifts the mesh points by mesh/2 */
static void dp3m_calc_meshift();

/** Calculates the Fourier transformed differential operator.  
 *  Remark: This is done on the level of n-vectors and not k-vectors,
 *           i.e. the prefactor i*2*PI/L is missing! */
static void dp3m_calc_differential_operator();

/** Calculates the influence function optimized for the dipolar forces. */
static void dp3m_calc_influence_function_force();

/** Calculates the influence function optimized for the dipolar energy and torques. */
static void dp3m_calc_influence_function_energy();

/** Calculates the constants necessary to correct the dipolar energy to minimize the error. */
static void dp3m_compute_constants_energy_dipolar();
 
/** Calculates the aliasing sums for the optimal influence function.
 *
 * Calculates the aliasing sums in the nominator and denominator of
 * the expression for the optimal influence function (see
 * Hockney/Eastwood: 8-22, p. 275).  
 *
 * \param  n           n-vector for which the aliasing sum is to be performed.
 * \param  nominator   aliasing sums in the nominator.
 * \return denominator aliasing sum in the denominator
 */
static double dp3m_perform_aliasing_sums_force(int n[3], double nominator[1]);
static double dp3m_perform_aliasing_sums_energy(int n[3], double nominator[1]);

static double dp3m_k_space_error(double box_size, double prefac, int mesh, int cao, int n_c_part, double sum_q2, double alpha_L);
/*@}*/


/* Compute the dipolar surface terms */
static double calc_surface_term(int force_flag, int energy_flag);


/** \name P3M Tuning Functions (private)*/
/************************************************************/
/*@{*/


// These 3 functions are to tune the P3M code in the case of dipolar interactions

double P3M_DIPOLAR_real_space_error(double box_size, double prefac, double r_cut_iL,
			    int n_c_part, double sum_q2, double alpha_L);
static void dp3m_tune_aliasing_sums(int nx, int ny, int nz, 
			    int mesh, double mesh_i, int cao, double alpha_L_i, 
			    double *alias1, double *alias2)	;		 

// To compute the value of alpha  through a bibisection method from the formula 33 of JCP115,6351,(2001).
double dp3m_rtbisection(double box_size, double prefac, double r_cut_iL, int n_c_part, double sum_q2,  double x1, double x2, double xacc, double tuned_accuracy);

/*@}*/

/************************************************************/
/* functions related to the correction of the dipolar p3m-energy */

static double dp3m_average_dipolar_self_energy(double box_l, int mesh);
static double dp3m_perform_aliasing_sums_dipolar_self_energy(int n[3]);

/************************************************************/
/* functions related to the correction of the dipolar p3m-energy */

/*

// Do the sum over k<>0 where k={kx,ky,kz} with kx,ky,kz INTEGERS, of
// exp(-PI**2*k**2/alpha**2/L**2)
static double dp3m_sumi1(double alpha_L){
       int k2,kx,ky,kz,kx2,ky2,limit=60;
       double suma,alpha_L2;
       
       alpha_L2= alpha_L* alpha_L;
       
       //fprintf(stderr,"alpha_L=%le\n",alpha_L); 
       //fprintf(stderr,"PI=%le\n",PI); 
       
       
       suma=0.0;
       for(kx=-limit;kx<=limit;kx++){
         kx2=kx*kx;
       for(ky=-limit;ky<=limit;ky++){
         ky2=ky*ky;
       for(kz=-limit;kz<=limit;kz++){
           k2=kx2+ky2+kz*kz;
           suma+=exp(-PI*PI*k2/(alpha_L*alpha_L));
       }}} 
       suma-=1; //It's easier to substract the term k=0 later than put an if inside the loops
       
       
         //fprintf(stderr,"suma=%le\n",suma); 
     
       
   return suma;
}

*/

/************************************************************/

/* 
// Do the sum over n<>0 where n={nx*L,ny*L,nz*L} with nx,ny,nz INTEGERS, of
// exp(-alpha_iL**2*n**2)
static double dp3m_sumi2(double alpha_L){
       int n2,nx,ny,nz,nx2,ny2,limit=60;
       double suma;
       
 
       
       suma=0.0;
       for(nx=-limit;nx<=limit;nx++){
         nx2=nx*nx;
       for(ny=-limit;ny<=limit;ny++){
         ny2=ny*ny;
       for(nz=-limit;nz<=limit;nz++){
           n2=nx2+ny2+nz*nz;
           suma+=exp(-alpha_L*alpha_L*n2);
       }}} 
       suma-=1; //It's easier to substract the term n=0 later than put an if inside the loops
       
       
       
   return suma;
}

*/

void dp3m_pre_init(void) {
  p3m_common_parameter_pre_init(&dp3m.params);
  dp3m.params.epsilon = P3M_EPSILON_MAGNETIC;

  /* dp3m.local_mesh is uninitialized */
  /* dp3m.sm is uninitialized */
  dp3m.rs_mesh = NULL;
  dp3m.rs_mesh_dip[0] = NULL;
  dp3m.rs_mesh_dip[1] = NULL;
  dp3m.rs_mesh_dip[2] = NULL;
  dp3m.ks_mesh = NULL;

  dp3m.sum_dip_part = 0;
  dp3m.sum_mu2 = 0.0;

  for (int i = 0; i < 7; i++)
    dp3m.int_caf[i] = NULL;
  dp3m.pos_shift = 0.0;
  dp3m.meshift = NULL;

  dp3m.d_op = NULL;
  dp3m.g_force = NULL;
  dp3m.g_energy = NULL;

  dp3m.ca_num = 0;
  dp3m.ca_frac = NULL;
  dp3m.ca_fmp = NULL;
  dp3m.ks_pnum = 0;

  dp3m.send_grid = NULL;
  dp3m.recv_grid = NULL;
  
  dp3m.energy_correction = 0.0;
  
  dfft_pre_init();
}

void dp3m_set_bjerrum() {
  dp3m.params.alpha    = 0.0;
  dp3m.params.alpha_L  = 0.0;
  dp3m.params.r_cut    = 0.0;
  dp3m.params.r_cut_iL = 0.0;
  dp3m.params.mesh[0]  = 0;
  dp3m.params.mesh[1]  = 0;
  dp3m.params.mesh[2]  = 0;
  dp3m.params.cao      = 0;
}


void dp3m_init() {
  int n;

  if (coulomb.Dbjerrum == 0.0) {       
       if(coulomb.Dbjerrum == 0.0) {
           dp3m.params.r_cut    = 0.0;
           dp3m.params.r_cut_iL = 0.0;
          if(this_node==0) 
             P3M_TRACE(fprintf(stderr,"0: dp3m_init: dipolar Bjerrum length is zero.\n");
	   fprintf(stderr,"   Magnetostatics of dipoles switched off!\n"));
      }
  } else {  
    P3M_TRACE(fprintf(stderr,"%d: dp3m_init: \n",this_node));

    if (dp3m_sanity_checks()) return;

    P3M_TRACE(fprintf(stderr,"%d: dp3m_init: starting\n",this_node));

        P3M_TRACE(fprintf(stderr,"%d: mesh=%d, cao=%d, mesh_off=(%f,%f,%f)\n",this_node,dp3m.params.mesh[0],dp3m.params.cao,dp3m.params.mesh_off[0],dp3m.params.mesh_off[1],dp3m.params.mesh_off[2]));
        dp3m.params.cao3 = dp3m.params.cao*dp3m.params.cao*dp3m.params.cao;


    /* initializes the (inverse) mesh constant dp3m.params.a (dp3m.params.ai) and the cutoff for charge assignment dp3m.params.cao_cut */
    dp3m_init_a_ai_cao_cut();

    /* initialize ca fields to size CA_INCREMENT: dp3m.ca_frac and dp3m.ca_fmp */
    dp3m.ca_num = 0;
    if(dp3m.ca_num < CA_INCREMENT) {
      dp3m.ca_num = 0;
      dp3m_realloc_ca_fields(CA_INCREMENT);
    }
 
    dp3m_calc_local_ca_mesh();

    dp3m_calc_send_mesh();
    P3M_TRACE(p3m_p3m_print_local_mesh(dp3m.local_mesh));
    
    /* DEBUG */
    for(n=0;n<n_nodes;n++) {
      /* MPI_Barrier(comm_cart); */
         if(n==this_node) P3M_TRACE(p3m_p3m_print_send_mesh(dp3m.sm));
    }
    
    dp3m.send_grid = (double *) realloc(dp3m.send_grid, sizeof(double)*dp3m.sm.max);
    dp3m.recv_grid = (double *) realloc(dp3m.recv_grid, sizeof(double)*dp3m.sm.max);

    /* fix box length dependent constants */
    dp3m_scaleby_box_l();
    
    if (dp3m.params.inter > 0) dp3m_interpolate_dipole_assignment_function();

    dp3m.pos_shift = (double)((dp3m.params.cao-1)/2) - (dp3m.params.cao%2)/2.0;
    P3M_TRACE(fprintf(stderr,"%d: dipolar pos_shift = %f\n",this_node,dp3m.pos_shift)); 
 
    /* FFT */
    P3M_TRACE(fprintf(stderr,"%d: dp3m.rs_mesh ADR=%p\n",this_node,dp3m.rs_mesh));
 
    int ca_mesh_size = dfft_init(&dp3m.rs_mesh,
				 dp3m.local_mesh.dim,dp3m.local_mesh.margin,
				 dp3m.params.mesh, dp3m.params.mesh_off,
				 &dp3m.ks_pnum);
    dp3m.ks_mesh = (double *) realloc(dp3m.ks_mesh, ca_mesh_size*sizeof(double));
    
    for (n=0;n<3;n++)   
       dp3m.rs_mesh_dip[n] = (double *) realloc(dp3m.rs_mesh_dip[n], ca_mesh_size*sizeof(double));

     P3M_TRACE(fprintf(stderr,"%d: dp3m.rs_mesh_dip[0] ADR=%p\n",this_node,dp3m.rs_mesh_dip[0]));
     P3M_TRACE(fprintf(stderr,"%d: dp3m.rs_mesh_dip[1] ADR=%p\n",this_node,dp3m.rs_mesh_dip[1]));
     P3M_TRACE(fprintf(stderr,"%d: dp3m.rs_mesh_dip[2] ADR=%p\n",this_node,dp3m.rs_mesh_dip[2]));
 
 
    /* k-space part: */
    
    dp3m_calc_differential_operator();

    dp3m_calc_influence_function_force();
    dp3m_calc_influence_function_energy();

    dp3m_count_magnetic_particles();

    P3M_TRACE(fprintf(stderr,"%d: p3m initialized\n",this_node));
  }
}

void dp3m_free_dipoles() {
  for (int i=0;i<3;i++) free(dp3m.rs_mesh_dip[i]);
  free(dp3m.ca_frac);
  free(dp3m.ca_fmp);
  free(dp3m.send_grid);
  free(dp3m.recv_grid);
  free(dp3m.rs_mesh);
  free(dp3m.ks_mesh); 
}

double dp3m_average_dipolar_self_energy(double box_l, int mesh) {
  int	i,ind,n[3];
  double node_phi = 0.0, phi = 0.0;
  double U2;
	
  int end[3];
  int size=1;
	
  for(i=0;i<3;i++) {
    size *= dfft.plan[3].new_mesh[i];
    end[i] = dfft.plan[3].start[i] + dfft.plan[3].new_mesh[i];
  }
  
  for(n[0]=dfft.plan[3].start[0]; n[0]<end[0]; n[0]++){
    for(n[1]=dfft.plan[3].start[1]; n[1]<end[1]; n[1]++){
      for(n[2]=dfft.plan[3].start[2]; n[2]<end[2]; n[2]++) {
	ind = (n[2]-dfft.plan[3].start[2]) + dfft.plan[3].new_mesh[2] *
	((n[1]-dfft.plan[3].start[1]) + (dfft.plan[3].new_mesh[1]*(n[0]-dfft.plan[3].start[0])));

	if( (n[0]==0) && (n[1]==0) && (n[2]==0) )
	 node_phi += 0.0;
	else if( (n[0]%(dp3m.params.mesh[0]/2)==0) &&
		 (n[1]%(dp3m.params.mesh[0]/2)==0) &&
		 (n[2]%(dp3m.params.mesh[0]/2)==0) )
	  node_phi += 0.0;
	else {
		  U2 = dp3m_perform_aliasing_sums_dipolar_self_energy(n);
		  node_phi += dp3m.g_energy[ind] * U2*(SQR(dp3m.d_op[n[0]])+SQR(dp3m.d_op[n[1]])+SQR(dp3m.d_op[n[2]]));
	}
      }}}
  
      
  MPI_Reduce(&node_phi, &phi, 1, MPI_DOUBLE, MPI_SUM, 0, comm_cart);   
     
  phi*=PI/3./box_l/pow(mesh,3);
     

  return phi ;
}



double dp3m_perform_aliasing_sums_dipolar_self_energy(int n[3])
{
  double u_sum = 0.0;
  /* lots of temporary variables... */
  double f1,sx,sy,sz,mx,my,mz,nmx,nmy,nmz;
  int    limit=P3M_BRILLOUIN+5;

  f1 = 1.0/(double)dp3m.params.mesh[0];

  for(mx = -limit; mx <=limit; mx++) {
    nmx = dp3m.meshift[n[0]] + dp3m.params.mesh[0]*mx;
    sx  = pow(sinc(f1*nmx),2.0*dp3m.params.cao);
    for(my = -limit; my <= limit; my++) {
      nmy = dp3m.meshift[n[1]] + dp3m.params.mesh[0]*my;
      sy  = sx*pow(sinc(f1*nmy),2.0*dp3m.params.cao);
      for(mz = -limit; mz <=limit; mz++) {
	nmz = dp3m.meshift[n[2]] + dp3m.params.mesh[0]*mz;
	sz  = sy*pow(sinc(f1*nmz),2.0*dp3m.params.cao);
	u_sum += sz;
      }
    }
  }
  return u_sum;
}




/******************  functions related to the parsing&tuning  of the dipolar parameters **********/
			 

void dp3m_set_tune_params(double r_cut, int mesh, int cao,
			 double alpha, double accuracy, int n_interpol)
{
  if (r_cut >= 0) {
    dp3m.params.r_cut    = r_cut;
    dp3m.params.r_cut_iL = r_cut*box_l_i[0];
  }

  if (mesh >= 0)
    dp3m.params.mesh[2] = dp3m.params.mesh[1] = dp3m.params.mesh[0] = mesh;

  if (cao >= 0)
    dp3m.params.cao = cao;

  if (alpha >= 0) {
    dp3m.params.alpha   = alpha;
    dp3m.params.alpha_L = alpha*box_l[0];
  }

  if (accuracy >= 0)
    dp3m.params.accuracy = accuracy;

  if (n_interpol != -1)
    dp3m.params.inter = n_interpol;

  coulomb.Dprefactor = (temperature > 0) ? temperature*coulomb.Dbjerrum : coulomb.Dbjerrum;

}


/*****************************************************************************/

int dp3m_set_params(double r_cut, int mesh, int cao,
		    double alpha, double accuracy)
{
  if (coulomb.Dmethod != DIPOLAR_P3M && coulomb.Dmethod != DIPOLAR_MDLC_P3M)
    coulomb.Dmethod = DIPOLAR_P3M;
    
  if(r_cut < 0)
    return -1;

  if(mesh < 0)
    return -2;

  if(cao < 1 || cao > 7 || cao > mesh)
    return -3;

  dp3m.params.r_cut    = r_cut;
  dp3m.params.r_cut_iL = r_cut*box_l_i[0];
  dp3m.params.mesh[2]  = dp3m.params.mesh[1] = dp3m.params.mesh[0] = mesh;
  dp3m.params.cao      = cao;

  if (alpha > 0) {
    dp3m.params.alpha   = alpha;
    dp3m.params.alpha_L = alpha*box_l[0];
  }
  else
    if (alpha != -1.0)
      return -4;

  if (accuracy >= 0)
    dp3m.params.accuracy = accuracy;
  else
    if (accuracy != -1.0)
      return -5;

  mpi_bcast_coulomb_params();

  return 0;
}


int dp3m_set_mesh_offset(double x, double y, double z)
{
  if(x < 0.0 || x > 1.0 ||
     y < 0.0 || y > 1.0 ||
     z < 0.0 || z > 1.0 )
    return ES_ERROR;

  dp3m.params.mesh_off[0] = x;
  dp3m.params.mesh_off[1] = y;
  dp3m.params.mesh_off[2] = z;

  mpi_bcast_coulomb_params();

  return ES_OK;
}

/* We left the handling of the epsilon, due to portability reasons in
the future for the electrical dipoles, or if people wants to do
electrical dipoles alone using the magnetic code .. */

int dp3m_set_eps(double eps)
{
  dp3m.params.epsilon = eps;

  fprintf(stderr,">> dp3m.params.epsilon =%lf\n",dp3m.params.epsilon);
  fprintf(stderr,"if you are doing true MAGNETIC CALCULATIONS the value of Depsilon should be 1, if you change it, you go on your own risk ...\n");

  mpi_bcast_coulomb_params();

  return ES_OK;
}


int dp3m_set_ninterpol(int n)
{
  if (n < 0)
    return ES_ERROR;

  dp3m.params.inter = n;

  mpi_bcast_coulomb_params();

  return ES_OK;
}

/*****************************************************************************/


void dp3m_interpolate_dipole_assignment_function()
{
  double dInterpol = 0.5 / (double)dp3m.params.inter;
  int i;
  long j;

      dInterpol = 0.5 / (double)dp3m.params.inter;  
    if (dp3m.params.inter == 0) return;

        P3M_TRACE(fprintf(stderr,"dipolar %d - interpolating (%d) the order-%d charge assignment function\n",
		       this_node,dp3m.params.inter,dp3m.params.cao));

         dp3m.params.inter2 = 2*dp3m.params.inter + 1;

          for (i=0; i < dp3m.params.cao; i++) {
             /* allocate memory for interpolation array */
             dp3m.int_caf[i] = (double *) realloc(dp3m.int_caf[i], sizeof(double)*(2*dp3m.params.inter+1));

            /* loop over all interpolation points */
              for (j=-dp3m.params.inter; j<=dp3m.params.inter; j++)
                    dp3m.int_caf[i][j+dp3m.params.inter] = p3m_caf(i, j*dInterpol,dp3m.params.cao);
         }
}

/* assign the dipoles */
void dp3m_dipole_assign(void)
{
  Cell *cell;
  Particle *p;
  int i,c,np,j;
  /* magnetic particle counter, dipole fraction counter */
  int cp_cnt=0;
  
  
  /* prepare local FFT mesh */
    for(i=0;i<3;i++)
      for(j=0; j<dp3m.local_mesh.size; j++) dp3m.rs_mesh_dip[i][j] = 0.0;

  for (c = 0; c < local_cells.n; c++) {
    cell = local_cells.cell[c];
    p  = cell->part;
    np = cell->n;
    for(i = 0; i < np; i++) {
      if( p[i].p.dipm != 0.0) {
	dp3m_assign_dipole( p[i].r.p,p[i].p.dipm, p[i].r.dip,cp_cnt);
	cp_cnt++;
      }
    }
   } 
   dp3m_shrink_wrap_dipole_grid(cp_cnt);

}


void dp3m_assign_dipole(double real_pos[3],double mu, double dip[3],int cp_cnt)
{
  /* we do not really want to export these, but this function should be inlined */
  double p3m_caf(int i, double x, int cao_value);
  void dp3m_realloc_ca_fields(int size);

  int d, i0, i1, i2;
  double tmp0, tmp1;
  /* position of a particle in local mesh units */
  double pos;
  /* 1d-index of nearest mesh point */
  int nmp;
  /* distance to nearest mesh point */
  double dist[3];
  /* index for caf interpolation grid */
  int arg[3];
  /* index, index jumps for dp3m.rs_mesh array */
  int q_ind = 0;
  double cur_ca_frac_val, *cur_ca_frac;

  // make sure we have enough space
  if (cp_cnt >= dp3m.ca_num) dp3m_realloc_ca_fields(cp_cnt + 1);
  // do it here, since p3m_realloc_ca_fields may change the address of dp3m.ca_frac
  cur_ca_frac = dp3m.ca_frac + dp3m.params.cao3*cp_cnt;

  if (dp3m.params.inter == 0) {
    for(d=0;d<3;d++) {
      /* particle position in mesh coordinates */
      pos    = ((real_pos[d]-dp3m.local_mesh.ld_pos[d])*dp3m.params.ai[d]) - dp3m.pos_shift;
      /* nearest mesh point */
      nmp  = (int)pos;
      /* distance to nearest mesh point */
      dist[d] = (pos-nmp)-0.5;
      /* 3d-array index of nearest mesh point */
      q_ind = (d == 0) ? nmp : nmp + dp3m.local_mesh.dim[d]*q_ind;

#ifdef ADDITIONAL_CHECKS
      if( pos < -skin*dp3m.params.ai[d] ) {
	fprintf(stderr,"%d: dipolar dp3m.rs_mesh underflow! (pos %f)\n", this_node, real_pos[d]);
	fprintf(stderr,"%d: allowed coordinates: %f - %f\n",
		this_node,my_left[d] - skin, my_right[d] + skin);	    
      }
      if( (nmp + dp3m.params.cao) > dp3m.local_mesh.dim[d] ) {
	fprintf(stderr,"%d: dipolar dp3m.rs_mesh overflow! (pos %f, nmp=%d)\n", this_node, real_pos[d],nmp);
	fprintf(stderr,"%d: allowed coordinates: %f - %f\n",
		this_node, my_left[d] - skin, my_right[d] + skin);
      }
#endif
    }
    if (cp_cnt >= 0) dp3m.ca_fmp[cp_cnt] = q_ind;
    
    for(i0=0; i0<dp3m.params.cao; i0++) {
      tmp0 = p3m_caf(i0, dist[0], dp3m.params.cao);
      for(i1=0; i1<dp3m.params.cao; i1++) {
	tmp1 = tmp0 * p3m_caf(i1, dist[1],dp3m.params.cao);
	for(i2=0; i2<dp3m.params.cao; i2++) {
	  cur_ca_frac_val = tmp1 * p3m_caf(i2, dist[2],dp3m.params.cao);
	  if (cp_cnt >= 0) *(cur_ca_frac++) = cur_ca_frac_val;
	  if (mu != 0.0) {
	    dp3m.rs_mesh_dip[0][q_ind] += dip[0] * cur_ca_frac_val;
	    dp3m.rs_mesh_dip[1][q_ind] += dip[1] * cur_ca_frac_val;
	    dp3m.rs_mesh_dip[2][q_ind] += dip[2] * cur_ca_frac_val;
	  }
	  q_ind++;
	}
	q_ind += dp3m.local_mesh.q_2_off;
      }
      q_ind += dp3m.local_mesh.q_21_off;
    }
  }
  else {
    /* particle position in mesh coordinates */
    for(d=0;d<3;d++) {
      pos    = ((real_pos[d]-dp3m.local_mesh.ld_pos[d])*dp3m.params.ai[d]) - dp3m.pos_shift;
      nmp    = (int) pos;
      arg[d] = (int) ((pos - nmp)*dp3m.params.inter2);
      /* for the first dimension, q_ind is always zero, so this shifts correctly */
      q_ind = nmp + dp3m.local_mesh.dim[d]*q_ind;

#ifdef ADDITIONAL_CHECKS
      if( pos < -skin*dp3m.params.ai[d] ) {
	fprintf(stderr,"%d: dipolar dp3m.rs_mesh underflow! (pos %f)\n", this_node, real_pos[d]);
	fprintf(stderr,"%d: allowed coordinates: %f - %f\n",
		this_node,my_left[d] - skin, my_right[d] + skin);	    
      }
      if( (nmp + dp3m.params.cao) > dp3m.local_mesh.dim[d] ) {
	fprintf(stderr,"%d: dipolar dp3m.rs_mesh overflow! (pos %f, nmp=%d)\n", this_node, real_pos[d],nmp);
	fprintf(stderr,"%d: allowed coordinates: %f - %f\n",
		this_node, my_left[d] - skin, my_right[d] + skin);
      }
#endif
    }
    if (cp_cnt >= 0) dp3m.ca_fmp[cp_cnt] = q_ind;

    for(i0=0; i0<dp3m.params.cao; i0++) {
      tmp0 = dp3m.int_caf[i0][arg[0]];
      for(i1=0; i1<dp3m.params.cao; i1++) {
	tmp1 = tmp0 * dp3m.int_caf[i1][arg[1]];
	for(i2=0; i2<dp3m.params.cao; i2++) {
	  cur_ca_frac_val = tmp1 * dp3m.int_caf[i2][arg[2]];
	  if (cp_cnt >= 0) *(cur_ca_frac++) = cur_ca_frac_val;
	  if (mu != 0.0) {
	    dp3m.rs_mesh_dip[0][q_ind] += dip[0] * cur_ca_frac_val;
	    dp3m.rs_mesh_dip[1][q_ind] += dip[1] * cur_ca_frac_val;
	    dp3m.rs_mesh_dip[2][q_ind] += dip[2] * cur_ca_frac_val;
	  }
	  q_ind++;
	}
	q_ind += dp3m.local_mesh.q_2_off;
      }
      q_ind += dp3m.local_mesh.q_21_off;
    }
  }
 }


/** shrink wrap the dipoles grid */
void dp3m_shrink_wrap_dipole_grid(int n_dipoles) {
  if( n_dipoles < dp3m.ca_num ) dp3m_realloc_ca_fields(n_dipoles);
}


#ifdef ROTATION
/* assign the torques obtained from k-space */
static void P3M_assign_torques(double prefac, int d_rs)
{
  Cell *cell;
  Particle *p;
  int i,c,np,i0,i1,i2;
  /* particle counter, charge fraction counter */
  int cp_cnt=0, cf_cnt=0;
  /* index, index jumps for dp3m.rs_mesh array */
  int q_ind;
  int q_m_off = (dp3m.local_mesh.dim[2] - dp3m.params.cao);
  int q_s_off = dp3m.local_mesh.dim[2] * (dp3m.local_mesh.dim[1] - dp3m.params.cao);
#ifdef ONEPART_DEBUG
  double db_fsum=0 ; /* TODO: db_fsum was missing and code couldn't compile. Now the arbitrary value of 0 is assigned to it, please check.*/ 
#endif

  cp_cnt=0; cf_cnt=0;
  for (c = 0; c < local_cells.n; c++) {
    cell = local_cells.cell[c];
    p  = cell->part;
    np = cell->n;
    for(i=0; i<np; i++) { 
      if( (p[i].p.dipm) != 0.0 ) {
	q_ind = dp3m.ca_fmp[cp_cnt];
	for(i0=0; i0<dp3m.params.cao; i0++) {
	  for(i1=0; i1<dp3m.params.cao; i1++) {
	    for(i2=0; i2<dp3m.params.cao; i2++) {
/*
The following line would fill the torque with the k-space electric field
(without the self-field term) [notice the minus sign!]:		  
		    p[i].f.torque[d_rs] -= prefac*dp3m.ca_frac[cf_cnt]*dp3m.rs_mesh[q_ind];;
Since the torque is the dipole moment cross-product with E, we have:	
*/
              switch (d_rs) {
		case 0:	//E_x
		  p[i].f.torque[1] -= p[i].r.dip[2]*prefac*dp3m.ca_frac[cf_cnt]*dp3m.rs_mesh[q_ind];     
		  p[i].f.torque[2] += p[i].r.dip[1]*prefac*dp3m.ca_frac[cf_cnt]*dp3m.rs_mesh[q_ind]; 
		  break;
		case 1:	//E_y
		  p[i].f.torque[0] += p[i].r.dip[2]*prefac*dp3m.ca_frac[cf_cnt]*dp3m.rs_mesh[q_ind];  
		  p[i].f.torque[2] -= p[i].r.dip[0]*prefac*dp3m.ca_frac[cf_cnt]*dp3m.rs_mesh[q_ind];  
		  break;
		case 2:	//E_z
		  p[i].f.torque[0] -= p[i].r.dip[1]*prefac*dp3m.ca_frac[cf_cnt]*dp3m.rs_mesh[q_ind];  
		  p[i].f.torque[1] += p[i].r.dip[0]*prefac*dp3m.ca_frac[cf_cnt]*dp3m.rs_mesh[q_ind];  
	      }
	      q_ind++; 
	      cf_cnt++;
	    }
	    q_ind += q_m_off;
	  }
	  q_ind += q_s_off;
	}
	cp_cnt++;

	ONEPART_TRACE(if(p[i].p.identity==check_id) fprintf(stderr,"%d: OPT: P3M  f = (%.3e,%.3e,%.3e) in dir %d add %.5f\n",this_node,p[i].f.f[0],p[i].f.f[1],p[i].f.f[2],d_rs,-db_fsum));
      }
    }
  }
}
#endif



/* assign the dipolar forces obtained from k-space */
static void dp3m_assign_forces_dip(double prefac, int d_rs)
{
  Cell *cell;
  Particle *p;
#ifdef ONEPART_DEBUG
  double db_fsum=0 ; /* TODO: db_fsum was missing and code couldn't compile. Now the arbitrary value of 0 is assigned to it, please check.*/ 
#endif
  int i,c,np,i0,i1,i2;
  /* particle counter, charge fraction counter */
  int cp_cnt=0, cf_cnt=0;
  /* index, index jumps for dp3m.rs_mesh array */
  int q_ind;
  int q_m_off = (dp3m.local_mesh.dim[2] - dp3m.params.cao);
  int q_s_off = dp3m.local_mesh.dim[2] * (dp3m.local_mesh.dim[1] - dp3m.params.cao);

  cp_cnt=0; cf_cnt=0;
  for (c = 0; c < local_cells.n; c++) {
    cell = local_cells.cell[c];
    p  = cell->part;
    np = cell->n;
    for(i=0; i<np; i++) { 
      if( (p[i].p.dipm) != 0.0 ) {
	q_ind = dp3m.ca_fmp[cp_cnt];
	for(i0=0; i0<dp3m.params.cao; i0++) {
	  for(i1=0; i1<dp3m.params.cao; i1++) {
	    for(i2=0; i2<dp3m.params.cao; i2++) {
	      p[i].f.f[d_rs] += prefac*dp3m.ca_frac[cf_cnt]*
	                          ( dp3m.rs_mesh_dip[0][q_ind]*p[i].r.dip[0]
		                  +dp3m.rs_mesh_dip[1][q_ind]*p[i].r.dip[1]
				  +dp3m.rs_mesh_dip[2][q_ind]*p[i].r.dip[2]);
	      q_ind++;
	      cf_cnt++;
	    }
	    q_ind += q_m_off;
	  }
	  q_ind += q_s_off;
	}
	cp_cnt++;

	ONEPART_TRACE(if(p[i].p.identity==check_id) fprintf(stderr,"%d: OPT: P3M  f = (%.3e,%.3e,%.3e) in dir %d add %.5f\n",this_node,p[i].f.f[0],p[i].f.f[1],p[i].f.f[2],d_rs,-db_fsum));
      }
    }
  }
}

/*****************************************************************************/


double dp3m_calc_kspace_forces(int force_flag, int energy_flag) 
{
  int i,d,d_rs,ind,j[3];
  /**************************************************************/
   /* k space energy */
  double dipole_prefac;
  double surface_term=0.0;
  double k_space_energy_dip=0.0, node_k_space_energy_dip=0.0;
  double tmp0,tmp1;

  P3M_TRACE(fprintf(stderr,"%d: dipolar p3m_perform(%d,%d): \n",this_node, force_flag, energy_flag));

  dipole_prefac = coulomb.Dprefactor / (double)(dp3m.params.mesh[0]*dp3m.params.mesh[1]*dp3m.params.mesh[2]);
 
  if (dp3m.sum_mu2 > 0) { 
    /* Gather information for FFT grid inside the nodes domain (inner local mesh) */
    /* and Perform forward 3D FFT (Charge Assignment Mesh). */
    dp3m_gather_fft_grid(dp3m.rs_mesh_dip[0]);
    dp3m_gather_fft_grid(dp3m.rs_mesh_dip[1]);
    dp3m_gather_fft_grid(dp3m.rs_mesh_dip[2]);
    dfft_perform_forw(dp3m.rs_mesh_dip[0]);
    dfft_perform_forw(dp3m.rs_mesh_dip[1]);
    dfft_perform_forw(dp3m.rs_mesh_dip[2]);
    //Note: after these calls, the grids are in the order yzx and not xyz anymore!!!
  }
  
  /* === K Space Calculations === */
  P3M_TRACE(fprintf(stderr,"%d: dipolar p3m_perform: k-Space\n",this_node));

  /* === K Space Energy Calculation  === */
  if(energy_flag) {
/*********************
   Dipolar energy
**********************/
  if (dp3m.sum_mu2 > 0) {
    P3M_TRACE(fprintf(stderr,"%d: dipolar p3m start Energy calculation: k-Space\n",this_node));
    
    /* i*k differentiation for dipolar gradients: |(\Fourier{\vect{mu}}(k)\cdot \vect{k})|^2 */
    ind=0;
    i=0;
    for(j[0]=0; j[0]<dfft.plan[3].new_mesh[0]; j[0]++) {
      for(j[1]=0; j[1]<dfft.plan[3].new_mesh[1]; j[1]++) {
	for(j[2]=0; j[2]<dfft.plan[3].new_mesh[2]; j[2]++) {
	  node_k_space_energy_dip += dp3m.g_energy[i] * (
	  SQR(dp3m.rs_mesh_dip[0][ind]*dp3m.d_op[j[2]+dfft.plan[3].start[2]]+
	      dp3m.rs_mesh_dip[1][ind]*dp3m.d_op[j[0]+dfft.plan[3].start[0]]+
	      dp3m.rs_mesh_dip[2][ind]*dp3m.d_op[j[1]+dfft.plan[3].start[1]]
	  ) +
	  SQR(dp3m.rs_mesh_dip[0][ind+1]*dp3m.d_op[j[2]+dfft.plan[3].start[2]]+
	      dp3m.rs_mesh_dip[1][ind+1]*dp3m.d_op[j[0]+dfft.plan[3].start[0]]+
	      dp3m.rs_mesh_dip[2][ind+1]*dp3m.d_op[j[1]+dfft.plan[3].start[1]]
	      ));
	  ind += 2;
	  i++;
	}
      }
    }
    node_k_space_energy_dip *= dipole_prefac * PI / box_l[0];
    MPI_Reduce(&node_k_space_energy_dip, &k_space_energy_dip, 1, MPI_DOUBLE, MPI_SUM, 0, comm_cart);
   
    dp3m_compute_constants_energy_dipolar(); 
   
    P3M_TRACE(fprintf(stderr,"%d: dp3m.params.epsilon=%lf\n", this_node, dp3m.params.epsilon));
   
    if(this_node==0) {
      /* self energy correction */
<<<<<<< HEAD
      P3M_TRACE(fprintf(stderr,"%d: *dp3m.energy_correction=%20.15lf\n",this_node, dp3m.energy_correction));
=======
      P3M_TRACE(fprintf(stderr,"%d: *dp3m.energy_correction=%20.15lf\n",\
                        this_node, dp3m.energy_correction));
>>>>>>> 85a75ac2
#ifdef P3M_DEBUG
      double a = k_space_energy_dip;
#endif
      k_space_energy_dip -= coulomb.Dprefactor*(dp3m.sum_mu2*2*pow(dp3m.params.alpha_L*box_l_i[0],3) * wupii/3.0);

      double volume=box_l[0]*box_l[1]*box_l[2];
      k_space_energy_dip += coulomb.Dprefactor*dp3m.energy_correction/volume; /* add the dipolar energy correction due to systematic Madelung-Self effects */  
      
      P3M_TRACE(fprintf(stderr, "%d: Energy correction: %lf\n", this_node, k_space_energy_dip - a));
    }

    P3M_TRACE(fprintf(stderr,"%d: dipolar p3m end Energy calculation: k-Space\n",this_node));

}
} //if (energy_flag)

  /* === K Space Force Calculation  === */
  if(force_flag) {
  /***************************        
   DIPOLAR TORQUES (k-space)
****************************/
  if (dp3m.sum_mu2 > 0) {
 #ifdef ROTATION
   P3M_TRACE(fprintf(stderr,"%d: dipolar p3m start torques calculation: k-Space\n",this_node));

    /* fill in ks_mesh array for torque calculation */
    ind=0;
    i=0;
       
    for(j[0]=0; j[0]<dfft.plan[3].new_mesh[0]; j[0]++) {	     //j[0]=n_y
      for(j[1]=0; j[1]<dfft.plan[3].new_mesh[1]; j[1]++) {    //j[1]=n_z
	for(j[2]=0; j[2]<dfft.plan[3].new_mesh[2]; j[2]++) {  //j[2]=n_x
	  //tmp0 = Re(mu)*k,   tmp1 = Im(mu)*k
	  
	  tmp0 = dp3m.rs_mesh_dip[0][ind]*dp3m.d_op[j[2]+dfft.plan[3].start[2]]+
		 dp3m.rs_mesh_dip[1][ind]*dp3m.d_op[j[0]+dfft.plan[3].start[0]]+
		 dp3m.rs_mesh_dip[2][ind]*dp3m.d_op[j[1]+dfft.plan[3].start[1]];
		 
	  tmp1 = dp3m.rs_mesh_dip[0][ind+1]*dp3m.d_op[j[2]+dfft.plan[3].start[2]]+
		 dp3m.rs_mesh_dip[1][ind+1]*dp3m.d_op[j[0]+dfft.plan[3].start[0]]+
		 dp3m.rs_mesh_dip[2][ind+1]*dp3m.d_op[j[1]+dfft.plan[3].start[1]];
		 
	  /* the optimal influence function is the same for torques
	     and energy */ 
	     
 	  dp3m.ks_mesh[ind]   = tmp0*dp3m.g_energy[i]; 
	  dp3m.ks_mesh[ind+1] = tmp1*dp3m.g_energy[i];
	  ind += 2;
	  i++;
	}
      }
    }
 
        
    /* Force component loop */
    for(d=0;d<3;d++) {
      d_rs = (d+dp3m.ks_pnum)%3;
      ind=0;
      for(j[0]=0; j[0]<dfft.plan[3].new_mesh[0]; j[0]++) {
	for(j[1]=0; j[1]<dfft.plan[3].new_mesh[1]; j[1]++) {
	  for(j[2]=0; j[2]<dfft.plan[3].new_mesh[2]; j[2]++) {
	    dp3m.rs_mesh[ind] = dp3m.d_op[ j[d]+dfft.plan[3].start[d] ]*dp3m.ks_mesh[ind]; ind++;
	    dp3m.rs_mesh[ind] = dp3m.d_op[ j[d]+dfft.plan[3].start[d] ]*dp3m.ks_mesh[ind]; ind++;
	  }
	}
      }


      /* Back FFT force component mesh */
      dfft_perform_back(dp3m.rs_mesh);
      /* redistribute force component mesh */
      dp3m_spread_force_grid(dp3m.rs_mesh);  
      /* Assign force component from mesh to particle */
      P3M_assign_torques(dipole_prefac*(2*PI/box_l[0]), d_rs);
    }
    P3M_TRACE(fprintf(stderr, "%d: done torque calculation.\n", this_node));
 #endif  /*if def ROTATION */ 
    
/***************************
   DIPOLAR FORCES (k-space)
****************************/
    P3M_TRACE(fprintf(stderr,"%d: dipolar p3m start forces calculation: k-Space\n",this_node));

//Compute forces after torques because the algorithm below overwrites the grids dp3m.rs_mesh_dip !
//Note: I'll do here 9 inverse FFTs. By symmetry, we can reduce this number to 6 !
    /* fill in ks_mesh array for force calculation */
    ind=0;
    i=0;
    for(j[0]=0; j[0]<dfft.plan[3].new_mesh[0]; j[0]++) {	     //j[0]=n_y
      for(j[1]=0; j[1]<dfft.plan[3].new_mesh[1]; j[1]++) {    //j[1]=n_z
	for(j[2]=0; j[2]<dfft.plan[3].new_mesh[2]; j[2]++) {  //j[2]=n_x
	  //tmp0 = Im(mu)*k,   tmp1 = -Re(mu)*k
	  tmp0 = dp3m.rs_mesh_dip[0][ind+1]*dp3m.d_op[j[2]+dfft.plan[3].start[2]]+
		 dp3m.rs_mesh_dip[1][ind+1]*dp3m.d_op[j[0]+dfft.plan[3].start[0]]+
		 dp3m.rs_mesh_dip[2][ind+1]*dp3m.d_op[j[1]+dfft.plan[3].start[1]];
	  tmp1 = dp3m.rs_mesh_dip[0][ind]*dp3m.d_op[j[2]+dfft.plan[3].start[2]]+
		 dp3m.rs_mesh_dip[1][ind]*dp3m.d_op[j[0]+dfft.plan[3].start[0]]+
		 dp3m.rs_mesh_dip[2][ind]*dp3m.d_op[j[1]+dfft.plan[3].start[1]];
	  dp3m.ks_mesh[ind]   = tmp0*dp3m.g_force[i];
	  dp3m.ks_mesh[ind+1] = -tmp1*dp3m.g_force[i];
	  ind += 2;
	  i++;
	}
      }
    }

    /* Force component loop */
    for(d=0;d<3;d++) {       /* direction in k space: */
    d_rs = (d+dp3m.ks_pnum)%3;
    ind=0;
    for(j[0]=0; j[0]<dfft.plan[3].new_mesh[0]; j[0]++) {	     //j[0]=n_y
      for(j[1]=0; j[1]<dfft.plan[3].new_mesh[1]; j[1]++) {    //j[1]=n_z
	for(j[2]=0; j[2]<dfft.plan[3].new_mesh[2]; j[2]++) {  //j[2]=n_x
	  tmp0 = dp3m.d_op[ j[d]+dfft.plan[3].start[d] ]*dp3m.ks_mesh[ind];
	  dp3m.rs_mesh_dip[0][ind] = dp3m.d_op[ j[2]+dfft.plan[3].start[2] ]*tmp0;
	  dp3m.rs_mesh_dip[1][ind] = dp3m.d_op[ j[0]+dfft.plan[3].start[0] ]*tmp0;
	  dp3m.rs_mesh_dip[2][ind] = dp3m.d_op[ j[1]+dfft.plan[3].start[1] ]*tmp0;
	  ind++;
	  tmp0 = dp3m.d_op[ j[d]+dfft.plan[3].start[d] ]*dp3m.ks_mesh[ind];
	  dp3m.rs_mesh_dip[0][ind] = dp3m.d_op[ j[2]+dfft.plan[3].start[2] ]*tmp0;
	  dp3m.rs_mesh_dip[1][ind] = dp3m.d_op[ j[0]+dfft.plan[3].start[0] ]*tmp0;
	  dp3m.rs_mesh_dip[2][ind] = dp3m.d_op[ j[1]+dfft.plan[3].start[1] ]*tmp0;
	  ind++;
	}
      }
    }
      /* Back FFT force component mesh */
      dfft_perform_back(dp3m.rs_mesh_dip[0]);
      dfft_perform_back(dp3m.rs_mesh_dip[1]);
      dfft_perform_back(dp3m.rs_mesh_dip[2]);
      /* redistribute force component mesh */
      dp3m_spread_force_grid(dp3m.rs_mesh_dip[0]);
      dp3m_spread_force_grid(dp3m.rs_mesh_dip[1]);
      dp3m_spread_force_grid(dp3m.rs_mesh_dip[2]);
      /* Assign force component from mesh to particle */
      dp3m_assign_forces_dip(dipole_prefac*pow(2*PI/box_l[0],2), d_rs); 
   }
   
       P3M_TRACE(fprintf(stderr,"%d: dipolar p3m end forces calculation: k-Space\n",this_node));

   
 } /* of if (dp3m.sum_mu2>0 */
} /* of if(force_flag) */
 
  if (dp3m.params.epsilon != P3M_EPSILON_METALLIC) {
    surface_term = calc_surface_term(force_flag, energy_flag);
    if(this_node == 0)
      k_space_energy_dip += surface_term;
   }


  return k_space_energy_dip;
}



/************************************************************/

double calc_surface_term(int force_flag, int energy_flag)
{
 
  int np, c, i,ip=0,n_local_part=0;
  Particle *part;
  double pref =coulomb.Dprefactor*4*M_PI*box_l_i[0]*box_l_i[1]*box_l_i[2]/(2*dp3m.params.epsilon + 1);
  double suma,a[3];
  double en;
  double  *mx=NULL,*my=NULL,*mz=NULL;

     for (c = 0; c < local_cells.n; c++)
       n_local_part += local_cells.cell[c]->n;

     // We put all the dipolar momenta in a the arrays mx,my,mz according to the id-number of the particles   
     mx = (double *) malloc(sizeof(double)*n_local_part);
     my = (double *) malloc(sizeof(double)*n_local_part);
     mz = (double *) malloc(sizeof(double)*n_local_part);
    
     
     
     for (c = 0; c < local_cells.n; c++) {
       np   = local_cells.cell[c]->n;
       part = local_cells.cell[c]->part;
       for (i = 0; i < np; i++){
	 mx[ip]=part[i].r.dip[0];
	 my[ip]=part[i].r.dip[1];
	 mz[ip]=part[i].r.dip[2];	 
	 ip++;
      }  
     } 

     // we will need the sum of all dipolar momenta vectors    
      a[0]=0.0;
      a[1]=0.0;
      a[2]=0.0;

      for (i = 0; i < n_local_part; i++){
         a[0]+=mx[i];
         a[1]+=my[i];
         a[2]+=mz[i];
      }   
  
      MPI_Allreduce(MPI_IN_PLACE, a, 3, MPI_DOUBLE, MPI_SUM, comm_cart);
     
     if (energy_flag) {
      
        suma=0.0;
        for (i = 0; i < n_local_part; i++){
 	      suma+=mx[i]*a[0]+my[i]*a[1]+mz[i]*a[2];
        }  	   
        MPI_Allreduce(MPI_IN_PLACE, &suma, 1, MPI_DOUBLE, MPI_SUM, comm_cart);
        en = 0.5*pref*suma;
       
     } else {
        en = 0;
     } 
     #ifdef ROTATION	             
     if (force_flag) {
          //fprintf(stderr," number of particles= %d ",n_total_particles);   

          double *sumix = (double *) malloc(sizeof(double)*n_local_part);
          double *sumiy = (double *) malloc(sizeof(double)*n_local_part);
          double *sumiz = (double *) malloc(sizeof(double)*n_local_part);
	  
          for (i = 0; i < n_local_part; i++){
	    sumix[i]=my[i]*a[2]-mz[i]*a[1];
            sumiy[i]=mz[i]*a[0]-mx[i]*a[2];
            sumiz[i]=mx[i]*a[1]-my[i]*a[0];
	  }
	    
         // for (i = 0; i < n_total_particles; i++){
  	 //    fprintf(stderr,"part %d, correccions torque  x:%le, y:%le, z:%le\n",i,sumix[i],sumiy[i],sumiz[i]);
         // }
	      
          ip=0;
          for (c = 0; c < local_cells.n; c++) {
             np	= local_cells.cell[c]->n;
             part = local_cells.cell[c]->part;
             for (i = 0; i < np; i++){
		part[i].f.torque[0] -= pref*sumix[ip];
		part[i].f.torque[1] -= pref*sumiy[ip];
		part[i].f.torque[2] -= pref*sumiz[ip];
		ip++;
 	     }	
          }
          
	     
	  free(sumix);     
  	  free(sumiy);     
	  free(sumiz);     
     }
    #endif

    free(mx);	 
    free(my);	 
    free(mz);	 
 	    
  return en;
 
}


/************************************************************/
void dp3m_gather_fft_grid(double* themesh)
{
  int s_dir,r_dir,evenodd;
  MPI_Status status;
  double *tmp_ptr;

  P3M_TRACE(fprintf(stderr,"%d: dp3m_gather_fft_grid:\n",this_node));

  /* direction loop */
  for(s_dir=0; s_dir<6; s_dir++) {
    if(s_dir%2==0) r_dir = s_dir+1;
    else           r_dir = s_dir-1;
    /* pack send block */ 
    if(dp3m.sm.s_size[s_dir]>0) 
      fft_pack_block(themesh, dp3m.send_grid, dp3m.sm.s_ld[s_dir], dp3m.sm.s_dim[s_dir], dp3m.local_mesh.dim, 1);
      
    /* communication */
    if(node_neighbors[s_dir] != this_node) {
      for(evenodd=0; evenodd<2;evenodd++) {
	if((node_pos[s_dir/2]+evenodd)%2==0) {
	  if(dp3m.sm.s_size[s_dir]>0) 
	    MPI_Send(dp3m.send_grid, dp3m.sm.s_size[s_dir], MPI_DOUBLE, 
		     node_neighbors[s_dir], REQ_P3M_GATHER_D, comm_cart);
	}
	else {
	  if(dp3m.sm.r_size[r_dir]>0) 
	    MPI_Recv(dp3m.recv_grid, dp3m.sm.r_size[r_dir], MPI_DOUBLE, 
		     node_neighbors[r_dir], REQ_P3M_GATHER_D, comm_cart, &status); 	    
	}
      }
    }
    else {
      tmp_ptr = dp3m.recv_grid;
      dp3m.recv_grid = dp3m.send_grid;
      dp3m.send_grid = tmp_ptr;
    }
    /* add recv block */
    if(dp3m.sm.r_size[r_dir]>0) {
      p3m_add_block(dp3m.recv_grid, themesh, dp3m.sm.r_ld[r_dir], dp3m.sm.r_dim[r_dir], dp3m.local_mesh.dim); 
    }
  }
}



/************************************************************/


void dp3m_spread_force_grid(double* themesh)
{
  int s_dir,r_dir,evenodd;
  MPI_Status status;
  double *tmp_ptr;
  P3M_TRACE(fprintf(stderr,"%d: dipolar p3m_spread_force_grid:\n",this_node));

  /* direction loop */
  for(s_dir=5; s_dir>=0; s_dir--) {
    if(s_dir%2==0) r_dir = s_dir+1;
    else           r_dir = s_dir-1;
    /* pack send block */ 
    if(dp3m.sm.s_size[s_dir]>0) 
      fft_pack_block(themesh, dp3m.send_grid, dp3m.sm.r_ld[r_dir], dp3m.sm.r_dim[r_dir], dp3m.local_mesh.dim, 1);
    /* communication */
    if(node_neighbors[r_dir] != this_node) {
      for(evenodd=0; evenodd<2;evenodd++) {
	if((node_pos[r_dir/2]+evenodd)%2==0) {
	  if(dp3m.sm.r_size[r_dir]>0) 
	    MPI_Send(dp3m.send_grid, dp3m.sm.r_size[r_dir], MPI_DOUBLE, 
		     node_neighbors[r_dir], REQ_P3M_SPREAD_D, comm_cart);
   	}
	else {
	  if(dp3m.sm.s_size[s_dir]>0) 
	    MPI_Recv(dp3m.recv_grid, dp3m.sm.s_size[s_dir], MPI_DOUBLE, 
		     node_neighbors[s_dir], REQ_P3M_SPREAD_D, comm_cart, &status); 	    
	}
      }
    }
    else {
      tmp_ptr = dp3m.recv_grid;
      dp3m.recv_grid = dp3m.send_grid;
      dp3m.send_grid = tmp_ptr;
    }
    /* un pack recv block */
    if(dp3m.sm.s_size[s_dir]>0) {
      fft_unpack_block(dp3m.recv_grid, themesh, dp3m.sm.s_ld[s_dir], dp3m.sm.s_dim[s_dir], dp3m.local_mesh.dim, 1); 
    }
  }
}


/*****************************************************************************/

void dp3m_realloc_ca_fields(int newsize)
{
  newsize = ((newsize + CA_INCREMENT - 1)/CA_INCREMENT)*CA_INCREMENT;
  if (newsize == dp3m.ca_num) return;
  if (newsize < CA_INCREMENT) newsize = CA_INCREMENT;

   P3M_TRACE(fprintf(stderr,"%d: p3m_realloc_ca_fields: dipolar,  old_size=%d -> new_size=%d\n",this_node,dp3m.ca_num,newsize));
   dp3m.ca_num = newsize;
   dp3m.ca_frac = (double *)realloc(dp3m.ca_frac, dp3m.params.cao3*dp3m.ca_num*sizeof(double));
   dp3m.ca_fmp  = (int *)realloc(dp3m.ca_fmp, dp3m.ca_num*sizeof(int));
  
}


/*****************************************************************************/


void dp3m_calc_meshift(void)
{
  int i;
  double dmesh;
     dmesh = (double)dp3m.params.mesh[0];
     dp3m.meshift = (double *) realloc(dp3m.meshift, dp3m.params.mesh[0]*sizeof(double));
     for (i=0; i<dp3m.params.mesh[0]; i++) dp3m.meshift[i] = i - dround(i/dmesh)*dmesh;   
}



/*****************************************************************************/


void dp3m_calc_differential_operator()
{
  int i;
  double dmesh;

  dmesh = (double)dp3m.params.mesh[0];
  dp3m.d_op = (double *) realloc(dp3m.d_op, dp3m.params.mesh[0]*sizeof(double));

  for (i=0; i<dp3m.params.mesh[0]; i++) 
    dp3m.d_op[i] = (double)i - dround((double)i/dmesh)*dmesh;

    dp3m.d_op[dp3m.params.mesh[0]/2] = 0;
}

/*****************************************************************************/


void dp3m_calc_influence_function_force()
{
  int i,n[3],ind;
  int end[3];
  int size=1;
  double fak1,fak2;
  double nominator[1]={0.0},denominator=0.0;

  dp3m_calc_meshift();

  for(i=0;i<3;i++) {
    size *= dfft.plan[3].new_mesh[i];
    end[i] = dfft.plan[3].start[i] + dfft.plan[3].new_mesh[i];
  }
  dp3m.g_force = (double *) realloc(dp3m.g_force, size*sizeof(double));
  fak1  = dp3m.params.mesh[0]*dp3m.params.mesh[0]*dp3m.params.mesh[0]*2.0/(box_l[0]*box_l[0]);

  for(n[0]=dfft.plan[3].start[0]; n[0]<end[0]; n[0]++)
    for(n[1]=dfft.plan[3].start[1]; n[1]<end[1]; n[1]++)
      for(n[2]=dfft.plan[3].start[2]; n[2]<end[2]; n[2]++) {
	ind = (n[2]-dfft.plan[3].start[2]) + dfft.plan[3].new_mesh[2] * ((n[1]-dfft.plan[3].start[1]) + (dfft.plan[3].new_mesh[1]*(n[0]-dfft.plan[3].start[0])));

	if( (n[0]==0) && (n[1]==0) && (n[2]==0) )
	  dp3m.g_force[ind] = 0.0;
	else if( (n[0]%(dp3m.params.mesh[0]/2)==0) &&
		 (n[1]%(dp3m.params.mesh[0]/2)==0) &&
		 (n[2]%(dp3m.params.mesh[0]/2)==0) )
	  dp3m.g_force[ind] = 0.0;
	else {
	  denominator = dp3m_perform_aliasing_sums_force(n,nominator);
	  fak2 =  nominator[0];
	  fak2 /= pow(SQR(dp3m.d_op[n[0]])+SQR(dp3m.d_op[n[1]])+SQR(dp3m.d_op[n[2]]),3)  * SQR(denominator) ;
	  dp3m.g_force[ind] = fak1*fak2;
	}
      }
}


/*****************************************************************************/

double dp3m_perform_aliasing_sums_force(int n[3], double nominator[1])
{
  double denominator=0.0;
  /* lots of temporary variables... */
  double sx,sy,sz,f1,f2,f3,mx,my,mz,nmx,nmy,nmz,nm2,expo;
  double limit = 30;
  double n_nm;
  double n_nm3;

  nominator[0]=0.0;
  
  f1 = 1.0/(double)dp3m.params.mesh[0];
  f2 = SQR(PI/(dp3m.params.alpha_L));

  for(mx = -P3M_BRILLOUIN; mx <= P3M_BRILLOUIN; mx++) {
    nmx = dp3m.meshift[n[0]] + dp3m.params.mesh[0]*mx;
    sx  = pow(sinc(f1*nmx),2.0*dp3m.params.cao);
    for(my = -P3M_BRILLOUIN; my <= P3M_BRILLOUIN; my++) {
      nmy = dp3m.meshift[n[1]] + dp3m.params.mesh[0]*my;
      sy  = sx*pow(sinc(f1*nmy),2.0*dp3m.params.cao);
      for(mz = -P3M_BRILLOUIN; mz <= P3M_BRILLOUIN; mz++) {
	nmz = dp3m.meshift[n[2]] + dp3m.params.mesh[0]*mz;
	sz  = sy*pow(sinc(f1*nmz),2.0*dp3m.params.cao);
	
	nm2          =  SQR(nmx)+SQR(nmy)+SQR(nmz);
	expo         =  f2*nm2;
	f3           =  (expo<limit) ? sz*exp(-expo)/nm2 : 0.0;

	n_nm = dp3m.d_op[n[0]]*nmx + dp3m.d_op[n[1]]*nmy + dp3m.d_op[n[2]]*nmz;
	n_nm3 = n_nm*n_nm*n_nm; 
	
	nominator[0] += f3*n_nm3;
	denominator  += sz;
      }
    }
  }
  return denominator;
}


/*****************************************************************************/

void dp3m_calc_influence_function_energy()
{
  int i,n[3],ind;
  int end[3];
  int size=1;
  double fak1,fak2;
  double nominator[1]={0.0},denominator=0.0;

  dp3m_calc_meshift();

  for(i=0;i<3;i++) {
    size *= dfft.plan[3].new_mesh[i];
    end[i] = dfft.plan[3].start[i] + dfft.plan[3].new_mesh[i];
  }
  dp3m.g_energy = (double *) realloc(dp3m.g_energy, size*sizeof(double));
  fak1  = dp3m.params.mesh[0]*dp3m.params.mesh[0]*dp3m.params.mesh[0]*2.0/(box_l[0]*box_l[0]);

  for(n[0]=dfft.plan[3].start[0]; n[0]<end[0]; n[0]++)
    for(n[1]=dfft.plan[3].start[1]; n[1]<end[1]; n[1]++)
      for(n[2]=dfft.plan[3].start[2]; n[2]<end[2]; n[2]++) {
	ind = (n[2]-dfft.plan[3].start[2]) + dfft.plan[3].new_mesh[2] * ((n[1]-dfft.plan[3].start[1]) + (dfft.plan[3].new_mesh[1]*(n[0]-dfft.plan[3].start[0])));

	if( (n[0]==0) && (n[1]==0) && (n[2]==0) )
	  dp3m.g_energy[ind] = 0.0;
	else if( (n[0]%(dp3m.params.mesh[0]/2)==0) &&
		 (n[1]%(dp3m.params.mesh[0]/2)==0) &&
		 (n[2]%(dp3m.params.mesh[0]/2)==0) )
	  dp3m.g_energy[ind] = 0.0;
	else {
	  denominator = dp3m_perform_aliasing_sums_energy(n,nominator);
	  fak2 =  nominator[0];
	  fak2 /= pow(SQR(dp3m.d_op[n[0]])+SQR(dp3m.d_op[n[1]])+SQR(dp3m.d_op[n[2]]),2)  * SQR(denominator) ;
	  dp3m.g_energy[ind] = fak1*fak2;
	}
      }
}

/*****************************************************************************/

double dp3m_perform_aliasing_sums_energy(int n[3], double nominator[1])
{ 
  double denominator=0.0;
  /* lots of temporary variables... */
  double sx,sy,sz,f1,f2,f3,mx,my,mz,nmx,nmy,nmz,nm2,expo;
  double limit = 30;
  double n_nm;
  double n_nm2;

  nominator[0]=0.0;
    
  f1 = 1.0/(double)dp3m.params.mesh[0];
  f2 = SQR(PI/(dp3m.params.alpha_L));

  for(mx = -P3M_BRILLOUIN; mx <= P3M_BRILLOUIN; mx++) {
    nmx = dp3m.meshift[n[0]] + dp3m.params.mesh[0]*mx;
    sx  = pow(sinc(f1*nmx),2.0*dp3m.params.cao);
    for(my = -P3M_BRILLOUIN; my <= P3M_BRILLOUIN; my++) {
      nmy = dp3m.meshift[n[1]] + dp3m.params.mesh[0]*my;
      sy  = sx*pow(sinc(f1*nmy),2.0*dp3m.params.cao);
      for(mz = -P3M_BRILLOUIN; mz <= P3M_BRILLOUIN; mz++) {
	nmz = dp3m.meshift[n[2]] + dp3m.params.mesh[0]*mz;
	sz  = sy*pow(sinc(f1*nmz),2.0*dp3m.params.cao);
	
	nm2          =  SQR(nmx)+SQR(nmy)+SQR(nmz);
	expo         =  f2*nm2;
	f3           =  (expo<limit) ? sz*exp(-expo)/nm2 : 0.0;

	n_nm = dp3m.d_op[n[0]]*nmx + dp3m.d_op[n[1]]*nmy + dp3m.d_op[n[2]]*nmz;
	n_nm2 = n_nm*n_nm; 
	nominator[0] += f3*n_nm2;
	denominator  += sz;
      }
    }
  }
  return denominator;
}


/*****************************************************************************/


/************************************************
 * Functions for dipoloar P3M Parameter tuning
 * This tuning is based on the P3M tuning of the charges
 which in turn is based on the P3M_tune by M. Deserno
 ************************************************/

#define P3M_TUNE_MAX_CUTS 50
/** Tune dipolar P3M parameters to desired accuracy.

    Usage:
    \verbatim inter dipolar <bjerrum> p3m tune accuracy <value> [r_cut <value> mesh <value> cao <value>] \endverbatim

    The parameters are tuned to obtain the desired accuracy in best
    time, by running mpi_integrate(0) for several parameter sets.

    The function utilizes the analytic expression of the error estimate 
    for the dipolar P3M method see JCP,2008 paper by J.J.Cerda et al in 
    order to obtain the rms error in the force for a system of N randomly 
    distributed particles in a cubic box.
    For the real space error the estimate of Kolafa/Perram is used. 

    Parameter range if not given explicit values: For \ref p3m_parameter_struct::r_cut_iL
    the function uses the values (\ref min_local_box_l -\ref #skin) /
    (n * \ref box_l), n being an integer (this implies the assumption that \ref
    p3m_parameter_struct::r_cut_iL is the largest cutoff in the system!). For \ref
    p3m_parameter_struct::mesh the function uses the two values which matches best the
    equation: number of mesh point = number of magnetic dipolar particles. For
    \ref p3m_parameter_struct::cao the function considers all possible values.

    For each setting \ref p3m_parameter_struct::alpha_L is calculated assuming that the
    error contributions of real and reciprocal space should be equal.

    After checking if the total error fulfils the accuracy goal the
    time needed for one force calculation (including verlet list
    update) is measured via \ref mpi_integrate (0).

    The function returns a log of the performed tuning.

    The function is based on routines for charges.
 */


/*****************************************************************************/


/** get the minimal error for this combination of parameters. In fact, the real space error is tuned such that it
    contributes half of the total error, and then the Fourier space error is calculated. Returns the error and the
    optimal alpha, or 0 if this combination does not work at all */
double dp3m_get_accuracy(int mesh, int cao, double r_cut_iL, double *_alpha_L, double *_rs_err, double *_ks_err)
{
  double rs_err, ks_err;
  double alpha_L;
  P3M_TRACE(fprintf(stderr, "dp3m_get_accuracy: mesh %d, cao %d, r_cut %f ", mesh, cao, r_cut_iL));

  /* calc maximal real space error for setting */

    //Alpha cannot be zero in the dipolar case because real_space formula breaks down	     
    //Idem of the previous function tclcommand_inter_magnetic_dp3m_print_tune_parameters, here we do nothing
    rs_err =P3M_DIPOLAR_real_space_error(box_l[0],coulomb.Dprefactor,r_cut_iL,dp3m.sum_dip_part,dp3m.sum_mu2,0.001);
    
  
    if(M_SQRT2*rs_err > dp3m.params.accuracy) {
     /* assume rs_err = ks_err -> rs_err = accuracy/sqrt(2.0) -> alpha_L */
         alpha_L=dp3m_rtbisection(box_l[0],coulomb.Dprefactor,r_cut_iL,dp3m.sum_dip_part,dp3m.sum_mu2,
   	     0.0001*box_l[0],5.0*box_l[0],0.0001,dp3m.params.accuracy);

    }

  else
    /* even alpha=0 is ok, however, we cannot choose it since it kills the k-space error formula.
       Anyways, this very likely NOT the optimal solution */
    alpha_L = 0.1;

  *_alpha_L = alpha_L;
  /* calculate real space and k space error for this alpha_L */

    rs_err = P3M_DIPOLAR_real_space_error(box_l[0],coulomb.Dprefactor,r_cut_iL,dp3m.sum_dip_part,dp3m.sum_mu2,alpha_L);
    ks_err = dp3m_k_space_error(box_l[0],coulomb.Dprefactor,mesh,cao,dp3m.sum_dip_part,dp3m.sum_mu2,alpha_L);

  *_rs_err = rs_err;
  *_ks_err = ks_err;
  P3M_TRACE(fprintf(stderr, "dipolar tuning resulting: %f -> %f %f\n", alpha_L, rs_err, ks_err));
  return sqrt(SQR(rs_err)+SQR(ks_err));
}


/*****************************************************************************/

/** get the optimal alpha and the corresponding computation time for fixed mesh, cao, r_cut and alpha */
static double dp3m_mcr_time(int mesh, int cao, double r_cut_iL, double alpha_L)
{
  /* rounded up 2000/n_charges timing force evaluations */
  int int_num = (1999 + dp3m.sum_dip_part)/dp3m.sum_dip_part;
  
  /* broadcast p3m parameters for test run */
  if (coulomb.Dmethod != DIPOLAR_P3M && coulomb.Dmethod != DIPOLAR_MDLC_P3M)
    coulomb.Dmethod = DIPOLAR_P3M;
  dp3m.params.r_cut_iL = r_cut_iL;
  dp3m.params.mesh[0]  = dp3m.params.mesh[1] = dp3m.params.mesh[2] = mesh;
  dp3m.params.cao      = cao;
  dp3m.params.alpha_L  = alpha_L;
  dp3m_scaleby_box_l();
  /* initialize p3m structures */
  mpi_bcast_coulomb_params();
  /* perform force calculation test */
  return time_force_calc(int_num);    
}

/*****************************************************************************/
/** get the optimal alpha and the corresponding computation time for
    fixed mesh, cao. The r_cut is determined via a simple
    bisection. Returns -1 if the force evaluation does not work, -2 if
    there is no valid r_cut, and -3 if the charge assigment order is
    to large for this grid */
static double dp3m_mc_time(char **log, int mesh, int cao,
			   double r_cut_iL_min, double r_cut_iL_max, double *_r_cut_iL,
			   double *_alpha_L, double *_accuracy)
{
  double int_time;
  double r_cut_iL;
  double rs_err, ks_err, mesh_size, k_cut;
  int i, n_cells;
  char b[3*ES_INTEGER_SPACE + 3*ES_DOUBLE_SPACE + 128];

  /* initial checks. */
  mesh_size = box_l[0]/(double)mesh;
  k_cut =  mesh_size*cao/2.0;
  P3M_TRACE(fprintf(stderr, "dp3m_mc_time: mesh=%d, cao=%d, rmin=%f, rmax=%f\n",
		    mesh, cao, r_cut_iL_min, r_cut_iL_max));
  if(cao >= mesh || k_cut >= dmin(min_box_l,min_local_box_l) - skin) {
    /* print result */
    sprintf(b,"%-4d %-3d  cao too large for this mesh\n", mesh, cao);
    *log = strcat_alloc(*log, b);
    return -3;
  }

  /* Either low and high boundary are equal (for fixed cut), or the low border is initially 0 and therefore
     has infinite error estimate, as required. Therefore if the high boundary fails, there is no possible r_cut */
  if ((*_accuracy = dp3m_get_accuracy(mesh, cao, r_cut_iL_max, _alpha_L, &rs_err, &ks_err)) > dp3m.params.accuracy) {
    /* print result */
    sprintf(b, "%-4d %-3d %.5e %.5e %.5e %.3e %.3e accuracy not achieved\n",
	    mesh, cao, r_cut_iL_max, *_alpha_L, *_accuracy, rs_err, ks_err);
    *log = strcat_alloc(*log, b);
    return -2;
  }

  for (;;) {
    P3M_TRACE(fprintf(stderr, "dp3m_mc_time: interval [%f,%f]\n", r_cut_iL_min, r_cut_iL_max));
    r_cut_iL = 0.5*(r_cut_iL_min + r_cut_iL_max);

    if (r_cut_iL_max - r_cut_iL_min < P3M_RCUT_PREC)
      break;

    /* bisection */
    if (dp3m_get_accuracy(mesh, cao, r_cut_iL, _alpha_L, &rs_err, &ks_err) > dp3m.params.accuracy)
      r_cut_iL_min = r_cut_iL;
    else
      r_cut_iL_max = r_cut_iL;
  }
  /* final result is always the upper interval boundary, since only there
     we know that the desired minimal accuracy is obtained */
  *_r_cut_iL = r_cut_iL = r_cut_iL_max;

  /* check whether we are running P3M+DLC, and whether we leave a reasonable gap space */
  if (coulomb.Dmethod == DIPOLAR_MDLC_P3M) {
    char *errtxt = runtime_error(128);
    ERROR_SPRINTF(errtxt, "{dipolar P3M: tuning when dlc needs to be fixed} ");
  }

  /* check whether this radius is too large, so that we would use less cells than allowed */
  n_cells = 1;
  for (i = 0; i < 3; i++)
    n_cells *= (int)(floor(local_box_l[i]/(r_cut_iL*box_l[0] + skin)));
  if (n_cells < min_num_cells) {
    P3M_TRACE(fprintf(stderr, "dp3m_mc_time: mesh %d cao %d r_cut %f reject n_cells %d\n", mesh, cao, r_cut_iL, n_cells));
    /* print result */
    sprintf(b, "%-4d %-3d %.5e %.5e %.5e %.3e %.3e radius dangerously high\n\n",
	    mesh, cao, r_cut_iL_max, *_alpha_L, *_accuracy, rs_err, ks_err);
    *log = strcat_alloc(*log, b);
    return -2;
  }

  int_time = dp3m_mcr_time(mesh, cao, r_cut_iL, *_alpha_L);
  if (int_time == -1) {
    *log = strcat_alloc(*log, "tuning failed, test integration not possible\n");
    return -1;
  }

  *_accuracy = dp3m_get_accuracy(mesh, cao, r_cut_iL, _alpha_L, &rs_err, &ks_err);

  P3M_TRACE(fprintf(stderr, "dp3m_mc_time: mesh %d cao %d r_cut %f time %f\n", mesh, cao, r_cut_iL, int_time));
  /* print result */
  sprintf(b, "%-4d %-3d %.5e %.5e %.5e %.3e %.3e %-8d\n",
	  mesh, cao, r_cut_iL, *_alpha_L, *_accuracy, rs_err, ks_err, (int)int_time);
  *log = strcat_alloc(*log, b);
  return int_time;
}


/*****************************************************************************/

/** get the optimal alpha and the corresponding computation time for fixed mesh. *cao
    should contain an initial guess, which is then adapted by stepping up and down. Returns the time
    upon completion, -1 if the force evaluation does not work, and -2 if the accuracy cannot be met */
static double dp3m_m_time(char **log, int mesh,
			  int cao_min, int cao_max, int *_cao,
			  double r_cut_iL_min, double r_cut_iL_max, double *_r_cut_iL,
			  double *_alpha_L, double *_accuracy)
{
  double best_time = -1, tmp_time, tmp_r_cut_iL, tmp_alpha_L=0.0, tmp_accuracy=0.0;
  /* in which direction improvement is possible. Initially, we dont know it yet. */
  int final_dir = 0;
  int cao = *_cao;

  P3M_TRACE(fprintf(stderr, "dp3m_m_time: Dmesh=%d, Dcao_min=%d, Dcao_max=%d, Drmin=%f, Drmax=%f\n",
		    mesh, cao_min, cao_max, r_cut_iL_min, r_cut_iL_max));
  /* the initial step sets a timing mark. If there is no valid r_cut, we can only try
     to increase cao to increase the obtainable precision of the far formula. */
  do {
    tmp_time = dp3m_mc_time(log, mesh, cao,  r_cut_iL_min, r_cut_iL_max, &tmp_r_cut_iL, &tmp_alpha_L, &tmp_accuracy);
    /* bail out if the force evaluation is not working */
    if (tmp_time == -1) return -1;
    /* cao is too large for this grid, but still the accuracy cannot be achieved, give up */
    if (tmp_time == -3) {
      P3M_TRACE(fprintf(stderr, "dp3m_m_time: no possible cao found\n"));
      return -2;
    }
    /* we have a valid time, start optimising from there */
    if (tmp_time >= 0) {
      best_time  = tmp_time;
      *_r_cut_iL = tmp_r_cut_iL;
      *_alpha_L  = tmp_alpha_L;
      *_accuracy = tmp_accuracy;
      *_cao      = cao;
      break;
    }
    /* the required accuracy could not be obtained, try higher caos. Therefore optimisation can only be
       obtained with even higher caos, but not lower ones */
    P3M_TRACE(fprintf(stderr, "tclcommand_inter_magnetic_p3m_print_m_time: doesn't give precision, step up\n"));
    cao++;
    final_dir = 1;
  }
  while (cao <= cao_max);
  /* with this mesh, the required accuracy cannot be obtained. */
  if (cao > cao_max) return -2;

  /* at the boundaries, only the opposite direction can be used for optimisation */
  if (cao == cao_min)      final_dir = 1;
  else if (cao == cao_max) final_dir = -1;

  P3M_TRACE(fprintf(stderr, "dp3m_m_time: final constraints dir %d\n", final_dir));

  if (final_dir == 0) {
    /* check in which direction we can optimise. Both directions are possible */
    double dir_times[3];
    for (final_dir = -1; final_dir <= 1; final_dir += 2) {
      dir_times[final_dir + 1] = tmp_time =
	dp3m_mc_time(log, mesh, cao + final_dir,  r_cut_iL_min, r_cut_iL_max, &tmp_r_cut_iL, &tmp_alpha_L, &tmp_accuracy);
      /* bail out on errors, as usual */
      if (tmp_time == -1) return -1;
      /* in this direction, we cannot optimise, since we get into precision trouble */
      if (tmp_time < 0) continue;

      if (tmp_time < best_time) {
	best_time  = tmp_time;
	*_r_cut_iL = tmp_r_cut_iL;
	*_alpha_L  = tmp_alpha_L;
	*_accuracy = tmp_accuracy;
	*_cao      = cao + final_dir;
      }
    }
    /* choose the direction which was optimal, if any of the two */
    if      (dir_times[0] == best_time) { final_dir = -1; }
    else if (dir_times[2] == best_time) { final_dir = 1; }
    else {
      /* no improvement in either direction, however if one is only marginally worse, we can still try*/
      /* down is possible and not much worse, while up is either illegal or even worse */
      if ((dir_times[0] >= 0 && dir_times[0] < best_time + P3M_TIME_GRAN) &&
	  (dir_times[2] < 0 || dir_times[2] > dir_times[0]))
	final_dir = -1;
      /* same for up */
      else if ((dir_times[2] >= 0 && dir_times[2] < best_time + P3M_TIME_GRAN) &&
	       (dir_times[0] < 0 || dir_times[0] > dir_times[2]))
	final_dir = 1;
      else {
	/* really no chance for optimisation */
	P3M_TRACE(fprintf(stderr, "dp3m_m_time: Dmesh=%d final Dcao=%d time=%f\n",mesh, cao, best_time));
	return best_time;
      }
    }
    /* we already checked the initial cao and its neighbor */
    cao += 2*final_dir;
  }
  else {
    /* here some constraint is active, and we only checked the initial cao itself */
    cao += final_dir;
  }

  P3M_TRACE(fprintf(stderr, "dp3m_m_time: optimise in direction %d\n", final_dir));

  /* move cao into the optimisation direction until we do not gain anymore. */
  for (; cao >= cao_min && cao <= cao_max; cao += final_dir) {
    tmp_time = dp3m_mc_time(log, mesh, cao,  r_cut_iL_min, r_cut_iL_max,
			    &tmp_r_cut_iL, &tmp_alpha_L, &tmp_accuracy);
    /* bail out on errors, as usual */
    if (tmp_time == -1) return -1;
    /* if we cannot meet the precision anymore, give up */
    if (tmp_time < 0) break;

    if (tmp_time < best_time) {
      best_time  = tmp_time;
      *_r_cut_iL = tmp_r_cut_iL;
      *_alpha_L  = tmp_alpha_L;
      *_accuracy = tmp_accuracy;
      *_cao      = cao;
    }
    /* no hope of further optimisation */
    else if (tmp_time > best_time + P3M_TIME_GRAN)
      break;
  }
  P3M_TRACE(fprintf(stderr, "tclcommand_inter_magnetic_p3m_print_m_time: Dmesh=%d final Dcao=%d Dr_cut=%f time=%f\n",mesh, *_cao, *_r_cut_iL, best_time));
  return best_time;
}


/** Tuning of dipolar P3M. The algorithm
    basically determines the mesh, cao and then the real space cutoff, in this nested order.

    For each mesh, the cao optimal for the mesh tested previously is used as an initial guess,
    and the algorithm tries whether increasing or decreasing it leads to a better solution. This
    is efficient, since the optimal cao only changes little with the meshes in general.

    The real space cutoff for a given mesh and cao is determined via a bisection on the error estimate,
    which determines where the error estimate equals the required accuracy. Therefore the smallest 
    possible, i.e. fastest real space cutoff is determined.

    Both the search over mesh and cao stop to search in a specific direction once the computation time is
    significantly higher than the currently known optimum.
 */

int dp3m_adaptive_tune(char **logger)
{
  int    mesh_max,                   mesh     = -1, tmp_mesh;
  double r_cut_iL_min, r_cut_iL_max, r_cut_iL = -1, tmp_r_cut_iL=0.0;
  int    cao_min, cao_max,           cao      = -1, tmp_cao;

  double                             alpha_L  = -1, tmp_alpha_L=0.0;
  double                             accuracy = -1, tmp_accuracy=0.0;
  double                            time_best=1e20, tmp_time;
  char b[3*ES_INTEGER_SPACE + 3*ES_DOUBLE_SPACE + 128];
 
  P3M_TRACE(fprintf(stderr,"%d: dp3m_adaptive_tune\n",this_node));

  if (skin == -1) {
    *logger = strcat_alloc(*logger, "p3m cannot be tuned, since the skin is not yet set");
    return ES_ERROR;
  }

  /* preparation */
  mpi_bcast_event(P3M_COUNT_DIPOLES);

  /* Print Status */
  sprintf(b, "dipolar P3M tune parameters: Accuracy goal = %.5e\n", dp3m.params.accuracy);
  *logger = strcat_alloc(*logger, b);
  sprintf(b, "System: box_l = %.5e # charged part = %d Sum[q_i^2] = %.5e\n",
	  box_l[0], dp3m.sum_dip_part, dp3m.sum_mu2);
  *logger = strcat_alloc(*logger, b);

  if (dp3m.sum_dip_part == 0) {
    *logger = strcat_alloc(*logger, "no dipolar particles in the system, cannot tune dipolar P3M");
    return ES_ERROR;
  }
  
  /* parameter ranges */
  if (dp3m.params.mesh[0] == 0 ) {
    double expo;
    expo = log(pow((double)dp3m.sum_dip_part,(1.0/3.0)))/log(2.0);  

    tmp_mesh = (int)(pow(2.0,(double)((int)expo))+0.1);
    /* this limits the tried meshes if the accuracy cannot
       be obtained with smaller meshes, but normally not all these
       meshes have to be tested */
    mesh_max = tmp_mesh * 256;
    /* avoid using more than 1 GB of FFT arrays (per default, see config.h) */
    if (mesh_max > P3M_MAX_MESH)
      mesh_max = P3M_MAX_MESH;
  }
  else {
    tmp_mesh = mesh_max = dp3m.params.mesh[0];

    sprintf(b, "fixed mesh %d\n", dp3m.params.mesh[0]);
    *logger = strcat_alloc(*logger, b);
  }

  if(dp3m.params.r_cut_iL == 0.0) {
    r_cut_iL_min = 0;
    r_cut_iL_max = dmin(min_local_box_l, min_box_l/2) - skin;
    r_cut_iL_min *= box_l_i[0];
    r_cut_iL_max *= box_l_i[0];
  }
  else {
    r_cut_iL_min = r_cut_iL_max = dp3m.params.r_cut_iL;

    sprintf(b, "fixed r_cut_iL %f\n", dp3m.params.r_cut_iL);
    *logger = strcat_alloc(*logger, b);
  }

  if(dp3m.params.cao == 0) {
    cao_min = 1;
    cao_max = 7;
    cao = 3;
  }
  else {
    cao_min = cao_max = cao = dp3m.params.cao;

    sprintf(b, "fixed cao %d\n", dp3m.params.cao);
    *logger = strcat_alloc(*logger, b);
  }

  *logger = strcat_alloc(*logger, "Dmesh cao Dr_cut_iL   Dalpha_L     Derr         Drs_err    Dks_err    time [ms]\n");

  /* mesh loop */
  for (;tmp_mesh <= mesh_max; tmp_mesh *= 2) {
    tmp_cao = cao;
    tmp_time = dp3m_m_time(logger, tmp_mesh,
			   cao_min, cao_max, &tmp_cao,
			   r_cut_iL_min, r_cut_iL_max, &tmp_r_cut_iL,
			   &tmp_alpha_L, &tmp_accuracy);
    /* some error occured during the tuning force evaluation */
    if (tmp_time == -1) return ES_ERROR;
    /* this mesh does not work at all */
    if (tmp_time < 0) continue;

    /* the optimum r_cut for this mesh is the upper limit for higher meshes,
       everything else is slower */
    r_cut_iL_max = tmp_r_cut_iL;

    /* new optimum */
    if (tmp_time < time_best) {
      time_best = tmp_time;
      mesh      = tmp_mesh;
      cao       = tmp_cao;
      r_cut_iL  = tmp_r_cut_iL;
      alpha_L   = tmp_alpha_L;
      accuracy  = tmp_accuracy;
    }
    /* no hope of further optimisation */
    else if (tmp_time > time_best + P3M_TIME_GRAN)
      break;
  }
  
  P3M_TRACE(fprintf(stderr,"finshed tuning\n"));
  if(time_best == 1e20) {
    *logger = strcat_alloc(*logger, "failed to tune dipolar P3M parameters to required accuracy\n");
    return ES_ERROR;
  }

  /* set tuned p3m parameters */
  dp3m.params.r_cut_iL = r_cut_iL;
  dp3m.params.mesh[0]  = dp3m.params.mesh[1] = dp3m.params.mesh[2] = mesh;
  dp3m.params.cao      = cao;
  dp3m.params.alpha_L  = alpha_L;
  dp3m.params.accuracy = accuracy;
  dp3m_scaleby_box_l();
  /* broadcast tuned p3m parameters */
  mpi_bcast_coulomb_params();
  /* Tell the user about the outcome */
  sprintf(b, "\nresulting parameters:\n%-4d %-3d %.5e %.5e %.5e %-8d\n",
	  mesh, cao, r_cut_iL, alpha_L, accuracy, (int)time_best);
  *logger = strcat_alloc(*logger, b);
  return ES_OK;
}

/*****************************************************************************/

void p3m_print_dp3m_struct(p3m_parameter_struct ps) {
  fprintf(stderr,"%d: dipolar p3m_parameter_struct: \n",this_node);
  fprintf(stderr,"   alpha_L=%f, r_cut_iL=%f \n",
	  ps.alpha_L,ps.r_cut_iL);
  fprintf(stderr,"   mesh=(%d,%d,%d), mesh_off=(%.4f,%.4f,%.4f)\n",
	  ps.mesh[0],ps.mesh[1],ps.mesh[2],
	  ps.mesh_off[0],ps.mesh_off[1],ps.mesh_off[2]);
  fprintf(stderr,"   Dcao=%d, Dinter=%d, Depsilon=%f\n",
	  ps.cao,ps.inter,ps.epsilon);
  fprintf(stderr,"   Dcao_cut=(%f,%f,%f)\n",
	  ps.cao_cut[0],ps.cao_cut[1],ps.cao_cut[2]);
  fprintf(stderr,"   Da=(%f,%f,%f), Dai=(%f,%f,%f)\n",
	  ps.a[0],ps.a[1],ps.a[2],ps.ai[0],ps.ai[1],ps.ai[2]);
}

/*****************************************************************************/

void dp3m_count_magnetic_particles()
{  
  Cell *cell;
  Particle *part;
  int i,c,np;
  double node_sums[2], tot_sums[2];

  for(i=0;i<2;i++)
    { node_sums[i]=0.0; tot_sums[i]=0.0;}

  for (c = 0; c < local_cells.n; c++) {
    cell = local_cells.cell[c];
    part = cell->part;
    np   = cell->n;
    for(i=0;i<np;i++) {
     if( part[i].p.dipm != 0.0 ) {
	node_sums[0] += SQR(part[i].r.dip[0])
	               +SQR(part[i].r.dip[1])
		       +SQR(part[i].r.dip[2]);
	node_sums[1] += 1.0;	       
      }
    }
  }
  
  MPI_Allreduce(node_sums, tot_sums, 2, MPI_DOUBLE, MPI_SUM, comm_cart);
  dp3m.sum_mu2 = tot_sums[0];
  dp3m.sum_dip_part    = (int)(tot_sums[1]+0.1);  
}



/*****************************************************************************/

/* Following are the two functions for computing the error in dipolar P3M and 
   tune the parameters to minimize the time with the desired accuracy.
   
   
   This functions are called by the functions: dp3m_get_accuracy() and
   tclcommand_inter_magnetic_dp3m_print_tune_parameters.
  
*/


/*****************************************************************************/



   
static double dp3m_k_space_error(double box_size, double prefac, int mesh, int cao, int n_c_part, double sum_q2, double alpha_L)
{
  int  nx, ny, nz;
  double he_q = 0.0, mesh_i = 1./mesh, alpha_L_i = 1./alpha_L;
  double alias1, alias2, n2, cs;

  for (nx=-mesh/2; nx<mesh/2; nx++)
    for (ny=-mesh/2; ny<mesh/2; ny++)
      for (nz=-mesh/2; nz<mesh/2; nz++)
	if((nx!=0) || (ny!=0) || (nz!=0)) {
	  n2 = SQR(nx) + SQR(ny) + SQR(nz);
	  cs = p3m_analytic_cotangent_sum(nx,mesh_i,cao)*
 	       p3m_analytic_cotangent_sum(ny,mesh_i,cao)*
	       p3m_analytic_cotangent_sum(nz,mesh_i,cao);
	  dp3m_tune_aliasing_sums(nx,ny,nz,mesh,mesh_i,cao,alpha_L_i,&alias1,&alias2);
	  double d = alias1  -  SQR(alias2/cs) / (n2*n2*n2);
	  /* at high precisions, d can become negative due to extinction;
	     also, don't take values that have no significant digits left*/
	  if (d > 0 && (fabs(d/alias1) > ROUND_ERROR_PREC))
	    he_q += d;
	}

  return 8.*PI*PI/3.*sum_q2*sqrt(he_q/(double)n_c_part) / (box_size*box_size*box_size*box_size);
}
   

void dp3m_tune_aliasing_sums(int nx, int ny, int nz,  int mesh, double mesh_i, int cao, double alpha_L_i,  double *alias1, double *alias2)
{
  int    mx,my,mz;
  double nmx,nmy,nmz;
  double fnmx,fnmy,fnmz;

  double ex,ex2,nm2,U2,factor1;

  factor1 = SQR(PI*alpha_L_i);

  *alias1 = *alias2 = 0.0;
  for (mx=-P3M_BRILLOUIN; mx<=P3M_BRILLOUIN; mx++) {
    fnmx = mesh_i * (nmx = nx + mx*mesh);
    for (my=-P3M_BRILLOUIN; my<=P3M_BRILLOUIN; my++) {
      fnmy = mesh_i * (nmy = ny + my*mesh);
      for (mz=-P3M_BRILLOUIN; mz<=P3M_BRILLOUIN; mz++) {
	fnmz = mesh_i * (nmz = nz + mz*mesh);
	
	nm2 = SQR(nmx) + SQR(nmy) + SQR(nmz);
	ex2 = SQR( ex = exp(-factor1*nm2) );
	
	U2 = pow(sinc(fnmx)*sinc(fnmy)*sinc(fnmz), 2.0*cao);
	
	*alias1 += ex2 * nm2;
	*alias2 += U2 * ex * pow((nx*nmx + ny*nmy + nz*nmz),3.) / nm2;
     }
    }
  }
}





//----------------------------------------------------------
//  Function used to calculate the value of the errors
//  for the REAL part of the force in terms of the Spliting parameter alpha of Ewald
//  based on the formulas 33, the paper of Zuowei-HolmJCP, 115,6351,(2001).

//  Please, notice than in this more refined approach we don't use
//  formulas 37, but 33 which mantains all the powers in alpha

//------------------------------------------------------------



   
 double P3M_DIPOLAR_real_space_error(double box_size, double prefac, double r_cut_iL,  int n_c_part, double sum_q2, double alpha_L)
{
  double d_error_f,d_cc,d_dc,d_rcut2,d_con;
  double d_a2,d_c,d_RCUT;
 
   
   
   
  d_RCUT=r_cut_iL*box_size;
  d_rcut2=d_RCUT*d_RCUT;
  
  
 d_a2=alpha_L*alpha_L/(box_size*box_size);

 d_c =sum_q2*exp(-d_a2*d_RCUT*d_RCUT);

 d_cc=4.0*d_a2*d_a2*d_rcut2*d_rcut2+6.0*d_a2*d_rcut2+3.0;


 d_dc=8.0*d_a2*d_a2*d_a2*d_rcut2*d_rcut2*d_rcut2+20.0*d_a2*d_a2*d_rcut2*d_rcut2 \
      +30*d_a2*d_rcut2+15.0;

 d_con=1.0/sqrt(box_size*box_size*box_size*d_a2*d_a2*d_rcut2*d_rcut2*d_rcut2*d_rcut2*d_RCUT*(double)n_c_part);


 d_error_f=d_c*d_con*sqrt((13./6.)*d_cc*d_cc+(2./15.)*d_dc*d_dc-(13./15.)*d_cc*d_dc);
 
 
  return d_error_f;
}

  

/*****************************************************************************/
  
    
// Using bisection find the root of a function "func-tuned_accuracy/sqrt(2.)" known to lie
//between x1 and x2. The root, returned as rtbis, will be refined
//until its accuracy is +-xacc.

double dp3m_rtbisection( double box_size, double prefac, double r_cut_iL,  int n_c_part, double sum_q2,  double x1, double x2, double xacc, double tuned_accuracy)
{
 int j;
 double dx,f,fmid,xmid,rtb,constant,JJ_RTBIS_MAX=40;
 
 constant=tuned_accuracy/sqrt(2.);
 
 
 f=P3M_DIPOLAR_real_space_error(box_size,prefac,r_cut_iL,n_c_part,sum_q2,       x1)-constant;
 fmid=P3M_DIPOLAR_real_space_error(box_size,prefac,r_cut_iL,n_c_part,sum_q2,    x2)-constant;
 if(f*fmid >=0.0) fprintf(stderr,"Root must be bracketed for bisection in dp3m_rtbisection \n");
 rtb = f < 0.0 ? (dx=x2-x1,x1) : (dx=x1-x2,x2);  // Orient the search dx, and set rtb to x1 or x2 ...
 for (j=1;j<=JJ_RTBIS_MAX;j++){
   fmid=P3M_DIPOLAR_real_space_error(box_size,prefac,r_cut_iL,n_c_part,sum_q2,  xmid=rtb+(dx *= 0.5))-constant;
   if(fmid<=0.0) rtb=xmid;
   if(fabs(dx) < xacc || fmid == 0.0) return rtb;
  }
  fprintf(stderr,"Too many bisections in JJ_rtbissection \n");
  return -9999999.9999;  

}       
 
 

/************************************************************/


void dp3m_calc_lm_ld_pos() {
  int i; 
   for(i=0;i<3;i++) {
    dp3m.local_mesh.ld_pos[i] = (dp3m.local_mesh.ld_ind[i]+ dp3m.params.mesh_off[i])*dp3m.params.a[i];
  }
}



/************************************************************/


void dp3m_init_a_ai_cao_cut() {
  int i; 
   for(i=0;i<3;i++) {
    dp3m.params.ai[i]      = (double)dp3m.params.mesh[i]/box_l[i]; 
    dp3m.params.a[i]       = 1.0/dp3m.params.ai[i];
    dp3m.params.cao_cut[i] = 0.5*dp3m.params.a[i]*dp3m.params.cao;
  }
}



/************************************************************/

void dp3m_calc_local_ca_mesh() {
  int i;
  int ind[3];
  /* total skin size */
  double full_skin[3];
  
   for(i=0;i<3;i++)
    full_skin[i]= dp3m.params.cao_cut[i]+skin+dp3m.params.additional_mesh[i];

  /* inner left down grid point (global index) */
  for(i=0;i<3;i++) dp3m.local_mesh.in_ld[i] = (int)ceil(my_left[i]*dp3m.params.ai[i]-dp3m.params.mesh_off[i]);
  /* inner up right grid point (global index) */
  for(i=0;i<3;i++) dp3m.local_mesh.in_ur[i] = (int)floor(my_right[i]*dp3m.params.ai[i]-dp3m.params.mesh_off[i]);
  
  /* correct roundof errors at boundary */
  for(i=0;i<3;i++) {
    if((my_right[i]*dp3m.params.ai[i]-dp3m.params.mesh_off[i])-dp3m.local_mesh.in_ur[i]<ROUND_ERROR_PREC) dp3m.local_mesh.in_ur[i]--;
    if(1.0+(my_left[i]*dp3m.params.ai[i]-dp3m.params.mesh_off[i])-dp3m.local_mesh.in_ld[i]<ROUND_ERROR_PREC) dp3m.local_mesh.in_ld[i]--;
  }
  /* inner grid dimensions */
  for(i=0;i<3;i++) dp3m.local_mesh.inner[i] = dp3m.local_mesh.in_ur[i] - dp3m.local_mesh.in_ld[i] + 1;
  /* index of left down grid point in global mesh */
  for(i=0;i<3;i++) 
    dp3m.local_mesh.ld_ind[i]=(int)ceil((my_left[i]-full_skin[i])*dp3m.params.ai[i]-dp3m.params.mesh_off[i]);
  /* spacial position of left down mesh point */
  dp3m_calc_lm_ld_pos();
  /* left down margin */
  for(i=0;i<3;i++) dp3m.local_mesh.margin[i*2] = dp3m.local_mesh.in_ld[i]-dp3m.local_mesh.ld_ind[i];
  /* up right grid point */
  for(i=0;i<3;i++) ind[i]=(int)floor((my_right[i]+full_skin[i])*dp3m.params.ai[i]-dp3m.params.mesh_off[i]);
  /* correct roundof errors at up right boundary */
  for(i=0;i<3;i++)
    if(((my_right[i]+full_skin[i])*dp3m.params.ai[i]-dp3m.params.mesh_off[i])-ind[i]==0) ind[i]--;
  /* up right margin */
  for(i=0;i<3;i++) dp3m.local_mesh.margin[(i*2)+1] = ind[i] - dp3m.local_mesh.in_ur[i];

  /* grid dimension */
  dp3m.local_mesh.size=1; 
  for(i=0;i<3;i++) {dp3m.local_mesh.dim[i] = ind[i] - dp3m.local_mesh.ld_ind[i] + 1; dp3m.local_mesh.size*=dp3m.local_mesh.dim[i];}
  /* reduce inner grid indices from global to local */
  for(i=0;i<3;i++) dp3m.local_mesh.in_ld[i] = dp3m.local_mesh.margin[i*2];
  for(i=0;i<3;i++) dp3m.local_mesh.in_ur[i] = dp3m.local_mesh.margin[i*2]+dp3m.local_mesh.inner[i];

  dp3m.local_mesh.q_2_off  = dp3m.local_mesh.dim[2] - dp3m.params.cao;
  dp3m.local_mesh.q_21_off = dp3m.local_mesh.dim[2] * (dp3m.local_mesh.dim[1] - dp3m.params.cao);
   
}

/*****************************************************************************/


int dp3m_sanity_checks_boxl() {
  char *errtxt;
  int i, ret = 0;
     for(i=0;i<3;i++) {
    /* check k-space cutoff */
    if(dp3m.params.cao_cut[i] >= 0.5*box_l[i]) {
      errtxt = runtime_error(128 + 2*ES_DOUBLE_SPACE);
      ERROR_SPRINTF(errtxt,"{039 dipolar P3M_init: k-space cutoff %g is larger than half of box dimension %g} ",dp3m.params.cao_cut[i],box_l[i]);
      ret = 1;
    }
    if(dp3m.params.cao_cut[i] >= local_box_l[i]) {
      errtxt = runtime_error(128 + 2*ES_DOUBLE_SPACE);
      ERROR_SPRINTF(errtxt,"{040 dipolar P3M_init: k-space cutoff %g is larger than local box dimension %g} ",dp3m.params.cao_cut[i],local_box_l[i]);
      ret = 1;
    }
  }
   return ret;
}

/*****************************************************************************/


int dp3m_sanity_checks()
{
  char *errtxt;
  int ret = 0;

  if (!PERIODIC(0) || !PERIODIC(1) || !PERIODIC(2)) {
    errtxt = runtime_error(128);
    ERROR_SPRINTF(errtxt, "{041 dipolar P3M requires periodicity 1 1 1} ");
    ret = 1;
  }
  /*
  if (n_nodes != 1) {
    errtxt = runtime_error(128);
    ERROR_SPRINTF(errtxt, "{110 dipolar P3M does not run in parallel} ");
    ret = 1;
  } */
  if (cell_structure.type != CELL_STRUCTURE_DOMDEC) {
    errtxt = runtime_error(128);
    ERROR_SPRINTF(errtxt, "{042 dipolar P3M at present requires the domain decomposition cell system} ");
    ret = 1;
  }
  
  if( (box_l[0] != box_l[1]) || (box_l[1] != box_l[2]) ) {
    errtxt = runtime_error(128);
    ERROR_SPRINTF(errtxt,"{043 dipolar P3M requires a cubic box} ");
    ret = 1;
  }

    if( (dp3m.params.mesh[0] != dp3m.params.mesh[1]) || (dp3m.params.mesh[1] != dp3m.params.mesh[2]) ) {
    errtxt = runtime_error(128);
    ERROR_SPRINTF(errtxt, "{044 dipolar P3M requires a cubic mesh} ");
    ret = 1;
  }

  if (dp3m_sanity_checks_boxl()) ret = 1;

  if (skin == -1) {
    errtxt = runtime_error(128);
    ERROR_SPRINTF(errtxt,"{047 dipolar P3M_init: skin is not yet set} ");
    ret = 1;
  }
  
  if( dp3m.params.mesh[0] == 0) {
    errtxt = runtime_error(128);
    ERROR_SPRINTF(errtxt,"{045 dipolar P3M_init: mesh size is not yet set} ");
    ret = 1;
  }
  if( dp3m.params.cao == 0) {
    errtxt = runtime_error(128);
    ERROR_SPRINTF(errtxt,"{046 dipolar P3M_init: cao is not yet set} ");
    ret = 1;
  }
  if(node_grid[0] < node_grid[1] || node_grid[1] < node_grid[2]) {
    errtxt = runtime_error(128);
    ERROR_SPRINTF(errtxt,"{046 dipolar P3M_init: node grid must be sorted, largest first} ");
    ret = 1;
  }
  
  return ret;
}


/*****************************************************************************/


void dp3m_calc_send_mesh()
{
  int i,j,evenodd;
  int done[3]={0,0,0};
  MPI_Status status;
  /* send grids */
  for(i=0;i<3;i++) {
    for(j=0;j<3;j++) {
      /* left */
      dp3m.sm.s_ld[i*2][j] = 0 + done[j]*dp3m.local_mesh.margin[j*2];
      if(j==i) dp3m.sm.s_ur[i*2][j] = dp3m.local_mesh.margin[j*2]; 
      else     dp3m.sm.s_ur[i*2][j] = dp3m.local_mesh.dim[j]-done[j]*dp3m.local_mesh.margin[(j*2)+1];
      /* right */
      if(j==i) dp3m.sm.s_ld[(i*2)+1][j] = dp3m.local_mesh.in_ur[j];
      else     dp3m.sm.s_ld[(i*2)+1][j] = 0 + done[j]*dp3m.local_mesh.margin[j*2];
      dp3m.sm.s_ur[(i*2)+1][j] = dp3m.local_mesh.dim[j] - done[j]*dp3m.local_mesh.margin[(j*2)+1];
    }   
    done[i]=1;
  }
  dp3m.sm.max=0;
  for(i=0;i<6;i++) {
    dp3m.sm.s_size[i] = 1;
    for(j=0;j<3;j++) {
      dp3m.sm.s_dim[i][j] = dp3m.sm.s_ur[i][j]-dp3m.sm.s_ld[i][j];
      dp3m.sm.s_size[i] *= dp3m.sm.s_dim[i][j];
    }
    if(dp3m.sm.s_size[i]>dp3m.sm.max) dp3m.sm.max=dp3m.sm.s_size[i];
  }
  /* communication */
  for(i=0;i<6;i++) {
    if(i%2==0) j = i+1;
    else       j = i-1;
    if(node_neighbors[i] != this_node) {
      /* two step communication: first all even positions than all odd */
      for(evenodd=0; evenodd<2;evenodd++) {
	if((node_pos[i/2]+evenodd)%2==0)
	  MPI_Send(&(dp3m.local_mesh.margin[i]), 1, MPI_INT, 
		   node_neighbors[i],REQ_P3M_INIT_D,comm_cart);
	else
	  MPI_Recv(&(dp3m.local_mesh.r_margin[j]), 1, MPI_INT,
		   node_neighbors[j],REQ_P3M_INIT_D,comm_cart,&status);    
      }
    }
    else {
      dp3m.local_mesh.r_margin[j] = dp3m.local_mesh.margin[i];
    }
  }
  /* recv grids */
  for(i=0;i<3;i++) 
    for(j=0;j<3;j++) {
      if(j==i) {
	dp3m.sm.r_ld[ i*2   ][j] = dp3m.sm.s_ld[ i*2   ][j] + dp3m.local_mesh.margin[2*j];
	dp3m.sm.r_ur[ i*2   ][j] = dp3m.sm.s_ur[ i*2   ][j] + dp3m.local_mesh.r_margin[2*j];
	dp3m.sm.r_ld[(i*2)+1][j] = dp3m.sm.s_ld[(i*2)+1][j] - dp3m.local_mesh.r_margin[(2*j)+1];
	dp3m.sm.r_ur[(i*2)+1][j] = dp3m.sm.s_ur[(i*2)+1][j] - dp3m.local_mesh.margin[(2*j)+1];
      }
      else {
	dp3m.sm.r_ld[ i*2   ][j] = dp3m.sm.s_ld[ i*2   ][j];
	dp3m.sm.r_ur[ i*2   ][j] = dp3m.sm.s_ur[ i*2   ][j];
	dp3m.sm.r_ld[(i*2)+1][j] = dp3m.sm.s_ld[(i*2)+1][j];
	dp3m.sm.r_ur[(i*2)+1][j] = dp3m.sm.s_ur[(i*2)+1][j];
      }
    }
  for(i=0;i<6;i++) {
    dp3m.sm.r_size[i] = 1;
    for(j=0;j<3;j++) {
      dp3m.sm.r_dim[i][j] = dp3m.sm.r_ur[i][j]-dp3m.sm.r_ld[i][j];
      dp3m.sm.r_size[i] *= dp3m.sm.r_dim[i][j];
    }
    if(dp3m.sm.r_size[i]>dp3m.sm.max) dp3m.sm.max=dp3m.sm.r_size[i];
  }
  
  
}



/************************************************/

void dp3m_scaleby_box_l() {
  if (coulomb.Dbjerrum == 0.0) {
    return;
  }

  dp3m.params.r_cut = dp3m.params.r_cut_iL* box_l[0];
  dp3m.params.alpha = dp3m.params.alpha_L * box_l_i[0];  
  dp3m_init_a_ai_cao_cut();
  dp3m_calc_lm_ld_pos();
  dp3m_sanity_checks_boxl();

  dp3m_calc_influence_function_force();
  dp3m_calc_influence_function_energy();
}

/*****************************************************************************/
 
 
/* fucntion to give the dipolar-P3M energy  correction -------*/
void dp3m_compute_constants_energy_dipolar() {
  double  Eself, Ukp3m;

  if (dp3m.energy_correction != 0.0)
    return;
      
  P3M_TRACE(fprintf(stderr, "%d: dp3m_compute_constants_energy_dipolar().\n", this_node));
      
  double volume=box_l[0]*box_l[1]*box_l[2];
  Ukp3m=dp3m_average_dipolar_self_energy(box_l[0],dp3m.params.mesh[0])*volume;

  P3M_TRACE(fprintf(stderr, "%d: Average Dipolar Energy = %lf.\n", this_node, Ukp3m));
	     
  Eself=-(2*pow(dp3m.params.alpha_L,3) * wupii/3.0);

  dp3m.energy_correction = - dp3m.sum_mu2*(Ukp3m+Eself+2.*PI/3.);
} 

/*****************************************************************************/


/*****************************************************************************/

#endif /* DP3M */
<|MERGE_RESOLUTION|>--- conflicted
+++ resolved
@@ -956,12 +956,8 @@
    
     if(this_node==0) {
       /* self energy correction */
-<<<<<<< HEAD
-      P3M_TRACE(fprintf(stderr,"%d: *dp3m.energy_correction=%20.15lf\n",this_node, dp3m.energy_correction));
-=======
       P3M_TRACE(fprintf(stderr,"%d: *dp3m.energy_correction=%20.15lf\n",\
                         this_node, dp3m.energy_correction));
->>>>>>> 85a75ac2
 #ifdef P3M_DEBUG
       double a = k_space_energy_dip;
 #endif
