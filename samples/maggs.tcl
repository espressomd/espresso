<<<<<<< HEAD
# Copyright (C) 2010,2012 The ESPResSo project
=======
#!/bin/sh
# tricking... the line after a these comments are interpreted as standard shell script \
    exec $ESPRESSO_SOURCE/Espresso $0 $*
#
# Copyright (C) 2010,2012,2013 The ESPResSo project
>>>>>>> d67b6efe
# Copyright (C) 2002,2003,2004,2005,2006,2007,2008,2009,2010 
#   Max-Planck-Institute for Polymer Research, Theory Group
#  
# This file is part of ESPResSo.
#  
# ESPResSo is free software: you can redistribute it and/or modify
# it under the terms of the GNU General Public License as published by
# the Free Software Foundation, either version 3 of the License, or
# (at your option) any later version.
#  
# ESPResSo is distributed in the hope that it will be useful,
# but WITHOUT ANY WARRANTY; without even the implied warranty of
# MERCHANTABILITY or FITNESS FOR A PARTICULAR PURPOSE.  See the
# GNU General Public License for more details.
#  
# You should have received a copy of the GNU General Public License
# along with this program.  If not, see <http://www.gnu.org/licenses/>. 
#  

proc require_feature {feature} {
    global errf
    if { ! [regexp $feature [code_info]]} {
	set f [open $errf "w"]
	puts $f "not compiled in: $feature"
	close $f
	exit -42
    }
}

puts "----------------------------------------"
puts "- Testcase maggs.tcl running on [format %02d [setmd n_nodes]] nodes: -"
puts "----------------------------------------"
require_feature "ELECTROSTATICS"

set use_warmup "yes"

# System size
set density  0.07
set temp     1.0
set num_part 500

# Tuning parameters
set time_step   0.01
set skin        0.3
set max_cells   16


# Interaction parameters
#############################################################

# Lennard-Jones
set lj1_eps     1.0
set lj1_sig     1.0
set lj1_cut     1.12246
set lj1_shift   [calc_lj_shift $lj1_sig $lj1_cut]

# Coulomb
set bjerrum       5.0
set f_mass        0.01
set mesh          24

# Integration parameters
#############################################################

set gamma     1.5

# warmup integration (with capped LJ potential)
set warm_steps         [expr int(1./$time_step)]
set warm_n_times       40
set warm_n_min         10
# do the warmup until the particles have at least the distance min__dist
set min_dist     0.9

# integration
set int_steps    2000
set int_n_times  50

set tcl_precision 7

#############################################################
#  Setup System                                             #
#############################################################

# setup new configuration
set box_l [expr pow( ($num_part/$density), (1.0/3.0) )]
setmd box_l $box_l $box_l $box_l

for {set i 0} { $i < $num_part } {incr i} {
    set posx [expr $box_l*[t_random]]
    set posy [expr $box_l*[t_random]]
    set posz [expr $box_l*[t_random]]
    
    part $i pos $posx $posy $posz
    if {[expr $i % 2 == 0]} { part $i q +1.0 type 1} else { part $i q -1.0 type 0}
    
}

# Settings 
inter 0 0 lennard-jones $lj1_eps $lj1_sig $lj1_cut $lj1_shift 0
inter 1 0 lennard-jones $lj1_eps $lj1_sig $lj1_cut $lj1_shift 0
inter 1 1 lennard-jones $lj1_eps $lj1_sig $lj1_cut $lj1_shift 0

set max_cells3d [expr $max_cells*$max_cells*$max_cells]
setmd max_num_cells $max_cells3d

setmd time_step $time_step
setmd skin      $skin      
thermostat langevin $temp $gamma
integrate 0

#############################################################
#  Warmup Integration                                       #
#############################################################
set act_min_dist [analyze mindist]

set cap 20
inter forcecap $cap
set i 0
while { $i < $warm_n_times && ( $act_min_dist < $min_dist || $i < $warm_n_min ) } {
    integrate $warm_steps
    set act_min_dist [analyze mindist]
    set cap [expr $cap+10]
    inter forcecap $cap
    incr i
}
inter forcecap 0

# maggs requires domain decompostion with no verlet lists
cellsystem domain_decomposition -no_verlet_list
inter coulomb $bjerrum maggs $f_mass $mesh 0.

set act_min_dist [analyze mindist]

set i 0
while { $i < $warm_n_times && ( $act_min_dist < $min_dist || $i < $warm_n_min ) } {
    integrate $warm_steps
    set act_min_dist [analyze mindist]
    incr i
}

#############################################################
#      Integration                                          #
#############################################################

set accepted_error 0.1

set r_bins [expr $num_part/10]

#open file with correct RDF
set f_correct  [open "maggs_correct_rdf.dat" r]
for {set i 0} { $i < $r_bins } {incr i} {
    gets $f_correct in_string
    set correct_rdf($i) [lindex $in_string 1]
}
close $f_correct

for {set i 0} { $i < $int_n_times } { incr i} {
    integrate $int_steps  
    set rdf_pp [analyze rdf 1 1 0.5 7.0 $r_bins]
    # Add up rdf values to result
    if { $i == 0 } {
	for { set j 0 } {$j < $r_bins} {incr j } {
	    set bin($j)  "[lindex [lindex [lindex $rdf_pp 1] $j] 0]"
	    set result_pp($j) [expr [lindex [lindex [lindex $rdf_pp 1] $j] 1]]
	}	
    } else {
	for { set j 0 } {$j < $r_bins} {incr j } {
	    set result_pp($j) [expr $result_pp($j) + [expr [lindex [lindex [lindex $rdf_pp 1] $j] 1]]]
	}
    }
    # compare test results with correct data
    set max_error $accepted_error
    for { set j 0 } {$j < $r_bins} {incr j } {
	set temp_val [expr $result_pp($j)/[expr $i + 1]]
	set temp_error [expr abs($correct_rdf($j)-$temp_val)]
	if { $temp_error > $max_error } { 
	    set max_error $temp_error 
	}
    } 
    
    puts -nonewline "done [expr $i+1] at time=[setmd time] with error=$max_error \r"
    flush stdout
    
}
if { $max_error > $accepted_error } {
    puts "\nRDF error is too large"
} else {
    puts "\nMEMD seems to have no errors"
} 

<|MERGE_RESOLUTION|>--- conflicted
+++ resolved
@@ -1,12 +1,4 @@
-<<<<<<< HEAD
-# Copyright (C) 2010,2012 The ESPResSo project
-=======
-#!/bin/sh
-# tricking... the line after a these comments are interpreted as standard shell script \
-    exec $ESPRESSO_SOURCE/Espresso $0 $*
-#
 # Copyright (C) 2010,2012,2013 The ESPResSo project
->>>>>>> d67b6efe
 # Copyright (C) 2002,2003,2004,2005,2006,2007,2008,2009,2010 
 #   Max-Planck-Institute for Polymer Research, Theory Group
 #  
