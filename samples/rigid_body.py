--- conflicted
+++ resolved
@@ -40,13 +40,7 @@
 system.time_step = 0.01
 skin = 10.0
 system.cell_system.skin = skin
-<<<<<<< HEAD
-system.thermostat.set_langevin(kT=1.0, gamma=1.0)
-=======
-box_l = 100
-system.box_l = [box_l, box_l, box_l]
 system.thermostat.set_langevin(kT=1.0, gamma=1.0, seed=42)
->>>>>>> 5055147c
 
 ### Particle types
 type_centre = 0
