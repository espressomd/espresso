--- conflicted
+++ resolved
@@ -77,13 +77,8 @@
     outputDir = "outputVolParaCUDA"
 
 # Add LB Fluid
-<<<<<<< HEAD
-lbf = lb.LBFluidWalberla(agrid=1, dens=1, visc=1, tau=system.time_step,
-                         ext_force_density=[force, 0, 0])
-=======
-lbf = espressomd.lb.LBFluid(agrid=1, dens=1, visc=1, tau=system.time_step,
-                            ext_force_density=[force, 0, 0])
->>>>>>> dc58ef31
+lbf = espressomd.lb.LBFluidWalberla(
+    agrid=1, dens=1, visc=1, tau=system.time_step, ext_force_density=[force, 0, 0])
 system.actors.add(lbf)
 
 system.thermostat.set_lb(LB_fluid=lbf, gamma=1.0, act_on_virtual=False)
