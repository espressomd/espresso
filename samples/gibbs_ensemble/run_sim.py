#
# Copyright (C) 2013-2021 The ESPResSo project
#
# This file is part of ESPResSo.
#
# ESPResSo is free software: you can redistribute it and/or modify
# it under the terms of the GNU General Public License as published by
# the Free Software Foundation, either version 3 of the License, or
# (at your option) any later version.
#
# ESPResSo is distributed in the hope that it will be useful,
# but WITHOUT ANY WARRANTY; without even the implied warranty of
# MERCHANTABILITY or FITNESS FOR A PARTICULAR PURPOSE.  See the
# GNU General Public License for more details.
#
# You should have received a copy of the GNU General Public License
# along with this program.  If not, see <http://www.gnu.org/licenses/>.
#
"""
Simulate a Gibbs-ensemble of a Lennard-Jones fluid at a fixed temperature.
This script does the Monte-Carlo part of the Gibbs-ensemble, however for the
energy calculation of the systems, two instances of the Client class in
:file:`gibbs_ensemble.py` initialized (and possibly updated) in
:file:`gibbs_client_system.py` are started which each run a different instance
of ESPResSo.

The Gibbs-ensemble implemented in these scripts closely refers to chapter 8 of
Daan Fenkel and Berend Smit 'Understanding Molecular Simulation, Second edition'.
All equation references noted in this script can be found there.

Due to the cutoff and shifting of the LJ-potential the simulated points in the
phase diagram differ from the long range uncut LJ-potential. The phase diagram
of the used potential can be found in 'B. Smit, J. Chem. Phys. 96 (11), 1992,
Phase diagrams of Lennard-Jones fluids'.
"""

from multiprocessing import Pipe
import numpy as np
from tqdm import tqdm
import gzip
import pickle
import argparse
import logging
from enum import Enum, unique

from gibbs_ensemble import MessageID
from client_system import Gibbs_Client


parser = argparse.ArgumentParser()
parser.add_argument('T', type=float, help="Temperature of the system")
parser.add_argument(
    '-N',
    type=int,
    default=256,
    help="Number of particles, default 256")
parser.add_argument(
    '--density',
    type=float,
    default=0.3,
    help="Init density, default 0.3")
parser.add_argument(
    '--steps',
    '-s',
    type=int,
    default=100000,
    help="Number of steps, default is 1e5")
parser.add_argument(
    '--warmup',
    '-w',
    type=int,
    default=5000,
    help="Warmup steps, default 5000")
parser.add_argument(
    '--seed',
    type=int,
    default=17,
    help="Random seed")
parser.add_argument(
    '--log',
    action='store_true',
    help="Pipe information to log file instead of stdout")
parser.add_argument(
    '--debug',
    action='store_true',
    help="Set for debugging info (use with small step number)")
args = parser.parse_args()


@unique
class Moves(Enum):
    # Particle moves
    MOVE_PARTICLE = 1
    EXCHANGE_VOLUME = 2
    EXCHANGE_PARTICLE = 3


# Number of client processes
NUM_OF_CLIENTS = 2

# Global number of particles
GLOBAL_NUM_PART = args.N
assert (GLOBAL_NUM_PART % 2) == 0, "The number of particles must be even"

# Init particle density
init_density = args.density

# Global volume
GLOBAL_VOLUME = GLOBAL_NUM_PART / init_density

# Init box _length
init_box_length = np.cbrt(GLOBAL_VOLUME / NUM_OF_CLIENTS)

# Temperature
kT = args.T

# Displacement
DX_MAX = 0.4
DV_MAX = 0.2

# Number of steps, warmup steps
steps = args.steps
warmup = args.warmup
# Perform about 100 system checks during the simulation
check = int(steps / 1000)

# Trial move probabilities
MOVE_CHANCE = 0.5
VOLUME_CHANCE = 0.01
EXCHANGE_CHANCE = 1 - MOVE_CHANCE - VOLUME_CHANCE

# Random seed
seed = args.seed
np.random.seed(seed)
box_seeds = np.random.randint(0, np.iinfo(np.int32).max, size=NUM_OF_CLIENTS)

# Filename
filename = f"temp_{kT}_seed_{seed}"

# Set the logging level
logging.basicConfig(
    filename=(filename + ".log" if args.log else ""),
    format='%(asctime)s %(levelname)s: %(message)s',
    datefmt='%H:%M:%S',
    level=logging.DEBUG if args.debug else logging.INFO
)

# Number of moves, number of accepted moves
num_moves = {
    Moves.MOVE_PARTICLE: 0,
    Moves.EXCHANGE_VOLUME: 0,
    Moves.EXCHANGE_PARTICLE: 0}

num_accepted_moves = {
    Moves.MOVE_PARTICLE: 0,
    Moves.EXCHANGE_VOLUME: 0,
    Moves.EXCHANGE_PARTICLE: 0}


class Box:
    def __init__(self, box_name, pipe, seed, box_length, num_part):
        self.box_name = box_name
        self.pipe = pipe[0]
        self.energy = 0.0
        self.old_energy = 1e10
        self.box_length = box_length
        self.old_box_length = self.box_length
        self.num_part = num_part
        self.client = Gibbs_Client(
            box_name,
            pipe[1],
            seed,
            box_length,
            num_part)

    @property
    def volume(self):
        return self.box_length**3

    @property
    def density(self):
        return self.num_part / self.volume

    @property
    def diff_energy(self):
        return np.clip((self.energy - self.old_energy), -100 * kT, 100 * kT)

    def send_data(self, data):
        assert isinstance(data, list)
        logging.debug(f"Send to {self.box_name}: {data}")
        self.pipe.send(data)

    def recv_data(self):
        msg = self.pipe.recv()
        logging.debug(f"Receive from {self.box_name}: {msg}")
        return msg

    def recv_energy(self):
        msg = self.recv_data()
        # Debugging
        if msg[0] != MessageID.ENERGY:
            raise ConnectionError(
                f"Error during energy return of {self.box_name}, "
                f"got this instead: \n{msg}")
        self.old_energy = self.energy
        self.energy = msg[1]


def validate_info(boxes):
    """ Check if info returned from boxes is the same as on the parent side """
    [box.send_data([MessageID.INFO]) for box in boxes]
    for box in boxes:
        msg = box.pipe.recv()
        if msg[0] != MessageID.INFO:
            raise ConnectionError(
                f"Connection to {box.box_name} seems to be broken.")
        np.testing.assert_equal(
            box.box_length,
            msg[1],
            err_msg="Server side box length (actual) differs from client side (desired).")
        np.testing.assert_equal(
            box.num_part,
            msg[2],
            err_msg="Server side num part (actual) differs from client side (desired)")
        logging.debug(
            f"Validation correct. Values of {box.box_name}:\n"
            f"Box length:\t{box.box_length}\nNum Part:\t{box.num_part}.")


def choose_random_box(boxes):
    """ Choose a box at random (Assumes 2 Clients) """
    random_int = np.random.randint(2)
    if boxes[random_int].num_part > 0:
        return random_int
    else:
        return (random_int + 1) % 2


def perform_move_particle(boxes):
    """ Perform a particle move, check and revert if necessary """

    # Choose random box
    box = boxes[choose_random_box(boxes)]

    # Send message to Client
    box.send_data([MessageID.MOVE_PART, DX_MAX])
    box.recv_energy()

    # Debug
    logging.debug(f"Performing particle move in {box.box_name}.")

    # ---- Check move ----

    # Check move probability (see (8.3.1) in Frenkel, Smit)
    acc = np.exp(- 1. / kT * box.diff_energy)

    # Draw random number
    rand = np.random.random()

    # Check if move was valid
    if rand > acc:
        # Reject move, restore old configuration
        box.send_data([MessageID.MOVE_PART_REVERT])
        box.energy = box.old_energy
        return False

    # Debug
    logging.debug("Particle move accepted.")

    # Only if rand < acc
    return True


def perform_volume_change(boxes):
    """ Perform a random move in log(V_1/V_2) """

    # Store old box length, old volumes
    for box in boxes:
        box.old_box_length = box.box_length
    old_volume_1 = boxes[0].volume
    old_volume_2 = boxes[1].volume

    # Debugging purposes
    if args.debug:
        np.testing.assert_almost_equal(
            GLOBAL_VOLUME, old_volume_1 + old_volume_2)

    # Random move in log(V_1/V_2) (See Algorithm 18 in Frenkel, Smit)
    lnvn = np.log(old_volume_1 / old_volume_2) + \
        (np.random.random() - 0.5) * DV_MAX

    # Calculate new box lengths
    new_volume_1 = GLOBAL_VOLUME * np.exp(lnvn) / (1 + np.exp(lnvn))
    new_volume_2 = GLOBAL_VOLUME - new_volume_1
    boxes[0].box_length = np.cbrt(new_volume_1)
    boxes[1].box_length = np.cbrt(new_volume_2)

    # Debug
    logging.debug("Perform volume change:"
                  f" {boxes[0].box_name}: {old_volume_1} -> {new_volume_1};"
                  f" {boxes[1].box_name}: {old_volume_2} -> {new_volume_2}.")

    # Send new box lengths, recv new energies
    [box.send_data([MessageID.CHANGE_VOLUME, box.box_length]) for box in boxes]
    [box.recv_energy() for box in boxes]

    # ---- Check move ----

    # Calculate acceptance probability (See (8.3.3) in Frenkel, Smit)
    acc = np.power(new_volume_1 / old_volume_1, boxes[0].num_part + 1) * \
        np.power(new_volume_2 / old_volume_2, boxes[1].num_part + 1) * \
        np.exp(- 1. / kT * (boxes[0].diff_energy + boxes[1].diff_energy))

    # Draw random number
    rand = np.random.random()

    # Check if move was valid
    if rand > acc:
        # Reject move, restore old configuration
        for box in boxes:
            box.send_data([MessageID.CHANGE_VOLUME_REVERT])
            box.box_length = box.old_box_length
            box.energy = box.old_energy
        return False

    # Debug
    logging.debug("Volume change accepted.")

    # Only if rand < acc:
    return True


def perform_particle_exchange(boxes):
    """ Remove a particle of a box chosen via choose_random_box() and add it to the other """

    # Choose donor_box
    box_num = choose_random_box(boxes)
    donor_box = boxes[box_num]
    recipient_box = boxes[(box_num + 1) % 2]

    # Send moves, update num_part
    donor_box.send_data([MessageID.PART_REMOVE])
    recipient_box.send_data([MessageID.PART_ADD])
    [box.recv_energy() for box in boxes]

    # Debugging purposes
    if logging.debug:
        np.testing.assert_equal(
            donor_box.num_part +
            recipient_box.num_part,
            GLOBAL_NUM_PART)

    logging.debug(
<<<<<<< HEAD
        "Exchange particle from {} to {}.".format(
            donor_box.box_name,
            recipient_box.box_name))
=======
        f"Exchange particle of {donor_box.box_name} to {recipient_box.box_name}.")
>>>>>>> 9a622f87

    # ---- Check move ----

    # This is the acceptance probability if the donor_box is chosen with equal
    # probability
    acc = np.exp(
        np.log(donor_box.num_part * recipient_box.volume /
               ((recipient_box.num_part + 1) * donor_box.volume))
        - 1. / kT * donor_box.diff_energy
        - 1. / kT * recipient_box.diff_energy)

    # Draw random number
    rand = np.random.random()

    # Check if move was valid
    if rand > acc:
        # Reject move, restore old configuration
        donor_box.send_data([MessageID.PART_REMOVE_REVERT])
        recipient_box.send_data([MessageID.PART_ADD_REVERT])
        donor_box.energy = donor_box.old_energy
        recipient_box.energy = recipient_box.old_energy
        return False

    donor_box.num_part -= 1
    recipient_box.num_part += 1

    # Debug
    logging.debug("Particle exchange accepted.")

    return True


def choose_move():
    """ Choose one of the trial moves with the probabilities stated at the beginning of the script """

    rand = np.random.random()

    # Choose move
    if rand < MOVE_CHANCE:
        current_move = Moves.MOVE_PARTICLE
    elif rand < MOVE_CHANCE + VOLUME_CHANCE:
        current_move = Moves.EXCHANGE_VOLUME
    else:
        current_move = Moves.EXCHANGE_PARTICLE

    return current_move


# -------------------- Start of program -------------------- #

# Lists for boxes and pipes
boxes = []
pipes = []

# Start processes
for i in range(NUM_OF_CLIENTS):
    pipes.append(Pipe())
    boxes.append(Box(f"Box0{i}",
                     pipes[i],
                     box_seeds[i],
                     init_box_length,
                     int(GLOBAL_NUM_PART / 2)))

    # Start the client
    boxes[i].client.start()

    # Receive initial energy
    boxes[i].recv_energy()

logging.info("-------------------- Start of program --------------------")

logging.info(f"Simulation parameters:\nRandom seed: {args.seed},\tWarmup "
             f"steps: {warmup},\tSteps: {steps},\tFilename: {filename}")

logging.info("Warming up.")

# Warmup
for _ in (tqdm(range(warmup)) if not args.log else range(warmup)):
    acceptance_flag = perform_move_particle(boxes)
    if acceptance_flag:
        num_accepted_moves[Moves.MOVE_PARTICLE] += 1

logging.info(
    "Particle move acceptance rate during warmup: {:.2f}%".format(
        num_accepted_moves[Moves.MOVE_PARTICLE] / warmup * 100))

# Reset the counter for particle moves
num_accepted_moves[Moves.MOVE_PARTICLE] = 0

# List of observables we want to measure during the simulation
densities_box01 = []
densities_box02 = []

logging.info("Starting simulation.")

# Run the simulation
for count in (tqdm(range(steps)) if not args.log else range(steps)):

    current_move = choose_move()

    if current_move == Moves.MOVE_PARTICLE:
        accepted = perform_move_particle(boxes)
    elif current_move == Moves.EXCHANGE_VOLUME:
        accepted = perform_volume_change(boxes)
    else:
        accepted = perform_particle_exchange(boxes)

    # Add current move to counter
    num_moves[current_move] += 1
    if accepted:
        num_accepted_moves[current_move] += 1

    # Append simulation observables
    densities_box01.append(boxes[0].density)
    densities_box02.append(boxes[1].density)

    if count % check == 0:
        validate_info(boxes)


logging.info("Percentage of moves done:\n \
    Particle moves, Volume changes, Particle exchanges:\n \
    {:.2f}%, {:.2f}%, {:.2f}% \n \
    Acceptance rates for each:\n \
    {:.2f}%, {:.2f}%, {:.2f}%".format(
    num_moves[Moves.MOVE_PARTICLE] / steps * 100, num_moves[Moves.EXCHANGE_VOLUME] /
    steps * 100, num_moves[Moves.EXCHANGE_PARTICLE] / steps * 100,
    num_accepted_moves[Moves.MOVE_PARTICLE] / num_moves[Moves.MOVE_PARTICLE] * 100, num_accepted_moves[Moves.EXCHANGE_VOLUME] /
    num_moves[Moves.EXCHANGE_VOLUME] * 100, num_accepted_moves[Moves.EXCHANGE_PARTICLE] /
    num_moves[Moves.EXCHANGE_PARTICLE] * 100
))

logging.info("Sending close signal to boxes.")
[box.send_data([MessageID.END]) for box in boxes]

logging.info("Saving data.")
with gzip.open(filename + ".dat.gz", 'wb') as f:
    pickle.dump({
        'args': args,
        'steps': steps,
        'temperature': kT,
        'densities_box01': [float(i) for i in densities_box01],
        'densities_box02': [float(i) for i in densities_box02],
    }, f)

logging.info("-------------------- End of program --------------------")<|MERGE_RESOLUTION|>--- conflicted
+++ resolved
@@ -351,13 +351,7 @@
             GLOBAL_NUM_PART)
 
     logging.debug(
-<<<<<<< HEAD
-        "Exchange particle from {} to {}.".format(
-            donor_box.box_name,
-            recipient_box.box_name))
-=======
         f"Exchange particle of {donor_box.box_name} to {recipient_box.box_name}.")
->>>>>>> 9a622f87
 
     # ---- Check move ----
 
