# Copyright (C) 2009-2018 The ESPResSo project
# Copyright (C) 2009,2010 
#   Max-Planck-Institute for Polymer Research, Theory Group
#
# This file is part of ESPResSo.
#
# ESPResSo is free software: you can redistribute it and/or modify
# it under the terms of the GNU General Public License as published by
# the Free Software Foundation, either version 3 of the License, or
# (at your option) any later version.
#
# ESPResSo is distributed in the hope that it will be useful,
# but WITHOUT ANY WARRANTY; without even the implied warranty of
# MERCHANTABILITY or FITNESS FOR A PARTICULAR PURPOSE.  See the
# GNU General Public License for more details.
#
# You should have received a copy of the GNU General Public License
# along with this program.  If not, see <http://www.gnu.org/licenses/>.
#

cmake_minimum_required(VERSION 3.4)
include(FeatureSummary)
project(ESPResSo)
include(cmake/FindPythonModule.cmake)

enable_language(CXX)

set(PROJECT_VERSION "4.1-dev")
string(REGEX
       REPLACE "^([1-9]+)\\.[0-9]+.*$"
               "\\1"
               SOVERSION
               "${PROJECT_VERSION}")
if(NOT ${SOVERSION} MATCHES "^[1-9]+$")
  message(FATAL_ERROR "Could not determind SOVERSION from ${PROJECT_VERSION}")
endif(NOT ${SOVERSION} MATCHES "^[1-9]+$")

#
# CMake internal vars
#

# Cmake modules/macros are in a subdirectory to keep this file cleaner
set(CMAKE_MODULE_PATH ${CMAKE_CURRENT_SOURCE_DIR}/cmake)

if(NOT CMAKE_BUILD_TYPE)
    set(CMAKE_BUILD_TYPE "Release" CACHE STRING "Choose the type of build, options are: Debug Release RelWithDebInfo MinSizeRel." FORCE)
endif(NOT CMAKE_BUILD_TYPE)

# On Mac OS X, first look for other packages, then frameworks
set(CMAKE_FIND_FRAMEWORK LAST)

######################################################################
# User input options
######################################################################

set(WITH_PYTHON yes)

option(WITH_GSL    "Build with GSL support"  ON)
option(WITH_CUDA   "Build with GPU support"  ON)
option(WITH_HDF5   "Build with HDF5 support" ON)
option(WITH_TESTS  "Enable tests"            ON)
option(WITH_SCAFACOS "Build with Scafacos support" OFF)
option(WITH_BENCHMARKS "Enable benchmarks"   OFF)
option(WITH_VALGRIND_INSTRUMENTATION "Build with valgrind instrumentation markers" OFF)
if(CMAKE_VERSION VERSION_GREATER 3.5.2 AND CMAKE_CXX_COMPILER_ID STREQUAL "Clang")
  option(WITH_CLANG_TIDY "Run Clang-Tidy during compilation" OFF)
endif()
if(CMAKE_CXX_COMPILER_ID STREQUAL "Clang"
   OR CMAKE_CXX_COMPILER_ID STREQUAL "GNU")
  option(WITH_COVERAGE "Generate code coverage report" OFF)
  option(WITH_ASAN "Build with address sanitizer" OFF)
  option(WITH_UBSAN "Build with undefined behavior sanitizer" OFF)
endif()
if(CMAKE_CXX_COMPILER_ID STREQUAL "Clang" AND NOT APPLE)
  option(
    WITH_MSAN
    "Build with memory sanitizer (experimental; requires a memory-sanitized Python interpreter)"
    OFF)
endif()
option(WARNINGS_ARE_ERRORS "Treat warnings as errors during compilation" OFF)
option(WITH_CCACHE "Use ccache compiler invocation." OFF)
option(WITH_PROFILER "Enable profiler annotations." OFF)
set(TEST_TIMEOUT "300" CACHE STRING "Timeout in seconds for each testsuite test")

if(WITH_CCACHE)
  find_program(CCACHE ccache)
  if(CCACHE)
    message(STATUS "Found ccache ${CCACHE}")
    set(CMAKE_CXX_COMPILER_LAUNCHER ${CCACHE} CACHE STRING "ccache executable")
  else()
    message(FATAL_ERROR "ccache not found.")
  endif(CCACHE)
endif(WITH_CCACHE)


# Write compile commands to file, for various tools...
set(CMAKE_EXPORT_COMPILE_COMMANDS ON)

# choose the name of the config file
set(MYCONFIG_NAME "myconfig.hpp"
    CACHE STRING "Default name of the local config file")

# Check which config file to use
include(MyConfig)

#
# Pretty function
#

include(CheckCXXSourceCompiles)

set(__PRETTYFUNC__ __func__)
foreach(func_name __PRETTY_FUNCTION__ __FUNCTION__)
  check_cxx_source_compiles("
     #include <string>
     int main() { std::string(${func_name}); }
     " result${func_name})
  if(result${func_name})
    set(__PRETTYFUNC__ ${func_name})
    break()
  endif(result${func_name})
endforeach(func_name __PRETTY_FUNCTION__ __FUNCTION__)

#
# Libraries
#

if(WITH_CUDA)
  if(EXISTS "$ENV{NVCC}" AND NOT CUDA_NVCC_EXECUTABLE)
    set(CUDA_NVCC_EXECUTABLE $ENV{NVCC} CACHE FILEPATH "Path to CUDA compiler.")
  endif()
  if(CUDA_NVCC_EXECUTABLE STREQUAL CMAKE_CXX_COMPILER)
    message(STATUS "Found CUDA-capable host compiler: ${CUDA_NVCC_EXECUTABLE}")
    set(CUDA 1)
    if(CMAKE_CXX_COMPILER_ID STREQUAL "Clang"
       OR CMAKE_CXX_COMPILER_ID STREQUAL "AppleClang")
      execute_process(COMMAND ${CUDA_NVCC_EXECUTABLE} ${CMAKE_CXX_FLAGS}
                              --verbose
                      ERROR_VARIABLE CUDA_DIR_STRING)
      string(REGEX
             REPLACE "^.*Found CUDA installation: ([^,]+).*\$"
                     "\\1"
                     CUDA_DIR
                     "${CUDA_DIR_STRING}")
      string(REGEX
             REPLACE "^.*Found CUDA installation: .* version ([0-9]+).*\$"
                     "\\1"
                     CUDA_VERSION
                     "${CUDA_DIR_STRING}")
      message(STATUS "Found CUDA version: ${CUDA_VERSION}")
      message(STATUS "Found CUDA installation: ${CUDA_DIR}")
      if(CUDA_VERSION VERSION_LESS 7.0)
        message(FATAL_ERROR "CUDA version does not match requirements.")
      endif()
    else()
        set(CUDA_DIR "/usr/local/cuda")
    endif()
    find_library(CUDART_LIBRARY NAMES cudart PATHS ${CUDA_DIR}/lib64 ${CUDA_DIR}/lib /usr/local/nvidia/lib NO_DEFAULT_PATH)
    find_library(CUFFT_LIBRARY NAMES cufft PATHS ${CUDA_DIR}/lib64 ${CUDA_DIR}/lib /usr/local/nvidia/lib NO_DEFAULT_PATH)

    function(add_gpu_library)
      set(options STATIC SHARED MODULE EXCLUDE_FROM_ALL)
      set(oneValueArgs)
      set(multiValueArgs)
      cmake_parse_arguments(ARG "${options}" "${oneValueArgs}" "${multiValueArgs}" ${ARGN} )
      list(REMOVE_AT ARG_UNPARSED_ARGUMENTS 0)
      set_source_files_properties(${ARG_UNPARSED_ARGUMENTS} PROPERTIES LANGUAGE "CXX" COMPILE_FLAGS "${CUDA_NVCC_FLAGS}")
      add_library(${ARGV})
      set_target_properties(${ARGV0} PROPERTIES LINKER_LANGUAGE "CXX")
      target_link_libraries(${ARGV0} PRIVATE ${CUDA_LIBRARY} ${CUDART_LIBRARY})
      target_link_libraries(${ARGV0} PRIVATE ${CUFFT_LIBRARY})

      foreach(file ${ARG_UNPARSED_ARGUMENTS})
        if(${file} MATCHES "\\.cu$")
                if (CMAKE_CXX_COMPILER_VERSION VERSION_GREATER 3.8.9)
                  set_source_files_properties(${file} PROPERTIES COMPILE_FLAGS "--cuda-gpu-arch=sm_30 --cuda-gpu-arch=sm_52")
                else()
                  set_source_files_properties(${file} PROPERTIES COMPILE_FLAGS "--cuda-gpu-arch=sm_30")
                endif()
        endif()
      endforeach()
    endfunction()
  else()
    list(APPEND CMAKE_MODULE_PATH "/opt/rocm/hip/cmake")
    find_package(HIP 1.5.18494 QUIET MODULE)
    if(HIP_FOUND)
      set(HCC_PATH "${HIP_ROOT_DIR}")
      find_package(HIP MODULE)
      message(STATUS "Found HIP compiler: ${HIP_HIPCC_EXECUTABLE}")
      set(CUDA 1)
      list(APPEND HIP_HCC_FLAGS "-Wno-macro-redefined -Wno-duplicate-decl-specifier -std=c++14")

      find_library(ROCFFT_LIB name "rocfft" PATHS "${HIP_ROOT_DIR}/lib")

      function(add_gpu_library)
        hip_add_library(${ARGV})
        set_target_properties(${ARGV0} PROPERTIES LINKER_LANGUAGE HIP)
        target_link_libraries(${ARGV0} PRIVATE "${ROCFFT_LIB}")
      endfunction()
    else()
      find_package(CUDA 7.0)
      if(CUDA_FOUND)
        if(NOT CUDA_NVCC_EXECUTABLE STREQUAL "${CUDA_TOOLKIT_ROOT_DIR}/bin/nvcc")
          get_filename_component(NVCC_EXECUTABLE_DIRNAME "${CUDA_NVCC_EXECUTABLE}" DIRECTORY)
          get_filename_component(NVCC_EXECUTABLE_DIRNAME "${NVCC_EXECUTABLE_DIRNAME}" DIRECTORY)
          message(WARNING "Your nvcc (${CUDA_NVCC_EXECUTABLE}) does not appear to match your CUDA libraries (in ${CUDA_TOOLKIT_ROOT_DIR}). While Espresso will still compile, you might get unexpected crashes. Please point CUDA_TOOLKIT_ROOT_DIR to your CUDA toolkit path, e.g. by adding -DCUDA_TOOLKIT_ROOT_DIR=${NVCC_EXECUTABLE_DIRNAME} to your cmake command.")
        endif()
        set(CUDA 1)

        set(CUDA_LINK_LIBRARIES_KEYWORD PUBLIC)

        set(CUDA_NVCC_FLAGS_DEBUG "${CUDA_NVCC_FLAGS_DEBUG} -g -G")
        set(CUDA_NVCC_FLAGS_RELEASE "${CUDA_NVCC_FLAGS_RELEASE} -O3 -DNDEBUG")
        set(CUDA_NVCC_FLAGS_MINSIZEREL "${CUDA_NVCC_FLAGS_MINSIZEREL} -Os -DNDEBUG")
        set(CUDA_NVCC_FLAGS_RELWITHDEBINFO "${CUDA_NVCC_FLAGS_RELWITHDEBINFO} -g -G -O2")
        set(CUDA_NVCC_FLAGS "${CUDA_NVCC_FLAGS} -gencode=arch=compute_30,code=sm_30 -gencode=arch=compute_52,code=sm_52 -gencode=arch=compute_52,code=compute_52")
        list(APPEND CUDA_NVCC_FLAGS "-std=c++14")
        if (CUDA_VERSION VERSION_LESS "8.0" AND CMAKE_CXX_COMPILER_ID STREQUAL "GNU" AND CMAKE_CXX_COMPILER_VERSION VERSION_GREATER "5.0")
          list(APPEND CUDA_NVCC_FLAGS "-D_MWAITXINTRIN_H_INCLUDED -D_FORCE_INLINES")
        endif()
        SET(CUDA_PROPAGATE_HOST_FLAGS OFF)

        if (CMAKE_OSX_SYSROOT)
          set(CUDA_NVCC_FLAGS "${CUDA_NVCC_FLAGS} -Xcompiler -isysroot -Xcompiler ${CMAKE_OSX_SYSROOT}")
        endif()

        function(add_gpu_library)
          cuda_add_library(${ARGV})
          set_property(TARGET ${ARGV0} PROPERTY CUDA_SEPARABLE_COMPILATION ON)
          target_link_libraries(${ARGV0} PRIVATE ${CUDA_CUFFT_LIBRARIES})
        endfunction()

      endif(CUDA_FOUND)
    endif()
  endif()
endif(WITH_CUDA)

find_package(PythonInterp REQUIRED)

if(WITH_PYTHON)
  find_package(Cython 0.23 REQUIRED)
  execute_process(
    COMMAND ${PYTHON_EXECUTABLE} -c
            "import distutils.sysconfig as cg; print(cg.get_python_inc())"
    OUTPUT_VARIABLE PYTHON_INCLUDE_DIRS
    OUTPUT_STRIP_TRAILING_WHITESPACE)
  find_package(NumPy REQUIRED)
  if(NOT PYTHON_INSTDIR)
    execute_process(
      COMMAND
        ${PYTHON_EXECUTABLE} -c
        "import distutils.sysconfig as cg; print(cg.get_python_lib(1,0,prefix='${CMAKE_INSTALL_EXEC_PREFIX}'))"
      OUTPUT_VARIABLE PYTHON_INSTDIR
      OUTPUT_STRIP_TRAILING_WHITESPACE)
  endif(NOT PYTHON_INSTDIR)
  if(PYTHON_VERSION_MAJOR EQUAL 2)
    set(
      CYTHON_FLAGS "-2"
      CACHE STRING "Flags used by the Cython compiler during all build types.")
  else()
    set(
      CYTHON_FLAGS "-3"
      CACHE STRING "Flags used by the Cython compiler during all build types.")
  endif()

  if(WARNINGS_ARE_ERRORS)
    set(CYTHON_FLAGS "--warning-errors;${CYTHON_FLAGS}")
  endif()
endif(WITH_PYTHON)


find_package(FFTW3)
if(FFTW3_FOUND)
  include_directories(SYSTEM ${FFTW3_INCLUDE_DIR})
  list(APPEND LIBRARIES ${FFTW3_LIBRARIES})
  set(FFTW 3)
endif(FFTW3_FOUND)

# If we build either interface turn on script interface
if(WITH_PYTHON)
  set(WITH_SCRIPT_INTERFACE ON)
endif()

# We need the parallel hdf5 version!
if (WITH_HDF5)
  set(HDF5_PREFER_PARALLEL 1)
  find_package(HDF5 "1.8" COMPONENTS C)
  if(HDF5_IS_PARALLEL)
    set(H5MD 1)
    include(FindPythonModule)
    find_python_module(h5py)
    add_feature_info(HDF5 ON "parallel")
  else()
    unset(H5MD)
    unset(HDF5_FOUND)
  endif(HDF5_IS_PARALLEL)
endif(WITH_HDF5)

# Check for the h5xx submodule and try to check it out if not found or update it
# if found.
if(WITH_HDF5 AND EXISTS "${CMAKE_SOURCE_DIR}/.git")
  # Try to find git
  find_package(Git)
  if(GIT_FOUND)
    if(NOT EXISTS "${CMAKE_SOURCE_DIR}/libs/h5xx/.git")
      execute_process(COMMAND ${GIT_EXECUTABLE} submodule update --init --
                              libs/h5xx
                      WORKING_DIRECTORY ${CMAKE_SOURCE_DIR})
    else()
      execute_process(COMMAND ${GIT_EXECUTABLE} submodule update -- libs/h5xx
                      WORKING_DIRECTORY ${CMAKE_SOURCE_DIR})
    endif()
  endif()
endif()

if(WITH_SCAFACOS)
  find_package(PkgConfig)
  pkg_check_modules(SCAFACOS scafacos)
  if(SCAFACOS_FOUND)
    set(SCAFACOS 1)
  endif(SCAFACOS_FOUND)
endif(WITH_SCAFACOS)

if(WITH_GSL)
  find_package(GSL)
  if(GSL_FOUND)
    set(GSL 1)
  endif(GSL_FOUND)
endif(WITH_GSL)

if(WITH_VALGRIND_INSTRUMENTATION)
  find_package(PkgConfig)
  pkg_check_modules(VALGRIND valgrind)
  if(VALGRIND_FOUND)
    set(VALGRIND_INSTRUMENTATION 1)
    message(STATUS ${VALGRIND_INCLUDE_DIRS})
    include_directories(SYSTEM ${VALGRIND_INCLUDE_DIRS})
  endif(VALGRIND_FOUND)
endif(WITH_VALGRIND_INSTRUMENTATION)

#
# MPI
#

find_package(MPI REQUIRED)

# CMake < 3.9
if(NOT TARGET MPI::MPI_CXX)
  add_library(MPI::MPI_CXX IMPORTED INTERFACE)

  # Workaround for https://gitlab.kitware.com/cmake/cmake/issues/18349
  foreach(_MPI_FLAG ${MPI_CXX_COMPILE_FLAGS})
     set_property(TARGET MPI::MPI_CXX
            PROPERTY INTERFACE_COMPILE_OPTIONS ${_MPI_FLAG})
  endforeach()

  set_property(TARGET MPI::MPI_CXX
          PROPERTY INTERFACE_INCLUDE_DIRECTORIES "${MPI_CXX_INCLUDE_PATH}")

  # Workaround for https://gitlab.kitware.com/cmake/cmake/issues/18349
  foreach(_MPI_FLAG ${MPI_CXX_LINK_FLAGS})
  set_property(TARGET MPI::MPI_CXX
          PROPERTY INTERFACE_LINK_LIBRARIES ${_MPI_FLAG})
  endforeach()

  set_property(TARGET MPI::MPI_CXX
          PROPERTY INTERFACE_LINK_LIBRARIES ${MPI_CXX_LIBRARIES})
endif()

#######################################################################
# Boost
#######################################################################

list(APPEND BOOST_COMPONENTS
            mpi
            serialization
            filesystem
            system)

if(WITH_TESTS)
  list(APPEND BOOST_COMPONENTS unit_test_framework)
endif()

if (CMAKE_CXX_COMPILER_ID STREQUAL "Intel")
  set(BOOST_MINIMUM_VERSION "1.65.0")
  if (CUDA_FOUND AND NOT CUDA_VERSION VERSION_LESS "9.0")
    set(BOOST_MINIMUM_VERSION "1.66.0")
  endif()
else()
  set(BOOST_MINIMUM_VERSION "1.53.0")
endif()

# old Boost.MPI versions contain a use-after-free bug that seems to only cause crashes on 32-bit architectures
if(CMAKE_SIZEOF_VOID_P EQUAL 4)
  set(BOOST_MINIMUM_VERSION "1.67.0")
endif()

find_package(Boost ${BOOST_MINIMUM_VERSION} REQUIRED ${BOOST_COMPONENTS})

if(Boost_VERSION VERSION_GREATER 106399 AND Boost_VERSION VERSION_LESS 106500)
  # Boost 1.64 has incompatible Serialization and MPI modules, see
  # https://svn.boost.org/trac10/ticket/12723 . Some distributions, like Fedora,
  # have backported the patch.
  file(READ "${Boost_INCLUDE_DIR}/boost/mpi/detail/mpi_datatype_primitive.hpp"
            boost_mpi_datatype_file)
  if(boost_mpi_datatype_file MATCHES "boost::serialization::detail::get_data")
    message(FATAL_ERROR "Boost 1.64 is unsupported")
  endif()
endif()

#
# Paths
#

if(NOT DEFINED BINDIR)
  set(BINDIR "bin")
endif(NOT DEFINED BINDIR)

set(CMAKE_INSTALL_RPATH "${CMAKE_INSTALL_PREFIX}/${PYTHON_INSTDIR}/espressomd")

#
# Flags
#

# C++ standard
set(CMAKE_CXX_STANDARD 14)
set(CMAKE_CXX_STANDARD_REQUIRED ON)
set(CMAKE_CXX_EXTENSIONS OFF)

# drop 'lib' prefix from all libraries
set(CMAKE_SHARED_LIBRARY_PREFIX "")

if(WARNINGS_ARE_ERRORS)
  set(CMAKE_CXX_FLAGS "${CMAKE_CXX_FLAGS} -Werror")
  if(NOT CUDA_NVCC_EXECUTABLE STREQUAL CMAKE_CXX_COMPILER)
    set(CUDA_NVCC_FLAGS "${CUDA_NVCC_FLAGS} -Xcompiler -Werror")
  endif()
endif(WARNINGS_ARE_ERRORS)
set(CMAKE_CXX_FLAGS "${CMAKE_CXX_FLAGS} -Wall -Wextra -Wno-sign-compare -Wno-unused-function -Wno-unused-variable -Wno-unused-parameter -Wno-missing-braces")
if (CMAKE_CXX_COMPILER_ID STREQUAL "GNU" AND CMAKE_SYSTEM_PROCESSOR MATCHES "arm")
  set(CMAKE_CXX_FLAGS "${CMAKE_CXX_FLAGS} -Wno-psabi")
endif()
if (NOT CMAKE_CXX_COMPILER_ID STREQUAL "Intel" AND NOT (CMAKE_CXX_COMPILER_ID STREQUAL "GNU" AND CMAKE_CXX_COMPILER_VERSION VERSION_LESS "7.0.0"))
  # disable warnings from -Wextra
  set(CMAKE_CXX_FLAGS "${CMAKE_CXX_FLAGS} -Wno-implicit-fallthrough")
endif()
if (CMAKE_CXX_COMPILER_ID STREQUAL "GNU")
  # disable warnings from -Wextra
  set(CMAKE_CXX_FLAGS "${CMAKE_CXX_FLAGS} -Wno-clobbered -Wno-cast-function-type")
endif()
if (CMAKE_CXX_COMPILER_ID STREQUAL "Intel")
  # disable warnings from -Wextra
  set(CMAKE_CXX_FLAGS "${CMAKE_CXX_FLAGS} -wd592")
endif()
if (NOT CMAKE_CXX_COMPILER_ID STREQUAL "GNU" AND NOT CMAKE_CXX_COMPILER_ID STREQUAL "Intel")
  # G++ and Intel don't know this flag
  set(CMAKE_CXX_FLAGS "${CMAKE_CXX_FLAGS} -Wno-unused-private-field")
endif()
if(CMAKE_CXX_COMPILER_ID MATCHES "Clang")
  set(CMAKE_CXX_FLAGS
      "${CMAKE_CXX_FLAGS} -Wno-gnu-zero-variadic-macro-arguments")
endif()
if(NOT
   CMAKE_CXX_COMPILER_ID
   STREQUAL
   "GNU"
   OR CMAKE_CXX_COMPILER_VERSION VERSION_GREATER "4.8.5")
  # older versions don't support -Wno-pedantic which we need in src/python
  set(CMAKE_CXX_FLAGS "${CMAKE_CXX_FLAGS} -pedantic")
endif()
if (CMAKE_CXX_COMPILER_ID STREQUAL "Intel" AND CMAKE_CXX_COMPILER_VERSION VERSION_LESS "16.0")
  # workaround for compiler crash related to decltype() and variadic template usage inside Boost
  set(CMAKE_CXX_FLAGS "${CMAKE_CXX_FLAGS} -DBOOST_NO_CXX11_VARIADIC_TEMPLATES")
endif()

# prevent 80-bit arithmetic on old Intel processors
if(CMAKE_CXX_COMPILER_ID STREQUAL "GNU" AND CMAKE_SIZEOF_VOID_P EQUAL 4 AND CMAKE_SYSTEM_PROCESSOR MATCHES "[xX]86")
  set(CMAKE_CXX_FLAGS "${CMAKE_CXX_FLAGS} -ffloat-store")
endif()

set(CMAKE_MACOSX_RPATH TRUE)

if(WITH_ASAN AND WITH_MSAN)
  message(
    FATAL_ERROR
      "Address sanitizer and memory sanitizer cannot be enabled simultaneously")
endif()
if(WITH_ASAN)
  set(CMAKE_CXX_FLAGS_RELEASE "${CMAKE_CXX_FLAGS_RELEASE} -g -O1")
  set(CMAKE_CXX_FLAGS
      "${CMAKE_CXX_FLAGS} -fsanitize=address -fno-omit-frame-pointer")
endif()
if(WITH_MSAN)
  set(CMAKE_CXX_FLAGS_RELEASE "${CMAKE_CXX_FLAGS_RELEASE} -g -O1")
  set(CMAKE_CXX_FLAGS
      "${CMAKE_CXX_FLAGS} -fsanitize=memory -fno-omit-frame-pointer")
endif()
if(WITH_UBSAN)
  set(CMAKE_CXX_FLAGS "${CMAKE_CXX_FLAGS} -fsanitize=undefined")
endif()

#
# Testing
#######################################################################

if(WITH_CLANG_TIDY)
  string(REGEX
<<<<<<< HEAD
         REPLACE "^([1-9]+\\.[0-9]+).*$"
=======
          REPLACE "^([1-9]+)\\.[0-9]+.*$"
          "\\1"
          CLANG_MAJOR_VERSION
          "${CMAKE_CXX_COMPILER_VERSION}")
  string(REGEX
         REPLACE "^[1-9]+\\.([0-9]+).*$"
>>>>>>> f9d50357
                 "\\1"
                 CLANG_MINOR_VERSION
                 "${CMAKE_CXX_COMPILER_VERSION}")
  find_program(CLANG_TIDY_EXE
<<<<<<< HEAD
               NAMES "clang-tidy-${CLANG_MINOR_VERSION}" "clang-tidy"
=======
               NAMES "clang-tidy-${CLANG_MAJOR_VERSION}.${CLANG_MINOR_VERSION}" "clang-tidy-${CLANG_MAJOR_VERSION}" "clang-tidy"
>>>>>>> f9d50357
               DOC "Path to clang-tidy executable")
  if(NOT CLANG_TIDY_EXE)
    message(STATUS "clang-tidy not found.")
  else()
    message(STATUS "clang-tidy found: ${CLANG_TIDY_EXE}")
    set(
      CMAKE_CXX_CLANG_TIDY
      "${CLANG_TIDY_EXE}"
<<<<<<< HEAD
      "-checks=*,-clang-analyzer-alpha.*,-misc-unused-*,-android-*,-fuchsia-*,-google-*,-llvm-*,-modernize-*,-readability-*,-cppcoreguidelines-*,-clang-analyzer-deadcode*,-cert-*,-clang-analyzer-core.NullDereference,-clang-analyzer-core.DivideZero,-misc-misplaced-widening-cast,-misc-macro-parentheses,-clang-analyzer-security.FloatLoopCounter,-clang-analyzer-optin.mpi.MPI-Checker,-boost-use-to-string,-hicpp-*"
      "-header-filter=.*"
      "-warnings-as-errors=*")
=======
    )
>>>>>>> f9d50357
  endif()
endif()

if(WITH_TESTS)
  enable_testing()
  if(Boost_UNIT_TEST_FRAMEWORK_FOUND)
    set(WITH_UNIT_TESTS ON)
  endif(Boost_UNIT_TEST_FRAMEWORK_FOUND)
  add_custom_target(check)
  add_subdirectory(testsuite)
endif(WITH_TESTS)

if(WITH_BENCHMARKS)
  add_custom_target(benchmark)
  add_subdirectory(maintainer/benchmarks)
endif(WITH_BENCHMARKS)

#
# Subdirectories
#

add_subdirectory(doc)
add_subdirectory(src)
add_subdirectory(libs)
add_subdirectory(config)
#
# Feature summary
#

include(FeatureSummary)
feature_summary(WHAT ALL)<|MERGE_RESOLUTION|>--- conflicted
+++ resolved
@@ -505,25 +505,17 @@
 
 if(WITH_CLANG_TIDY)
   string(REGEX
-<<<<<<< HEAD
-         REPLACE "^([1-9]+\\.[0-9]+).*$"
-=======
           REPLACE "^([1-9]+)\\.[0-9]+.*$"
           "\\1"
           CLANG_MAJOR_VERSION
           "${CMAKE_CXX_COMPILER_VERSION}")
   string(REGEX
          REPLACE "^[1-9]+\\.([0-9]+).*$"
->>>>>>> f9d50357
                  "\\1"
                  CLANG_MINOR_VERSION
                  "${CMAKE_CXX_COMPILER_VERSION}")
   find_program(CLANG_TIDY_EXE
-<<<<<<< HEAD
-               NAMES "clang-tidy-${CLANG_MINOR_VERSION}" "clang-tidy"
-=======
                NAMES "clang-tidy-${CLANG_MAJOR_VERSION}.${CLANG_MINOR_VERSION}" "clang-tidy-${CLANG_MAJOR_VERSION}" "clang-tidy"
->>>>>>> f9d50357
                DOC "Path to clang-tidy executable")
   if(NOT CLANG_TIDY_EXE)
     message(STATUS "clang-tidy not found.")
@@ -532,13 +524,7 @@
     set(
       CMAKE_CXX_CLANG_TIDY
       "${CLANG_TIDY_EXE}"
-<<<<<<< HEAD
-      "-checks=*,-clang-analyzer-alpha.*,-misc-unused-*,-android-*,-fuchsia-*,-google-*,-llvm-*,-modernize-*,-readability-*,-cppcoreguidelines-*,-clang-analyzer-deadcode*,-cert-*,-clang-analyzer-core.NullDereference,-clang-analyzer-core.DivideZero,-misc-misplaced-widening-cast,-misc-macro-parentheses,-clang-analyzer-security.FloatLoopCounter,-clang-analyzer-optin.mpi.MPI-Checker,-boost-use-to-string,-hicpp-*"
-      "-header-filter=.*"
-      "-warnings-as-errors=*")
-=======
     )
->>>>>>> f9d50357
   endif()
 endif()
 
