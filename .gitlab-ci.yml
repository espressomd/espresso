image: docker.pkg.github.com/espressomd/docker/ubuntu-20.04:e583d4b2eb8eedd10068957f952bd67008475ee5

stages:
  - prepare
  - build
  - additional_checks
  - deploy
  - result

.global_job_template: &global_job_definition
  except:
    - staging.tmp
    - trying.tmp
  timeout: 1h
  interruptible: true

.notification_job_template: &notification_job_definition
  <<: *global_job_definition
  variables:
    GIT_SUBMODULE_STRATEGY: none
  dependencies: []
  timeout: 40m
  interruptible: false
  tags:
    - linux

variables:
  GIT_SUBMODULE_STRATEGY: recursive
  CCACHE_DIR: /cache
  CCACHE_MAXSIZE: 100G
  with_ccache: "true"

status_pending:
  <<: *notification_job_definition
  stage: prepare
  script: bash maintainer/gh_post_status.sh pending

style:
  <<: *global_job_definition
  stage: prepare
  dependencies: []
  before_script:
    - git submodule deinit .
  script:
    - maintainer/CI/fix_style.sh
  tags:
    - docker
    - linux
  variables:
    GIT_SUBMODULE_STRATEGY: none
  artifacts:
    paths:
    - style.patch
    expire_in: 1 week
    when: on_failure

style_doxygen:
  <<: *global_job_definition
  stage: prepare
  dependencies: []
  script:
    - mkdir build
    - cd build
    - cp ../maintainer/configs/maxset.hpp myconfig.hpp
    - cmake .. -DWITH_CUDA=ON -DWITH_SCAFACOS=ON
    - sh ../maintainer/CI/dox_warnings.sh
  tags:
    - docker
    - linux

### Builds without CUDA

default:
  <<: *global_job_definition
  stage: build
  variables:
     CC: 'gcc-9'
     CXX: 'g++-9'
  script:
    - export with_cuda=false myconfig=default with_coverage=true
    - export with_scafacos=true with_walberla=true with_stokesian_dynamics=true
    - bash maintainer/CI/build_cmake.sh
  tags:
    - docker
    - linux

maxset:
  <<: *global_job_definition
  stage: build
  variables:
     CC: 'gcc-9'
     CXX: 'g++-9'
  script:
    - export with_cuda=false myconfig=maxset with_coverage=true
    - export with_scafacos=true with_stokesian_dynamics=true
    - bash maintainer/CI/build_cmake.sh
  tags:
    - docker
    - linux

maxset-walberla:
  <<: *global_job_definition
  stage: build
  script:
    - export with_cuda=false myconfig=maxset-walberla with_walberla=true with_coverage=true  check_procs=4
    - bash maintainer/CI/build_cmake.sh
  tags:
    - docker
    - linux

no_rotation:
  <<: *global_job_definition
  stage: build
  variables:
     CC: 'gcc-9'
     CXX: 'g++-9'
  script:
    - export with_cuda=false myconfig=no_rotation with_coverage=true with_scafacos=true
    - bash maintainer/CI/build_cmake.sh
  tags:
    - docker
    - linux

ubuntu:wo-dependencies:
  <<: *global_job_definition
  stage: build
  image: docker.pkg.github.com/espressomd/docker/ubuntu-wo-dependencies:e583d4b2eb8eedd10068957f952bd67008475ee5
  script:
    - export myconfig=maxset with_cuda=false make_check_unit_tests=false make_check_python=false
    - bash maintainer/CI/build_cmake.sh
  tags:
    - docker
    - linux

### Builds with different distributions

debian:10:
  <<: *global_job_definition
  stage: build
  image: docker.pkg.github.com/espressomd/docker/debian:d496478230db4e5c286680e3bdc1621af1fccffc
  script:
    - export with_cuda=false myconfig=maxset make_check_python=false with_stokesian_dynamics=true
    - bash maintainer/CI/build_cmake.sh
  tags:
    - docker
    - linux

opensuse:15.2:
  <<: *global_job_definition
  stage: build
  image: docker.pkg.github.com/espressomd/docker/opensuse:d496478230db4e5c286680e3bdc1621af1fccffc
  script:
    - export with_cuda=false myconfig=maxset make_check_python=false with_stokesian_dynamics=true
    - bash maintainer/CI/build_cmake.sh
  tags:
    - docker
    - linux

centos:7:
  <<: *global_job_definition
  stage: build
  image: docker.pkg.github.com/espressomd/docker/centos:446ff604bbfa63f30ddb462697fa0d0dc2630460
  script:
    - export with_cuda=false myconfig=maxset make_check_python=true with_stokesian_dynamics=true
    - bash maintainer/CI/build_cmake.sh
  tags:
    - docker
    - linux

fedora:32:
  <<: *global_job_definition
  stage: build
  image: docker.pkg.github.com/espressomd/docker/fedora:4f126520866e84a4883355ffe8710040bf20051c
  script:
    - export with_cuda=false myconfig=maxset make_check_python=true with_stokesian_dynamics=true
    - bash maintainer/CI/build_cmake.sh
  tags:
    - docker
    - linux

fedora:latest:
  <<: *global_job_definition
  stage: build
  image: docker.pkg.github.com/espressomd/docker/fedora:latest_base
  script:
    - export with_cuda=false myconfig=maxset make_check_python=false
    - bash maintainer/CI/build_cmake.sh
  tags:
    - docker
    - linux
  when: manual

### Builds with CUDA

clang-sanitizer:
  <<: *global_job_definition
  stage: build
  variables:
     CC: 'clang-9'
     CXX: 'clang++-9'
  script:
    - export myconfig=maxset with_cuda=true with_cuda_compiler=clang with_coverage=false
    - export with_static_analysis=true test_timeout=900 with_asan=true with_ubsan=true
    - export with_scafacos=true with_stokesian_dynamics=true
    - bash maintainer/CI/build_cmake.sh
  timeout: 2h
  tags:
    - docker
    - linux
    - cuda

cuda11-maxset:
  <<: *global_job_definition
  stage: build
  image: docker.pkg.github.com/espressomd/docker/cuda:e583d4b2eb8eedd10068957f952bd67008475ee5
  variables:
     CC: 'gcc-9'
     CXX: 'g++-9'
  script:
    - export myconfig=maxset with_cuda=true with_coverage=false test_timeout=900 srcdir=${CI_PROJECT_DIR}
    - export with_scafacos=true with_stokesian_dynamics=true
    - bash maintainer/CI/build_cmake.sh
  tags:
    - docker
    - linux
    - cuda
  only:
    - schedules

cuda10-maxset:
  <<: *global_job_definition
  stage: build
  variables:
     CC: 'gcc-8'
     CXX: 'g++-8'
  script:
    - export myconfig=maxset with_cuda=true with_coverage=false test_timeout=900 srcdir=${CI_PROJECT_DIR}
    - export with_scafacos=true with_stokesian_dynamics=true
    - bash maintainer/CI/build_cmake.sh
  artifacts:
    paths:
    - build/
    expire_in: 1 week
  tags:
    - docker
    - linux
    - cuda

cuda9-maxset:
  <<: *global_job_definition
  stage: build
  image: docker.pkg.github.com/espressomd/docker/ubuntu-18.04:8a7d258889d87dcc9c96a200784b30b532d45b33
  variables:
     CC: 'gcc-6'
     CXX: 'g++-6'
     GCOV: 'gcov-6'
  script:
    - export myconfig=maxset with_cuda=true with_coverage=true test_timeout=900 srcdir=${CI_PROJECT_DIR}
    - export with_scafacos=true with_stokesian_dynamics=true
    - bash maintainer/CI/build_cmake.sh
  tags:
    - docker
    - linux
    - cuda

tutorials-samples-maxset:
  <<: *global_job_definition
  stage: build
  variables:
     CC: 'gcc-8'
     CXX: 'g++-8'
  script:
    - export myconfig=maxset-walberla with_cuda=true with_coverage=false with_scafacos=true with_walberla=True make_check_unit_tests=false make_check_python=false
    - export make_check_tutorials=true make_check_samples=true make_check_benchmarks=false test_timeout=1200
    - bash maintainer/CI/build_cmake.sh
  tags:
    - docker
    - linux
    - cuda

tutorials-samples-default:
  <<: *global_job_definition
  stage: build
  variables:
     CC: 'gcc-8'
     CXX: 'g++-8'
  script:
    - export myconfig=default with_cuda=true with_coverage=false with_scafacos=true make_check_unit_tests=false make_check_python=false
    - export make_check_tutorials=true make_check_samples=true make_check_benchmarks=false test_timeout=1200
    - bash maintainer/CI/build_cmake.sh
  tags:
    - docker
    - linux
    - cuda
  only:
    - schedules

tutorials-samples-empty:
  <<: *global_job_definition
  stage: build
  variables:
     CC: 'gcc-8'
     CXX: 'g++-8'
  script:
    - export myconfig=empty with_cuda=true with_coverage=false with_scafacos=true make_check_unit_tests=false make_check_python=false
    - export make_check_tutorials=true make_check_samples=true make_check_benchmarks=false test_timeout=1200 with_scafacos=false
    - bash maintainer/CI/build_cmake.sh
  tags:
    - docker
    - linux
    - cuda
  only:
    - schedules

tutorials-samples-no-gpu:
  <<: *global_job_definition
  stage: build
  variables:
     CC: 'gcc-8'
     CXX: 'g++-8'
  script:
    - export myconfig=maxset with_cuda=true with_coverage=false with_scafacos=true make_check_unit_tests=false make_check_python=false
    - export make_check_tutorials=true make_check_samples=true make_check_benchmarks=false test_timeout=1200 hide_gpu=true
    - bash maintainer/CI/build_cmake.sh
  tags:
    - docker
    - linux
  only:
    - schedules

installation:
  <<: *global_job_definition
  stage: build
  variables:
     CC: 'gcc-8'
     CXX: 'g++-8'
  script:
    - export myconfig=maxset with_cuda=true with_coverage=false make_check_unit_tests=false make_check_python=false
    - export with_scafacos=true with_stokesian_dynamics=true
    - export srcdir=${CI_PROJECT_DIR} build_type=Release
    - bash maintainer/CI/build_cmake.sh
    - cd build
    - make install
    # get path of installed files
    - CI_INSTALL_DIR="/tmp/espresso-unit-tests"
    - CI_INSTALL_PYTHON_PATH=$(dirname $(find "${CI_INSTALL_DIR}/lib" -name espressomd))
    # deploy object-in-fluid module
    - cp -r "src/python/object_in_fluid" "${CI_INSTALL_PYTHON_PATH}/object_in_fluid"
    # run all tests with the installed files
    - sed -i "s|$(pwd)/pypresso|${CI_INSTALL_DIR}/bin/pypresso|" testsuite/{python,scripts/samples,scripts/tutorials}/CTestTestfile.cmake
    - make -j2 check_python
    - make -j2 check_samples
    - make -j2 check_tutorials
  tags:
    - docker
    - linux
    - cuda
  when: manual

empty:
  <<: *global_job_definition
  stage: build
  variables:
     CC: 'clang-9'
     CXX: 'clang++-9'
  script:
    - export myconfig=empty with_cuda=true with_cuda_compiler=clang with_static_analysis=true
    - export with_scafacos=false with_stokesian_dynamics=false
    - bash maintainer/CI/build_cmake.sh
  tags:
    - docker
    - linux
    - cuda

<<<<<<< HEAD
### Builds with ROCm

rocm-maxset:
  <<: *global_job_definition
  stage: build
  image: docker.pkg.github.com/espressomd/docker/rocm:cb775a82f49a7f6d4a806f17358caec797f48f73
  script:
    - export myconfig=maxset with_cuda=true with_cuda_compiler=hip
    - export with_stokesian_dynamics=false
    - bash maintainer/CI/build_cmake.sh
  tags:
    - amdgpu

rocm:latest:
  <<: *global_job_definition
  stage: build
  image: docker.pkg.github.com/espressomd/docker/rocm:latest_base
  script:
    - export myconfig=maxset with_cuda=true with_cuda_compiler=hip
    - export with_stokesian_dynamics=false
    - bash maintainer/CI/build_cmake.sh
  tags:
    - amdgpu
  when: manual

### Builds with different compilers

intel:19:
  <<: *global_job_definition
  stage: build
  image: gitlab.icp.uni-stuttgart.de:4567/espressomd/docker/intel-python3:19
  script:
    - export myconfig=maxset with_cuda=true with_coverage=false I_MPI_SHM_LMT=shm
    - export cmake_params="-DCMAKE_CXX_FLAGS=-O2"
    - bash maintainer/CI/build_cmake.sh
=======
check_sphinx:
  <<: *global_job_definition
  stage: additional_checks
  needs:
    - cuda10-maxset
  when: on_success
  script:
    - sed -i 's/ or "DISPLAY" in os.environ/ or True/' ${CI_PROJECT_DIR}/src/python/espressomd/visualization.pyx
    - cd ${CI_PROJECT_DIR}/build
    - make -t && rm src/python/espressomd/visualization.* && make sphinx
    - make -j2 tutorials
    - make check_utils
    - bash ${CI_PROJECT_DIR}/maintainer/CI/doc_warnings.sh
    - python3 ${CI_PROJECT_DIR}/maintainer/CI/jupyter_warnings.py
  artifacts:
    paths:
    - build/doc/sphinx
    expire_in: 1 week
>>>>>>> 9316c20e
  tags:
    - docker
    - linux
    - cuda
<<<<<<< HEAD
    - icp
  when: manual

# WALBERLA TODO
#check_sphinx:
#  <<: *global_job_definition
#  stage: additional_checks
#  needs:
#    - cuda10-maxset
#  when: on_success
#  script:
#    - sed -i 's/ or "DISPLAY" in os.environ/ or True/' ${CI_PROJECT_DIR}/src/python/espressomd/visualization.pyx
#    - cd ${CI_PROJECT_DIR}/build
#    - make -t && rm src/python/espressomd/visualization.* && make sphinx
#    - make -j2 tutorials
#    - make check_utils
#    - bash ${CI_PROJECT_DIR}/maintainer/CI/doc_warnings.sh
#    - python3 ${CI_PROJECT_DIR}/maintainer/CI/jupyter_warnings.py
#  artifacts:
#    paths:
#    - build/doc/sphinx
#    expire_in: 1 week
#  tags:
#    - docker
#    - linux
#    - cuda
=======
>>>>>>> 9316c20e

run_tutorials:
  <<: *global_job_definition
  stage: additional_checks
  needs:
    - cuda10-maxset
  when: on_success
  script:
    - cd ${CI_PROJECT_DIR}/build
    - make -t
    - make tutorials
    - make -j1 tutorials_html
  artifacts:
    paths:
    - build/doc/tutorials
    expire_in: 1 week
  tags:
    - docker
    - linux
    - cuda
  only:
    - schedules

run_doxygen:
  <<: *global_job_definition
  stage: additional_checks
  needs:
    - cuda10-maxset
  when: on_success
  only:
    - python
  script:
    - cd ${CI_PROJECT_DIR}/build
    - make -t && make doxygen
  artifacts:
    paths:
    - build/doc/doxygen
    expire_in: 1 week
  tags:
    - docker
    - linux

check_cuda_maxset_no_gpu:
  <<: *global_job_definition
  stage: additional_checks
  when: on_success
  needs:
    - cuda10-maxset
  script:
    - export CUDA_VISIBLE_DEVICES=""
    - cd ${CI_PROJECT_DIR}/build
    - make -t && make check
  tags:
    - docker
    - linux


check_with_odd_no_of_processors:
  <<: *global_job_definition
  stage: additional_checks
  when: on_success
  needs:
    - cuda10-maxset
  script:
    - cd ${CI_PROJECT_DIR}/build
    - cmake -DTEST_NP=3 .
    - make -t && make check_python_parallel_odd
  tags:
    - docker
    - linux
    - cuda


.deploy_base:
  <<: *global_job_definition
  stage: deploy
  only:
    - python
  before_script:
    - 'which ssh-agent && eval $(ssh-agent -s) || exit 1'
    - ssh-add <(echo "$SSH_PRIVATE_KEY")
    - mkdir -p ${HOME}/.ssh && chmod 700 ${HOME}/.ssh
    - echo "$SSH_PRIVATE_KEY" > ${HOME}/.ssh/espresso_rsa && chmod 600 ${HOME}/.ssh/espresso_rsa
    - echo "$SSH_PUBLIC_KEY" > ${HOME}/.ssh/espresso_rsa.pub && chmod 600 ${HOME}/.ssh/espresso_rsa.pub
    - '[[ -f /.dockerenv ]] && echo -e "Host *\n\tStrictHostKeyChecking no\n\n" > ~/.ssh/config'
  interruptible: false
  tags:
    - docker
    - linux
    - icp

# WALBERLA TODO
#deploy_sphinx_documentation:
#  extends: .deploy_base
#  dependencies:
#    - check_sphinx
#  script:
#    - cd ${CI_PROJECT_DIR}/build/doc/sphinx/html &&
#      rsync -avz --delete -e "ssh -i ${HOME}/.ssh/espresso_rsa" ./ espresso@elk.icp.uni-stuttgart.de:/home/espresso/public_html/html/doc
#

deploy_doxygen_documentation:
  extends: .deploy_base
  dependencies:
    - run_doxygen
  script:
    - cd ${CI_PROJECT_DIR}/build/doc/doxygen/html &&
      rsync -avz --delete -e "ssh -i ${HOME}/.ssh/espresso_rsa" ./ espresso@elk.icp.uni-stuttgart.de:/home/espresso/public_html/html/dox

deploy_tutorials:
  extends: .deploy_base
  dependencies:
    - run_tutorials
  script:
    - cd ${CI_PROJECT_DIR}/build/doc/tutorials
    - ${CI_PROJECT_DIR}/maintainer/CI/deploy_tutorials.py
    - mkdir www &&
      rsync -a --files-from=deploy_list.txt ./ www &&
      rsync -avz --delete -e "ssh -i ${HOME}/.ssh/espresso_rsa" www/ espresso@elk.icp.uni-stuttgart.de:/home/espresso/public_html/html/tutorials_html
  only:
    - schedules

status_success:
  <<: *notification_job_definition
  stage: result
  script: bash maintainer/gh_post_status.sh success
  when: on_success

status_failure:
  <<: *notification_job_definition
  stage: result
  script: bash maintainer/gh_post_status.sh failure
  when: on_failure

notify_success:
  <<: *notification_job_definition
  stage: result
  script: bash maintainer/gh_close_issue.sh
  when: on_success
  only:
    - python

notify_failure:
  <<: *notification_job_definition
  stage: result
  script: bash maintainer/gh_create_issue.sh
  when: on_failure
  only:
    - python<|MERGE_RESOLUTION|>--- conflicted
+++ resolved
@@ -371,70 +371,6 @@
     - docker
     - linux
     - cuda
-
-<<<<<<< HEAD
-### Builds with ROCm
-
-rocm-maxset:
-  <<: *global_job_definition
-  stage: build
-  image: docker.pkg.github.com/espressomd/docker/rocm:cb775a82f49a7f6d4a806f17358caec797f48f73
-  script:
-    - export myconfig=maxset with_cuda=true with_cuda_compiler=hip
-    - export with_stokesian_dynamics=false
-    - bash maintainer/CI/build_cmake.sh
-  tags:
-    - amdgpu
-
-rocm:latest:
-  <<: *global_job_definition
-  stage: build
-  image: docker.pkg.github.com/espressomd/docker/rocm:latest_base
-  script:
-    - export myconfig=maxset with_cuda=true with_cuda_compiler=hip
-    - export with_stokesian_dynamics=false
-    - bash maintainer/CI/build_cmake.sh
-  tags:
-    - amdgpu
-  when: manual
-
-### Builds with different compilers
-
-intel:19:
-  <<: *global_job_definition
-  stage: build
-  image: gitlab.icp.uni-stuttgart.de:4567/espressomd/docker/intel-python3:19
-  script:
-    - export myconfig=maxset with_cuda=true with_coverage=false I_MPI_SHM_LMT=shm
-    - export cmake_params="-DCMAKE_CXX_FLAGS=-O2"
-    - bash maintainer/CI/build_cmake.sh
-=======
-check_sphinx:
-  <<: *global_job_definition
-  stage: additional_checks
-  needs:
-    - cuda10-maxset
-  when: on_success
-  script:
-    - sed -i 's/ or "DISPLAY" in os.environ/ or True/' ${CI_PROJECT_DIR}/src/python/espressomd/visualization.pyx
-    - cd ${CI_PROJECT_DIR}/build
-    - make -t && rm src/python/espressomd/visualization.* && make sphinx
-    - make -j2 tutorials
-    - make check_utils
-    - bash ${CI_PROJECT_DIR}/maintainer/CI/doc_warnings.sh
-    - python3 ${CI_PROJECT_DIR}/maintainer/CI/jupyter_warnings.py
-  artifacts:
-    paths:
-    - build/doc/sphinx
-    expire_in: 1 week
->>>>>>> 9316c20e
-  tags:
-    - docker
-    - linux
-    - cuda
-<<<<<<< HEAD
-    - icp
-  when: manual
 
 # WALBERLA TODO
 #check_sphinx:
@@ -459,8 +395,6 @@
 #    - docker
 #    - linux
 #    - cuda
-=======
->>>>>>> 9316c20e
 
 run_tutorials:
   <<: *global_job_definition
