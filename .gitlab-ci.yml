image: ghcr.io/espressomd/docker/ubuntu-22.04:3fd42369f84239b8c4f5d77067d404789c55ff44

stages:
  - prepare
  - build
  - additional_checks
  - result

.global_job_template: &global_job_definition
  except:
    - staging.tmp
    - trying.tmp
  before_script:
    - git config --global --add safe.directory ${CI_PROJECT_DIR}
    - git config --global --add safe.directory ${CI_PROJECT_DIR}/libs/h5xx
  timeout: 1h
  interruptible: true

.notification_job_template: &notification_job_definition
  <<: *global_job_definition
  variables:
    GIT_SUBMODULE_STRATEGY: none
  before_script:
    - git config --global --add safe.directory ${CI_PROJECT_DIR}
  dependencies: []
  timeout: 40m
  interruptible: false
  tags:
    - espresso
    - no-cuda

variables:
  GIT_SUBMODULE_STRATEGY: recursive
  CCACHE_DIR: /cache
  CCACHE_MAXSIZE: 100G
  with_ccache: "true"

status_pending:
  <<: *notification_job_definition
  stage: prepare
  script: sh maintainer/gh_post_status.sh pending

style:
  <<: *global_job_definition
  stage: prepare
  dependencies: []
  before_script:
    - git config --global --add safe.directory ${CI_PROJECT_DIR}
    - git submodule deinit .
  script:
    - sh maintainer/CI/fix_style.sh
  tags:
    - espresso
    - no-cuda
  variables:
    GIT_SUBMODULE_STRATEGY: none
  artifacts:
    paths:
    - style.patch
    expire_in: 1 week
    when: on_failure

style_doxygen:
  <<: *global_job_definition
  stage: prepare
  dependencies: []
  script:
    - mkdir build
    - cd build
    - cp ../maintainer/configs/maxset.hpp myconfig.hpp
    - cmake .. -D ESPRESSO_BUILD_WITH_CUDA=ON -D ESPRESSO_BUILD_WITH_GSL=ON -D ESPRESSO_BUILD_WITH_HDF5=ON -D ESPRESSO_BUILD_WITH_SCAFACOS=ON -D ESPRESSO_BUILD_WITH_WALBERLA=ON -D ESPRESSO_BUILD_WITH_STOKESIAN_DYNAMICS=ON
    - sh ../maintainer/CI/dox_warnings.sh
  tags:
    - espresso
    - no-cuda

### Builds without CUDA

default:
  <<: *global_job_definition
  stage: build
  variables:
     CC: 'gcc-10'
     CXX: 'g++-10'
     GCOV: 'gcov-10'
     with_cuda: 'false'
     myconfig: 'default'
     with_coverage: 'true'
     with_scafacos: 'true'
     with_walberla: 'true'
     with_stokesian_dynamics: 'true'
     check_skip_long: 'true'
  script:
    - bash maintainer/CI/build_cmake.sh
  tags:
    - espresso
    - no-cuda
    - numa

maxset:
  <<: *global_job_definition
  stage: build
  variables:
     CC: 'gcc-10'
     CXX: 'g++-10'
     GCOV: 'gcov-10'
     with_cuda: 'false'
     with_cxx_standard: '20'
     myconfig: 'maxset'
     with_coverage: 'true'
     with_scafacos: 'true'
     with_walberla: 'true'
     with_stokesian_dynamics: 'true'
     check_skip_long: 'true'
     cmake_params: '-D ESPRESSO_TEST_NP=8 -D ESPRESSO_BUILD_WITH_WALBERLA_USE_AVX=ON'
  script:
    - bash maintainer/CI/build_cmake.sh
  tags:
    - espresso
    - no-cuda
    - numa
    - avx2

no_rotation:
  <<: *global_job_definition
  stage: build
  variables:
     CC: 'gcc-10'
     CXX: 'g++-10'
     GCOV: 'gcov-10'
     with_cuda: 'false'
     myconfig: 'no_rotation'
     with_coverage: 'true'
     with_scafacos: 'true'
     check_skip_long: 'true'
  script:
    - bash maintainer/CI/build_cmake.sh
  tags:
    - espresso
    - no-cuda
    - numa

ubuntu:wo-dependencies:
  <<: *global_job_definition
  stage: build
  image: ghcr.io/espressomd/docker/ubuntu-wo-dependencies:3fd42369f84239b8c4f5d77067d404789c55ff44
  variables:
     myconfig: 'maxset'
     with_cuda: 'false'
     with_hdf5: 'false'
     with_fftw: 'false'
     with_gsl: 'false'
     make_check_unit_tests: 'false'
     make_check_python: 'false'
  script:
    - bash maintainer/CI/build_cmake.sh
  tags:
    - espresso
    - no-cuda

### Builds with different distributions

debian:10:
  <<: *global_job_definition
  stage: build
  image: ghcr.io/espressomd/docker/debian:3fd42369f84239b8c4f5d77067d404789c55ff44
  variables:
     with_cuda: 'false'
     with_gsl: 'false'
     myconfig: 'maxset'
     make_check_python: 'false'
     with_stokesian_dynamics: 'true'
  script:
    - bash maintainer/CI/build_cmake.sh
  tags:
    - espresso
    - no-cuda

fedora:36:
  <<: *global_job_definition
  stage: build
  image: ghcr.io/espressomd/docker/fedora:3fd42369f84239b8c4f5d77067d404789c55ff44
  variables:
     with_cuda: 'false'
     with_gsl: 'false'
     myconfig: 'maxset'
     make_check_python: 'true'
     with_stokesian_dynamics: 'true'
  script:
    - bash maintainer/CI/build_cmake.sh
  tags:
    - espresso
    - no-cuda

### Builds with CUDA

clang-sanitizer:
  <<: *global_job_definition
  stage: build
  variables:
     CC: 'clang-14'
     CXX: 'clang++-14'
     CUDAXX: 'clang++-14'
     myconfig: 'maxset'
     with_cuda: 'true'
     with_coverage: 'false'
     with_static_analysis: 'true'
     check_skip_long: 'true'
     with_asan: 'true'
     with_ubsan: 'true'
     with_scafacos: 'true'
     with_walberla: 'true'
     with_stokesian_dynamics: 'true'
  script:
    - bash maintainer/CI/build_cmake.sh
  timeout: 2h
  tags:
    - espresso
    - cuda
    - numa

fast_math:
  <<: *global_job_definition
  stage: build
  variables:
     CC: 'gcc-10'
     CXX: 'g++-10'
     GCOV: 'gcov-10'
     myconfig: 'maxset'
     with_cuda: 'true'
     with_coverage: 'false'
     with_scafacos: 'false'
     with_stokesian_dynamics: 'true'
     with_fast_math: 'true'
  script:
    - bash maintainer/CI/build_cmake.sh
  tags:
    - espresso
    - cuda
  when: manual

cuda11-coverage:
  <<: *global_job_definition
  stage: build
  variables:
     CC: 'gcc-10'
     CXX: 'g++-10'
     GCOV: 'gcov-10'
     myconfig: 'maxset'
     with_cuda: 'true'
     with_coverage: 'true'
     check_skip_long: 'true'
     with_scafacos: 'true'
     with_walberla: 'true'
     with_stokesian_dynamics: 'true'
  script:
    - bash maintainer/CI/build_cmake.sh
  tags:
    - espresso
    - cuda
    - numa

cuda11-maxset:
  <<: *global_job_definition
  stage: build
  variables:
     CC: 'gcc-10'
     CXX: 'g++-10'
     GCOV: 'gcov-10'
     myconfig: 'maxset'
     with_cuda: 'true'
     with_coverage: 'false'
     with_coverage_python: 'true'
     test_timeout: '900'
     srcdir: '${CI_PROJECT_DIR}'
     with_scafacos: 'true'
     with_walberla: 'true'
     with_stokesian_dynamics: 'true'
     cmake_params: '-DWALBERLA_USE_STD_EXPERIMENTAL_FILESYSTEM=TRUE'
  script:
    - bash maintainer/CI/build_cmake.sh
  artifacts:
    paths:
    - build/
    expire_in: 1 week
  tags:
    - espresso
    - cuda
    - numa

tutorials-samples-maxset:
  <<: *global_job_definition
  stage: build
  variables:
     CC: 'gcc-10'
     CXX: 'g++-10'
     GCOV: 'gcov-10'
     myconfig: 'maxset'
     with_cuda: 'true'
     with_coverage: 'false'
     with_coverage_python: 'true'
     with_scafacos: 'true'
<<<<<<< HEAD
     with_walberla: 'true'
     with_stokesian_dynamics: 'true'
     cmake_params: '-DWALBERLA_USE_STD_EXPERIMENTAL_FILESYSTEM=TRUE'
=======
     with_stokesian_dynamics: 'true'
>>>>>>> 13f903b8
     make_check_unit_tests: 'false'
     make_check_python: 'false'
     make_check_tutorials: 'true'
     make_check_samples: 'true'
     make_check_benchmarks: 'true'
     test_timeout: '1200'
  script:
    - bash maintainer/CI/build_cmake.sh
  tags:
    - espresso
    - cuda
    - numa

tutorials-samples-default:
  <<: *global_job_definition
  stage: build
  variables:
     CC: 'gcc-10'
     CXX: 'g++-10'
     GCOV: 'gcov-10'
     myconfig: 'default'
     with_cuda: 'true'
     with_coverage: 'false'
     with_scafacos: 'true'
     with_walberla: 'true'
     make_check_unit_tests: 'false'
     make_check_python: 'false'
     make_check_tutorials: 'true'
     make_check_samples: 'true'
     make_check_benchmarks: 'true'
     test_timeout: '1200'
  script:
    - bash maintainer/CI/build_cmake.sh
  tags:
    - espresso
    - cuda
    - numa
  only:
    - schedules

tutorials-samples-empty:
  <<: *global_job_definition
  stage: build
  variables:
     CC: 'gcc-10'
     CXX: 'g++-10'
     GCOV: 'gcov-10'
     myconfig: 'empty'
     with_cuda: 'true'
     with_coverage: 'false'
     with_scafacos: 'false'
     with_walberla: 'false'
     make_check_unit_tests: 'false'
     make_check_python: 'false'
     make_check_tutorials: 'true'
     make_check_samples: 'true'
     make_check_benchmarks: 'true'
     test_timeout: '1200'
  script:
    - bash maintainer/CI/build_cmake.sh
  tags:
    - espresso
    - cuda
    - numa
  only:
    - schedules

tutorials-samples-no-gpu:
  <<: *global_job_definition
  stage: build
  variables:
     CC: 'gcc-10'
     CXX: 'g++-10'
     GCOV: 'gcov-10'
     myconfig: 'maxset'
     with_cuda: 'true'
     with_coverage: 'false'
     with_scafacos: 'true'
     with_walberla: 'true'
     make_check_unit_tests: 'false'
     make_check_python: 'false'
     make_check_tutorials: 'true'
     make_check_samples: 'true'
     make_check_benchmarks: 'true'
     test_timeout: '1200'
     hide_gpu: 'true'
  script:
    - bash maintainer/CI/build_cmake.sh
  tags:
    - espresso
    - no-cuda
  only:
    - schedules

installation:
  <<: *global_job_definition
  stage: build
  variables:
     CC: 'gcc-10'
     CXX: 'g++-10'
     GCOV: 'gcov-10'
     myconfig: 'maxset'
     with_cuda: 'true'
     with_coverage: 'false'
     make_check_unit_tests: 'false'
     make_check_python: 'false'
     with_scafacos: 'true'
     with_walberla: 'true'
     with_stokesian_dynamics: 'true'
     srcdir: '${CI_PROJECT_DIR}'
     build_type: 'Release'
  script:
    - bash maintainer/CI/build_cmake.sh
    - cd build
    - make install
    # get path of installed files
    - CI_INSTALL_DIR="/tmp/espresso-unit-tests"
    - CI_INSTALL_PYTHON_PATH=$(dirname $(find "${CI_INSTALL_DIR}/lib" -name espressomd))
    - CI_CORES=$(cmake -L . | grep ESPRESSO_CTEST_ARGS | grep --color=never -Po '(?<=-j)[0-9]+')
    # deploy object-in-fluid module
    - cp -r "src/python/object_in_fluid" "${CI_INSTALL_PYTHON_PATH}/object_in_fluid"
    # run all tests with the installed files
    - sed -i "s|$(pwd)/pypresso|${CI_INSTALL_DIR}/bin/pypresso|" testsuite/{python,scripts/samples,scripts/tutorials}/CTestTestfile.cmake
    - make -j ${CI_CORES} check_python_skip_long
    - make -j ${CI_CORES} check_samples
    - make -j 2 check_tutorials
  tags:
    - espresso
    - cuda
  when: manual

empty:
  <<: *global_job_definition
  stage: build
  variables:
     CC: 'clang-14'
     CXX: 'clang++-14'
     CUDAXX: 'clang++-14'
     myconfig: 'empty'
     with_cuda: 'true'
     with_static_analysis: 'true'
     with_scafacos: 'false'
     with_walberla: 'false'
     with_stokesian_dynamics: 'false'
     with_coverage: 'false'
     with_coverage_python: 'true'
  script:
    - bash maintainer/CI/build_cmake.sh
  tags:
    - espresso
    - cuda
    - numa

check_sphinx:
  <<: *global_job_definition
  stage: additional_checks
  needs:
    - cuda11-maxset
  when: on_success
  script:
    - cd ${CI_PROJECT_DIR}/build
    - make -t && make sphinx
    - make -j2 tutorials
    - make check_utils
    - bash ${CI_PROJECT_DIR}/maintainer/CI/doc_warnings.sh
    - python3 ${CI_PROJECT_DIR}/maintainer/CI/jupyter_warnings.py
  artifacts:
    paths:
    - build/doc/sphinx
    expire_in: 1 week
  tags:
    - espresso
    - cuda
    - numa

run_tutorials:
  <<: *global_job_definition
  stage: additional_checks
  needs:
    - cuda11-maxset
  when: on_success
  script:
    - cd ${CI_PROJECT_DIR}/build
    - make -t
    - make tutorials
    - make -j1 tutorials_html
    - cd doc/tutorials
    - mkdir html
    - ${CI_PROJECT_DIR}/maintainer/CI/deploy_tutorials.py
    - rsync -a --files-from=deploy_list.txt ./ html
  artifacts:
    paths:
    - build/doc/tutorials
    expire_in: 1 week
  tags:
    - espresso
    - cuda
    - numa
  only:
    - schedules

run_doxygen:
  <<: *global_job_definition
  stage: additional_checks
  needs:
    - cuda11-maxset
  when: on_success
  only:
    - python
  script:
    - cd ${CI_PROJECT_DIR}/build
    - make -t && make doxygen
  artifacts:
    paths:
    - build/doc/doxygen
    expire_in: 1 week
  tags:
    - espresso
    - no-cuda
    - numa

maxset_no_gpu:
  <<: *global_job_definition
  stage: additional_checks
  when: on_success
  needs:
    - cuda11-maxset
  script:
    - export CUDA_VISIBLE_DEVICES=""
    - cd ${CI_PROJECT_DIR}/build
    - make -t && make check
  tags:
    - espresso
    - no-cuda
    - numa

maxset_3_cores:
  <<: *global_job_definition
  stage: additional_checks
  when: on_success
  needs:
    - cuda11-maxset
  script:
    - cd ${CI_PROJECT_DIR}/build
    - cmake -D ESPRESSO_TEST_NP=3 .
    - make -t && make check_unit_tests && make check_python_parallel_odd
  tags:
    - espresso
    - cuda
    - numa

status_success:
  <<: *notification_job_definition
  stage: result
  script: sh maintainer/gh_post_status.sh success
  when: on_success

status_failure:
  <<: *notification_job_definition
  stage: result
  script: sh maintainer/gh_post_status.sh failure
  when: on_failure

notify_success:
  <<: *notification_job_definition
  stage: result
  script: sh maintainer/gh_close_issue.sh
  when: on_success
  only:
    - python

notify_failure:
  <<: *notification_job_definition
  stage: result
  script: sh maintainer/gh_create_issue.sh
  when: on_failure
  only:
    - python<|MERGE_RESOLUTION|>--- conflicted
+++ resolved
@@ -300,13 +300,9 @@
      with_coverage: 'false'
      with_coverage_python: 'true'
      with_scafacos: 'true'
-<<<<<<< HEAD
      with_walberla: 'true'
      with_stokesian_dynamics: 'true'
      cmake_params: '-DWALBERLA_USE_STD_EXPERIMENTAL_FILESYSTEM=TRUE'
-=======
-     with_stokesian_dynamics: 'true'
->>>>>>> 13f903b8
      make_check_unit_tests: 'false'
      make_check_python: 'false'
      make_check_tutorials: 'true'
