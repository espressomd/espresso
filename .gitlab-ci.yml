image: docker.pkg.github.com/espressomd/docker/ubuntu-20.04:e583d4b2eb8eedd10068957f952bd67008475ee5

stages:
  - prepare
  - build
  - additional_checks
  - deploy
  - result

.global_job_template: &global_job_definition
  except:
    - staging.tmp
    - trying.tmp
  timeout: 1h
  interruptible: true

.notification_job_template: &notification_job_definition
  <<: *global_job_definition
  variables:
    GIT_SUBMODULE_STRATEGY: none
  dependencies: []
  timeout: 40m
  interruptible: false
  tags:
    - linux

variables:
  GIT_SUBMODULE_STRATEGY: recursive
  CCACHE_DIR: /cache
  CCACHE_MAXSIZE: 100G
  with_ccache: "true"

status_pending:
  <<: *notification_job_definition
  stage: prepare
  script: bash maintainer/gh_post_status.sh pending

style:
  <<: *global_job_definition
  stage: prepare
  dependencies: []
  before_script:
    - git submodule deinit .
  script:
    - maintainer/CI/fix_style.sh
  tags:
    - docker
    - linux
  variables:
    GIT_SUBMODULE_STRATEGY: none
  artifacts:
    paths:
    - style.patch
    expire_in: 1 week
    when: on_failure

style_doxygen:
  <<: *global_job_definition
  stage: prepare
  dependencies: []
  script:
    - mkdir build
    - cd build
    - cp ../maintainer/configs/maxset.hpp myconfig.hpp
    - cmake .. -DWITH_CUDA=ON -DWITH_SCAFACOS=ON
    - sh ../maintainer/CI/dox_warnings.sh
  tags:
    - docker
    - linux

### Builds without CUDA

default:
  <<: *global_job_definition
  stage: build
  variables:
     CC: 'gcc-9'
     CXX: 'g++-9'
  script:
    - export with_cuda=false myconfig=default with_coverage=true
    - export with_scafacos=true with_walberla=true with_stokesian_dynamics=true
    - bash maintainer/CI/build_cmake.sh
  tags:
    - docker
    - linux

maxset:
  <<: *global_job_definition
  stage: build
  variables:
     CC: 'gcc-9'
     CXX: 'g++-9'
  script:
    - export with_cuda=false myconfig=maxset with_coverage=true
    - export with_scafacos=true with_stokesian_dynamics=true
    - bash maintainer/CI/build_cmake.sh
  tags:
    - docker
    - linux

maxset-walberla:
  <<: *global_job_definition
  stage: build
  script:
    - export with_cuda=false myconfig=maxset-walberla with_walberla=true with_coverage=true  check_procs=4
    - bash maintainer/CI/build_cmake.sh
  tags:
    - docker
    - linux

no_rotation:
  <<: *global_job_definition
  stage: build
  variables:
     CC: 'gcc-9'
     CXX: 'g++-9'
  script:
    - export with_cuda=false myconfig=no_rotation with_coverage=true with_scafacos=true
    - bash maintainer/CI/build_cmake.sh
  tags:
    - docker
    - linux

ubuntu:wo-dependencies:
  <<: *global_job_definition
  stage: build
  image: docker.pkg.github.com/espressomd/docker/ubuntu-wo-dependencies:e583d4b2eb8eedd10068957f952bd67008475ee5
  script:
    - export myconfig=maxset with_cuda=false make_check_unit_tests=false make_check_python=false
    - bash maintainer/CI/build_cmake.sh
  tags:
    - docker
    - linux

### Builds with different distributions

debian:10:
  <<: *global_job_definition
  stage: build
  image: docker.pkg.github.com/espressomd/docker/debian:d372d95f6906c16abd9b47b994034a22981a9ff2
  script:
    - export with_cuda=false myconfig=maxset make_check_python=false with_stokesian_dynamics=true
    - bash maintainer/CI/build_cmake.sh
  tags:
    - docker
    - linux

opensuse:15.2:
  <<: *global_job_definition
  stage: build
  image: docker.pkg.github.com/espressomd/docker/opensuse:d496478230db4e5c286680e3bdc1621af1fccffc
  script:
    - export with_cuda=false myconfig=maxset make_check_python=false with_stokesian_dynamics=true
    - bash maintainer/CI/build_cmake.sh
  tags:
    - docker
    - linux

fedora:32:
  <<: *global_job_definition
  stage: build
  image: docker.pkg.github.com/espressomd/docker/fedora:4f126520866e84a4883355ffe8710040bf20051c
  script:
    - export with_cuda=false myconfig=maxset make_check_python=true with_stokesian_dynamics=true
    - bash maintainer/CI/build_cmake.sh
  tags:
    - docker
    - linux

fedora:latest:
  <<: *global_job_definition
  stage: build
  image: docker.pkg.github.com/espressomd/docker/fedora:latest_base
  script:
    - export with_cuda=false myconfig=maxset make_check_python=false
    - bash maintainer/CI/build_cmake.sh
  tags:
    - docker
    - linux
  when: manual

### Builds with CUDA

clang-sanitizer:
  <<: *global_job_definition
  stage: build
  variables:
     CC: 'clang-9'
     CXX: 'clang++-9'
  script:
    - export myconfig=maxset with_cuda=true with_cuda_compiler=clang with_coverage=false
    - export with_static_analysis=true test_timeout=900 with_asan=true with_ubsan=true
    - export with_scafacos=true with_stokesian_dynamics=true
    - bash maintainer/CI/build_cmake.sh
  timeout: 2h
  tags:
    - docker
    - linux
    - cuda-kepler

cuda11-maxset:
  <<: *global_job_definition
  stage: build
  image: docker.pkg.github.com/espressomd/docker/cuda:d372d95f6906c16abd9b47b994034a22981a9ff2
  variables:
     CC: 'gcc-9'
     CXX: 'g++-9'
     GCOV: 'gcov-9'
  script:
    - export myconfig=maxset with_cuda=true with_coverage=true test_timeout=900 srcdir=${CI_PROJECT_DIR}
    - export with_scafacos=true with_stokesian_dynamics=true
    - bash maintainer/CI/build_cmake.sh
  tags:
    - docker
    - linux
    - cuda

cuda10-maxset:
  <<: *global_job_definition
  stage: build
  variables:
     CC: 'gcc-8'
     CXX: 'g++-8'
  script:
    - export myconfig=maxset with_cuda=true with_coverage=false test_timeout=900 srcdir=${CI_PROJECT_DIR}
    - export with_scafacos=true with_stokesian_dynamics=true
    - bash maintainer/CI/build_cmake.sh
  artifacts:
    paths:
    - build/
    expire_in: 1 week
  tags:
    - docker
    - linux
    - cuda-kepler

tutorials-samples-maxset:
  <<: *global_job_definition
  stage: build
  variables:
     CC: 'gcc-8'
     CXX: 'g++-8'
  script:
<<<<<<< HEAD
    - export myconfig=maxset-walberla with_cuda=true with_coverage=false with_scafacos=true with_walberla=True make_check_unit_tests=false make_check_python=false
    - export make_check_tutorials=true make_check_samples=true make_check_benchmarks=false test_timeout=1200
=======
    - export myconfig=maxset with_cuda=true with_coverage=false with_scafacos=true make_check_unit_tests=false make_check_python=false
    - export make_check_tutorials=true make_check_samples=true make_check_benchmarks=false with_coverage_python=true test_timeout=1200
>>>>>>> 4f04a5bc
    - bash maintainer/CI/build_cmake.sh
  tags:
    - docker
    - linux
    - cuda-kepler

tutorials-samples-default:
  <<: *global_job_definition
  stage: build
  variables:
     CC: 'gcc-8'
     CXX: 'g++-8'
  script:
    - export myconfig=default with_cuda=true with_coverage=false with_scafacos=true make_check_unit_tests=false make_check_python=false
    - export make_check_tutorials=true make_check_samples=true make_check_benchmarks=false test_timeout=1200
    - bash maintainer/CI/build_cmake.sh
  tags:
    - docker
    - linux
    - cuda-kepler
  only:
    - schedules

tutorials-samples-empty:
  <<: *global_job_definition
  stage: build
  variables:
     CC: 'gcc-8'
     CXX: 'g++-8'
  script:
    - export myconfig=empty with_cuda=true with_coverage=false with_scafacos=true make_check_unit_tests=false make_check_python=false
    - export make_check_tutorials=true make_check_samples=true make_check_benchmarks=false test_timeout=1200 with_scafacos=false
    - bash maintainer/CI/build_cmake.sh
  tags:
    - docker
    - linux
    - cuda-kepler
  only:
    - schedules

tutorials-samples-no-gpu:
  <<: *global_job_definition
  stage: build
  variables:
     CC: 'gcc-8'
     CXX: 'g++-8'
  script:
    - export myconfig=maxset with_cuda=true with_coverage=false with_scafacos=true make_check_unit_tests=false make_check_python=false
    - export make_check_tutorials=true make_check_samples=true make_check_benchmarks=false test_timeout=1200 hide_gpu=true
    - bash maintainer/CI/build_cmake.sh
  tags:
    - docker
    - linux
  only:
    - schedules

installation:
  <<: *global_job_definition
  stage: build
  variables:
     CC: 'gcc-8'
     CXX: 'g++-8'
  script:
    - export myconfig=maxset with_cuda=true with_coverage=false make_check_unit_tests=false make_check_python=false
    - export with_scafacos=true with_stokesian_dynamics=true
    - export srcdir=${CI_PROJECT_DIR} build_type=Release
    - bash maintainer/CI/build_cmake.sh
    - cd build
    - make install
    # get path of installed files
    - CI_INSTALL_DIR="/tmp/espresso-unit-tests"
    - CI_INSTALL_PYTHON_PATH=$(dirname $(find "${CI_INSTALL_DIR}/lib" -name espressomd))
    # deploy object-in-fluid module
    - cp -r "src/python/object_in_fluid" "${CI_INSTALL_PYTHON_PATH}/object_in_fluid"
    # run all tests with the installed files
    - sed -i "s|$(pwd)/pypresso|${CI_INSTALL_DIR}/bin/pypresso|" testsuite/{python,scripts/samples,scripts/tutorials}/CTestTestfile.cmake
    - make -j2 check_python
    - make -j2 check_samples
    - make -j2 check_tutorials
  tags:
    - docker
    - linux
    - cuda-kepler
  when: manual

empty:
  <<: *global_job_definition
  stage: build
  variables:
     CC: 'clang-9'
     CXX: 'clang++-9'
  script:
    - export myconfig=empty with_cuda=true with_cuda_compiler=clang with_static_analysis=true
    - export with_scafacos=false with_stokesian_dynamics=false
    - bash maintainer/CI/build_cmake.sh
  tags:
    - docker
    - linux
    - cuda-kepler

<<<<<<< HEAD
# WALBERLA TODO
#check_sphinx:
#  <<: *global_job_definition
#  stage: additional_checks
#  needs:
#    - cuda10-maxset
#  when: on_success
#  script:
#    - sed -i 's/ or "DISPLAY" in os.environ/ or True/' ${CI_PROJECT_DIR}/src/python/espressomd/visualization.pyx
#    - cd ${CI_PROJECT_DIR}/build
#    - make -t && rm src/python/espressomd/visualization.* && make sphinx
#    - make -j2 tutorials
#    - make check_utils
#    - bash ${CI_PROJECT_DIR}/maintainer/CI/doc_warnings.sh
#    - python3 ${CI_PROJECT_DIR}/maintainer/CI/jupyter_warnings.py
#  artifacts:
#    paths:
#    - build/doc/sphinx
#    expire_in: 1 week
#  tags:
#    - docker
#    - linux
#    - cuda
=======
check_sphinx:
  <<: *global_job_definition
  stage: additional_checks
  needs:
    - cuda10-maxset
  when: on_success
  script:
    - sed -i 's/ or "DISPLAY" in os.environ/ or True/' ${CI_PROJECT_DIR}/src/python/espressomd/visualization.pyx
    - cd ${CI_PROJECT_DIR}/build
    - make -t && rm src/python/espressomd/visualization.* && make sphinx
    - make -j2 tutorials
    - make check_utils
    - bash ${CI_PROJECT_DIR}/maintainer/CI/doc_warnings.sh
    - python3 ${CI_PROJECT_DIR}/maintainer/CI/jupyter_warnings.py
  artifacts:
    paths:
    - build/doc/sphinx
    expire_in: 1 week
  tags:
    - docker
    - linux
    - cuda-kepler
>>>>>>> 4f04a5bc

run_tutorials:
  <<: *global_job_definition
  stage: additional_checks
  needs:
    - cuda10-maxset
  when: on_success
  script:
    - cd ${CI_PROJECT_DIR}/build
    - make -t
    - make tutorials
    - make -j1 tutorials_html
  artifacts:
    paths:
    - build/doc/tutorials
    expire_in: 1 week
  tags:
    - docker
    - linux
    - cuda-kepler
  only:
    - schedules

run_doxygen:
  <<: *global_job_definition
  stage: additional_checks
  needs:
    - cuda10-maxset
  when: on_success
  only:
    - python
  script:
    - cd ${CI_PROJECT_DIR}/build
    - make -t && make doxygen
  artifacts:
    paths:
    - build/doc/doxygen
    expire_in: 1 week
  tags:
    - docker
    - linux

check_cuda_maxset_no_gpu:
  <<: *global_job_definition
  stage: additional_checks
  when: on_success
  needs:
    - cuda10-maxset
  script:
    - export CUDA_VISIBLE_DEVICES=""
    - cd ${CI_PROJECT_DIR}/build
    - make -t && make check
  tags:
    - docker
    - linux


check_with_odd_no_of_processors:
  <<: *global_job_definition
  stage: additional_checks
  when: on_success
  needs:
    - cuda10-maxset
  script:
    - cd ${CI_PROJECT_DIR}/build
    - cmake -DTEST_NP=3 .
    - make -t && make check_python_parallel_odd
  tags:
    - docker
    - linux
    - cuda-kepler


.deploy_base:
  <<: *global_job_definition
  stage: deploy
  only:
    - python
  before_script:
    - 'which ssh-agent && eval $(ssh-agent -s) || exit 1'
    - ssh-add <(echo "$SSH_PRIVATE_KEY")
    - mkdir -p ${HOME}/.ssh && chmod 700 ${HOME}/.ssh
    - echo "$SSH_PRIVATE_KEY" > ${HOME}/.ssh/espresso_rsa && chmod 600 ${HOME}/.ssh/espresso_rsa
    - echo "$SSH_PUBLIC_KEY" > ${HOME}/.ssh/espresso_rsa.pub && chmod 600 ${HOME}/.ssh/espresso_rsa.pub
    - '[[ -f /.dockerenv ]] && echo -e "Host *\n\tStrictHostKeyChecking no\n\n" > ~/.ssh/config'
  interruptible: false
  tags:
    - docker
    - linux
    - icp

# WALBERLA TODO
#deploy_sphinx_documentation:
#  extends: .deploy_base
#  dependencies:
#    - check_sphinx
#  script:
#    - cd ${CI_PROJECT_DIR}/build/doc/sphinx/html &&
#      rsync -avz --delete -e "ssh -i ${HOME}/.ssh/espresso_rsa" ./ espresso@elk.icp.uni-stuttgart.de:/home/espresso/public_html/html/doc
#

deploy_doxygen_documentation:
  extends: .deploy_base
  dependencies:
    - run_doxygen
  script:
    - cd ${CI_PROJECT_DIR}/build/doc/doxygen/html &&
      rsync -avz --delete -e "ssh -i ${HOME}/.ssh/espresso_rsa" ./ espresso@elk.icp.uni-stuttgart.de:/home/espresso/public_html/html/dox

deploy_tutorials:
  extends: .deploy_base
  dependencies:
    - run_tutorials
  script:
    - cd ${CI_PROJECT_DIR}/build/doc/tutorials
    - ${CI_PROJECT_DIR}/maintainer/CI/deploy_tutorials.py
    - mkdir www &&
      rsync -a --files-from=deploy_list.txt ./ www &&
      rsync -avz --delete -e "ssh -i ${HOME}/.ssh/espresso_rsa" www/ espresso@elk.icp.uni-stuttgart.de:/home/espresso/public_html/html/tutorials_html
  only:
    - schedules

status_success:
  <<: *notification_job_definition
  stage: result
  script: bash maintainer/gh_post_status.sh success
  when: on_success

status_failure:
  <<: *notification_job_definition
  stage: result
  script: bash maintainer/gh_post_status.sh failure
  when: on_failure

notify_success:
  <<: *notification_job_definition
  stage: result
  script: bash maintainer/gh_close_issue.sh
  when: on_success
  only:
    - python

notify_failure:
  <<: *notification_job_definition
  stage: result
  script: bash maintainer/gh_create_issue.sh
  when: on_failure
  only:
    - python<|MERGE_RESOLUTION|>--- conflicted
+++ resolved
@@ -241,13 +241,8 @@
      CC: 'gcc-8'
      CXX: 'g++-8'
   script:
-<<<<<<< HEAD
     - export myconfig=maxset-walberla with_cuda=true with_coverage=false with_scafacos=true with_walberla=True make_check_unit_tests=false make_check_python=false
-    - export make_check_tutorials=true make_check_samples=true make_check_benchmarks=false test_timeout=1200
-=======
-    - export myconfig=maxset with_cuda=true with_coverage=false with_scafacos=true make_check_unit_tests=false make_check_python=false
     - export make_check_tutorials=true make_check_samples=true make_check_benchmarks=false with_coverage_python=true test_timeout=1200
->>>>>>> 4f04a5bc
     - bash maintainer/CI/build_cmake.sh
   tags:
     - docker
@@ -348,7 +343,6 @@
     - linux
     - cuda-kepler
 
-<<<<<<< HEAD
 # WALBERLA TODO
 #check_sphinx:
 #  <<: *global_job_definition
@@ -371,31 +365,7 @@
 #  tags:
 #    - docker
 #    - linux
-#    - cuda
-=======
-check_sphinx:
-  <<: *global_job_definition
-  stage: additional_checks
-  needs:
-    - cuda10-maxset
-  when: on_success
-  script:
-    - sed -i 's/ or "DISPLAY" in os.environ/ or True/' ${CI_PROJECT_DIR}/src/python/espressomd/visualization.pyx
-    - cd ${CI_PROJECT_DIR}/build
-    - make -t && rm src/python/espressomd/visualization.* && make sphinx
-    - make -j2 tutorials
-    - make check_utils
-    - bash ${CI_PROJECT_DIR}/maintainer/CI/doc_warnings.sh
-    - python3 ${CI_PROJECT_DIR}/maintainer/CI/jupyter_warnings.py
-  artifacts:
-    paths:
-    - build/doc/sphinx
-    expire_in: 1 week
-  tags:
-    - docker
-    - linux
-    - cuda-kepler
->>>>>>> 4f04a5bc
+#    - cuda-kepler
 
 run_tutorials:
   <<: *global_job_definition
