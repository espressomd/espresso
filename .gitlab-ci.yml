--- conflicted
+++ resolved
@@ -526,25 +526,15 @@
     - linux
     - icp
 
-<<<<<<< HEAD
 # WALBERLA TODO
 #deploy_sphinx_documentation:
 #  extends: .deploy_base
 #  dependencies:
 #    - check_sphinx
 #  script:
-#    - cd ${CI_PROJECT_DIR}/build/doc/sphinx/html && 
+#    - cd ${CI_PROJECT_DIR}/build/doc/sphinx/html &&
 #      rsync -avz --delete -e "ssh -i ${HOME}/.ssh/espresso_rsa" ./ espresso@elk.icp.uni-stuttgart.de:/home/espresso/public_html/html/doc
 #
-=======
-deploy_sphinx_documentation:
-  extends: .deploy_base
-  dependencies:
-    - check_sphinx
-  script:
-    - cd ${CI_PROJECT_DIR}/build/doc/sphinx/html &&
-      rsync -avz --delete -e "ssh -i ${HOME}/.ssh/espresso_rsa" ./ espresso@elk.icp.uni-stuttgart.de:/home/espresso/public_html/html/doc
->>>>>>> 64cf4006
 
 deploy_doxygen_documentation:
   extends: .deploy_base
