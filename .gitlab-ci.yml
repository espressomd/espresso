image: gitlab.icp.uni-stuttgart.de:4567/espressomd/docker/ubuntu:18.04

stages:
  - permission
  - prepare
  - build
  - additional_checks
  - deploy
  - result

variables:
  GIT_SUBMODULE_STRATEGY: recursive

check_permission:
  stage: permission
  only:
    - /.*external.*/
  when: manual
  allow_failure: false
  script:
    - exit 0
  tags:
    - linux

status_pending:
  stage: prepare
  script: bash maintainer/gh_post_status.sh pending
  tags:
    - linux

### Builds without CUDA

default:
  stage: build
  script:
    - export with_cuda=false myconfig=default with_coverage=true
    - bash maintainer/CI/build_cmake.sh
  tags:
    - docker
    - linux

maxset:
  stage: build
  script:
    - export with_cuda=false myconfig=maxset with_coverage=true
    - bash maintainer/CI/build_cmake.sh
  tags:
    - docker
    - linux

maxset-python3:
  stage: build
  image: gitlab.icp.uni-stuttgart.de:4567/espressomd/docker/ubuntu-python3:18.04
  script:
    - export myconfig=maxset with_coverage=true python_version=3
    - bash maintainer/CI/build_cmake.sh
  tags:
    - docker
    - linux

nocheckmaxset:
  stage: build
  script:
    - export with_cuda=false myconfig=nocheck-maxset make_check=false
    - bash maintainer/CI/build_cmake.sh
  tags:
    - docker
    - linux

### Builds with different Distributions

#debian:8 removed: similar to ubuntu:1404

debian:9:
  stage: build
  image: gitlab.icp.uni-stuttgart.de:4567/espressomd/docker/$CI_JOB_NAME
  script:
    - export with_cuda=false
    - export myconfig=maxset make_check=false
    - bash maintainer/CI/build_cmake.sh
  tags:
    - docker
    - linux

opensuse:42.3:
  stage: build
  image: gitlab.icp.uni-stuttgart.de:4567/espressomd/docker/$CI_JOB_NAME
  script:
    - export with_cuda=false myconfig=maxset make_check=false
    - bash maintainer/CI/build_cmake.sh
  tags:
    - docker
    - linux

opensuse:15.0:
  stage: build
  image: gitlab.icp.uni-stuttgart.de:4567/espressomd/docker/$CI_JOB_NAME
  script:
    - export with_cuda=false myconfig=maxset make_check=false
    - bash maintainer/CI/build_cmake.sh
  tags:
    - docker
    - linux

centos:7:
  stage: build
  image: gitlab.icp.uni-stuttgart.de:4567/espressomd/docker/$CI_JOB_NAME
  script:
    - export with_cuda=false myconfig=maxset make_check=false
    - bash maintainer/CI/build_cmake.sh
  tags:
    - docker
    - linux

fedora:
  stage: build
  image: gitlab.icp.uni-stuttgart.de:4567/espressomd/docker/centos:next
  script:
    - export with_cuda=false myconfig=maxset make_check=false
    - bash maintainer/CI/build_cmake.sh
  tags:
    - docker
    - linux

#ubuntu:1404 not needed: used in cuda:8.0
#ubuntu:1604 not needed: used in cuda:9.0
#ubuntu:1804 not needed: default used in non-CUDA builds

### Builds with CUDA

cuda-shanchen:
  stage: build
  image: gitlab.icp.uni-stuttgart.de:4567/espressomd/docker/cuda:9.0
  script:
    - export myconfig=shanchen with_coverage=true python_version=3
    - bash maintainer/cuda_build.sh
  tags:
    - docker
    - linux
    - cuda

cuda-maxset:
  stage: build
  image: gitlab.icp.uni-stuttgart.de:4567/espressomd/docker/cuda:9.0
  script:
    - export myconfig=maxset with_coverage=true python_version=3
    - bash maintainer/cuda_build.sh
  artifacts:
    paths:
    - build/
    expire_in: 1 week
  tags:
    - docker
    - linux
    - cuda

cuda8-maxset:
  stage: build
  image: gitlab.icp.uni-stuttgart.de:4567/espressomd/docker/cuda:8.0
  script:
    - export myconfig=maxset with_coverage=true
    - bash maintainer/cuda_build.sh
  artifacts:
    paths:
    - build/
    expire_in: 1 week
  tags:
    - docker
    - linux
    - cuda

empty:
  stage: build
  image: gitlab.icp.uni-stuttgart.de:4567/espressomd/docker/cuda:9.0
  script:
    - export myconfig=empty python_version=3
    - bash maintainer/CI/build_cmake.sh
  tags:
    - docker
    - linux
    - cuda

### Builds with OS X

osx:
  stage: build
  script:
    - export myconfig=maxset with_cuda=false
    - bash maintainer/CI/build_cmake.sh
  tags:
    - mac

osx-python3:
  stage: build
  script:
    - export myconfig=maxset with_cuda=false python_version=3
    - bash maintainer/CI/build_cmake.sh
  tags:
    - mac

osx-cuda:
  stage: build
  script:
    - export myconfig=maxset with_cuda=true make_check=false
    - bash maintainer/CI/build_cmake.sh
  tags:
    - mac

### Builds with different compilers

clang:6.0:
  stage: build
  image: gitlab.icp.uni-stuttgart.de:4567/espressomd/docker/$CI_JOB_NAME
  script:
    - export myconfig=maxset with_coverage=false with_static_analysis=true with_asan=true with_ubsan=true
    - bash maintainer/cuda_build.sh
  tags:
    - docker
    - linux
    - cuda
    - ptrace

intel:15:
  stage: build
  image: gitlab.icp.uni-stuttgart.de:4567/espressomd/docker/$CI_JOB_NAME
  script:
    - export myconfig=maxset with_coverage=false I_MPI_SHM_LMT=shm
    - bash maintainer/cuda_build.sh
  tags:
    - docker
    - linux
    - cuda

intel:17:
  stage: build
  image: gitlab.icp.uni-stuttgart.de:4567/espressomd/docker/$CI_JOB_NAME
  script:
    - export myconfig=maxset with_coverage=false I_MPI_SHM_LMT=shm
    - bash maintainer/cuda_build.sh
  tags:
    - docker
    - linux
    - cuda

### Other builds

check_sphinx:
  stage: additional_checks
  image: gitlab.icp.uni-stuttgart.de:4567/espressomd/docker/cuda:8.0
  dependencies:
  - cuda8-maxset
  when: on_success
  script:
    - cd ${CI_PROJECT_DIR}; cd build && find ./ -exec touch -c -t 203901010000 {} \; && make sphinx
  tags:
    - docker
    - linux
    - cuda

check_with_odd_no_of_processors:
  stage: additional_checks
  image: gitlab.icp.uni-stuttgart.de:4567/espressomd/docker/cuda:9.0
  when: on_success
  dependencies:
  - cuda-maxset
  script:
    - export myconfig=maxset with_coverage=true python_version=3 build_procs=3 check_procs=3 check_odd_only=true
    - bash maintainer/cuda_build.sh
  tags:
    - docker
    - linux
    - cuda

deploy_documentation:
  stage: deploy
  image: gitlab.icp.uni-stuttgart.de:4567/espressomd/docker/cuda:8.0
  only:
    - python
  dependencies:
    - cuda8-maxset
  before_script:
    - 'which ssh-agent || ( apt-get update -y && apt-get install openssh-client -y )'
    - eval $(ssh-agent -s)
    - ssh-add <(echo "$SSH_PRIVATE_KEY")
    - mkdir -p ${HOME}/.ssh && chmod 700 ${HOME}/.ssh
    - echo "$SSH_PRIVATE_KEY" > ${HOME}/.ssh/espresso_rsa && chmod 600 ${HOME}/.ssh/espresso_rsa
    - echo "$SSH_PUBLIC_KEY" > ${HOME}/.ssh/espresso_rsa.pub && chmod 600 ${HOME}/.ssh/espresso_rsa.pub
    - '[[ -f /.dockerenv ]] && echo -e "Host *\n\tStrictHostKeyChecking no\n\n" > ~/.ssh/config'
  script:
    - cd ${CI_PROJECT_DIR}/build && find ./ -exec touch -c -t 203901010000 {} \; && make sphinx && make doxygen && cd doc/sphinx/html &&
      rsync -avz --delete -e "ssh -i ${HOME}/.ssh/espresso_rsa" ./* espresso@elk.icp.uni-stuttgart.de:/home/espresso/public_html/html/doc
    - cd ../../doxygen/html &&
      rsync -avz --delete -e "ssh -i ${HOME}/.ssh/espresso_rsa" ./* espresso@elk.icp.uni-stuttgart.de:/home/espresso/public_html/html/dox
  tags:
    - docker
    - linux
    - cuda

status_success:
  stage: result
  script: bash maintainer/gh_post_status.sh success
  when: on_success
<<<<<<< HEAD
  tags:
    - linux
=======
  dependencies: []
>>>>>>> 5db2beb7

status_failure:
  stage: result
  script: bash maintainer/gh_post_status.sh failure
  when: on_failure
<<<<<<< HEAD
  tags:
    - linux
=======
  dependencies: []
>>>>>>> 5db2beb7
<|MERGE_RESOLUTION|>--- conflicted
+++ resolved
@@ -300,20 +300,14 @@
   stage: result
   script: bash maintainer/gh_post_status.sh success
   when: on_success
-<<<<<<< HEAD
-  tags:
-    - linux
-=======
+  tags:
+    - linux
   dependencies: []
->>>>>>> 5db2beb7
 
 status_failure:
   stage: result
   script: bash maintainer/gh_post_status.sh failure
   when: on_failure
-<<<<<<< HEAD
-  tags:
-    - linux
-=======
+  tags:
+    - linux
   dependencies: []
->>>>>>> 5db2beb7
