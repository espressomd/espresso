--- conflicted
+++ resolved
@@ -47,11 +47,8 @@
   - "libs"
   - "doc/tutorials"
   - "samples"
-<<<<<<< HEAD
+  - "maintainer/benchmarks"
   - "src/walberla_bridge/generated_kernels/*.cpp"
-=======
-  - "maintainer/benchmarks"
->>>>>>> d2820a7d
 fixes:
   - "testsuite/python/save_checkpoint*::testsuite/python/save_checkpoint.py"
   - "testsuite/python/test_checkpoint*::testsuite/python/test_checkpoint.py"