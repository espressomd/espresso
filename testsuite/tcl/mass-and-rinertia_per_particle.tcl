# Copyright (C) 2011,2012,2013,2014,2015,2016 The ESPResSo project
#  
# This file is part of ESPResSo.
#  
# ESPResSo is free software: you can redistribute it and/or modify
# it under the terms of the GNU General Public License as published by
# the Free Software Foundation, either version 3 of the License, or
# (at your option) any later version.
#  
# ESPResSo is distributed in the hope that it will be useful,
# but WITHOUT ANY WARRANTY; without even the implied warranty of
# MERCHANTABILITY or FITNESS FOR A PARTICULAR PURPOSE.  See the
# GNU General Public License for more details.
#  
# You should have received a copy of the GNU General Public License
# along with this program.  If not, see <http://www.gnu.org/licenses/>. 
#
source "tests_common.tcl"

require_feature "MASS"
require_feature "ROTATIONAL_INERTIA"
require_feature "LANGEVIN_PER_PARTICLE"

puts "------------------------------------------------"
puts "- Testcase mass-and-rinertia_per_particle.tcl running on [format %02d [setmd n_nodes]] nodes: -"
puts "------------------------------------------------"
puts "------------------------------------------------"

proc test_mass-and-rinertia_per_particle {test_case} {
    # make real random draw
    set cmd "t_random seed"
    for {set i 0} {$i < [setmd n_nodes]} { incr i } {
	  lappend cmd [expr [pid] + $i] }
    eval $cmd

    set gamma0 1.
    set gamma1 1. 
    
    # Decelleration
    setmd skin 0
    setmd time_step 0.007
    thermostat langevin 0 $gamma0 
    cellsystem nsquare 
    #-no_verlet_lists
    set J "10 10 10"

    part deleteall
    part 0 pos 0 0 0 rinertia [lindex $J 0] [lindex $J 1] [lindex $J 2] omega_body 1 1 1 
    part 1 pos 0 0 0 rinertia [lindex $J 0] [lindex $J 1] [lindex $J 2] omega_body 1 1 1
    puts "\n"
    switch $test_case {
        0 {
            puts "------------------------------------------------"
            puts "Test $test_case: no particle specific values"
            puts "------------------------------------------------"
            set gamma1 $gamma0 
        }
        1 {
            puts "------------------------------------------------"
            puts "Test $test_case: particle specific gamma but not temperature"
            puts "------------------------------------------------"
            part 0 gamma $gamma0
            part 1 gamma $gamma1
        }
        2 {
            puts "------------------------------------------------"
            puts "Test $test_case: particle specific temperature but not gamma"
            puts "------------------------------------------------"
            part 0 temp 0.0
            part 1 temp 0.0
            set gamma1 $gamma0 
        }
        3 {
            puts "------------------------------------------------"
            puts "Test $test_case: both particle specific gamma and temperature"
            puts "------------------------------------------------"
            part 0 gamma $gamma0 temp 0.0
            part 1 gamma $gamma1 temp 0.0
        }
    }
    setmd time 0

    for {set i 0} {$i <100} {incr i} {
        for {set k 0} {$k <3} {incr k} {
            if { abs([lindex [part 0 print omega_body] $k] -exp(-$gamma0*[setmd time] /[lindex $J $k])) >0.01 ||
                 abs([lindex [part 1 print omega_body] $k] -exp(-$gamma1*[setmd time] /[lindex $J $k])) >0.01
            } {
                error_exit "Friction Deviation in omega too large. $i $k"
            }
        }
        integrate 10
    }


    #Accelerated motion
    # Left out, since not use of thermostat
    part deleteall


    # thermalization
    # Checks if every degree of freedom has 1/2 kT of energy, even when
    # mass and inertia tensor are active

    # 2 different langevin parameters for particles
    set gamma(0) [expr (0.2 + [t_random]) * 20]
    set gamma(1) [expr (0.2 + [t_random]) * 20]
    set temp(0) 2.5
    set temp(1) 2.0
    set gamma_rot_1(0) [expr (0.2 + [t_random]) * 20]
    set gamma_rot_2(0) [expr (0.2 + [t_random]) * 20]
    set gamma_rot_3(0) [expr (0.2 + [t_random]) * 20]
    set gamma_rot_1(1) [expr (0.2 + [t_random]) * 20]
    set gamma_rot_2(1) [expr (0.2 + [t_random]) * 20]
    set gamma_rot_3(1) [expr (0.2 + [t_random]) * 20]

    set box 10
    setmd box_l $box $box $box
    set kT 1.5
        
    for {set k 0} {$k<2} {incr k} {
        set halfkT($k) 0.75
        if {$test_case == 2 || $test_case == 3} {
            set halfkT($k) [expr $temp($k)/2.]
        }        
        
        if {$test_case == 1 || $test_case == 3} {
            set gamma_tr($k) $gamma($k)
        } else {
            set gamma_tr($k) 1
        }
        # translational diffusion
        set D_tr($k) [expr 2 * $halfkT($k) / $gamma_tr($k)]
    }
    
    thermostat langevin $kT 1

    # no need to rebuild Verlet lists, avoid it
    setmd skin 1.0
    setmd time_step 0.008

    set n 200
<<<<<<< HEAD
    set mass [expr (0.2 + [t_random]) * 7]
=======
    set mass [expr (0.2 + [t_random]) *20]
>>>>>>> afa2befe
    set j1 [expr (0.2 + [t_random]) * 7]
    set j2 [expr (0.2 + [t_random]) * 7]
    set j3 [expr (0.2 + [t_random]) * 7]

    for {set i 0} {$i<$n} {incr i} {
        for {set k 0} {$k<2} {incr k} {
            set ind [expr $i + $k*$n]
            part [expr $i + $k*$n] pos [expr [t_random] *$box] [expr [t_random] * $box] [expr [t_random] * $box] rinertia $j1 $j2 $j3 mass $mass omega_body 0 0 0 v 0 0 0
            switch $test_case {
                1 {part [expr $i + $k*$n] gamma $gamma($k) gamma_rot $gamma_rot_1($k) $gamma_rot_2($k) $gamma_rot_3($k)}
                2 {part [expr $i + $k*$n] temp $temp($k)}
                3 {part [expr $i + $k*$n] gamma $gamma($k) gamma_rot $gamma_rot_1($k) $gamma_rot_2($k) $gamma_rot_3($k) temp $temp($k)}
            }
        }
    }

    for {set k 0} {$k<2} {incr k} {
        set vx2($k) 0.
        set vy2($k) 0.
        set vz2($k) 0.
        set ox2($k) 0.
        set oy2($k) 0.
        set oz2($k) 0.
        set dx2($k) 0.
        set dy2($k) 0.
        set dz2($k) 0.
        set dr($k) 0.
    }

    for {set p 0} {$p <$n} {incr p} {
        for {set k 0} {$k<2} {incr k} {
            set ind [expr $p + $k*$n]
            set pos0($ind) [part $ind print pos]
        }
    }

    set loops 100
    puts "Thermalizing..."
    set therm_steps 1200
    integrate $therm_steps
    puts "Measuring..."

    set int_steps 100
    for {set i 0} {$i <$loops} {incr i} {
        integrate $int_steps
        # Get kinetic energy in each degree of freedom for all particles
        for {set p 0} {$p <$n} {incr p} {
            for {set k 0} {$k<2} {incr k} {
                set ind [expr $p + $k*$n]
                set v [part [expr $p + $k*$n] print v]
                set o [part [expr $p + $k*$n] print omega_body]
                set pos [part [expr $p + $k*$n] print pos]
                set ox2($k) [expr $ox2($k) +pow([lindex $o 0],2)]
                set oy2($k) [expr $oy2($k) +pow([lindex $o 1],2)]
                set oz2($k) [expr $oz2($k) +pow([lindex $o 2],2)]
                set vx2($k) [expr $vx2($k) +pow([lindex $v 0],2)]
                set vy2($k) [expr $vy2($k) +pow([lindex $v 1],2)]
                set vz2($k) [expr $vz2($k) +pow([lindex $v 2],2)]
                set dx2($k) [expr pow([expr [lindex $pos 0] - [lindex $pos0($ind) 0]], 2)]
                set dy2($k) [expr pow([expr [lindex $pos 1] - [lindex $pos0($ind) 1]], 2)]
                set dz2($k) [expr pow([expr [lindex $pos 2] - [lindex $pos0($ind) 2]], 2)]
                set dt0 [expr $mass / $gamma_tr($k)]
                set dt [expr ($int_steps * ($i + 1) + $therm_steps) * [setmd time_step]]
                # translational diffusion variance: after a closed-form integration of the Langevin EOM
                set sigma2_tr($k) [expr $D_tr($k) * (6 * $dt + 3 * $dt0 * (-3 + 4 * exp(-$dt / $dt0) - exp(-2 * $dt / $dt0)))]
                set dr($k) [expr $dr($k) + (($dx2($k)+$dy2($k)+$dz2($k)) - $sigma2_tr($k)) / $sigma2_tr($k)]
            }
        }
    }

    set tolerance 0.15
    for {set k 0} {$k<2} {incr k} {
        set Evx($k) [expr 0.5 * $mass *$vx2($k)/$n/$loops]
        set Evy($k) [expr 0.5 * $mass *$vy2($k)/$n/$loops]
        set Evz($k) [expr 0.5 * $mass *$vz2($k)/$n/$loops]

        set Eox($k) [expr 0.5 * $j1 *$ox2($k)/$n/$loops]
        set Eoy($k) [expr 0.5 * $j2 *$oy2($k)/$n/$loops]
        set Eoz($k) [expr 0.5 * $j3 *$oz2($k)/$n/$loops]

        set dv($k) [expr 1./3. *($Evx($k) +$Evy($k) +$Evz($k))/$halfkT($k)-1.]
        set do($k) [expr 1./3. *($Eox($k) +$Eoy($k) +$Eoz($k))/$halfkT($k)-1.]
        set dr($k) [expr $dr($k)/$n/$loops]
        
        set dox($k) [expr ($Eox($k))/$halfkT-1.]
        set doy($k) [expr ($Eoy($k))/$halfkT-1.]
        set doz($k) [expr ($Eoz($k))/$halfkT-1.]
        
        puts "\n"
        puts "1/2 kT = $halfkT($k)"
        puts "translation: $Evx($k) $Evy($k) $Evz($k) rotation: $Eox($k) $Eoy($k) $Eoz($k)"

        puts "Deviation in translational energy: $dv($k)"
        puts "Deviation in rotational energy: $do($k)"
<<<<<<< HEAD
        puts "Deviation in translational diffusion: $dr($k) $mass $gamma_tr($k)"
=======
        puts "Deviation in rotational energy per degrees of freedom: $dox($k) $doy($k) $doz($k)"
>>>>>>> afa2befe

        if { abs($dv($k)) > $tolerance } {
           error "Relative deviation in translational energy too large: $dv($k)"
        }
        if { abs($do($k)) > $tolerance } {
           puts "Moment of inertia principal components: $j1 $j2 $j3"
           error "Relative deviation in rotational energy too large: $do($k)"
        }
<<<<<<< HEAD
        if { abs($dr($k)) > $tolerance } {
           error "Relative deviation in translational diffusion too large: $dr($k)"
=======
        if { abs($dox($k)) > $tolerance } {
           puts "Moment of inertia principal components: $j1 $j2 $j3"
           error "Relative deviation in rotational energy per the body axis X is too large: $dox($k)"
        }
        if { abs($doy($k)) > $tolerance } {
           puts "Moment of inertia principal components: $j1 $j2 $j3"
           error "Relative deviation in rotational energy per the body axis Y is too large: $doy($k)"
        }
        if { abs($doz($k)) > $tolerance } {
           puts "Moment of inertia principal components: $j1 $j2 $j3"
           error "Relative deviation in rotational energy per the body axis Z is too large: $doz($k)"
>>>>>>> afa2befe
        }
    }
}

# the actual testing
for {set i 0} {$i < 4} {incr i} {
    test_mass-and-rinertia_per_particle $i
}

exit 0<|MERGE_RESOLUTION|>--- conflicted
+++ resolved
@@ -139,11 +139,7 @@
     setmd time_step 0.008
 
     set n 200
-<<<<<<< HEAD
     set mass [expr (0.2 + [t_random]) * 7]
-=======
-    set mass [expr (0.2 + [t_random]) *20]
->>>>>>> afa2befe
     set j1 [expr (0.2 + [t_random]) * 7]
     set j2 [expr (0.2 + [t_random]) * 7]
     set j3 [expr (0.2 + [t_random]) * 7]
@@ -238,11 +234,8 @@
 
         puts "Deviation in translational energy: $dv($k)"
         puts "Deviation in rotational energy: $do($k)"
-<<<<<<< HEAD
         puts "Deviation in translational diffusion: $dr($k) $mass $gamma_tr($k)"
-=======
         puts "Deviation in rotational energy per degrees of freedom: $dox($k) $doy($k) $doz($k)"
->>>>>>> afa2befe
 
         if { abs($dv($k)) > $tolerance } {
            error "Relative deviation in translational energy too large: $dv($k)"
@@ -251,10 +244,9 @@
            puts "Moment of inertia principal components: $j1 $j2 $j3"
            error "Relative deviation in rotational energy too large: $do($k)"
         }
-<<<<<<< HEAD
         if { abs($dr($k)) > $tolerance } {
            error "Relative deviation in translational diffusion too large: $dr($k)"
-=======
+        }
         if { abs($dox($k)) > $tolerance } {
            puts "Moment of inertia principal components: $j1 $j2 $j3"
            error "Relative deviation in rotational energy per the body axis X is too large: $dox($k)"
@@ -266,7 +258,6 @@
         if { abs($doz($k)) > $tolerance } {
            puts "Moment of inertia principal components: $j1 $j2 $j3"
            error "Relative deviation in rotational energy per the body axis Z is too large: $doz($k)"
->>>>>>> afa2befe
         }
     }
 }
