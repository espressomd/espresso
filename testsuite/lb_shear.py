# Copyright (C) 2010-2018 The ESPResSo project
#
# This file is part of ESPResSo.
#
# ESPResSo is free software: you can redistribute it and/or modify
# it under the terms of the GNU General Public License as published by
# the Free Software Foundation, either version 3 of the License, or
# (at your option) any later version.
#
# ESPResSo is distributed in the hope that it will be useful,
# but WITHOUT ANY WARRANTY; without even the implied warranty of
# MERCHANTABILITY or FITNESS FOR A PARTICULAR PURPOSE.  See the
# GNU General Public License for more details.
#
# You should have received a copy of the GNU General Public License
# along with this program.  If not, see <http://www.gnu.org/licenses/>.
import unittest as ut
import numpy as np

import espressomd.lb
import espressomd.lbboundaries
import espressomd.shapes

"""
Check the Lattice Boltzmann lid driven shear flow in a slab system
by comparing to the analytical solution.


"""


AGRID = 0.5
VISC = 1.4
DENS = 2.3
TIME_STEP = 0.01
H = 30.
SHEAR_RATE = 0.3

LB_PARAMS = {'agrid': AGRID,
             'dens': DENS,
             'visc': VISC,
             'fric': 1.0,
             'tau': TIME_STEP}


def shear_flow(x, t, nu, v, h, k_max):
    """
    Analytical solution for driven shear flow between two plates.

    Parameters
    ----------
    x : :obj:`float`
        Position from the left plane.
    nu : :obj:`float`
        Kinematic viscosity.
    v : :obj:`float`
        Shear rate.
    h : :obj:`float`
        Distance between the plates.
    k_max: :obj:`int`
        Maximum considered wave number.

    """

    u = x / h - 0.5
    for k in np.arange(1, k_max + 1):
        u += 1.0 / (np.pi * k) * np.exp(
            -4 * np.pi ** 2 * nu * k ** 2 / h ** 2 * t) * np.sin(2 * np.pi / h * k * x)
    return v * u


class LBShearCommon(object):

    """Base class of the test that holds the test logic."""
    lbf = None
    system = espressomd.System(box_l=[H + 2. * AGRID,
                                      3.0,
                                      3.0])
    system.time_step = TIME_STEP
    system.cell_system.skin = 0.4 * AGRID

    def test_profile(self):
        """
        Integrate the LB fluid and regularly compare with
        the exact solution.

        """
        self.system.lbboundaries.clear()
        self.system.actors.clear()
        self.system.actors.add(self.lbf)

        wall_shape1 = espressomd.shapes.Wall(normal=[1, 0, 0], dist=AGRID)
        wall_shape2 = espressomd.shapes.Wall(
            normal=[-1, 0, 0], dist=-(self.system.box_l[0] - AGRID))
        wall1 = espressomd.lbboundaries.LBBoundary(
            shape=wall_shape1, velocity=[0, 0, -0.5 * SHEAR_RATE])
        wall2 = espressomd.lbboundaries.LBBoundary(
            shape=wall_shape2, velocity=[0, 0, +0.5 * SHEAR_RATE])

        self.system.lbboundaries.add(wall1)
        self.system.lbboundaries.add(wall2)

<<<<<<< HEAD
        sample_points = int(H / AGRID) - 2
=======
        t0 = self.system.time
        sample_points = int(H / AGRID)
>>>>>>> fd2d87a6

        for i in range(10):
            self.system.integrator.run(100)

            v_measured = np.zeros(sample_points)
            x = np.zeros(sample_points)
            for j in range(0, sample_points):
                v_measured[j] = self.lbf[j + 2, 1, 1].velocity[2]
                x[j] = (j + 1.5) * AGRID

            v_expected = shear_flow(x=x,
                                    t=self.system.time - t0,
                                    nu=VISC,
                                    v=SHEAR_RATE,
                                    h=H,
                                    k_max=100)

            rmsd = np.sqrt(np.sum(np.square(v_expected - v_measured)))
            self.assertLess(rmsd, 1.e-4 * AGRID / TIME_STEP)


@ut.skipIf(not espressomd.has_features(
    ['LB', 'LB_BOUNDARIES']), "Skipping test due to missing features.")
class LBCPUShear(ut.TestCase, LBShearCommon):

    """Test for the CPU implementation of the LB."""

    def setUp(self):
        self.lbf = espressomd.lb.LBFluid(**LB_PARAMS)

@ut.skipIf(not espressomd.has_features(
    ['LB_GPU', 'LB_BOUNDARIES_GPU']), "Skipping test due to missing features.")
class LBGPUShear(ut.TestCase, LBShearCommon):

    """Test for the GPU implementation of the LB."""

    def setUp(self):
        self.lbf = espressomd.lb.LBFluidGPU(**LB_PARAMS)


if __name__ == '__main__':
    ut.main()<|MERGE_RESOLUTION|>--- conflicted
+++ resolved
@@ -100,21 +100,17 @@
         self.system.lbboundaries.add(wall1)
         self.system.lbboundaries.add(wall2)
 
-<<<<<<< HEAD
-        sample_points = int(H / AGRID) - 2
-=======
         t0 = self.system.time
         sample_points = int(H / AGRID)
->>>>>>> fd2d87a6
 
         for i in range(10):
             self.system.integrator.run(100)
 
             v_measured = np.zeros(sample_points)
             x = np.zeros(sample_points)
-            for j in range(0, sample_points):
-                v_measured[j] = self.lbf[j + 2, 1, 1].velocity[2]
-                x[j] = (j + 1.5) * AGRID
+            for j in range(1, sample_points + 1):
+                v_measured[j - 1] = self.lbf[j, 1, 1].velocity[2]
+                x[j - 1] = (j - 1 + 0.5) * AGRID
 
             v_expected = shear_flow(x=x,
                                     t=self.system.time - t0,
