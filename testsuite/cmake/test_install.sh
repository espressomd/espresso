--- conflicted
+++ resolved
@@ -23,11 +23,7 @@
 function test_install() {
   # check Python files were installed in espressomd
   local -r filepaths=("@ESPRESSO_INSTALL_BINDIR@/pypresso" \
-<<<<<<< HEAD
-                      "@ESPRESSO_INSTALL_PYTHON@/espressomd/Espresso_core.so" \
-=======
                       "@ESPRESSO_INSTALL_PYTHON@/espressomd/espresso_core.so" \
->>>>>>> eb10568e
                       "@ESPRESSO_INSTALL_PYTHON@/espressomd/_init.so" \
                       "@ESPRESSO_INSTALL_PYTHON@/espressomd/__init__.py"
                      )
