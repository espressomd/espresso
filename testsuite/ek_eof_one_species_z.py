--- conflicted
+++ resolved
@@ -1,3 +1,19 @@
+# Copyright (C) 2011-2018 The ESPResSo project
+#
+# This file is part of ESPResSo.
+#
+# ESPResSo is free software: you can redistribute it and/or modify
+# it under the terms of the GNU General Public License as published by
+# the Free Software Foundation, either version 3 of the License, or
+# (at your option) any later version.
+#
+# ESPResSo is distributed in the hope that it will be useful,
+# but WITHOUT ANY WARRANTY; without even the implied warranty of
+# MERCHANTABILITY or FITNESS FOR A PARTICULAR PURPOSE.  See the
+# GNU General Public License for more details.
+#
+
+from __future__ import print_function
 import unittest as ut
 
 from ek_eof_one_species_base import ek_eof_one_species
@@ -20,310 +36,7 @@
 
 class eof_z(ek_eof_one_species):
     def test(self):
-<<<<<<< HEAD
         self.run_test(params_z)
-=======
-        system = self.es
-
-        pi = math.pi
-        box_z = 3
-        box_x = 3
-        width = 40
-
-        padding = 6
-        box_y = width + 2 * padding
-
-# Set the electrokinetic parameters
-        agrid = 1.0 / 3.0
-        dt = 1.0 / 7.0
-        force = 0.07
-        sigma = -0.04
-        viscosity_kinematic = 1.7
-        friction = 1.9
-        temperature = 1.1
-        bjerrum_length = 0.8
-
-        temperature_LB = agrid * agrid / (3.0 * dt * dt)
-        kB_LB = 1.0
-        cs_squared = (1.0 / 3.0) * (agrid * agrid / (dt * dt))
-
-        system.box_l = [box_x, box_y, box_z]
-
-
-# Set the simulation parameters
-
-        system.time_step = dt
-        system.cell_system.skin = 0.1
-        system.thermostat.turn_off()
-        integration_length = 4000
-
-# Output density, velocity, and pressure tensor profiles
-
-        output_profiles = 1
-
-# Set up the charged and neutral species
-
-        density_water = 26.15
-        density_counterions = -2.0 * float(sigma) / float(width)
-        valency = 1.0
-
-# Set up the (LB) electrokinetics fluid
-
-        ek = electrokinetics.Electrokinetics(
-            agrid=agrid,
-            lb_density=density_water,
-            viscosity=viscosity_kinematic,
-            friction=friction,
-            T=temperature,
-            prefactor=bjerrum_length * temperature,
-            stencil="linkcentered")
-
-        counterions = electrokinetics.Species(
-            density=density_counterions,
-            D=0.3,
-            valency=valency,
-            ext_force_density=[
-                0,
-                0,
-                force])
-        ek.add_species(counterions)
-
-
-# Set up the walls confining the fluid and carrying charge
-
-        ek_wall1 = espressomd.ekboundaries.EKBoundary(
-            charge_density=sigma /
-            (padding),
-            shape=shapes.Wall(
-                normal=[
-                    0,
-                    1,
-                    0],
-                dist=padding))
-        system.ekboundaries.add(ek_wall1)
-        ek_wall2 = espressomd.ekboundaries.EKBoundary(
-            charge_density=sigma / (padding), shape=shapes.Wall(normal=[0, -1, 0], dist=-(padding + width)))
-        system.ekboundaries.add(ek_wall2)
-
-        system.actors.add(ek)
-
-# Integrate the system
-
-        system.integrator.run(integration_length)
-
-# compare the various quantities to the analytic results
-
-        total_velocity_difference = 0.0
-        total_density_difference = 0.0
-        total_pressure_difference_xx = 0.0
-        total_pressure_difference_yy = 0.0
-        total_pressure_difference_zz = 0.0
-        total_pressure_difference_xy = 0.0
-        total_pressure_difference_yz = 0.0
-        total_pressure_difference_xz = 0.0
-
-# initial parameters for bisection scheme
-        size = pi / (2.0 * width)
-
-        pnt0 = 0.0
-        pntm = pnt0 + size
-        pnt1 = pnt0 + 1.9 * size
-
-# the bisection scheme
-
-        tol = 1.0e-08
-        while (size > tol):
-
-            val0 = solve(pnt0, width, bjerrum_length, sigma, valency)
-            val1 = solve(pnt1, width, bjerrum_length, sigma, valency)
-            valm = solve(pntm, width, bjerrum_length, sigma, valency)
-
-            if (val0 < 0.0 and val1 > 0.0):
-                if (valm < 0.0):
-                    pnt0 = pntm
-                    size = size / 2.0
-                    pntm = pnt0 + size
-                else:
-                    pnt1 = pntm
-                    size = size / 2.0
-                    pntm = pnt1 - size
-            elif (val0 > 0.0 and val1 < 0.0):
-                if (valm < 0.0):
-                    pnt1 = pntm
-                    size = size / 2.0
-                    pntm = pnt1 - size
-                else:
-                    pnt0 = pntm
-                    size = size / 2.0
-                    pntm = pnt0 + size
-            else:
-                sys.exit(
-                    "Bisection method fails:\nTuning of domain boundaries may be required.")
-
-# obtain the desired xi value
-
-        xi = pntm
-
-        if (output_profiles):
-            fp = open("ek_eof_profile.dat", "w")
-
-        for i in range(int(box_y / agrid)):
-
-            if (i * agrid >= padding and i * agrid < box_y - padding):
-                xvalue = i * agrid - padding
-                position = i * agrid - padding - width / 2.0 + agrid / 2.0
-
-            # density
-                measured_density = counterions[int(
-                    box_x / (2 * agrid)), i, int(box_z / (2 * agrid))].density
-                calculated_density = density(position, xi, bjerrum_length)
-                density_difference = abs(measured_density - calculated_density)
-                total_density_difference = total_density_difference + \
-                    density_difference
-            # velocity
-                measured_velocity = ek[int(
-                    box_x / (2 * agrid)), i, int(box_z / (2 * agrid))].velocity[2]
-                calculated_velocity = velocity(
-                    position,
-                    xi,
-                    width,
-                    bjerrum_length,
-                    force,
-                    viscosity_kinematic,
-                    density_water)
-                velocity_difference = abs(
-                    measured_velocity - calculated_velocity)
-                total_velocity_difference = total_velocity_difference + \
-                    velocity_difference
-
-            # diagonal pressure tensor
-
-                measured_pressure_xx = ek[int(
-                    box_x / (2 * agrid)), i, int(box_z / (2 * agrid))].pressure[(0, 0)]
-                calculated_pressure_xx = hydrostatic_pressure(
-                    ek, position, xi, bjerrum_length, (0, 0), box_x, box_y, box_z, agrid)
-                measured_pressure_yy = ek[int(
-                    box_x / (2 * agrid)), i, int(box_z / (2 * agrid))].pressure[(1, 1)]
-                calculated_pressure_yy = hydrostatic_pressure(
-                    ek, position, xi, bjerrum_length, (1, 1), box_x, box_y, box_z, agrid)
-                measured_pressure_zz = ek[int(
-                    box_x / (2 * agrid)), i, int(box_z / (2 * agrid))].pressure[(2, 2)]
-                calculated_pressure_zz = hydrostatic_pressure(
-                    ek, position, xi, bjerrum_length, (2, 2), box_x, box_y, box_z, agrid)
-
-                pressure_difference_xx = abs(
-                    measured_pressure_xx - calculated_pressure_xx)
-                pressure_difference_yy = abs(
-                    measured_pressure_yy - calculated_pressure_yy)
-                pressure_difference_zz = abs(
-                    measured_pressure_zz - calculated_pressure_zz)
-
-                total_pressure_difference_xx = total_pressure_difference_xx + \
-                    pressure_difference_xx
-                total_pressure_difference_yy = total_pressure_difference_yy + \
-                    pressure_difference_yy
-                total_pressure_difference_zz = total_pressure_difference_zz + \
-                    pressure_difference_zz
-
-            # xy component pressure tensor
-                measured_pressure_xy = ek[int(
-                    box_x / (2 * agrid)), i, int(box_z / (2 * agrid))].pressure[(0, 1)]
-                calculated_pressure_xy = 0.0
-                pressure_difference_xy = abs(
-                    measured_pressure_xy - calculated_pressure_xy)
-                total_pressure_difference_xy = total_pressure_difference_xy + \
-                    pressure_difference_xy
-
-            # yz component pressure tensor
-                measured_pressure_yz = ek[int(
-                    box_x / (2 * agrid)), i, int(box_z / (2 * agrid))].pressure[(1, 2)]
-                calculated_pressure_yz = pressure_tensor_offdiagonal(
-                    position, xi, bjerrum_length, force)
-                pressure_difference_yz = abs(
-                    measured_pressure_yz - calculated_pressure_yz)
-                total_pressure_difference_yz = total_pressure_difference_yz + \
-                    pressure_difference_yz
-
-            # xz component pressure tensor
-                measured_pressure_xz = ek[int(
-                    box_x / (2 * agrid)), i, int(box_z / (2 * agrid))].pressure[(0, 2)]
-                calculated_pressure_xz = 0.0
-                pressure_difference_xz = abs(
-                    measured_pressure_xz - calculated_pressure_xz)
-                total_pressure_difference_xz = total_pressure_difference_xz + \
-                    pressure_difference_xz
-
-                if (output_profiles):
-                    fp.write(
-                        "{} {} {} {} {} {} {} {} {} {} {} {} {} {} {} {} {}\n".format(
-                            position,
-                            measured_density,
-                            calculated_density,
-                            measured_velocity,
-                            calculated_velocity,
-                            measured_pressure_xy,
-                            calculated_pressure_xy,
-                            measured_pressure_yz,
-                            calculated_pressure_yz,
-                            measured_pressure_xz,
-                            calculated_pressure_xz,
-                            measured_pressure_xx,
-                            calculated_pressure_xx,
-                            measured_pressure_yy,
-                            calculated_pressure_yy,
-                            measured_pressure_zz,
-                            calculated_pressure_zz))
-
-        if (output_profiles):
-            fp.close
-
-        total_density_difference = agrid * total_density_difference / width
-        total_velocity_difference = agrid * total_velocity_difference / width
-        total_pressure_difference_xx = agrid * \
-            total_pressure_difference_xx / width
-        total_pressure_difference_yy = agrid * \
-            total_pressure_difference_yy / width
-        total_pressure_difference_zz = agrid * \
-            total_pressure_difference_zz / width
-        total_pressure_difference_xy = agrid * \
-            total_pressure_difference_xy / width
-        total_pressure_difference_yz = agrid * \
-            total_pressure_difference_yz / width
-        total_pressure_difference_xz = agrid * \
-            total_pressure_difference_xz / width
-
-        print("Density deviation: {}".format(total_density_difference))
-        print("Velocity deviation: {}".format(total_velocity_difference))
-        print("Pressure deviation xx component: {}".format(
-            total_pressure_difference_xx))
-        print("Pressure deviation yy component: {}".format(
-            total_pressure_difference_yy))
-        print("Pressure deviation zz component: {}".format(
-            total_pressure_difference_zz))
-        print("Pressure deviation xy component: {}".format(
-            total_pressure_difference_xy))
-        print("Pressure deviation yz component: {}".format(
-            total_pressure_difference_yz))
-        print("Pressure deviation xz component: {}".format(
-            total_pressure_difference_xz))
-
-        self.assertLess(total_density_difference, 1.0e-04,
-                        "Density accuracy not achieved")
-        self.assertLess(total_velocity_difference, 1.0e-04,
-                        "Velocity accuracy not achieved")
-        self.assertLess(total_pressure_difference_xx, 1.0e-04,
-                        "Pressure accuracy xx component not achieved")
-        self.assertLess(total_pressure_difference_yy, 1.0e-04,
-                        "Pressure accuracy yy component not achieved")
-        self.assertLess(total_pressure_difference_zz, 1.0e-04,
-                        "Pressure accuracy zz component not achieved")
-        self.assertLess(total_pressure_difference_xy, 1.0e-04,
-                        "Pressure accuracy xy component not achieved")
-        self.assertLess(total_pressure_difference_yz, 1.0e-04,
-                        "Pressure accuracy yz component not achieved")
-        self.assertLess(total_pressure_difference_xz, 1.0e-04,
-                        "Pressure accuracy xz component not achieved")
->>>>>>> b6ac0989
 
 
 if __name__ == "__main__":
