--- conflicted
+++ resolved
@@ -214,11 +214,7 @@
 
             # Actual comparison.
 
-<<<<<<< HEAD
-            tolerance = 0.15
-=======
             tolerance = 0.2
->>>>>>> 0520af90
             # Too small values of the direction cosines are out of interest
             # compare to 0..1 range.
             min_value = 0.14
@@ -358,7 +354,7 @@
         self.set_anisotropic_param()
         self.add_particles_setup(n)
         self.system.thermostat.set_langevin(
-            kT=self.kT, gamma=self.gamma_global)
+            kT=self.kT, gamma=self.gamma_global, seed=42)
         # Actual integration and validation run
         self.check_rot_diffusion(n)
 
@@ -376,12 +372,12 @@
     # Brownian Dynamics / Isotropic
     def test_case_10(self):
         n = 800
+        self.system.thermostat.turn_off()
         self.rot_diffusion_param_setup()
         self.set_isotropic_param()
         self.add_particles_setup(n)
-        self.system.thermostat.turn_off()
         self.system.thermostat.set_brownian(
-            kT=self.kT, gamma=self.gamma_global)
+            kT=self.kT, gamma=self.gamma_global, seed=42)
         # Actual integration and validation run
         self.check_rot_diffusion(n)
 
