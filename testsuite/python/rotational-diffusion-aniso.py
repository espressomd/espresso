# Copyright (C) 2019 The ESPResSo project
#
# This file is part of ESPResSo.
#
# ESPResSo is free software: you can redistribute it and/or modify
# it under the terms of the GNU General Public License as published by
# the Free Software Foundation, either version 3 of the License, or
# (at your option) any later version.
#
# ESPResSo is distributed in the hope that it will be useful,
# but WITHOUT ANY WARRANTY; without even the implied warranty of
# MERCHANTABILITY or FITNESS FOR A PARTICULAR PURPOSE.  See the
# GNU General Public License for more details.
#
# You should have received a copy of the GNU General Public License
# along with this program.  If not, see <http://www.gnu.org/licenses/>.
#
import numpy as np
import unittest as ut
import unittest_decorators as utx
import espressomd
import tests_common


@utx.skipIfMissingFeatures(["ROTATION", "PARTICLE_ANISOTROPY",
                            "ROTATIONAL_INERTIA", "DIPOLES"])
class RotDiffAniso(ut.TestCase):
    longMessage = True
    round_error_prec = 1E-14
    # Handle for espresso system
    system = espressomd.System(box_l=[1.0, 1.0, 1.0])
    system.cell_system.skin = 5.0
    system.seed = range(system.cell_system.get_state()["n_nodes"])
<<<<<<< HEAD
    # to be defined
    box = 0.0
=======
>>>>>>> e7e2f29f

    # The NVT thermostat parameters
    kT = 0.0
    gamma_global = np.zeros((3))

    # Particle properties
    J = [0.0, 0.0, 0.0]

    np.random.seed(4)

    def setUp(self):
        self.system.time = 0.0
        self.system.part.clear()
        if "BROWNIAN_DYNAMICS" in espressomd.features():
            self.system.thermostat.turn_off()
            # the default integrator is supposed implicitly
            self.system.integrator.set_nvt()

    def add_particles_setup(self, n):
        """
        Adding particles according to the
        previously set parameters.

        Parameters
        ----------
        n : :obj:`int`
            Number of particles.

        """
        
        for ind in range(n):
            part_pos = np.random.random(3) * self.box
            self.system.part.add(rotation=(1, 1, 1), id=ind,
                                 pos=part_pos)
            self.system.part[ind].rinertia = self.J
            if espressomd.has_features("ROTATION"):
                self.system.part[ind].omega_body = [0.0, 0.0, 0.0]

    def set_anisotropic_param(self):
        """
        Select parameters for anisotropic particles.

        """

        # NVT thermostat
        # Note: here & hereinafter specific variations in the random parameter
        # ranges are related to the test execution duration to achieve the
        # required statistical averages faster. The friction gamma_global should
        # be large enough in order to have the small enough D ~ kT / gamma and
        # to observe the details of the original rotational diffusion: the
        # Perrin1936 (see the reference below) tests are visible only when the
        # diffusive rotation is ~pi due to the exponential temporal dependencies
        # (see the equations referred in the check_rot_diffusion()).
        # Also, t0 ~ J / gamma should be small enough in order to remove the
        # small-time-scale diffusion effects which do not fit the Perrin1936's
        # tests which are based on the partial differential equation
        # (eq. (68), Perrin1934) leading only to the simple classical
        # Einstein-Smoluchowski equations of the diffusion in a contrast of the
        # eq. (10.2.26) [N. Pottier, doi:10.1007/s10955-010-0114-6 (2010)].
        self.gamma_global = 1E2 * np.random.uniform(0.35, 1.05, (3))

        # Particles' properties
        # As far as the problem characteristic time is t0 ~ J / gamma
        # and the Langevin equation finite-difference approximation is stable
        # only for time_step << t0, it is needed to set the moment of inertia
        # higher than some minimal value.
        # Also, it is expected to test the large enough J.
        # It should be not very large, otherwise the thermalization will require
        # too much of the CPU time: the in silico time should clock over the
        # t0.
        self.J = np.random.uniform(1.5, 16.5, (3))

    def set_isotropic_param(self):
        """
        Select parameters for isotropic particles.

        Parameters
        ----------

        """

        # NVT thermostat
        # see the comments in set_anisotropic_param()
        self.gamma_global[0] = 1E2 * np.random.uniform(0.35, 1.05)
        self.gamma_global[1] = self.gamma_global[0]
        self.gamma_global[2] = self.gamma_global[0]
        # Particles' properties
        # see the comments in set_anisotropic_param()
        self.J[0] = np.random.uniform(1.5, 16.5)
        self.J[1] = self.J[0]
        self.J[2] = self.J[0]

    def rot_diffusion_param_setup(self):
        """
        Setup the parameters for the rotational diffusion
        test check_rot_diffusion().

        """

        # Time
        # The time step should be less than t0 ~ mass / gamma
        self.system.time_step = 3E-3

        # Space
        self.box = 10.0
        self.system.box_l = 3 * [self.box]
        self.system.periodicity = [0, 0, 0]
        
        # NVT thermostat
        # Just some temperature range to cover by the test:
        self.kT = np.random.uniform(1.5, 6.5)

    def check_rot_diffusion(self, n):
        """
        The rotational diffusion tests based on the reference work
        [Perrin, F. (1936) Journal de Physique et Le Radium, 7(1), 1-11.
        https://doi.org/10.1051/jphysrad:01936007010100]
        with a theoretical background of
        [Perrin, F. (1934) Journal de Physique et Le Radium, 5(10), 497-511.
        https://doi.org/10.1051/jphysrad:01934005010049700]

        Parameters
        ----------
        n : :obj:`int`
            Number of particles.

        """
        # Global diffusivity tensor in the body frame:
        D = self.kT / self.gamma_global
<<<<<<< HEAD
        #dt0 = self.J / self.gamma_global
=======
>>>>>>> e7e2f29f

        # Thermalizing...
        therm_steps = 100
        self.system.integrator.run(therm_steps)

        # Measuring...
        # Set the initial conditions according to the [Perrin1936], p.3.
        # The body angular velocity is rotated now, but there is only the
        # thermal velocity, hence, this does not impact the test and its
        # physical context.
        for ind in range(n):
            self.system.part[ind].quat = [1.0, 0.0, 0.0, 0.0]
        # Average direction cosines
        # Diagonal ones:
        dcosjj_validate = np.zeros((3))
        dcosjj_dev = np.zeros((3))
        # same to the power of 2
        dcosjj2_validate = np.zeros((3))
        dcosjj2_dev = np.zeros((3))
        # The non-diagonal elements for 2 different tests: negative ("nn") and
        # positive ("pp") ones.
        dcosijpp_validate = np.ones((3, 3))
        dcosijpp_dev = np.zeros((3, 3))
        dcosijnn_validate = np.ones((3, 3))
        dcosijnn_dev = np.zeros((3, 3))
        # The non-diagonal elements to the power of 2
        dcosij2_validate = np.ones((3, 3))
        dcosij2_dev = np.zeros((3, 3))

        self.system.time = 0.0
        int_steps = 20
        loops = 100
        for _ in range(loops):
            self.system.integrator.run(steps=int_steps)
            dcosjj = np.zeros((3))
            dcosjj2 = np.zeros((3))
            dcosijpp = np.zeros((3, 3))
            dcosijnn = np.zeros((3, 3))
            dcosij2 = np.zeros((3, 3))
            for ind in range(n):
                # Just a direction cosines functions averaging..
                dir_cos = tests_common.rotation_matrix_quat(self.system, ind)
                for j in range(3):
                    # the LHS of eq. (23) [Perrin1936].
                    dcosjj[j] += dir_cos[j, j]
                    # the LHS of eq. (32) [Perrin1936].
                    dcosjj2[j] += dir_cos[j, j]**2.0
                    for i in range(3):
                        if i != j:
                            # the LHS of eq. (24) [Perrin1936].
                            dcosijpp[i, j] += dir_cos[i, i] * dir_cos[j, j] + \
                                dir_cos[i, j] * dir_cos[j, i]
                            # the LHS of eq. (25) [Perrin1936].
                            dcosijnn[i, j] += dir_cos[i, i] * dir_cos[j, j] - \
                                dir_cos[i, j] * dir_cos[j, i]
                            # the LHS of eq. (33) [Perrin1936].
                            dcosij2[i, j] += dir_cos[i, j]**2.0
            dcosjj /= n
            dcosjj2 /= n
            dcosijpp /= n
            dcosijnn /= n
            dcosij2 /= n

            # Actual comparison.

            tolerance = 0.2
            # Too small values of the direction cosines are out of interest
            # compare to 0..1 range.
            min_value = 0.14

            # Eq. (23) [Perrin1936].
            dcosjj_validate[0] = np.exp(-(D[1] + D[2]) * self.system.time)
            dcosjj_validate[1] = np.exp(-(D[0] + D[2]) * self.system.time)
            dcosjj_validate[2] = np.exp(-(D[0] + D[1]) * self.system.time)
            dcosjj_dev = np.absolute(
                dcosjj - dcosjj_validate) / dcosjj_validate
            for j in range(3):
                if np.absolute(dcosjj_validate[j]) < min_value:
                    dcosjj_dev[j] = 0.0

            # Eq. (24) [Perrin1936].
            dcosijpp_validate[0, 1] = np.exp(
                -(4 * D[2] + D[1] + D[0]) * self.system.time)
            dcosijpp_validate[1, 0] = np.exp(
                -(4 * D[2] + D[1] + D[0]) * self.system.time)
            dcosijpp_validate[0, 2] = np.exp(
                -(4 * D[1] + D[2] + D[0]) * self.system.time)
            dcosijpp_validate[2, 0] = np.exp(
                -(4 * D[1] + D[2] + D[0]) * self.system.time)
            dcosijpp_validate[1, 2] = np.exp(
                -(4 * D[0] + D[2] + D[1]) * self.system.time)
            dcosijpp_validate[2, 1] = np.exp(
                -(4 * D[0] + D[2] + D[1]) * self.system.time)
            dcosijpp_dev = np.absolute(
                dcosijpp - dcosijpp_validate) / dcosijpp_validate
            for i in range(3):
                for j in range(3):
                    if np.absolute(dcosijpp_validate[i, j]) < min_value:
                        dcosijpp_dev[i, j] = 0.0

            # Eq. (25) [Perrin1936].
            dcosijnn_validate[0, 1] = np.exp(-(D[1] + D[0]) * self.system.time)
            dcosijnn_validate[1, 0] = np.exp(-(D[1] + D[0]) * self.system.time)
            dcosijnn_validate[0, 2] = np.exp(-(D[2] + D[0]) * self.system.time)
            dcosijnn_validate[2, 0] = np.exp(-(D[2] + D[0]) * self.system.time)
            dcosijnn_validate[1, 2] = np.exp(-(D[2] + D[1]) * self.system.time)
            dcosijnn_validate[2, 1] = np.exp(-(D[2] + D[1]) * self.system.time)
            dcosijnn_dev = np.absolute(
                dcosijnn - dcosijnn_validate) / dcosijnn_validate
            for i in range(3):
                for j in range(3):
                    if np.absolute(dcosijnn_validate[i, j]) < min_value:
                        dcosijnn_dev[i, j] = 0.0

            # Eq. (30) [Perrin1936].
            D0 = sum(D[:]) / 3.0
            D1D1 = 0.0
            for j in range(3):
                for i in range(3):
                    if i != j:
                        D1D1 += D[i] * D[j]
            D1D1 /= 6.0
            # Technical workaround of a digital arithmetic issue for isotropic
            # particle
            if np.absolute((D0**2 - D1D1) / (D0**2 + D1D1)) < self.round_error_prec:
                D1D1 *= (1.0 - 2.0 * self.round_error_prec)
            # Eq. (32) [Perrin1936].
            dcosjj2_validate = 1. / 3. + (1. / 3.) * (1. + (D - D0) / (2. * np.sqrt(D0**2 - D1D1))) \
                * np.exp(-6. * (D0 - np.sqrt(D0**2 - D1D1)) * self.system.time) \
                + (1. / 3.) * (1. - (D - D0) / (2. * np.sqrt(D0**2 - D1D1))) \
                * np.exp(-6. * (D0 + np.sqrt(D0**2 - D1D1)) * self.system.time)
            dcosjj2_dev = np.absolute(
                dcosjj2 - dcosjj2_validate) / dcosjj2_validate
            for j in range(3):
                if np.absolute(dcosjj2_validate[j]) < min_value:
                    dcosjj2_dev[j] = 0.0

            # Eq. (33) [Perrin1936].
            dcosij2_validate[0, 1] = 1. / 3. - (1. / 6.) * (1. - (D[2] - D0) / (2. * np.sqrt(D0**2 - D1D1))) \
                * np.exp(-6. * (D0 - np.sqrt(D0**2 - D1D1)) * self.system.time) \
                - (1. / 6.) * (1. + (D[2] - D0) / (2. * np.sqrt(D0**2 - D1D1))) \
                * np.exp(-6. * (D0 + np.sqrt(D0**2 - D1D1)) * self.system.time)
            dcosij2_validate[1, 0] = dcosij2_validate[0, 1]

            dcosij2_validate[0, 2] = 1. / 3. - (1. / 6.) * (1. - (D[1] - D0) / (2. * np.sqrt(D0**2 - D1D1))) \
                * np.exp(-6. * (D0 - np.sqrt(D0**2 - D1D1)) * self.system.time) \
                - (1. / 6.) * (1. + (D[1] - D0) / (2. * np.sqrt(D0**2 - D1D1))) \
                * np.exp(-6. * (D0 + np.sqrt(D0**2 - D1D1)) * self.system.time)
            dcosij2_validate[2, 0] = dcosij2_validate[0, 2]

            dcosij2_validate[1, 2] = 1. / 3. - (1. / 6.) * (1. - (D[0] - D0) / (2. * np.sqrt(D0**2 - D1D1))) \
                * np.exp(-6. * (D0 - np.sqrt(D0**2 - D1D1)) * self.system.time) \
                - (1. / 6.) * (1. + (D[0] - D0) / (2. * np.sqrt(D0**2 - D1D1))) \
                * np.exp(-6. * (D0 + np.sqrt(D0**2 - D1D1)) * self.system.time)
            dcosij2_validate[2, 1] = dcosij2_validate[1, 2]
            dcosij2_dev = np.absolute(
                dcosij2 - dcosij2_validate) / dcosij2_validate
            for i in range(3):
                for j in range(3):
                    if np.absolute(dcosij2_validate[i, j]) < min_value:
                        dcosij2_dev[i, j] = 0.0

            for j in range(3):
                self.assertLessEqual(
                    abs(dcosjj_dev[j]), tolerance,
                    msg='Relative deviation dcosjj_dev[{0}] in a rotational '
                        'diffusion is too large: {1}'.format(j, dcosjj_dev[j]))
                self.assertLessEqual(
                    abs(dcosjj2_dev[j]), tolerance,
                    msg='Relative deviation dcosjj2_dev[{0}] in a rotational '
                        'diffusion is too large: {1}'.format(j, dcosjj2_dev[j]))
                for i in range(3):
                    if i != j:
                        self.assertLessEqual(
                            abs(dcosijpp_dev[i, j]), tolerance,
                            msg='Relative deviation dcosijpp_dev[{0},{1}] in a '
                                'rotational diffusion is too large: {2}'
                                .format(i, j, dcosijpp_dev[i, j]))
                        self.assertLessEqual(
                            abs(dcosijnn_dev[i, j]), tolerance,
                            msg='Relative deviation dcosijnn_dev[{0},{1}] in a '
                                'rotational diffusion is too large: {2}'
                                .format(i, j, dcosijnn_dev[i, j]))
                        self.assertLessEqual(
                            abs(dcosij2_dev[i, j]), tolerance,
                            msg='Relative deviation dcosij2_dev[{0},{1}] in a '
                                'rotational diffusion is too large: {2}'
                                .format(i, j, dcosij2_dev[i, j]))

    # Langevin Dynamics / Anisotropic
    def test_case_00(self):
        n = 800
        self.rot_diffusion_param_setup()
        self.set_anisotropic_param()
        self.add_particles_setup(n)
        self.system.thermostat.set_langevin(
            kT=self.kT, gamma=self.gamma_global, seed=42)
        # Actual integration and validation run
        self.check_rot_diffusion(n)

    # Langevin Dynamics / Isotropic
    def test_case_01(self):
        n = 800
        self.rot_diffusion_param_setup()
        self.set_isotropic_param()
        self.add_particles_setup(n)
        self.system.thermostat.set_langevin(
            kT=self.kT, gamma=self.gamma_global, seed=42)
        # Actual integration and validation run
        self.check_rot_diffusion(n)

    if "BROWNIAN_DYNAMICS" in espressomd.features():
        # Brownian Dynamics / Isotropic
        def test_case_10(self):
            n = 800
            self.system.thermostat.turn_off()
            self.rot_diffusion_param_setup()
            self.set_isotropic_param()
            self.add_particles_setup(n)
            self.system.thermostat.set_brownian(
                kT=self.kT, gamma=self.gamma_global, seed=42)
            self.system.integrator.set_brownian_dynamics()
            # Actual integration and validation run
            self.check_rot_diffusion(n)

if __name__ == '__main__':
    ut.main()<|MERGE_RESOLUTION|>--- conflicted
+++ resolved
@@ -31,11 +31,6 @@
     system = espressomd.System(box_l=[1.0, 1.0, 1.0])
     system.cell_system.skin = 5.0
     system.seed = range(system.cell_system.get_state()["n_nodes"])
-<<<<<<< HEAD
-    # to be defined
-    box = 0.0
-=======
->>>>>>> e7e2f29f
 
     # The NVT thermostat parameters
     kT = 0.0
@@ -165,10 +160,6 @@
         """
         # Global diffusivity tensor in the body frame:
         D = self.kT / self.gamma_global
-<<<<<<< HEAD
-        #dt0 = self.J / self.gamma_global
-=======
->>>>>>> e7e2f29f
 
         # Thermalizing...
         therm_steps = 100
