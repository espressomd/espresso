--- conflicted
+++ resolved
@@ -30,15 +30,15 @@
 """
 
 
-AGRID = .5
-VISC = 5.2
-DENS = 2.3 
-TIME_STEP = 0.03
+AGRID = 0.6
+VISC = 3.2
+DENS = 2.3
+TIME_STEP = 0.02
 # Box size will be H +2 AGRID to make room for walls.
 # The number of grid cells should be divisible by four and 3 in all directions
 # for testing on multiple mpi nodes.
-H = 12 * AGRID 
-W = 6 * AGRID  
+H = 12 * AGRID
+W = 6 * AGRID
 SHEAR_VELOCITY = 0.3
 
 LB_PARAMS = {'agrid': AGRID,
@@ -83,7 +83,6 @@
 class LBShearCommon:
 
     """Base class of the test that holds the test logic."""
-    lbf = None
     system = espressomd.System(box_l=[H + 2. * AGRID,
                                       W,
                                       W])
@@ -98,9 +97,14 @@
         """
         self.system.lbboundaries.clear()
         self.system.actors.clear()
+        try: 
+            del self.lbf
+        except:
+            pass
         self.system.box_l = np.max(
             ((W, W, W), shear_plane_normal * (H + 2 * AGRID)), 0)
 
+        self.lbf = self.lb_class(**LB_PARAMS)
         self.system.actors.add(self.lbf)
 
         wall_shape1 = espressomd.shapes.Wall(
@@ -116,25 +120,12 @@
         self.system.lbboundaries.add(wall2)
 
         t0 = self.system.time
-        sample_points = np.arange(H / AGRID + 2)
-
-        for i in range(9):
+        sample_points = int(H / AGRID - 1)
+
+        for _ in range(9):
             self.system.integrator.run(50)
 
             v_expected = shear_flow(
-<<<<<<< HEAD
-                x=(sample_points - .5) * AGRID,
-                                t=self.system.time - t0,
-                                nu=VISC,
-                                v=SHEAR_VELOCITY,
-                                h=H,
-                                k_max=100)
-            
-            # We omit the boundary nodes themselves, which have undefined
-            # velocities
-            for j in np.array(sample_points, dtype=int)[1:-1]:
-                ind = (1, 1, 1)
-=======
                 x=(np.arange(0, sample_points) + .5) * AGRID,
                 t=self.system.time - t0,
                 nu=VISC,
@@ -143,40 +134,10 @@
                 k_max=100)
             for j in range(1, sample_points):
                 ind = np.max(((1, 1, 1), shear_plane_normal * j + 1), 0)
->>>>>>> 0b7b3573
                 ind = np.array(ind, dtype=int)
-                ind[np.argmax(shear_plane_normal)] = j
                 v_measured = self.lbf[ind[0], ind[1], ind[2]].velocity
                 np.testing.assert_allclose(
                     np.copy(v_measured),
-<<<<<<< HEAD
-                    np.copy(v_expected[j]) * shear_direction, atol=3E-3)
-
-        print(wall1.get_force())
-        print(wall2.get_force())
-        p_eq = DENS * AGRID**2 / TIME_STEP**2 / 3
-        print(
-            shear_direction *
-            SHEAR_VELOCITY /
-            H *
-            W**2 *
-            VISC +
-            p_eq *
-            W**2 *
-            shear_plane_normal)
-        np.testing.assert_allclose(
-            np.copy(wall1.get_force()),
-            -np.copy(wall2.get_force()),
-            atol=1E-4)
-        np.testing.assert_allclose(np.copy(wall1.get_force()), 
-                                   shear_direction * SHEAR_VELOCITY / H * W**2 * VISC, atol=2E-4)
-        # Test steady state stress tensor on a node
-        p_eq = DENS * AGRID**2 / TIME_STEP**2 / 3
-        p_expected = np.diag((p_eq, p_eq, p_eq))
-        p_expected += -VISC * DENS * SHEAR_VELOCITY / H * (
-            np.outer(shear_plane_normal, shear_direction)
-           + np.outer(shear_direction, shear_plane_normal))
-=======
                     -np.copy(v_expected[j]) * shear_direction, atol=3E-3)
 
         # speed of sound of the LB fluid in MD units (agrid/tau is due to
@@ -198,11 +159,17 @@
         dynamic_viscosity = self.lbf.viscosity * self.lbf.density
         p_expected = p_eq * np.identity(3) - dynamic_viscosity * shear_rate * (
             np.outer(shear_plane_normal, shear_direction) + np.transpose(np.outer(shear_plane_normal, shear_direction)))
->>>>>>> 0b7b3573
         for n in (2, 3, 4), (3, 4, 2), (5, 4, 3):
             node_stress = np.copy(self.lbf[n[0], n[1], n[2]].stress)
             np.testing.assert_allclose(node_stress,
                                        p_expected, atol=1E-5, rtol=5E-3)
+
+        np.testing.assert_allclose(
+            np.copy(wall1.get_force()),
+            -np.copy(wall2.get_force()),
+            atol=1E-4)
+        np.testing.assert_allclose(np.dot(np.copy(wall1.get_force()),shear_direction),
+                                   SHEAR_VELOCITY / H * W**2 * VISC, atol=2E-4)
 
     def test(self):
         x = np.array((1, 0, 0), dtype=float)
@@ -222,7 +189,7 @@
     """Test for the CPU implementation of the LB."""
 
     def setUp(self):
-        self.lbf = espressomd.lb.LBFluid(**LB_PARAMS)
+        self.lb_class = espressomd.lb.LBFluid
 
 
 @utx.skipIfMissingGPU()
@@ -232,17 +199,16 @@
     """Test for the GPU implementation of the LB."""
 
     def setUp(self):
-        self.lbf = espressomd.lb.LBFluidGPU(**LB_PARAMS)
-
-
-@utx.skipIfMissingFeatures(['LB_WALBERLA', 'LB_BOUNDARIES'])
+        self.lb_class = espressomd.lb.LBFluidGPU
+
+
+@utx.skipIfMissingFeatures(['LB_WALBERLA'])
 class LBWalberlaShear(ut.TestCase, LBShearCommon):
 
     """Test for the Walberla implementation of the LB."""
 
     def setUp(self):
-        self.lbf = espressomd.lb.LBFluidWalberla(**LB_PARAMS)
-
+        self.lb_class = espressomd.lb.LBFluidWalberla
 
 if __name__ == '__main__':
     ut.main()