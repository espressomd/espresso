#
# Copyright (C) 2013-2022 The ESPResSo project
#
# This file is part of ESPResSo.
#
# ESPResSo is free software: you can redistribute it and/or modify
# it under the terms of the GNU General Public License as published by
# the Free Software Foundation, either version 3 of the License, or
# (at your option) any later version.
#
# ESPResSo is distributed in the hope that it will be useful,
# but WITHOUT ANY WARRANTY; without even the implied warranty of
# MERCHANTABILITY or FITNESS FOR A PARTICULAR PURPOSE.  See the
# GNU General Public License for more details.
#
# You should have received a copy of the GNU General Public License
# along with this program.  If not, see <http://www.gnu.org/licenses/>.
#
import numpy as np

import espressomd
import espressomd.lb
import espressomd.shapes
import espressomd.virtual_sites
import espressomd.utils

import tests_common
import unittest_decorators as utx


class VirtualSitesTracersCommon:
    box_height = 10.
    box_lw = 8.
    system = espressomd.System(box_l=(box_lw, box_lw, box_height))
    system.time_step = 0.08
    system.cell_system.skin = 0.1

    def setUp(self):
        self.system.box_l = (self.box_lw, self.box_lw, self.box_height)

    def tearDown(self):
        self.system.thermostat.turn_off()
        self.system.lbboundaries.clear()
        self.system.actors.clear()
        self.system.part.clear()

<<<<<<< HEAD
    def set_lb(self, ext_force_density=(0, 0, 0)):
=======
    def reset_lb(self, ext_force_density=(0, 0, 0), dir_walls=2):
        self.system.lbboundaries.clear()
        self.system.actors.clear()
>>>>>>> 9744eb6f
        self.lbf = self.LBClass(
            kT=0.0, agrid=1., density=1., kinematic_viscosity=1.8,
            tau=self.system.time_step, ext_force_density=ext_force_density)
        self.system.actors.add(self.lbf)
        self.system.thermostat.set_lb(
            LB_fluid=self.lbf,
            act_on_virtual=False,
            gamma=1)

        # Setup boundaries
<<<<<<< HEAD
        wall_shapes = [None] * 2
        wall_shapes[0] = espressomd.shapes.Wall(normal=[0, 0, 1], dist=0.5)
        wall_shapes[1] = espressomd.shapes.Wall(
            normal=[0, 0, -1], dist=-self.box_height - 0.5)
=======
        normal = [0, 0, 0]
        normal[dir_walls] = 1
        walls = [espressomd.lbboundaries.LBBoundary() for k in range(2)]
        walls[0].set_params(shape=espressomd.shapes.Wall(
            normal=normal, dist=0.5))
        normal[dir_walls] = -1
        walls[1].set_params(shape=espressomd.shapes.Wall(
            normal=normal, dist=-(self.system.box_l[dir_walls] - 0.5)))
>>>>>>> 9744eb6f

        for wall_shape in wall_shapes:
            self.lbf.add_boundary_from_shape(wall_shape)

        espressomd.utils.handle_errors("setup")

    def test_aa_method_switching(self):
        # Virtual sites should be disabled by default
        self.assertIsInstance(
            self.system.virtual_sites,
            espressomd.virtual_sites.VirtualSitesOff)

        # Switch implementation
        self.system.virtual_sites = espressomd.virtual_sites.VirtualSitesInertialessTracers()
        self.assertIsInstance(
            self.system.virtual_sites, espressomd.virtual_sites.VirtualSitesInertialessTracers)

    @utx.skipIfMissingFeatures("EXTERNAL_FORCES")
    def test_ab_single_step(self):
        self.set_lb()
        self.system.part.clear()
        self.system.virtual_sites = espressomd.virtual_sites.VirtualSitesInertialessTracers()

        # Random velocities
        self.lbf[:, :, :].velocity = np.random.random((*self.lbf.shape, 3))
        force = [1, -2, 3]
        # Test several particle positions
        for pos in [[3, 2, 1], [0, 0, 0],
                    self.system.box_l * 0.49,
                    self.system.box_l,
                    self.system.box_l * 0.99]:
            p = self.system.part.add(pos=pos, ext_force=force, virtual=True)

            coupling_pos = p.pos
            # Nodes to which forces will be interpolated
            lb_nodes = tests_common.get_lb_nodes_around_pos(
                coupling_pos, self.lbf)

            np.testing.assert_allclose(
                [n.last_applied_force for n in lb_nodes],
                np.zeros((len(lb_nodes), 3)))
            self.system.integrator.run(1)

            v_fluid = np.copy(
                self.lbf.get_interpolated_velocity(
                    pos=coupling_pos))

            # Check particle velocity
            np.testing.assert_allclose(np.copy(p.v), v_fluid)

            # particle position
            np.testing.assert_allclose(
                np.copy(p.pos),
                coupling_pos + v_fluid * self.system.time_step)

            # check transfer of particle force to fluid
            applied_forces = np.array([n.last_applied_force for n in lb_nodes])
            np.testing.assert_allclose(
                np.sum(applied_forces, axis=0), force, atol=1E-10)

            # Check that last_applied_force gets cleared
            p.remove()
            self.system.integrator.run(1)
            applied_forces = np.array([n.last_applied_force for n in lb_nodes])
            np.testing.assert_allclose(
                np.sum(applied_forces, axis=0), [0, 0, 0])

    def test_advection(self):
<<<<<<< HEAD
        self.set_lb(ext_force_density=[0.1, 0, 0])
        # System setup
        system = self.system

        system.virtual_sites = espressomd.virtual_sites.VirtualSitesInertialessTracers()

        # Establish steady state flow field
        p = system.part.add(pos=(0, 5.5, 5.5), virtual=True)
        system.integrator.run(400)

        p.pos = (0, 5.5, 5.5)
        system.time = 0

        # Perform integration
        for _ in range(2):
            system.integrator.run(100)
            # compute expected position
            dist = self.lbf.get_interpolated_velocity(pos=p.pos)[
                0] * system.time
            self.assertAlmostEqual(p.pos[0] / dist, 1, delta=0.001)

    def test_zz_without_lb(self):
=======
        node_grid = self.system.cell_system.node_grid
        lb_on_gpu = self.LBClass is espressomd.lb.LBFluidGPU
        for direction in [0, 1, 2]:
            # System setup
            system = self.system
            system.virtual_sites = espressomd.virtual_sites.VirtualSitesInertialessTracers()

            # LB setup with walls
            ext_force = [0., 0., 0.]
            ext_force[direction] = 0.1
            dir_walls = (direction + 2) % 3
            box_l = 3 * [self.box_lw]
            box_l[dir_walls] = self.box_height
            system.box_l = box_l
            self.reset_lb(ext_force_density=ext_force, dir_walls=dir_walls)

            # Establish steady state flow field
            system.integrator.run(400)

            # Add tracer in the fluid domain
            pos_initial = [3.5, 3.5, 3.5]
            pos_initial[direction] = 0.5
            p = system.part.add(pos=pos_initial, virtual=True)

            # Perform integration
            n_steps = 100
            if node_grid[direction] != 1 and lb_on_gpu:
                n_steps = 50  # with GPU, tracers must stay on MPI rank 0
            system.time = 0
            for _ in range(2):
                system.integrator.run(n_steps)
                # compute expected position
                lb_vel = self.lbf.get_interpolated_velocity(p.pos)
                ref_dist = lb_vel[direction] * system.time
                tracer_dist = p.pos[direction] - pos_initial[direction]
                self.assertAlmostEqual(tracer_dist / ref_dist, 1., delta=0.01)

            self.tearDown()

    def test_zz_exceptions_with_lb(self):
        node_grid = self.system.cell_system.node_grid
        lb_on_gpu = self.LBClass is espressomd.lb.LBFluidGPU
        if lb_on_gpu and sum(node_grid) != 3:
            self.reset_lb()
            system = self.system
            system.virtual_sites = espressomd.virtual_sites.VirtualSitesInertialessTracers()
            p = system.part.add(pos=(0, 0, 0), virtual=True)
            system.integrator.run(1)
            p.pos = (-0.5, -0.5, -0.5)
            with self.assertRaisesRegex(Exception, "The LB GPU method cannot integrate virtual sites when more than 1 MPI ranks are used"):
                system.integrator.run(1)

    def test_zz_exceptions_without_lb(self):
>>>>>>> 9744eb6f
        """Check behaviour without lb. Ignore non-virtual particles, complain on
        virtual ones.

        """
        self.set_lb()
        system = self.system
        system.virtual_sites = espressomd.virtual_sites.VirtualSitesInertialessTracers()
        system.actors.clear()
        system.part.clear()
        p = system.part.add(pos=(0, 0, 0))
        system.integrator.run(1)
        p.virtual = True
        with self.assertRaisesRegex(Exception, "No LB method was active but virtual sites present"):
            system.integrator.run(1)<|MERGE_RESOLUTION|>--- conflicted
+++ resolved
@@ -39,18 +39,12 @@
         self.system.box_l = (self.box_lw, self.box_lw, self.box_height)
 
     def tearDown(self):
-        self.system.thermostat.turn_off()
-        self.system.lbboundaries.clear()
         self.system.actors.clear()
         self.system.part.clear()
+        self.system.thermostat.turn_off()
 
-<<<<<<< HEAD
-    def set_lb(self, ext_force_density=(0, 0, 0)):
-=======
-    def reset_lb(self, ext_force_density=(0, 0, 0), dir_walls=2):
-        self.system.lbboundaries.clear()
+    def set_lb(self, ext_force_density=(0, 0, 0), dir_walls=2):
         self.system.actors.clear()
->>>>>>> 9744eb6f
         self.lbf = self.LBClass(
             kT=0.0, agrid=1., density=1., kinematic_viscosity=1.8,
             tau=self.system.time_step, ext_force_density=ext_force_density)
@@ -61,24 +55,14 @@
             gamma=1)
 
         # Setup boundaries
-<<<<<<< HEAD
-        wall_shapes = [None] * 2
-        wall_shapes[0] = espressomd.shapes.Wall(normal=[0, 0, 1], dist=0.5)
-        wall_shapes[1] = espressomd.shapes.Wall(
-            normal=[0, 0, -1], dist=-self.box_height - 0.5)
-=======
         normal = [0, 0, 0]
         normal[dir_walls] = 1
-        walls = [espressomd.lbboundaries.LBBoundary() for k in range(2)]
-        walls[0].set_params(shape=espressomd.shapes.Wall(
-            normal=normal, dist=0.5))
+        wall_shape = espressomd.shapes.Wall(normal=normal, dist=0.5)
+        self.lbf.add_boundary_from_shape(wall_shape)
         normal[dir_walls] = -1
-        walls[1].set_params(shape=espressomd.shapes.Wall(
-            normal=normal, dist=-(self.system.box_l[dir_walls] - 0.5)))
->>>>>>> 9744eb6f
-
-        for wall_shape in wall_shapes:
-            self.lbf.add_boundary_from_shape(wall_shape)
+        wall_shape = espressomd.shapes.Wall(
+            normal=normal, dist=-(self.system.box_l[dir_walls] - 0.5))
+        self.lbf.add_boundary_from_shape(wall_shape)
 
         espressomd.utils.handle_errors("setup")
 
@@ -144,32 +128,6 @@
                 np.sum(applied_forces, axis=0), [0, 0, 0])
 
     def test_advection(self):
-<<<<<<< HEAD
-        self.set_lb(ext_force_density=[0.1, 0, 0])
-        # System setup
-        system = self.system
-
-        system.virtual_sites = espressomd.virtual_sites.VirtualSitesInertialessTracers()
-
-        # Establish steady state flow field
-        p = system.part.add(pos=(0, 5.5, 5.5), virtual=True)
-        system.integrator.run(400)
-
-        p.pos = (0, 5.5, 5.5)
-        system.time = 0
-
-        # Perform integration
-        for _ in range(2):
-            system.integrator.run(100)
-            # compute expected position
-            dist = self.lbf.get_interpolated_velocity(pos=p.pos)[
-                0] * system.time
-            self.assertAlmostEqual(p.pos[0] / dist, 1, delta=0.001)
-
-    def test_zz_without_lb(self):
-=======
-        node_grid = self.system.cell_system.node_grid
-        lb_on_gpu = self.LBClass is espressomd.lb.LBFluidGPU
         for direction in [0, 1, 2]:
             # System setup
             system = self.system
@@ -182,7 +140,7 @@
             box_l = 3 * [self.box_lw]
             box_l[dir_walls] = self.box_height
             system.box_l = box_l
-            self.reset_lb(ext_force_density=ext_force, dir_walls=dir_walls)
+            self.set_lb(ext_force_density=ext_force, dir_walls=dir_walls)
 
             # Establish steady state flow field
             system.integrator.run(400)
@@ -193,35 +151,18 @@
             p = system.part.add(pos=pos_initial, virtual=True)
 
             # Perform integration
-            n_steps = 100
-            if node_grid[direction] != 1 and lb_on_gpu:
-                n_steps = 50  # with GPU, tracers must stay on MPI rank 0
             system.time = 0
             for _ in range(2):
-                system.integrator.run(n_steps)
+                system.integrator.run(100)
                 # compute expected position
-                lb_vel = self.lbf.get_interpolated_velocity(p.pos)
+                lb_vel = self.lbf.get_interpolated_velocity(pos=p.pos)
                 ref_dist = lb_vel[direction] * system.time
                 tracer_dist = p.pos[direction] - pos_initial[direction]
                 self.assertAlmostEqual(tracer_dist / ref_dist, 1., delta=0.01)
 
-            self.tearDown()
-
-    def test_zz_exceptions_with_lb(self):
-        node_grid = self.system.cell_system.node_grid
-        lb_on_gpu = self.LBClass is espressomd.lb.LBFluidGPU
-        if lb_on_gpu and sum(node_grid) != 3:
-            self.reset_lb()
-            system = self.system
-            system.virtual_sites = espressomd.virtual_sites.VirtualSitesInertialessTracers()
-            p = system.part.add(pos=(0, 0, 0), virtual=True)
-            system.integrator.run(1)
-            p.pos = (-0.5, -0.5, -0.5)
-            with self.assertRaisesRegex(Exception, "The LB GPU method cannot integrate virtual sites when more than 1 MPI ranks are used"):
-                system.integrator.run(1)
+            system.actors.clear()
 
     def test_zz_exceptions_without_lb(self):
->>>>>>> 9744eb6f
         """Check behaviour without lb. Ignore non-virtual particles, complain on
         virtual ones.
 
@@ -234,5 +175,5 @@
         p = system.part.add(pos=(0, 0, 0))
         system.integrator.run(1)
         p.virtual = True
-        with self.assertRaisesRegex(Exception, "No LB method was active but virtual sites present"):
+        with self.assertRaisesRegex(Exception, "LB needs to be active for inertialess tracers"):
             system.integrator.run(1)