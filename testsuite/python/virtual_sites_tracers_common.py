#
# Copyright (C) 2013-2019 The ESPResSo project
#
# This file is part of ESPResSo.
#
# ESPResSo is free software: you can redistribute it and/or modify
# it under the terms of the GNU General Public License as published by
# the Free Software Foundation, either version 3 of the License, or
# (at your option) any later version.
#
# ESPResSo is distributed in the hope that it will be useful,
# but WITHOUT ANY WARRANTY; without even the implied warranty of
# MERCHANTABILITY or FITNESS FOR A PARTICULAR PURPOSE.  See the
# GNU General Public License for more details.
#
# You should have received a copy of the GNU General Public License
# along with this program.  If not, see <http://www.gnu.org/licenses/>.
#
import espressomd
from espressomd import lb, shapes, lbboundaries
import numpy as np
try:
    from espressomd.virtual_sites import VirtualSitesInertialessTracers, VirtualSitesOff
except ImportError:
    pass
from espressomd.utils import handle_errors


class VirtualSitesTracersCommon:
    box_height = 10.
    box_lw = 8.
    system = espressomd.System(box_l=(box_lw, box_lw, box_height))
    system.time_step = 0.05
    system.cell_system.skin = 0.1

    def reset_lb(self, ext_force_density=(0, 0, 0)):
<<<<<<< HEAD
=======
        box_height = 10 
        box_lw = 8
>>>>>>> 94d51f5c
        self.system.actors.clear()
        self.system.lbboundaries.clear()
        self.lbf = self.LBClass(
            kT=0.0, agrid=1, dens=1, visc=1.8,
            tau=self.system.time_step, ext_force_density=ext_force_density)
        self.system.actors.add(self.lbf)
        self.system.thermostat.set_lb(
            LB_fluid=self.lbf,
            act_on_virtual=False,
            gamma=1)

        # Setup boundaries
        walls = [lbboundaries.LBBoundary() for k in range(2)]
        walls[0].set_params(shape=shapes.Wall(normal=[0, 0, 1], dist=0.5))
        walls[1].set_params(shape=shapes.Wall(normal=[0, 0, -1],
                                              dist=-self.box_height - 0.5))

        for wall in walls:
            self.system.lbboundaries.add(wall)

        handle_errors("setup")

    def test_aa_method_switching(self):
        # Virtual sites should be disabled by default
        self.assertTrue(isinstance(self.system.virtual_sites, VirtualSitesOff))

        # Switch implementation
        self.system.virtual_sites = VirtualSitesInertialessTracers()
        self.assertTrue(
            isinstance(self.system.virtual_sites, VirtualSitesInertialessTracers))
        self.assertEqual(self.system.virtual_sites.have_velocity, True)

    def test_advection(self):
        self.reset_lb(ext_force_density=[0.1, 0, 0])
        # System setup
        system = self.system

        system.virtual_sites = VirtualSitesInertialessTracers()

        # Establish steady state flow field
        system.part.add(id=0, pos=(0, 5.5, 5.5), virtual=True)
        system.integrator.run(400)

        system.part[0].pos = (0, 5.5, 5.5)
        system.time = 0

        # Perform integration
        for _ in range(3):
            system.integrator.run(100)
            # compute expected position
            X = self.lbf.get_interpolated_velocity(
                system.part[0].pos)[0] * system.time
            self.assertAlmostEqual(
                system.part[0].pos[0] / X - 1, 0, delta=0.005)

    def compute_angle(self):
        system = self.system
        pos0 = system.part[0].pos
        pos1 = system.part[1].pos
        pos2 = system.part[2].pos
        pos3 = system.part[3].pos

        # first normal vector
        n1 = np.cross((pos1 - pos0), (pos2 - pos0))
        n2 = np.cross((pos2 - pos0), (pos3 - pos0))

        norm1 = np.linalg.norm(n1)
        norm2 = np.linalg.norm(n2)
        n1 = n1 / norm1
        n2 = n2 / norm2

        alpha = np.arccos(np.dot(n1, n2))
        return alpha

    def test_tribend(self):
        self.system.actors.clear()
        # two triangles with bending interaction
        # move nodes, should relax back

        system = self.system
        system.virtual_sites = VirtualSitesInertialessTracers()

        system.part.clear()

        # Add four particles
        system.part.add(id=0, pos=[5, 5, 5], virtual=True)
        system.part.add(id=1, pos=[5, 5, 6], virtual=True)
        system.part.add(id=2, pos=[5, 6, 6], virtual=True)
        system.part.add(id=3, pos=[5, 6, 5], virtual=True)

        # Add first triel, weak modulus
        from espressomd.interactions import IBM_Triel
        tri1 = IBM_Triel(
            ind1=0, ind2=1, ind3=2, elasticLaw="Skalak", k1=0.1, k2=0, maxDist=2.4)
        system.bonded_inter.add(tri1)
        system.part[0].add_bond((tri1, 1, 2))

        # Add second triel
        tri2 = IBM_Triel(
            ind1=0, ind2=2, ind3=3, elasticLaw="Skalak", k1=10, k2=0, maxDist=2.4)
        system.bonded_inter.add(tri2)
        system.part[0].add_bond((tri2, 2, 3))

        # Add bending
        from espressomd.interactions import IBM_Tribend
        tribend = IBM_Tribend(
            ind1=0, ind2=1, ind3=2, ind4=3, kb=1, refShape="Initial")
        system.bonded_inter.add(tribend)
        system.part[0].add_bond((tribend, 1, 2, 3))

        # twist
        system.part[1].pos = [5.2, 5, 6]

        self.reset_lb()

        # Perform integration
        last_angle = self.compute_angle()
        for _ in range(6):
            system.integrator.run(430)
            angle = self.compute_angle()
            self.assertLess(angle, last_angle)
            last_angle = angle
        self.assertLess(angle, 0.03)

    def test_triel(self):
        self.system.actors.clear()
        system = self.system
        system.virtual_sites = VirtualSitesInertialessTracers()
        system.virtual_sites = VirtualSitesInertialessTracers()

        system.part.clear()
        # Add particles: 0-2 are non-bonded, 3-5 are weakly bonded, 6-8 are
        # strongly bonded
        system.part.add(id=0, pos=[5, 5, 5], virtual=True)
        system.part.add(id=1, pos=[5, 5, 6], virtual=True)
        system.part.add(id=2, pos=[5, 6, 6], virtual=True)

        system.part.add(id=3, pos=[2, 5, 5], virtual=True)
        system.part.add(id=4, pos=[2, 5, 6], virtual=True)
        system.part.add(id=5, pos=[2, 6, 6], virtual=True)

        system.part.add(id=6, pos=[4, 7, 7], virtual=True)
        system.part.add(id=7, pos=[4, 7, 8], virtual=True)
        system.part.add(id=8, pos=[4, 8, 8], virtual=True)

        # Add triel, weak modulus for 3-5
        from espressomd.interactions import IBM_Triel
        triWeak = IBM_Triel(
            ind1=3, ind2=4, ind3=5, elasticLaw="Skalak", k1=5, k2=0, maxDist=2.4)
        system.bonded_inter.add(triWeak)
        system.part[3].add_bond((triWeak, 4, 5))

        # Add triel, strong modulus for 6-8
        triStrong = IBM_Triel(
            ind1=6, ind2=7, ind3=8, elasticLaw="Skalak", k1=15, k2=0, maxDist=2.4)
        system.bonded_inter.add(triStrong)
        system.part[6].add_bond((triStrong, 7, 8))

        self.reset_lb(ext_force_density=[0.1, 0, 0])
        # Perform integration
        system.integrator.run(4500)

        # For the cpu variant, check particle velocities
        if isinstance(self.lbf, lb.LBFluid):  # as opposed to LBFluidGPU
            for p in system.part:
                np.testing.assert_allclose(
                    np.copy(p.v), np.copy(
                        self.lbf.get_interpolated_velocity(p.pos)),
                    atol=2E-2)
        # get new shapes
        dist1non = np.linalg.norm(
            np.array(system.part[1].pos - system.part[0].pos))
        dist2non = np.linalg.norm(
            np.array(system.part[2].pos - system.part[0].pos))

        dist1weak = np.linalg.norm(
            np.array(system.part[3].pos - system.part[4].pos))
        dist2weak = np.linalg.norm(
            np.array(system.part[3].pos - system.part[5].pos))

        dist1strong = np.linalg.norm(
            np.array(system.part[6].pos - system.part[7].pos))
        dist2strong = np.linalg.norm(
            np.array(system.part[6].pos - system.part[8].pos))

        print("** Distances: non-bonded, weak, strong, expected")
        print(str(dist1non) + "    " + str(dist1weak)
              + "     " + str(dist1strong) + "    1")
        print(str(dist2non) + "    " + str(dist2weak)
              + "     " + str(dist2strong) + "    1.414")

        # test:
        # non-bonded should move apart by the flow (control group)
        # weakly-bonded should stretch somewhat
        # strongly-bonded should basically not stretch
        self.assertGreater(dist1non, 1.5)
        self.assertAlmostEqual(dist1weak, 1, delta=0.2)
        self.assertAlmostEqual(dist1strong, 1, delta=0.04)

        self.assertGreater(dist2non, 2)
        self.assertAlmostEqual(dist2weak, np.sqrt(2), delta=0.3)
        self.assertAlmostEqual(dist2strong, np.sqrt(2), delta=0.1)

    def test_zz_without_lb(self):
        """Check behaviour without lb. Ignore non-virtual particles, complain on
        virtual ones.

        """
        self.reset_lb()
        system = self.system
        system.virtual_sites = VirtualSitesInertialessTracers()
        system.actors.clear()
        system.part.clear()
        p = system.part.add(pos=(0, 0, 0))
        system.integrator.run(1)
        p.virtual = True
        with self.assertRaises(Exception):
            system.integrator.run(1)<|MERGE_RESOLUTION|>--- conflicted
+++ resolved
@@ -34,11 +34,6 @@
     system.cell_system.skin = 0.1
 
     def reset_lb(self, ext_force_density=(0, 0, 0)):
-<<<<<<< HEAD
-=======
-        box_height = 10 
-        box_lw = 8
->>>>>>> 94d51f5c
         self.system.actors.clear()
         self.system.lbboundaries.clear()
         self.lbf = self.LBClass(
