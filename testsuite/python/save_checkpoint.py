#
# Copyright (C) 2010-2022 The ESPResSo project
#
# This file is part of ESPResSo.
#
# ESPResSo is free software: you can redistribute it and/or modify
# it under the terms of the GNU General Public License as published by
# the Free Software Foundation, either version 3 of the License, or
# (at your option) any later version.
#
# ESPResSo is distributed in the hope that it will be useful,
# but WITHOUT ANY WARRANTY; without even the implied warranty of
# MERCHANTABILITY or FITNESS FOR A PARTICULAR PURPOSE.  See the
# GNU General Public License for more details.
#
# You should have received a copy of the GNU General Public License
# along with this program.  If not, see <http://www.gnu.org/licenses/>.
#

import unittest as ut
import unittest_generator as utg
import numpy as np
import pathlib
import tempfile

import espressomd
import espressomd.checkpointing
import espressomd.code_info
import espressomd.electrostatics
import espressomd.magnetostatics
import espressomd.interactions
import espressomd.lees_edwards
import espressomd.drude_helpers
import espressomd.accumulators
import espressomd.observables
import espressomd.io.writer
import espressomd.lb
import espressomd.electrokinetics
import espressomd.shapes
import espressomd.constraints
import espressomd.bond_breakage
import espressomd.reaction_methods

config = utg.TestGenerator()
modes = config.get_modes()

# use a box with 3 different dimensions, unless DipolarP3M is used
system = espressomd.System(box_l=[12.0, 8.0, 16.0])
if 'DP3M' in modes:
    system.box_l = 3 * [float(np.max(system.box_l))]
system.cell_system.skin = 0.1
system.time_step = 0.01
system.time = 1.5
system.force_cap = 1e8
system.min_global_cut = 2.0
system.max_oif_objects = 5

# create checkpoint folder
config.cleanup_old_checkpoint()
checkpoint = espressomd.checkpointing.Checkpoint(
    **config.get_checkpoint_params())
path_cpt_root = pathlib.Path(checkpoint.checkpoint_dir)

# cleanup old checkpoint files
for filepath in path_cpt_root.iterdir():
    filepath.unlink(missing_ok=True)

# Lees-Edwards boundary conditions
if 'INT.NPT' not in modes:
    protocol = espressomd.lees_edwards.LinearShear(
        initial_pos_offset=0.1, time_0=0.2, shear_velocity=1.2)
    system.lees_edwards.set_boundary_conditions(
        shear_direction="x", shear_plane_normal="y", protocol=protocol)

lbf_class = None
lb_lattice = None
if espressomd.has_features('WALBERLA') and 'LB.WALBERLA' in modes:
    lbf_class = espressomd.lb.LBFluidWalberla
    lb_lattice = espressomd.lb.LatticeWalberla(agrid=2.0, n_ghost_layers=1)
if lbf_class:
    lbf_cpt_mode = 0 if 'LB.ASCII' in modes else 1
    lbf = lbf_class(
        lattice=lb_lattice, kinematic_viscosity=1.3, density=1.5, tau=0.01)
    wall1 = espressomd.shapes.Wall(normal=(1, 0, 0), dist=1.0)
    wall2 = espressomd.shapes.Wall(normal=(-1, 0, 0),
                                   dist=-(system.box_l[0] - 1.0))
    lbf.add_boundary_from_shape(wall1, (1e-4, 1e-4, 0))
    lbf.add_boundary_from_shape(wall2, (0, 0, 0))

    ek_solver = espressomd.electrokinetics.EKNone(lattice=lb_lattice)
    ek_species = espressomd.electrokinetics.EKSpecies(
        lattice=lb_lattice, density=1.5, kT=2.0, diffusion=0.2, valency=0.1,
        advection=False, friction_coupling=False, ext_efield=[0.1, 0.2, 0.3],
        single_precision=False, tau=system.time_step)
    system.ekcontainer.solver = ek_solver
    system.ekcontainer.tau = ek_species.tau
    system.ekcontainer.add(ek_species)
    ek_species.add_boundary_from_shape(
        shape=wall1, value=1e-3 * np.array([1., 2., 3.]),
        boundary_type=espressomd.electrokinetics.FluxBoundary)
    ek_species.add_boundary_from_shape(
        shape=wall2, value=1e-3 * np.array([4., 5., 6.]),
        boundary_type=espressomd.electrokinetics.FluxBoundary)
    ek_species.add_boundary_from_shape(
        shape=wall1, value=1.,
        boundary_type=espressomd.electrokinetics.DensityBoundary)
    ek_species.add_boundary_from_shape(
        shape=wall2, value=2.,
        boundary_type=espressomd.electrokinetics.DensityBoundary)

p1 = system.part.add(id=0, pos=[1.0, 1.0, 1.0])
p2 = system.part.add(id=1, pos=[1.0, 1.0, 2.0])

<<<<<<< HEAD
p1.propagation = 0
p2.propagation = 1 
=======
p2.propagation = 8 
>>>>>>> 1a16a32e

if espressomd.has_features('ELECTROSTATICS'):
    p1.q = 1
    p2.q = -1

if espressomd.has_features('DIPOLES'):
    p1.dip = (1.3, 2.1, -6)
    p2.dip = (7.3, 6.1, -4)

if espressomd.has_features('EXCLUSIONS'):
    system.part.add(id=2, pos=[2.0, 2.0, 2.0], exclusions=[0, 1])

# place particles at the interface between 2 MPI nodes
p3 = system.part.add(id=3, pos=system.box_l / 2.0 - 1.0, type=1)
p4 = system.part.add(id=4, pos=system.box_l / 2.0 + 1.0, type=1)

system.comfixed.types = [0, 2]
p_slice = system.part.by_ids([4, 1])

if espressomd.has_features('P3M') and ('P3M' in modes or 'ELC' in modes):
    if espressomd.gpu_available() and 'P3M.GPU' in modes:
        ActorP3M = espressomd.electrostatics.P3MGPU
    else:
        ActorP3M = espressomd.electrostatics.P3M
    p3m = ActorP3M(
        prefactor=1.0,
        accuracy=0.1,
        mesh=10,
        cao=1,
        alpha=1.0,
        r_cut=1.0,
        check_complex_residuals=False,
        timings=15,
        tune=False)
    if 'ELC' in modes:
        elc = espressomd.electrostatics.ELC(
            actor=p3m,
            gap_size=6.0,
            maxPWerror=0.1,
            delta_mid_top=0.9,
            delta_mid_bot=0.1)
        system.electrostatics.solver = elc
        elc.charge_neutrality_tolerance = 7e-12
    else:
        system.electrostatics.solver = p3m
        p3m.charge_neutrality_tolerance = 5e-12

# accumulators
obs = espressomd.observables.ParticlePositions(ids=[0, 1])
acc_mean_variance = espressomd.accumulators.MeanVarianceCalculator(obs=obs)
acc_time_series = espressomd.accumulators.TimeSeries(obs=obs)
acc_correlator = espressomd.accumulators.Correlator(
    obs1=obs, tau_lin=10, tau_max=2, delta_N=1,
    corr_operation="componentwise_product")
acc_mean_variance.update()
acc_time_series.update()
acc_correlator.update()
p1.pos = [1.0, 2.0, 3.0]
acc_mean_variance.update()
acc_time_series.update()
acc_correlator.update()

system.auto_update_accumulators.add(acc_mean_variance)
system.auto_update_accumulators.add(acc_time_series)
system.auto_update_accumulators.add(acc_correlator)

# constraints
system.constraints.add(shape=espressomd.shapes.Sphere(center=system.box_l / 2, radius=0.1),
                       particle_type=7)
system.constraints.add(
    shape=espressomd.shapes.Wall(
        normal=[1. / np.sqrt(3)] * 3, dist=0.5))
system.constraints.add(espressomd.constraints.Gravity(g=[1., 2., 3.]))
system.constraints.add(
    espressomd.constraints.HomogeneousMagneticField(H=[1., 2., 3.]))
system.constraints.add(
    espressomd.constraints.HomogeneousFlowField(u=[1., 2., 3.], gamma=2.3))
pot_field_data = espressomd.constraints.ElectricPotential.field_from_fn(
    system.box_l, np.ones(3), lambda x: np.linalg.norm(10 * np.ones(3) - x))
checkpoint.register("pot_field_data")
system.constraints.add(espressomd.constraints.PotentialField(
    field=pot_field_data, grid_spacing=np.ones(3), default_scale=1.6,
    particle_scales={5: 6.0}))
vec_field_data = espressomd.constraints.ForceField.field_from_fn(
    system.box_l, np.ones(3), lambda x: 10 * np.ones(3) - x)
checkpoint.register("vec_field_data")
system.constraints.add(espressomd.constraints.ForceField(
    field=vec_field_data, grid_spacing=np.ones(3), default_scale=1.4))
union = espressomd.shapes.Union()
union.add([espressomd.shapes.Wall(normal=[1., 0., 0.], dist=0.5),
           espressomd.shapes.Wall(normal=[0., 1., 0.], dist=1.5)])
system.constraints.add(shape=union, particle_type=2)
if espressomd.has_features("ELECTROSTATICS"):
    system.constraints.add(espressomd.constraints.ElectricPlaneWave(
        E0=[1., -2., 3.], k=[-.1, .2, .3], omega=5., phi=1.4))

if 'LB' not in modes:
    # set thermostat
    if 'THERM.LANGEVIN' in modes:
        system.thermostat.set_langevin(kT=1.0, gamma=2.0, seed=42)
    elif 'THERM.BD' in modes:
        system.thermostat.set_brownian(kT=1.0, gamma=2.0, seed=42)
    elif 'THERM.NPT' in modes and espressomd.has_features('NPT'):
        system.thermostat.set_npt(kT=1.0, gamma0=2.0, gammav=0.1, seed=42)
    elif 'THERM.DPD' in modes and espressomd.has_features('DPD'):
        system.thermostat.set_dpd(kT=1.0, seed=42)
    elif 'THERM.SDM' in modes and espressomd.has_features('STOKESIAN_DYNAMICS'):
        system.periodicity = [False, False, False]
        system.thermostat.set_stokesian(kT=1.0, seed=42)
    # set integrator
    if 'INT.NPT' in modes and espressomd.has_features('NPT'):
        system.integrator.set_isotropic_npt(ext_pressure=2.0, piston=0.01,
                                            direction=[True, False, False])
    elif 'INT.SD' in modes:
        system.integrator.set_steepest_descent(f_max=2.0, gamma=0.1,
                                               max_displacement=0.01)
    elif 'INT.NVT' in modes:
        system.integrator.set_nvt()
    elif 'INT.BD' in modes:
        system.integrator.set_brownian_dynamics()
    elif 'INT.SDM' in modes and espressomd.has_features('STOKESIAN_DYNAMICS'):
        system.periodicity = [False, False, False]
        system.integrator.set_stokesian_dynamics(
            approximation_method='ft', viscosity=0.5, radii={0: 1.5},
            pair_mobility=False, self_mobility=True)

if espressomd.has_features(['VIRTUAL_SITES', 'VIRTUAL_SITES_RELATIVE']):
    p2.vs_auto_relate_to(p1)

# non-bonded interactions
if espressomd.has_features(['LENNARD_JONES']) and 'LJ' in modes:
    system.non_bonded_inter[0, 0].lennard_jones.set_params(
        epsilon=1.2, sigma=1.3, cutoff=2.0, shift=0.1)
    system.non_bonded_inter[3, 0].lennard_jones.set_params(
        epsilon=1.2, sigma=1.7, cutoff=2.0, shift=0.1)
    system.non_bonded_inter[1, 7].lennard_jones.set_params(
        epsilon=1.2e5, sigma=1.7, cutoff=2.0, shift=0.1)
    handle_ia = espressomd.interactions.NonBondedInteractionHandle(
        _types=(0, 0))
    checkpoint.register("handle_ia")
if espressomd.has_features(['DPD']):
    dpd_params = {"weight_function": 1, "gamma": 2., "trans_r_cut": 2., "k": 2.,
                  "trans_weight_function": 0, "trans_gamma": 1., "r_cut": 2.}
    dpd_ia = espressomd.interactions.DPDInteraction(**dpd_params)
    checkpoint.register("dpd_ia")
    checkpoint.register("dpd_params")

# bonded interactions
harmonic_bond = espressomd.interactions.HarmonicBond(r_0=0.0, k=1.0)
system.bonded_inter.add(harmonic_bond)
p2.add_bond((harmonic_bond, p1))
# create 3 thermalized bonds that will overwrite each other's seed
therm_params = dict(temp_com=0.1, temp_distance=0.2, gamma_com=0.3,
                    gamma_distance=0.5, r_cut=2.)
therm_bond1 = espressomd.interactions.ThermalizedBond(seed=1, **therm_params)
therm_bond2 = espressomd.interactions.ThermalizedBond(seed=2, **therm_params)
therm_bond3 = espressomd.interactions.ThermalizedBond(seed=3, **therm_params)
system.bonded_inter.add(therm_bond1)
p2.add_bond((therm_bond1, p1))
checkpoint.register("therm_bond2")
checkpoint.register("therm_params")
# create Drude particles
if espressomd.has_features(['ELECTROSTATICS', 'MASS', 'ROTATION']):
    dh = espressomd.drude_helpers.DrudeHelpers()
    dh.add_drude_particle_to_core(
        system=system, harmonic_bond=harmonic_bond,
        thermalized_bond=therm_bond1, p_core=p2, type_drude=10,
        alpha=1., mass_drude=0.6, coulomb_prefactor=0.8, thole_damping=2.)
    checkpoint.register("dh")
strong_harmonic_bond = espressomd.interactions.HarmonicBond(r_0=0.0, k=5e5)
system.bonded_inter.add(strong_harmonic_bond)
p4.add_bond((strong_harmonic_bond, p3))
ibm_volcons_bond = espressomd.interactions.IBM_VolCons(softID=15, kappaV=0.01)
ibm_tribend_bond = espressomd.interactions.IBM_Tribend(
    ind1=p1.id, ind2=p2.id, ind3=p3.id, ind4=p4.id, kb=2., refShape="Initial")
ibm_triel_bond = espressomd.interactions.IBM_Triel(
    ind1=p1.id, ind2=p2.id, ind3=p3.id, k1=1.1, k2=1.2, maxDist=1.6,
    elasticLaw="NeoHookean")
break_spec = espressomd.bond_breakage.BreakageSpec(
    breakage_length=5., action_type="delete_bond")
system.bond_breakage[strong_harmonic_bond._bond_id] = break_spec

checkpoint.register("system")
checkpoint.register("acc_mean_variance")
checkpoint.register("acc_time_series")
checkpoint.register("acc_correlator")
checkpoint.register("ibm_volcons_bond")
checkpoint.register("ibm_tribend_bond")
checkpoint.register("ibm_triel_bond")
checkpoint.register("break_spec")
checkpoint.register("p_slice")

# calculate forces
system.integrator.run(0)
particle_force0 = np.copy(p1.f)
particle_force1 = np.copy(p2.f)
checkpoint.register("particle_force0")
checkpoint.register("particle_force1")
if espressomd.has_features("COLLISION_DETECTION"):
    system.collision_detection.set_params(
        mode="bind_centers", distance=0.11, bond_centers=harmonic_bond)

particle_propagation0 = np.copy(p1.propagation)
particle_propagation1 = np.copy(p2.propagation)
checkpoint.register("particle_propagation0")
checkpoint.register("particle_propagation1")

if espressomd.has_features('DP3M') and 'DP3M' in modes:
    dp3m = espressomd.magnetostatics.DipolarP3M(
        prefactor=1.,
        epsilon=2.,
        r_cut=2.4,
        cao=1,
        mesh=[8, 8, 8],
        alpha=12,
        accuracy=0.01,
        timings=15,
        tune=False)
    system.magnetostatics.solver = dp3m

if espressomd.has_features('SCAFACOS') and 'SCAFACOS' in modes \
        and 'p3m' in espressomd.code_info.scafacos_methods():
    system.electrostatics.solver = espressomd.electrostatics.Scafacos(
        prefactor=0.5,
        method_name="p3m",
        method_params={
            "p3m_r_cut": 1.0,
            "p3m_grid": 64,
            "p3m_cao": 7,
            "p3m_alpha": 2.084652})

if espressomd.has_features('SCAFACOS_DIPOLES') and 'SCAFACOS' in modes \
        and 'p2nfft' in espressomd.code_info.scafacos_methods():
    system.magnetostatics.solver = espressomd.magnetostatics.Scafacos(
        prefactor=1.2,
        method_name='p2nfft',
        method_params={
            "p2nfft_verbose_tuning": "0",
            "pnfft_N": "32,32,32",
            "pnfft_n": "32,32,32",
            "pnfft_window_name": "bspline",
            "pnfft_m": "4",
            "p2nfft_ignore_tolerance": "1",
            "pnfft_diff_ik": "0",
            "p2nfft_r_cut": "11",
            "p2nfft_alpha": "0.37"})

if lbf_class:
    system.actors.add(lbf)
    if 'THERM.LB' in modes:
        system.thermostat.set_lb(LB_fluid=lbf, seed=23, gamma=2.0)
    # Create a 3D grid with deterministic values to fill the LB fluid lattice
    m = np.pi / 12
    grid_3D = np.fromfunction(
        lambda i, j, k: np.cos(i * m) * np.cos(j * m) * np.cos(k * m),
        lbf.shape, dtype=float)
    lbf[:, :, :].population = np.einsum(
        'abc,d->abcd', grid_3D, np.arange(1, 20))
    lbf[:, :, :].last_applied_force = np.einsum(
        'abc,d->abcd', grid_3D, np.arange(1, 4))
    # save LB checkpoint file
    lbf_cpt_path = path_cpt_root / "lb.cpt"
    lbf.save_checkpoint(str(lbf_cpt_path), lbf_cpt_mode)
    # save EK checkpoint file
    ek_species[:, :, :].density = grid_3D
    ek_cpt_path = path_cpt_root / "ek.cpt"
    ek_species.save_checkpoint(str(ek_cpt_path), lbf_cpt_mode)
    # setup VTK folder
    vtk_suffix = config.test_name
    vtk_root = pathlib.Path("vtk_out")
    # create LB VTK callbacks
    lb_vtk_auto_id = f"auto_lb_{vtk_suffix}"
    lb_vtk_manual_id = f"manual_lb_{vtk_suffix}"
    config.recursive_unlink(vtk_root / lb_vtk_auto_id)
    config.recursive_unlink(vtk_root / lb_vtk_manual_id)
    lb_vtk_auto = espressomd.lb.VTKOutput(
        identifier=lb_vtk_auto_id, delta_N=1,
        observables=('density', 'velocity_vector'), base_folder=str(vtk_root))
    lbf.add_vtk_writer(vtk=lb_vtk_auto)
    lb_vtk_auto.disable()
    lb_vtk_manual = espressomd.lb.VTKOutput(
        identifier=lb_vtk_manual_id, delta_N=0,
        observables=('density',), base_folder=str(vtk_root))
    lbf.add_vtk_writer(vtk=lb_vtk_manual)
    lb_vtk_manual.write()
    # create EK VTK callbacks
    ek_vtk_auto_id = f"auto_ek_{vtk_suffix}"
    ek_vtk_manual_id = f"manual_ek_{vtk_suffix}"
    config.recursive_unlink(vtk_root / ek_vtk_auto_id)
    config.recursive_unlink(vtk_root / ek_vtk_manual_id)
    ek_vtk_auto = espressomd.electrokinetics.VTKOutput(
        identifier=ek_vtk_auto_id,
        observables=('density',), delta_N=1, base_folder=str(vtk_root))
    ek_species.add_vtk_writer(vtk=ek_vtk_auto)
    ek_vtk_auto.disable()
    ek_vtk_manual = espressomd.electrokinetics.VTKOutput(
        identifier=ek_vtk_manual_id,
        observables=('density',), delta_N=0, base_folder=str(vtk_root))
    ek_species.add_vtk_writer(vtk=ek_vtk_manual)
    ek_vtk_manual.write()


# set various properties
p8 = system.part.add(id=8, pos=[2.0] * 3 + system.box_l)
p8.lees_edwards_offset = 0.2
p4.v = [-1., 2., -4.]
if espressomd.has_features('MASS'):
    p3.mass = 1.5
if espressomd.has_features('ROTATION'):
    p3.quat = [1., 2., 3., 4.]
    p4.director = [3., 2., 1.]
    p4.omega_body = [0.3, 0.5, 0.7]
    p3.rotation = [True, False, True]
if espressomd.has_features('EXTERNAL_FORCES'):
    p3.fix = [False, True, False]
    p3.ext_force = [-0.6, 0.1, 0.2]
if espressomd.has_features(['EXTERNAL_FORCES', 'ROTATION']):
    p3.ext_torque = [0.3, 0.5, 0.7]
if espressomd.has_features('ROTATIONAL_INERTIA'):
    p3.rinertia = [2., 3., 4.]
if espressomd.has_features('THERMOSTAT_PER_PARTICLE'):
    gamma = 2.
    if espressomd.has_features('PARTICLE_ANISOTROPY'):
        gamma = np.array([2., 3., 4.])
    p4.gamma = gamma
    if espressomd.has_features('ROTATION'):
        p3.gamma_rot = 2. * gamma
if espressomd.has_features(["ENGINE"]):
    p3.swimming = {"f_swim": 0.03}
if espressomd.has_features(["ENGINE", "VIRTUAL_SITES_RELATIVE"]) and lbf_class:
    p4.swimming = {"v_swim": 0.02, "is_engine_force_on_fluid": True}
if espressomd.has_features('LB_ELECTROHYDRODYNAMICS') and lbf_class:
    p8.mu_E = [-0.1, 0.2, -0.3]

# h5md output
if espressomd.has_features("H5MD"):
    h5_units = espressomd.io.writer.h5md.UnitSystem(
        time="ps", mass="u", length="m", charge="e")
    h5 = espressomd.io.writer.h5md.H5md(
        file_path=str(path_cpt_root / "test.h5"),
        unit_system=h5_units)
    h5.write()
    h5.flush()
    h5.close()
    checkpoint.register("h5")
    checkpoint.register("h5_units")

# save checkpoint file
checkpoint.save(0)


class TestCheckpoint(ut.TestCase):

    def test_checkpointing(self):
        '''
        Check for the presence of the checkpoint files.
        '''
        self.assertTrue(path_cpt_root.is_dir(),
                        "checkpoint directory not created")

        checkpoint_filepath = path_cpt_root / "0.checkpoint"
        self.assertTrue(checkpoint_filepath.is_file(),
                        "checkpoint file not created")

        if lbf_class:
            self.assertTrue(lbf_cpt_path.is_file(),
                            "LB checkpoint file not created")

        # only objects at global scope can be checkpointed
        with self.assertRaisesRegex(KeyError, "The given object 'local_obj' was not found in the current scope"):
            local_obj = "local"  # pylint: disable=unused-variable
            checkpoint.register("local_obj")

    @ut.skipIf(lbf_class is None, "Skipping test due to missing mode.")
    def test_lb_checkpointing_exceptions(self):
        '''
        Check the LB checkpointing exception mechanism. Write corrupted
        LB checkpoint files that will be tested in ``test_checkpoint.py``.
        '''

        # check exception mechanism
        lbf_cpt_root = lbf_cpt_path.parent
        with self.assertRaisesRegex(RuntimeError, "could not open file"):
            invalid_path = lbf_cpt_root / "unknown_dir" / "lb.cpt"
            lbf.save_checkpoint(str(invalid_path), lbf_cpt_mode)
        with self.assertRaisesRegex(RuntimeError, "unit test error"):
            lbf.save_checkpoint(str(lbf_cpt_root / "lb_err.cpt"), -1)
        with self.assertRaisesRegex(RuntimeError, "could not write to"):
            lbf.save_checkpoint(str(lbf_cpt_root / "lb_err.cpt"), -2)
        with self.assertRaisesRegex(ValueError, "Unknown mode -3"):
            lbf.save_checkpoint(str(lbf_cpt_root / "lb_err.cpt"), -3)
        with self.assertRaisesRegex(ValueError, "Unknown mode 2"):
            lbf.save_checkpoint(str(lbf_cpt_root / "lb_err.cpt"), 2)

        # deactivate LB actor
        system.actors.remove(lbf)

        # read the valid LB checkpoint file
        lbf_cpt_data = lbf_cpt_path.read_bytes()
        cpt_path = str(path_cpt_root / "lb") + "{}.cpt"
        # write checkpoint file with missing data
        with open(cpt_path.format("-missing-data"), "wb") as f:
            f.write(lbf_cpt_data[:len(lbf_cpt_data) // 2])
        # write checkpoint file with extra data
        with open(cpt_path.format("-extra-data"), "wb") as f:
            f.write(lbf_cpt_data + lbf_cpt_data[-8:])
        if lbf_cpt_mode == 0:
            boxsize, popsize, data = lbf_cpt_data.split(b"\n", 2)
            # write checkpoint file with incorrectly formatted data
            with open(cpt_path.format("-wrong-format"), "wb") as f:
                f.write(boxsize + b"\n" + popsize + b"\ntext string\n" + data)
            # write checkpoint file with different box dimensions
            with open(cpt_path.format("-wrong-boxdim"), "wb") as f:
                f.write(b"2" + boxsize + b"\n" + popsize + b"\n" + data)
            # write checkpoint file with different population size
            with open(cpt_path.format("-wrong-popsize"), "wb") as f:
                f.write(boxsize + b"\n" + b"2" + popsize + b"\n" + data)

    @ut.skipIf(lbf_class is None, "Skipping test due to missing mode.")
    def test_ek_checkpointing_exceptions(self):
        '''
        Check the EK checkpointing exception mechanism. Write corrupted
        EK checkpoint files that will be tested in ``test_checkpoint.py``.
        '''

        # check exception mechanism
        ek_cpt_root = ek_cpt_path.parent
        with self.assertRaisesRegex(RuntimeError, "could not open file"):
            invalid_path = ek_cpt_root / "unknown_dir" / "ek.cpt"
            ek_species.save_checkpoint(str(invalid_path), lbf_cpt_mode)
        with self.assertRaisesRegex(RuntimeError, "unit test error"):
            ek_species.save_checkpoint(str(ek_cpt_root / "ek_err.cpt"), -1)
        with self.assertRaisesRegex(RuntimeError, "could not write to"):
            ek_species.save_checkpoint(str(ek_cpt_root / "ek_err.cpt"), -2)
        with self.assertRaisesRegex(ValueError, "Unknown mode -3"):
            ek_species.save_checkpoint(str(ek_cpt_root / "ek_err.cpt"), -3)
        with self.assertRaisesRegex(ValueError, "Unknown mode 2"):
            ek_species.save_checkpoint(str(ek_cpt_root / "ek_err.cpt"), 2)

        # read the valid EK checkpoint file
        ek_cpt_data = ek_cpt_path.read_bytes()
        cpt_path = str(path_cpt_root / "ek") + "{}.cpt"
        # write checkpoint file with missing data
        with open(cpt_path.format("-missing-data"), "wb") as f:
            f.write(ek_cpt_data[:len(ek_cpt_data) // 2])
        # write checkpoint file with extra data
        with open(cpt_path.format("-extra-data"), "wb") as f:
            f.write(ek_cpt_data + ek_cpt_data[-8:])
        if lbf_cpt_mode == 0:
            boxsize, data = ek_cpt_data.split(b"\n", 1)
            # write checkpoint file with incorrectly formatted data
            with open(cpt_path.format("-wrong-format"), "wb") as f:
                f.write(boxsize + b"\n" + b"\ntext string\n" + data)
            # write checkpoint file with different box dimensions
            with open(cpt_path.format("-wrong-boxdim"), "wb") as f:
                f.write(b"2" + boxsize + b"\n" + data)

    def test_generator_recursive_unlink(self):
        with tempfile.TemporaryDirectory() as tmp_directory:
            root = pathlib.Path(tmp_directory)
            tree = root / "level1" / "level2"
            tree.mkdir(parents=True, exist_ok=False)
            for dirname in root.iterdir():
                filepath = dirname / "file"
                filepath.write_text("")
            config.recursive_unlink(root)
            for path in root.iterdir():
                self.assertTrue(path.is_dir(),
                                f"Path '{path}' should be a folder")

    def test_reaction_methods_sanity_check(self):
        with self.assertRaisesRegex(RuntimeError, "Reaction methods do not support checkpointing"):
            widom = espressomd.reaction_methods.WidomInsertion(kT=1, seed=1)
            widom._serialize()


if __name__ == '__main__':
    config.bind_test_class(TestCheckpoint)
    ut.main()<|MERGE_RESOLUTION|>--- conflicted
+++ resolved
@@ -111,12 +111,8 @@
 p1 = system.part.add(id=0, pos=[1.0, 1.0, 1.0])
 p2 = system.part.add(id=1, pos=[1.0, 1.0, 2.0])
 
-<<<<<<< HEAD
 p1.propagation = 0
 p2.propagation = 1 
-=======
-p2.propagation = 8 
->>>>>>> 1a16a32e
 
 if espressomd.has_features('ELECTROSTATICS'):
     p1.q = 1
