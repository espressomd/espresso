--- conflicted
+++ resolved
@@ -18,6 +18,7 @@
 import unittest_generator as utg
 import numpy as np
 import pathlib
+import tempfile
 
 import espressomd
 import espressomd.checkpointing
@@ -49,13 +50,10 @@
 system.max_oif_objects = 5
 
 # create checkpoint folder
+config.cleanup_old_checkpoint()
 checkpoint = espressomd.checkpointing.Checkpoint(
     **config.get_checkpoint_params())
 path_cpt_root = pathlib.Path(checkpoint.checkpoint_dir)
-
-# cleanup old checkpoint files
-for filepath in path_cpt_root.iterdir():
-    filepath.unlink(missing_ok=True)
 
 n_nodes = system.cell_system.get_state()["n_nodes"]
 
@@ -323,27 +321,20 @@
     lbf[:, :, :].last_applied_force = np.einsum(
         'abc,d->abcd', grid_3D, np.arange(1, 4))
     # save LB checkpoint file
-<<<<<<< HEAD
-    lbf_cpt_path = checkpoint.checkpoint_dir + "/lb.cpt"
-    lbf.save_checkpoint(lbf_cpt_path, lbf_cpt_mode)
-    # cleanup old VTK files
-    vtk_suffix = config.test_name
-    if checkpoint.has_checkpoints():
-        if os.path.isfile(f'vtk_out/auto_{vtk_suffix}.pvd'):
-            os.remove(f'vtk_out/auto_{vtk_suffix}.pvd')
-        if os.path.isfile(f'vtk_out/manual_{vtk_suffix}.pvd'):
-            os.remove(f'vtk_out/manual_{vtk_suffix}.pvd')
-    # create VTK callbacks
-    vtk_auto = lbf.add_vtk_writer(
-        f'auto_{vtk_suffix}', ('density', 'velocity_vector'), delta_N=1)
-    vtk_auto.disable()
-    vtk_manual = lbf.add_vtk_writer(
-        f'manual_{vtk_suffix}', 'density', delta_N=0)
-    vtk_manual.write()
-=======
     lbf_cpt_path = path_cpt_root / "lb.cpt"
     lbf.save_checkpoint(str(lbf_cpt_path), lbf_cpt_mode)
->>>>>>> cdc1f86e
+    # create VTK callbacks
+    vtk_suffix = config.test_name
+    vtk_auto_id = f"auto_{vtk_suffix}"
+    vtk_manual_id = f"manual_{vtk_suffix}"
+    vtk_root = pathlib.Path("vtk_out")
+    config.recursive_unlink(vtk_root / vtk_auto_id)
+    config.recursive_unlink(vtk_root / vtk_manual_id)
+    vtk_auto = lbf.add_vtk_writer(
+        vtk_auto_id, ('density', 'velocity_vector'), delta_N=1)
+    vtk_auto.disable()
+    vtk_manual = lbf.add_vtk_writer(vtk_manual_id, 'density', delta_N=0)
+    vtk_manual.write()
 
 # save checkpoint file
 checkpoint.save(0)
@@ -374,29 +365,21 @@
         '''
 
         # check exception mechanism
+        lbf_cpt_root = lbf_cpt_path.parent
         with self.assertRaisesRegex(RuntimeError, 'could not open file'):
-<<<<<<< HEAD
-            dirname, filename = os.path.split(lbf_cpt_path)
-            invalid_path = os.path.join(dirname, 'unknown_dir', filename)
-            lbf.save_checkpoint(invalid_path, lbf_cpt_mode)
+            invalid_path = lbf_cpt_root / "unknown_dir" / "lb.cpt"
+            lbf.save_checkpoint(str(invalid_path), lbf_cpt_mode)
         with self.assertRaisesRegex(RuntimeError, 'unit test error'):
-            lbf.save_checkpoint(checkpoint.checkpoint_dir + "/lb_err.cpt", -1)
+            lbf.save_checkpoint(str(lbf_cpt_root / "lb_err.cpt"), -1)
         with self.assertRaisesRegex(RuntimeError, 'could not write to'):
-            lbf.save_checkpoint(checkpoint.checkpoint_dir + "/lb_err.cpt", -2)
+            lbf.save_checkpoint(str(lbf_cpt_root / "lb_err.cpt"), -2)
         with self.assertRaisesRegex(ValueError, 'Unknown mode -3'):
-            lbf.save_checkpoint(checkpoint.checkpoint_dir + "/lb_err.cpt", -3)
+            lbf.save_checkpoint(str(lbf_cpt_root / "lb_err.cpt"), -3)
         with self.assertRaisesRegex(ValueError, 'Unknown mode 2'):
-            lbf.save_checkpoint(checkpoint.checkpoint_dir + "/lb_err.cpt", 2)
+            lbf.save_checkpoint(str(lbf_cpt_root / "lb_err.cpt"), 2)
 
         # deactivate LB actor
         system.actors.remove(lbf)
-=======
-            invalid_path = lbf_cpt_path.parent / "unknown_dir" / "lb.cpt"
-            lbf.save_checkpoint(str(invalid_path), lbf_cpt_mode)
-        system.actors.remove(lbf)
-        with self.assertRaisesRegex(RuntimeError, 'one needs to have already initialized the LB fluid'):
-            lbf.load_checkpoint(str(lbf_cpt_path), lbf_cpt_mode)
->>>>>>> cdc1f86e
 
         # read the valid LB checkpoint file
         lbf_cpt_data = lbf_cpt_path.read_bytes()
@@ -408,11 +391,7 @@
         with open(cpt_path.format("-extra-data"), "wb") as f:
             f.write(lbf_cpt_data + lbf_cpt_data[-8:])
         if lbf_cpt_mode == 0:
-<<<<<<< HEAD
-            boxsize, popsize, data = lbf_cpt_str.split(b"\n", 2)
-=======
-            boxsize, data = lbf_cpt_data.split(b"\n", 1)
->>>>>>> cdc1f86e
+            boxsize, popsize, data = lbf_cpt_data.split(b"\n", 2)
             # write checkpoint file with incorrectly formatted data
             with open(cpt_path.format("-wrong-format"), "wb") as f:
                 f.write(boxsize + b"\n" + popsize + b"\ntext string\n" + data)
@@ -423,6 +402,19 @@
             with open(cpt_path.format("-wrong-popsize"), "wb") as f:
                 f.write(boxsize + b"\n" + b"2" + popsize + b"\n" + data)
 
+    def test_generator_recursive_unlink(self):
+        with tempfile.TemporaryDirectory() as tmp_directory:
+            root = pathlib.Path(tmp_directory)
+            tree = root / "level1" / "level2"
+            tree.mkdir(parents=True, exist_ok=False)
+            for dirname in root.iterdir():
+                filepath = dirname / "file"
+                filepath.write_text("")
+            config.recursive_unlink(root)
+            for path in root.iterdir():
+                self.assertTrue(path.is_dir(),
+                                f"Path '{path}' should be a folder")
+
 
 if __name__ == '__main__':
     config.bind_test_class(TestCheckpoint)
