# Copyright (C) 2010-2019 The ESPResSo project
#
# This file is part of ESPResSo.
#
# ESPResSo is free software: you can redistribute it and/or modify
# it under the terms of the GNU General Public License as published by
# the Free Software Foundation, either version 3 of the License, or
# (at your option) any later version.
#
# ESPResSo is distributed in the hope that it will be useful,
# but WITHOUT ANY WARRANTY; without even the implied warranty of
# MERCHANTABILITY or FITNESS FOR A PARTICULAR PURPOSE.  See the
# GNU General Public License for more details.
#
# You should have received a copy of the GNU General Public License
# along with this program.  If not, see <http://www.gnu.org/licenses/>.
import unittest as ut
import unittest_generator as utg
import numpy as np
import os

import espressomd
import espressomd.checkpointing
import espressomd.electrostatics
import espressomd.magnetostatics
import espressomd.interactions
import espressomd.drude_helpers
import espressomd.virtual_sites
import espressomd.accumulators
import espressomd.observables
import espressomd.lb
import espressomd.shapes
import espressomd.constraints
import espressomd.bond_breakage

config = utg.TestGenerator()
modes = config.get_modes()

# use a box with 3 different dimensions, unless DipolarP3M is used
system = espressomd.System(box_l=[6.0, 7.0, 8.0])
if 'DP3M' in modes:
    system.box_l = 3 * [np.max(system.box_l)]
system.cell_system.skin = 0.1
system.time_step = 0.01
system.time = 1.5
system.force_cap = 1e8
system.min_global_cut = 2.0
system.max_oif_objects = 5

# create checkpoint folder
checkpoint = espressomd.checkpointing.Checkpoint(
    **config.get_checkpoint_params())

# cleanup old checkpoint files
if checkpoint.has_checkpoints():
    for filepath in os.listdir(checkpoint.checkpoint_dir):
        if filepath.endswith((".checkpoint", ".cpt")):
            os.remove(os.path.join(checkpoint.checkpoint_dir, filepath))

n_nodes = system.cell_system.get_state()["n_nodes"]

<<<<<<< HEAD
=======
lbf_actor = None
if 'LB.CPU' in modes:
    lbf_actor = espressomd.lb.LBFluid
elif 'LB.GPU' in modes and espressomd.gpu_available():
    lbf_actor = espressomd.lb.LBFluidGPU
if lbf_actor:
    lbf_cpt_mode = 0 if 'LB.ASCII' in modes else 1
    lbf = lbf_actor(agrid=0.5, visc=1.3, dens=1.5, tau=0.01, gamma_odd=0.2,
                    gamma_even=0.3)
    system.actors.add(lbf)
    if 'THERM.LB' in modes:
        system.thermostat.set_lb(LB_fluid=lbf, seed=23, gamma=2.0)
    if n_nodes == 1 and (espressomd.has_features(
            "LB_BOUNDARIES") or espressomd.has_features("LB_BOUNDARIES_GPU")):
        system.lbboundaries.add(espressomd.lbboundaries.LBBoundary(
            shape=espressomd.shapes.Wall(normal=(1, 0, 0), dist=0.5), velocity=(1e-4, 1e-4, 0)))
        system.lbboundaries.add(espressomd.lbboundaries.LBBoundary(
            shape=espressomd.shapes.Wall(normal=(-1, 0, 0), dist=-(system.box_l[0] - 0.5)), velocity=(0, 0, 0)))

>>>>>>> 240af627
p1 = system.part.add(id=0, pos=[1.0] * 3)
p2 = system.part.add(id=1, pos=[1.0, 1.0, 2.0])

if espressomd.has_features('ELECTROSTATICS'):
    p1.q = 1
    p2.q = -1

if espressomd.has_features('DIPOLES'):
    p1.dip = (1.3, 2.1, -6)
    p2.dip = (7.3, 6.1, -4)

if espressomd.has_features('EXCLUSIONS'):
    system.part.add(id=2, pos=[2.0] * 3, exclusions=[0, 1])

# place particles at the interface between 2 MPI nodes
p3 = system.part.add(id=3, pos=system.box_l / 2.0 - 1.0, type=1)
p4 = system.part.add(id=4, pos=system.box_l / 2.0 + 1.0, type=1)

if espressomd.has_features('P3M') and ('P3M' in modes or 'ELC' in modes):
    if espressomd.gpu_available() and 'P3M.GPU' in modes:
        ActorP3M = espressomd.electrostatics.P3MGPU
    else:
        ActorP3M = espressomd.electrostatics.P3M
    p3m = ActorP3M(
        prefactor=1.0,
        accuracy=0.1,
        mesh=10,
        cao=1,
        alpha=1.0,
        r_cut=1.0,
        timings=15,
        tune=False)
    if 'ELC' in modes:
        elc = espressomd.electrostatics.ELC(
            p3m_actor=p3m,
            gap_size=2.0,
            maxPWerror=0.1,
            delta_mid_top=0.9,
            delta_mid_bot=0.1)
        system.actors.add(elc)
    else:
        system.actors.add(p3m)

# accumulators
obs = espressomd.observables.ParticlePositions(ids=[0, 1])
acc_mean_variance = espressomd.accumulators.MeanVarianceCalculator(obs=obs)
acc_time_series = espressomd.accumulators.TimeSeries(obs=obs)
acc_correlator = espressomd.accumulators.Correlator(
    obs1=obs, tau_lin=10, tau_max=2, delta_N=1,
    corr_operation="componentwise_product")
acc_mean_variance.update()
acc_time_series.update()
acc_correlator.update()
p1.pos = [1.0, 2.0, 3.0]
acc_mean_variance.update()
acc_time_series.update()
acc_correlator.update()

if n_nodes == 1:
    system.auto_update_accumulators.add(acc_mean_variance)
    system.auto_update_accumulators.add(acc_time_series)
    system.auto_update_accumulators.add(acc_correlator)

# constraints
if n_nodes == 1:
    system.constraints.add(shape=espressomd.shapes.Sphere(center=system.box_l / 2, radius=0.1),
                           particle_type=17)
    system.constraints.add(
        shape=espressomd.shapes.Wall(
            normal=[1. / np.sqrt(3)] * 3, dist=0.5))
    system.constraints.add(espressomd.constraints.Gravity(g=[1., 2., 3.]))
    system.constraints.add(
        espressomd.constraints.HomogeneousMagneticField(H=[1., 2., 3.]))
    system.constraints.add(
        espressomd.constraints.HomogeneousFlowField(u=[1., 2., 3.], gamma=2.3))
    pot_field_data = espressomd.constraints.ElectricPotential.field_from_fn(
        system.box_l, np.ones(3), lambda x: np.linalg.norm(10 * np.ones(3) - x))
    checkpoint.register("pot_field_data")
    system.constraints.add(espressomd.constraints.PotentialField(
        field=pot_field_data, grid_spacing=np.ones(3), default_scale=1.6,
        particle_scales={5: 6.0}))
    vec_field_data = espressomd.constraints.ForceField.field_from_fn(
        system.box_l, np.ones(3), lambda x: 10 * np.ones(3) - x)
    checkpoint.register("vec_field_data")
    system.constraints.add(espressomd.constraints.ForceField(
        field=vec_field_data, grid_spacing=np.ones(3), default_scale=1.4))
    if espressomd.has_features("ELECTROSTATICS"):
        system.constraints.add(espressomd.constraints.ElectricPlaneWave(
            E0=[1., -2., 3.], k=[-.1, .2, .3], omega=5., phi=1.4))

if 'LB' not in modes:
    # set thermostat
    if 'THERM.LANGEVIN' in modes:
        system.thermostat.set_langevin(kT=1.0, gamma=2.0, seed=42)
    elif 'THERM.BD' in modes:
        system.thermostat.set_brownian(kT=1.0, gamma=2.0, seed=42)
    elif 'THERM.NPT' in modes and espressomd.has_features('NPT'):
        system.thermostat.set_npt(kT=1.0, gamma0=2.0, gammav=0.1, seed=42)
    elif 'THERM.DPD' in modes and espressomd.has_features('DPD'):
        system.thermostat.set_dpd(kT=1.0, seed=42)
    elif 'THERM.SDM' in modes and espressomd.has_features('STOKESIAN_DYNAMICS'):
        system.periodicity = [0, 0, 0]
        system.thermostat.set_stokesian(kT=1.0, seed=42)
    # set integrator
    if 'INT.NPT' in modes and espressomd.has_features('NPT'):
        system.integrator.set_isotropic_npt(ext_pressure=2.0, piston=0.01,
                                            direction=[True, False, False])
    elif 'INT.SD' in modes:
        system.integrator.set_steepest_descent(f_max=2.0, gamma=0.1,
                                               max_displacement=0.01)
    elif 'INT.NVT' in modes:
        system.integrator.set_nvt()
    elif 'INT.BD' in modes:
        system.integrator.set_brownian_dynamics()
    elif 'INT.SDM' in modes and espressomd.has_features('STOKESIAN_DYNAMICS'):
        system.periodicity = [0, 0, 0]
        system.integrator.set_stokesian_dynamics(
            approximation_method='ft', viscosity=0.5, radii={0: 1.5},
            pair_mobility=False, self_mobility=True)

if espressomd.has_features(['VIRTUAL_SITES', 'VIRTUAL_SITES_RELATIVE']):
    system.virtual_sites = espressomd.virtual_sites.VirtualSitesRelative(
        have_quaternion=True)
    p2.vs_auto_relate_to(p1)

# non-bonded interactions
if espressomd.has_features(['LENNARD_JONES']) and 'LJ' in modes:
    system.non_bonded_inter[0, 0].lennard_jones.set_params(
        epsilon=1.2, sigma=1.3, cutoff=2.0, shift=0.1)
    system.non_bonded_inter[3, 0].lennard_jones.set_params(
        epsilon=1.2, sigma=1.7, cutoff=2.0, shift=0.1)
    system.non_bonded_inter[1, 17].lennard_jones.set_params(
        epsilon=1.2e5, sigma=1.7, cutoff=2.0, shift=0.1)

# bonded interactions
harmonic_bond = espressomd.interactions.HarmonicBond(r_0=0.0, k=1.0)
system.bonded_inter.add(harmonic_bond)
p2.add_bond((harmonic_bond, p1))
if 'THERM.LB' not in modes:
    thermalized_bond = espressomd.interactions.ThermalizedBond(
        temp_com=0.0, gamma_com=0.0, temp_distance=0.2, gamma_distance=0.5,
        r_cut=2, seed=51)
    system.bonded_inter.add(thermalized_bond)
    p2.add_bond((thermalized_bond, p1))
    if espressomd.has_features(['ELECTROSTATICS', 'MASS', 'ROTATION']):
        dh = espressomd.drude_helpers.DrudeHelpers()
        dh.add_drude_particle_to_core(system, harmonic_bond, thermalized_bond,
                                      p2, 10, 1., 4.6, 0.8, 2.)
        checkpoint.register("dh")
strong_harmonic_bond = espressomd.interactions.HarmonicBond(r_0=0.0, k=5e5)
system.bonded_inter.add(strong_harmonic_bond)
p4.add_bond((strong_harmonic_bond, p3))
ibm_volcons_bond = espressomd.interactions.IBM_VolCons(softID=15, kappaV=0.01)
ibm_tribend_bond = espressomd.interactions.IBM_Tribend(
    ind1=p1.id, ind2=p2.id, ind3=p3.id, ind4=p4.id, kb=2., refShape="Initial")
ibm_triel_bond = espressomd.interactions.IBM_Triel(
    ind1=p1.id, ind2=p2.id, ind3=p3.id, k1=1.1, k2=1.2, maxDist=1.6,
    elasticLaw="NeoHookean")
break_spec = espressomd.bond_breakage.BreakageSpec(
    breakage_length=5., action_type="revert_center_bond")
system.bond_breakage[strong_harmonic_bond._bond_id] = break_spec

checkpoint.register("system")
checkpoint.register("acc_mean_variance")
checkpoint.register("acc_time_series")
checkpoint.register("acc_correlator")
checkpoint.register("ibm_volcons_bond")
checkpoint.register("ibm_tribend_bond")
checkpoint.register("ibm_triel_bond")
checkpoint.register("break_spec")

# calculate forces
system.integrator.run(0)
particle_force0 = np.copy(p1.f)
particle_force1 = np.copy(p2.f)
checkpoint.register("particle_force0")
checkpoint.register("particle_force1")
if espressomd.has_features("COLLISION_DETECTION"):
    system.collision_detection.set_params(
        mode="bind_centers", distance=0.11, bond_centers=harmonic_bond)

LB_implementation = None
if espressomd.has_features('LB_WALBERLA') and 'LB.ACTIVE.WALBERLA' in modes:
    LB_implementation = espressomd.lb.LBFluidWalberla
if LB_implementation:
    lbf = LB_implementation(agrid=0.5, viscosity=1.3, density=1.5, tau=0.01)
    system.actors.add(lbf)
    if 'THERM.LB' in modes:
        system.thermostat.set_lb(LB_fluid=lbf, seed=23, gamma=2.0)
    wall1 = espressomd.shapes.Wall(normal=(1, 0, 0), dist=0.5)
    wall2 = espressomd.shapes.Wall(normal=(-1, 0, 0),
                                   dist=-(system.box_l[0] - 0.5))
    lbf.add_boundary_from_shape(wall1, (1e-4, 1e-4, 0))
    lbf.add_boundary_from_shape(wall2, (0, 0, 0))

if espressomd.has_features('DP3M') and 'DP3M' in modes:
    dp3m = espressomd.magnetostatics.DipolarP3M(
        prefactor=1.,
        epsilon=2.,
        mesh_off=[0.5, 0.5, 0.5],
        r_cut=2.4,
        cao=1,
        mesh=[8, 8, 8],
        alpha=12,
        accuracy=0.01,
        timings=15,
        tune=False)
    system.actors.add(dp3m)

if espressomd.has_features('SCAFACOS') and 'SCAFACOS' in modes \
        and 'p3m' in espressomd.scafacos.available_methods():
    system.actors.add(espressomd.electrostatics.Scafacos(
        prefactor=0.5,
        method_name="p3m",
        method_params={
            "p3m_r_cut": 1.0,
            "p3m_grid": 64,
            "p3m_cao": 7,
            "p3m_alpha": 2.320667}))

if espressomd.has_features('SCAFACOS_DIPOLES') and 'SCAFACOS' in modes \
        and 'p2nfft' in espressomd.scafacos.available_methods():
    system.actors.add(espressomd.magnetostatics.Scafacos(
        prefactor=1.2,
        method_name='p2nfft',
        method_params={
            "p2nfft_verbose_tuning": "0",
            "pnfft_N": "32,32,32",
            "pnfft_n": "32,32,32",
            "pnfft_window_name": "bspline",
            "pnfft_m": "4",
            "p2nfft_ignore_tolerance": "1",
            "pnfft_diff_ik": "0",
            "p2nfft_r_cut": "11",
            "p2nfft_alpha": "0.37"}))

<<<<<<< HEAD
if LB_implementation:
=======
if lbf_actor:
    m = np.pi / 12
    nx = int(np.round(system.box_l[0] / lbf.get_params()["agrid"]))
    ny = int(np.round(system.box_l[1] / lbf.get_params()["agrid"]))
    nz = int(np.round(system.box_l[2] / lbf.get_params()["agrid"]))
>>>>>>> 240af627
    # Create a 3D grid with deterministic values to fill the LB fluid lattice
    m = np.pi / 12
    grid_3D = np.fromfunction(
        lambda i, j, k: np.cos(i * m) * np.cos(j * m) * np.cos(k * m),
<<<<<<< HEAD
        lbf.shape, dtype=float)
    lbf[:, :, :].population = np.einsum(
        'abc,d->abcd', grid_3D, np.arange(1, 20))
    lbf[:, :, :].last_applied_force = np.einsum(
        'abc,d->abcd', grid_3D, np.arange(1, 4))
=======
        (nx, ny, nz), dtype=float)
    for i in range(nx):
        for j in range(ny):
            for k in range(nz):
                lbf[i, j, k].population = grid_3D[i, j, k] * np.arange(1, 20)
>>>>>>> 240af627
    # save LB checkpoint file
    cpt_mode = int("@TEST_BINARY@")
    lbf_cpt_path = checkpoint.checkpoint_dir + "/lb.cpt"
    lbf.save_checkpoint(lbf_cpt_path, lbf_cpt_mode)

if LB_implementation:
    # cleanup old VTK files
    vtk_suffix = '@TEST_COMBINATION@_@TEST_BINARY@'
    if checkpoint.has_checkpoints():
        if os.path.isfile(f'vtk_out/auto_{vtk_suffix}.pvd'):
            os.remove(f'vtk_out/auto_{vtk_suffix}.pvd')
        if os.path.isfile(f'vtk_out/manual_{vtk_suffix}.pvd'):
            os.remove(f'vtk_out/manual_{vtk_suffix}.pvd')
    # create VTK callbacks
    vtk_auto = lbf.add_vtk_writer(
        f'auto_{vtk_suffix}', ('density', 'velocity_vector'), delta_N=1)
    vtk_auto.disable()
    vtk_manual = lbf.add_vtk_writer(
        f'manual_{vtk_suffix}', 'density', delta_N=0)
    vtk_manual.write()

# save checkpoint file
checkpoint.save(0)


class TestCheckpoint(ut.TestCase):

    def test_checkpointing(self):
        '''
        Check for the presence of the checkpoint files.
        '''
        self.assertTrue(os.path.isdir(checkpoint.checkpoint_dir),
                        "checkpoint directory not created")

        checkpoint_filepath = checkpoint.checkpoint_dir + "/0.checkpoint"
        self.assertTrue(os.path.isfile(checkpoint_filepath),
                        "checkpoint file not created")

        if lbf_actor:
            self.assertTrue(os.path.isfile(lbf_cpt_path),
                            "LB checkpoint file not created")

    @ut.skipIf(lbf_actor is None, "Skipping test due to missing mode.")
    def test_lb_checkpointing_exceptions(self):
        '''
        Check the LB checkpointing exception mechanism. Write corrupted
        LB checkpoint files that will be tested in ``test_checkpoint.py``.
        '''

        # check exception mechanism
        with self.assertRaisesRegex(RuntimeError, 'could not open file'):
            dirname, filename = os.path.split(lbf_cpt_path)
            invalid_path = os.path.join(dirname, 'unknown_dir', filename)
<<<<<<< HEAD
            lbf.save_checkpoint(invalid_path, cpt_mode)
        with self.assertRaisesRegex(RuntimeError, 'unit test error'):
            lbf.save_checkpoint(checkpoint.checkpoint_dir + "/lb_err.cpt", -1)
        with self.assertRaisesRegex(RuntimeError, 'could not write to'):
            lbf.save_checkpoint(checkpoint.checkpoint_dir + "/lb_err.cpt", -2)
        with self.assertRaisesRegex(ValueError, 'Unknown mode -3'):
            lbf.save_checkpoint(checkpoint.checkpoint_dir + "/lb_err.cpt", -3)
        with self.assertRaisesRegex(ValueError, 'Unknown mode 2'):
            lbf.save_checkpoint(checkpoint.checkpoint_dir + "/lb_err.cpt", 2)

        # deactivate LB actor
        system.actors.remove(lbf)
=======
            lbf.save_checkpoint(invalid_path, lbf_cpt_mode)
        system.actors.remove(lbf)
        with self.assertRaisesRegex(RuntimeError, 'one needs to have already initialized the LB fluid'):
            lbf.load_checkpoint(lbf_cpt_path, lbf_cpt_mode)
>>>>>>> 240af627

        # read the valid LB checkpoint file
        with open(lbf_cpt_path, "rb") as f:
            lbf_cpt_str = f.read()
        cpt_path = checkpoint.checkpoint_dir + "/lb{}.cpt"
        # write checkpoint file with missing data
        with open(cpt_path.format("-missing-data"), "wb") as f:
            f.write(lbf_cpt_str[:len(lbf_cpt_str) // 2])
        # write checkpoint file with extra data
        with open(cpt_path.format("-extra-data"), "wb") as f:
            f.write(lbf_cpt_str + lbf_cpt_str[-8:])
<<<<<<< HEAD
        if cpt_mode == 0:
            boxsize, popsize, data = lbf_cpt_str.split(b"\n", 2)
=======
        if lbf_cpt_mode == 0:
            boxsize, data = lbf_cpt_str.split(b"\n", 1)
>>>>>>> 240af627
            # write checkpoint file with incorrectly formatted data
            with open(cpt_path.format("-wrong-format"), "wb") as f:
                f.write(boxsize + b"\n" + popsize + b"\ntext string\n" + data)
            # write checkpoint file with different box dimensions
            with open(cpt_path.format("-wrong-boxdim"), "wb") as f:
                f.write(b"2" + boxsize + b"\n" + popsize + b"\n" + data)
            # write checkpoint file with different population size
            with open(cpt_path.format("-wrong-popsize"), "wb") as f:
                f.write(boxsize + b"\n" + b"2" + popsize + b"\n" + data)


if __name__ == '__main__':
    config.bind_test_class(TestCheckpoint)
    ut.main()<|MERGE_RESOLUTION|>--- conflicted
+++ resolved
@@ -59,28 +59,20 @@
 
 n_nodes = system.cell_system.get_state()["n_nodes"]
 
-<<<<<<< HEAD
-=======
 lbf_actor = None
-if 'LB.CPU' in modes:
-    lbf_actor = espressomd.lb.LBFluid
-elif 'LB.GPU' in modes and espressomd.gpu_available():
-    lbf_actor = espressomd.lb.LBFluidGPU
+if espressomd.has_features('LB_WALBERLA') and 'LB.WALBERLA' in modes:
+    lbf_actor = espressomd.lb.LBFluidWalberla
+    if 'LB.GPU' in modes and espressomd.gpu_available():
+        lbf_actor = espressomd.lb.LBFluidWalberlaGPU
 if lbf_actor:
     lbf_cpt_mode = 0 if 'LB.ASCII' in modes else 1
-    lbf = lbf_actor(agrid=0.5, visc=1.3, dens=1.5, tau=0.01, gamma_odd=0.2,
-                    gamma_even=0.3)
-    system.actors.add(lbf)
-    if 'THERM.LB' in modes:
-        system.thermostat.set_lb(LB_fluid=lbf, seed=23, gamma=2.0)
-    if n_nodes == 1 and (espressomd.has_features(
-            "LB_BOUNDARIES") or espressomd.has_features("LB_BOUNDARIES_GPU")):
-        system.lbboundaries.add(espressomd.lbboundaries.LBBoundary(
-            shape=espressomd.shapes.Wall(normal=(1, 0, 0), dist=0.5), velocity=(1e-4, 1e-4, 0)))
-        system.lbboundaries.add(espressomd.lbboundaries.LBBoundary(
-            shape=espressomd.shapes.Wall(normal=(-1, 0, 0), dist=-(system.box_l[0] - 0.5)), velocity=(0, 0, 0)))
-
->>>>>>> 240af627
+    lbf = lbf_actor(agrid=0.5, viscosity=1.3, density=1.5, tau=0.01)
+    wall1 = espressomd.shapes.Wall(normal=(1, 0, 0), dist=0.5)
+    wall2 = espressomd.shapes.Wall(normal=(-1, 0, 0),
+                                   dist=-(system.box_l[0] - 0.5))
+    lbf.add_boundary_from_shape(wall1, (1e-4, 1e-4, 0))
+    lbf.add_boundary_from_shape(wall2, (0, 0, 0))
+
 p1 = system.part.add(id=0, pos=[1.0] * 3)
 p2 = system.part.add(id=1, pos=[1.0, 1.0, 2.0])
 
@@ -262,20 +254,6 @@
     system.collision_detection.set_params(
         mode="bind_centers", distance=0.11, bond_centers=harmonic_bond)
 
-LB_implementation = None
-if espressomd.has_features('LB_WALBERLA') and 'LB.ACTIVE.WALBERLA' in modes:
-    LB_implementation = espressomd.lb.LBFluidWalberla
-if LB_implementation:
-    lbf = LB_implementation(agrid=0.5, viscosity=1.3, density=1.5, tau=0.01)
-    system.actors.add(lbf)
-    if 'THERM.LB' in modes:
-        system.thermostat.set_lb(LB_fluid=lbf, seed=23, gamma=2.0)
-    wall1 = espressomd.shapes.Wall(normal=(1, 0, 0), dist=0.5)
-    wall2 = espressomd.shapes.Wall(normal=(-1, 0, 0),
-                                   dist=-(system.box_l[0] - 0.5))
-    lbf.add_boundary_from_shape(wall1, (1e-4, 1e-4, 0))
-    lbf.add_boundary_from_shape(wall2, (0, 0, 0))
-
 if espressomd.has_features('DP3M') and 'DP3M' in modes:
     dp3m = espressomd.magnetostatics.DipolarP3M(
         prefactor=1.,
@@ -317,40 +295,24 @@
             "p2nfft_r_cut": "11",
             "p2nfft_alpha": "0.37"}))
 
-<<<<<<< HEAD
-if LB_implementation:
-=======
 if lbf_actor:
-    m = np.pi / 12
-    nx = int(np.round(system.box_l[0] / lbf.get_params()["agrid"]))
-    ny = int(np.round(system.box_l[1] / lbf.get_params()["agrid"]))
-    nz = int(np.round(system.box_l[2] / lbf.get_params()["agrid"]))
->>>>>>> 240af627
+    system.actors.add(lbf)
+    if 'THERM.LB' in modes:
+        system.thermostat.set_lb(LB_fluid=lbf, seed=23, gamma=2.0)
     # Create a 3D grid with deterministic values to fill the LB fluid lattice
     m = np.pi / 12
     grid_3D = np.fromfunction(
         lambda i, j, k: np.cos(i * m) * np.cos(j * m) * np.cos(k * m),
-<<<<<<< HEAD
         lbf.shape, dtype=float)
     lbf[:, :, :].population = np.einsum(
         'abc,d->abcd', grid_3D, np.arange(1, 20))
     lbf[:, :, :].last_applied_force = np.einsum(
         'abc,d->abcd', grid_3D, np.arange(1, 4))
-=======
-        (nx, ny, nz), dtype=float)
-    for i in range(nx):
-        for j in range(ny):
-            for k in range(nz):
-                lbf[i, j, k].population = grid_3D[i, j, k] * np.arange(1, 20)
->>>>>>> 240af627
     # save LB checkpoint file
-    cpt_mode = int("@TEST_BINARY@")
     lbf_cpt_path = checkpoint.checkpoint_dir + "/lb.cpt"
     lbf.save_checkpoint(lbf_cpt_path, lbf_cpt_mode)
-
-if LB_implementation:
     # cleanup old VTK files
-    vtk_suffix = '@TEST_COMBINATION@_@TEST_BINARY@'
+    vtk_suffix = config.test_name
     if checkpoint.has_checkpoints():
         if os.path.isfile(f'vtk_out/auto_{vtk_suffix}.pvd'):
             os.remove(f'vtk_out/auto_{vtk_suffix}.pvd')
@@ -396,8 +358,7 @@
         with self.assertRaisesRegex(RuntimeError, 'could not open file'):
             dirname, filename = os.path.split(lbf_cpt_path)
             invalid_path = os.path.join(dirname, 'unknown_dir', filename)
-<<<<<<< HEAD
-            lbf.save_checkpoint(invalid_path, cpt_mode)
+            lbf.save_checkpoint(invalid_path, lbf_cpt_mode)
         with self.assertRaisesRegex(RuntimeError, 'unit test error'):
             lbf.save_checkpoint(checkpoint.checkpoint_dir + "/lb_err.cpt", -1)
         with self.assertRaisesRegex(RuntimeError, 'could not write to'):
@@ -409,12 +370,6 @@
 
         # deactivate LB actor
         system.actors.remove(lbf)
-=======
-            lbf.save_checkpoint(invalid_path, lbf_cpt_mode)
-        system.actors.remove(lbf)
-        with self.assertRaisesRegex(RuntimeError, 'one needs to have already initialized the LB fluid'):
-            lbf.load_checkpoint(lbf_cpt_path, lbf_cpt_mode)
->>>>>>> 240af627
 
         # read the valid LB checkpoint file
         with open(lbf_cpt_path, "rb") as f:
@@ -426,13 +381,8 @@
         # write checkpoint file with extra data
         with open(cpt_path.format("-extra-data"), "wb") as f:
             f.write(lbf_cpt_str + lbf_cpt_str[-8:])
-<<<<<<< HEAD
-        if cpt_mode == 0:
+        if lbf_cpt_mode == 0:
             boxsize, popsize, data = lbf_cpt_str.split(b"\n", 2)
-=======
-        if lbf_cpt_mode == 0:
-            boxsize, data = lbf_cpt_str.split(b"\n", 1)
->>>>>>> 240af627
             # write checkpoint file with incorrectly formatted data
             with open(cpt_path.format("-wrong-format"), "wb") as f:
                 f.write(boxsize + b"\n" + popsize + b"\ntext string\n" + data)
