--- conflicted
+++ resolved
@@ -48,74 +48,30 @@
         self.system.actors.clear()
         self.system.thermostat.turn_off()
 
-<<<<<<< HEAD
-    def get_vtk_folder_names(self, filepaths):
-        return set(os.path.dirname(filepath) for filepath in filepaths)
-
-    def cleanup_vtk_files(self, filepaths):
-        '''
-        Remove VTK files (.vtk and .vtu files), their folder (if empty) and
-        their summaries (.vtd files).
-        '''
-        for filepath in filepaths:
-            if os.path.exists(filepath):
-                os.remove(filepath)
-        for dirname in self.get_vtk_folder_names(filepaths):
-            if os.path.exists(dirname) and len(os.listdir(dirname)) == 0:
-                os.rmdir(dirname)
-            filepath = dirname + '.pvd'
-            if os.path.exists(filepath):
-                os.remove(filepath)
-
     def get_cell_array(self, cell, name, shape):
-        return VN.vtk_to_numpy(cell.GetArray(name)).reshape(shape, order='F')
+        return vtk.util.numpy_support.vtk_to_numpy(
+            cell.GetArray(name)).reshape(shape, order='F')
 
     def parse_vtk(self, filepath, shape):
         reader = vtk.vtkXMLUnstructuredGridReader()
-        reader.SetFileName(filepath)
-=======
-    def set_lbf(self):
-        # setup LB system
-        lbf = self.lb_class(
-            kT=1, agrid=1.0, dens=1.0, visc=1.0, tau=0.1, seed=42,
-            ext_force_density=[0, 0.03, 0])
-        self.system.actors.add(lbf)
-        if espressomd.has_features('LB_BOUNDARIES'):
-            self.system.lbboundaries.add(espressomd.lbboundaries.LBBoundary(
-                shape=espressomd.shapes.Wall(normal=[1, 0, 0], dist=1.5)))
-            self.system.lbboundaries.add(espressomd.lbboundaries.LBBoundary(
-                shape=espressomd.shapes.Wall(normal=[-1, 0, 0], dist=-8.5)))
-        return lbf
-
-    def parse_vtk(self, filepath, name, shape):
-        reader = vtk.vtkStructuredPointsReader()
         reader.SetFileName(str(filepath))
-        reader.ReadAllVectorsOn()
-        reader.ReadAllScalarsOn()
->>>>>>> cdc1f86e
         reader.Update()
 
         data = reader.GetOutput()
         cell = data.GetCellData()
 
-<<<<<<< HEAD
         vtk_density = self.get_cell_array(cell, 'DensityFromPDF', shape)
         vtk_velocity = self.get_cell_array(
             cell, 'VelocityFromVelocityField', shape + [3])
         vtk_pressure = self.get_cell_array(
             cell, 'PressureTensorFromPDF', shape + [3, 3])
         return vtk_density, vtk_velocity, vtk_pressure
-=======
-        return vtk.util.numpy_support.vtk_to_numpy(
-            points.GetArray(name)).reshape(shape, order='F')
->>>>>>> cdc1f86e
 
     def test_vtk(self):
         '''
         Check VTK files. Keep in mind VTK files are written with
         float precision.
         '''
-<<<<<<< HEAD
         self.lbf.add_boundary_from_shape(
             espressomd.shapes.Wall(normal=[1, 0, 0], dist=1.5))
         self.lbf.add_boundary_from_shape(
@@ -124,77 +80,81 @@
 
         n_steps = 100
         lb_steps = int(np.floor(n_steps * self.lbf.tau))
-        label_vtk_end = f'test_lb_vtk_{self.lb_vtk_id}_end'
-        label_vtk_continuous = f'test_lb_vtk_{self.lb_vtk_id}_continuous'
-        filepath_vtk_end = f'vtk_out/{label_vtk_end}/simulation_step_0.vtu'
-        filepath_vtk_continuous = [
-            f'vtk_out/{label_vtk_continuous}/simulation_step_{i}.vtu' for i in range(lb_steps)]
-        filepaths = [filepath_vtk_end] + filepath_vtk_continuous
-
-        # cleanup action
-        self.cleanup_vtk_files(filepaths)
-
-        # write VTK files
-        vtk_obs = ['density', 'velocity_vector', 'pressure_tensor']
-        lb_vtk = self.lbf.add_vtk_writer(
-            label_vtk_continuous, vtk_obs, delta_N=1)
-        lb_vtk.disable()
-        lb_vtk.enable()
-        self.system.integrator.run(n_steps)
-        lb_vtk = self.lbf.add_vtk_writer(label_vtk_end, vtk_obs, delta_N=0)
-        lb_vtk.write()
-        self.assertEqual(sorted(lb_vtk.observables), sorted(vtk_obs))
-
-        # check VTK files exist
-        for filepath in filepaths:
-            self.assertTrue(
-                os.path.exists(filepath),
-                f'VTK file "{filepath}" not written to disk')
-        for dirname in self.get_vtk_folder_names(filepaths):
-            filepath = dirname + '.pvd'
-            self.assertTrue(
-                os.path.exists(filepath),
-                f'VTK summary file "{filepath}" not written to disk')
-
-        # check velocity profile is symmetric at all time steps
-        for filepath in filepaths:
-            vtk_velocity = self.parse_vtk(filepath, shape)[1]
-            v_profile = np.mean(
-                np.linalg.norm(vtk_velocity, axis=-1),
-                axis=(1, 2))
-            np.testing.assert_allclose(v_profile, v_profile[::-1], atol=5e-6)
-
-        # check pressure tensor is symmetric at all time steps
-        for filepath in filepaths:
-            vtk_velocity = self.parse_vtk(filepath, shape)[1]
-            v_profile = np.mean(
-                np.linalg.norm(vtk_velocity, axis=-1),
-                axis=(1, 2))
-            np.testing.assert_allclose(v_profile, v_profile[::-1], atol=5e-6)
-
-        # read VTK output of final time step
-        last_frame_outputs = []
-        for filepath in (filepath_vtk_end, filepath_vtk_continuous[-1]):
-            last_frame_outputs.append(self.parse_vtk(filepath, shape))
-
-        # check the VTK output is identical in both continuous and manual mode
-        for i in range(len(last_frame_outputs[0])):
-            np.testing.assert_allclose(last_frame_outputs[0][i],
-                                       last_frame_outputs[1][i], atol=1e-10)
-
-        # check VTK values match node values in the final time step
-        tau = self.lbf.tau
-        lb_density = np.copy(self.lbf[2:-2, :, :].density)
-        lb_velocity = np.copy(self.lbf[2:-2, :, :].velocity) * tau
-        lb_pressure = np.copy(self.lbf[2:-2, :, :].pressure_tensor) * tau**2
-
-        for vtk_density, vtk_velocity, vtk_pressure in last_frame_outputs:
-            np.testing.assert_allclose(vtk_density, lb_density, rtol=5e-7)
-            np.testing.assert_allclose(vtk_velocity, lb_velocity, rtol=5e-7)
-            # TODO WALBERLA mismatch in off-diagonal terms
-            np.testing.assert_allclose(vtk_pressure, lb_pressure, atol=1e-3)
-
-        self.cleanup_vtk_files(filepaths)
+
+        with tempfile.TemporaryDirectory() as tmp_directory:
+            path_vtk_root = pathlib.Path(tmp_directory)
+            label_vtk_end = f'test_lb_vtk_{self.lb_vtk_id}_end'
+            label_vtk_continuous = f'test_lb_vtk_{self.lb_vtk_id}_continuous'
+            path_vtk_end = path_vtk_root / label_vtk_end / 'simulation_step_0.vtu'
+            path_vtk_continuous = [
+                path_vtk_root / label_vtk_continuous / f'simulation_step_{i}.vtu' for i in range(lb_steps)]
+            filepaths = [path_vtk_end] + path_vtk_continuous
+
+            # write VTK files
+            vtk_obs = ['density', 'velocity_vector', 'pressure_tensor']
+            lb_vtk = self.lbf.add_vtk_writer(
+                label_vtk_continuous, vtk_obs, delta_N=1, base_folder=str(path_vtk_root))
+            lb_vtk.disable()
+            lb_vtk.enable()
+            self.system.integrator.run(n_steps)
+            lb_vtk = self.lbf.add_vtk_writer(
+                label_vtk_end, vtk_obs, delta_N=0, base_folder=str(path_vtk_root))
+            lb_vtk.write()
+            self.assertEqual(sorted(lb_vtk.observables), sorted(vtk_obs))
+
+            # check VTK files exist
+            for filepath in filepaths:
+                self.assertTrue(
+                    filepath.exists(),
+                    f'VTK file "{filepath}" not written to disk')
+            for filepath in [path_vtk_end.parent.with_suffix('.pvd'),
+                             path_vtk_continuous[0].parent.with_suffix('.pvd')]:
+                self.assertTrue(
+                    filepath.exists(),
+                    f'VTK summary file "{filepath}" not written to disk')
+
+            # check velocity profile is symmetric at all time steps
+            for filepath in filepaths:
+                vtk_velocity = self.parse_vtk(filepath, shape)[1]
+                v_profile = np.mean(
+                    np.linalg.norm(vtk_velocity, axis=-1),
+                    axis=(1, 2))
+                np.testing.assert_allclose(
+                    v_profile, v_profile[::-1], atol=5e-6)
+
+            # check pressure tensor is symmetric at all time steps
+            for filepath in filepaths:
+                vtk_velocity = self.parse_vtk(filepath, shape)[1]
+                v_profile = np.mean(
+                    np.linalg.norm(vtk_velocity, axis=-1),
+                    axis=(1, 2))
+                np.testing.assert_allclose(
+                    v_profile, v_profile[::-1], atol=5e-6)
+
+            # read VTK output of final time step
+            last_frame_outputs = []
+            for filepath in (path_vtk_end, path_vtk_continuous[-1]):
+                last_frame_outputs.append(self.parse_vtk(filepath, shape))
+
+            # check VTK output is identical in both continuous and manual mode
+            for i in range(len(last_frame_outputs[0])):
+                np.testing.assert_allclose(last_frame_outputs[0][i],
+                                           last_frame_outputs[1][i], atol=1e-10)
+
+            # check VTK values match node values in the final time step
+            tau = self.lbf.tau
+            lb_density = np.copy(self.lbf[2:-2, :, :].density)
+            lb_velocity = np.copy(self.lbf[2:-2, :, :].velocity) * tau
+            lb_pressure = np.copy(
+                self.lbf[2:-2, :, :].pressure_tensor) * tau**2
+
+            for vtk_density, vtk_velocity, vtk_pressure in last_frame_outputs:
+                np.testing.assert_allclose(vtk_density, lb_density, rtol=5e-7)
+                np.testing.assert_allclose(
+                    vtk_velocity, lb_velocity, rtol=5e-7)
+                # TODO WALBERLA mismatch in off-diagonal terms
+                np.testing.assert_allclose(
+                    vtk_pressure, lb_pressure, atol=1e-3)
 
     def test_exceptions(self):
         label_invalid_obs = f'test_lb_vtk_{self.lb_vtk_id}_invalid_obs'
@@ -239,7 +199,7 @@
                                     observables=['density'])
 
 
-@skipIfMissingPythonPackage
+@utx.skipIfMissingModules("vtk")
 @utx.skipIfMissingFeatures("LB_WALBERLA")
 class LBWalberlaWrite(TestLBWrite, ut.TestCase):
     lb_class = espressomd.lb.LBFluidWalberla
@@ -247,143 +207,12 @@
     lb_vtk_id = 'double_precision'
 
 
-@skipIfMissingPythonPackage
+@utx.skipIfMissingModules("vtk")
 @utx.skipIfMissingFeatures("LB_WALBERLA")
 class LBWalberlaWriteSinglePrecision(TestLBWrite, ut.TestCase):
     lb_class = espressomd.lb.LBFluidWalberla
     lb_params = {'single_precision': True}
     lb_vtk_id = 'single_precision'
-=======
-
-        with tempfile.TemporaryDirectory() as tmp_directory:
-            path_vtk_root = pathlib.Path(tmp_directory)
-            path_vtk_boundary = path_vtk_root / 'boundary.vtk'
-            path_vtk_velocity = path_vtk_root / 'velocity.vtk'
-            path_vtk_velocity_bb = path_vtk_root / 'velocity_bb.vtk'
-            path_vtk_skip = path_vtk_root / 'skip.vtk'
-            path_vtk_invalid = path_vtk_root / 'non_existent_folder' / 'file'
-
-            shape = [10, 11, 12]
-            lbf = self.set_lbf()
-            self.system.integrator.run(100)
-
-            # write VTK files
-            with self.assertRaises(RuntimeError):
-                lbf.write_vtk_velocity(str(path_vtk_invalid))
-            with self.assertRaises(RuntimeError):
-                lbf.write_vtk_boundary(str(path_vtk_invalid))
-            lbf.write_vtk_boundary(str(path_vtk_boundary))
-            lbf.write_vtk_velocity(str(path_vtk_velocity))
-            with self.assertRaises(ValueError):
-                lbf.write_vtk_velocity(str(path_vtk_skip), 3 * [0], None)
-            with self.assertRaises(ValueError):
-                lbf.write_vtk_velocity(str(path_vtk_skip), None, 3 * [0])
-            with self.assertRaises(RuntimeError):
-                lbf.write_vtk_velocity(str(path_vtk_skip), [-2, 1, 1], 3 * [1])
-            with self.assertRaises(RuntimeError):
-                lbf.write_vtk_velocity(str(path_vtk_skip), 3 * [0], [1, 2, 16])
-            with self.assertRaises(ValueError):
-                lbf.write_vtk_velocity(str(path_vtk_skip), [1, 1], 3 * [1])
-            with self.assertRaises(ValueError):
-                lbf.write_vtk_velocity(
-                    str(path_vtk_skip), 3 * [1], np.array([2, 3]))
-            bb1, bb2 = ([1, 2, 3], [9, 10, 11])
-            lbf.write_vtk_velocity(str(path_vtk_velocity_bb), bb1, bb2)
-
-            # check VTK values match node values
-            node_velocity = np.zeros(shape + [3])
-            node_boundary = np.zeros(shape, dtype=int)
-            for i in range(shape[0]):
-                for j in range(shape[1]):
-                    for k in range(shape[2]):
-                        node = lbf[i, j, k]
-                        node_velocity[i, j, k] = node.velocity
-                        node_boundary[i, j, k] = node.boundary
-            node_velocity_bb = node_velocity[bb1[0]:bb2[0],
-                                             bb1[1]:bb2[1],
-                                             bb1[2]:bb2[2]]
-
-            vtk_velocity = self.parse_vtk(path_vtk_velocity, 'velocity',
-                                          node_velocity.shape)
-            np.testing.assert_allclose(vtk_velocity, node_velocity, atol=5e-7)
-
-            vtk_velocity_bb = self.parse_vtk(path_vtk_velocity_bb, 'velocity',
-                                             node_velocity_bb.shape)
-            np.testing.assert_allclose(
-                vtk_velocity_bb, node_velocity_bb, atol=5e-7)
-
-            vtk_boundary = self.parse_vtk(path_vtk_boundary, 'boundary', shape)
-            np.testing.assert_equal(vtk_boundary, node_boundary.astype(int))
-
-    def test_print(self):
-        '''
-        Check data files.
-        '''
-
-        with tempfile.TemporaryDirectory() as tmp_directory:
-            path_dat_root = pathlib.Path(tmp_directory)
-            path_dat_boundary = path_dat_root / 'boundary.vtk'
-            path_dat_velocity = path_dat_root / 'velocity.vtk'
-            path_dat_invalid = path_dat_root / 'non_existent_folder' / 'file'
-
-            shape = [10, 11, 12]
-            lbf = self.set_lbf()
-            self.system.integrator.run(100)
-
-            # write data files
-            with self.assertRaises(RuntimeError):
-                lbf.write_velocity(str(path_dat_invalid))
-            with self.assertRaises(RuntimeError):
-                lbf.write_boundary(str(path_dat_invalid))
-            lbf.write_boundary(str(path_dat_boundary))
-            lbf.write_velocity(str(path_dat_velocity))
-
-            # check data values match node values
-            node_velocity = np.zeros(shape + [3])
-            node_boundary = np.zeros(shape, dtype=int)
-            for i in range(shape[0]):
-                for j in range(shape[1]):
-                    for k in range(shape[2]):
-                        node = lbf[i, j, k]
-                        node_velocity[i, j, k] = node.velocity
-                        node_boundary[i, j, k] = node.boundary
-
-            ref_coord = np.array([
-                np.tile(np.arange(shape[0]), shape[1] * shape[2]),
-                np.tile(np.repeat(np.arange(shape[1]), shape[0]), shape[2]),
-                np.repeat(np.arange(shape[2]), shape[0] * shape[1])]).T
-
-            dat_velocity = np.loadtxt(path_dat_velocity)
-            dat_coord = (dat_velocity[:, 0:3] - 0.5).astype(int)
-            np.testing.assert_equal(dat_coord, ref_coord)
-            dat_vel = dat_velocity[:, 3:]
-            ref_vel = np.swapaxes(node_velocity, 0, 2).reshape((-1, 3))
-            np.testing.assert_allclose(dat_vel, ref_vel, atol=5e-7)
-
-            dat_boundary = np.loadtxt(path_dat_boundary)
-            dat_coord = (dat_boundary[:, 0:3] - 0.5).astype(int)
-            np.testing.assert_equal(dat_coord, ref_coord)
-            dat_bound = dat_boundary[:, 3].astype(int)
-            ref_bound = np.swapaxes(node_boundary, 0, 2).reshape(-1)
-            if isinstance(lbf, espressomd.lb.LBFluid):
-                ref_bound = (ref_bound != 0).astype(int)
-            np.testing.assert_equal(dat_bound, ref_bound)
-
-
-@utx.skipIfMissingModules("vtk")
-class TestLBWriteCPU(TestLBWrite, ut.TestCase):
-
-    def setUp(self):
-        self.lb_class = espressomd.lb.LBFluid
-
-
-@utx.skipIfMissingGPU()
-@utx.skipIfMissingModules("vtk")
-class TestLBWriteGPU(TestLBWrite, ut.TestCase):
-
-    def setUp(self):
-        self.lb_class = espressomd.lb.LBFluidGPU
->>>>>>> cdc1f86e
 
 
 if __name__ == '__main__':
