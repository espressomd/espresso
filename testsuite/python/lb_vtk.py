--- conflicted
+++ resolved
@@ -111,7 +111,6 @@
 
         # check velocity profile is symmetric at all time steps
         for filepath in filepaths:
-<<<<<<< HEAD
             vtk_velocity = self.parse_vtk(filepath, shape)[1]
             v_profile = np.mean(
                 np.linalg.norm(vtk_velocity, axis=-1),
@@ -120,13 +119,6 @@
 
         # check VTK values match node values in the final time step
         node_density = np.zeros(shape)
-=======
-            self.assertTrue(
-                os.path.exists(filepath),
-                f'data file "{filepath}" not written to disk')
-
-        # check data values match node values
->>>>>>> dc58ef31
         node_velocity = np.zeros(shape + [3])
         # TODO Walberla
         # node_pressure = np.zeros(shape + [3, 3])
