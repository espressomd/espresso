--- conflicted
+++ resolved
@@ -21,12 +21,7 @@
 import espressomd.lb as lb
 
 
-<<<<<<< HEAD
 class LBEHTest(object):
-=======
-@utx.skipIfMissingFeatures(["LB_ELECTROHYDRODYNAMICS"])
-class LBEHTest(ut.TestCase):
->>>>>>> ad319c06
     from espressomd import lb
     s = espressomd.System(box_l=[6.0, 6.0, 6.0])
     s.seed = s.cell_system.get_state()['n_nodes'] * [1234]
@@ -75,23 +70,20 @@
 
         np.testing.assert_allclose(v_term, np.copy(s.part[0].v), atol=1e-5)
 
-@ut.skipIf(not espressomd.has_features(["LB_ELECTROHYDRODYNAMICS"]),
-           "Features not available, skipping test!")
+@utx.skipIfMissingFeatures(["LB_ELECTROHYDRODYNAMICS"])
 class LBEHCPU(LBEHTest,ut.TestCase):
 
     def setUp(self):
         self.LBClass =lb.LBFluid
 
-@ut.skipIf(not espressomd.has_features(["LB_WALBERLA", "LB_ELECTROHYDRODYNAMICS"]),
-           "Features not available, skipping test!")
+@utx.skipIfMissingFeatures(["LB_WALBERLA", "LB_ELECTROHYDRODYNAMICS"])
 class LBEHCPU(LBEHTest,ut.TestCase):
 
     def setUp(self):
         self.LBClass =lb.LBFluidWalberla
 
-
-@ut.skipIf(not espressomd.gpu_available() or not espressomd.has_features(["LB_ELECTROHYDRODYNAMICS"]),
-           "Features not available, skipping test!")
+@utx.skipIfMissingGPU()
+@utx.skipIfMissingFeatures(["LB_GPU", "LB_ELECTROHYDRODYNAMICS"])
 class LBEHCPU(LBEHTest,ut.TestCase):
 
     def setUp(self):
