# Copyright (C) 2010-2019 The ESPResSo project
#
# This file is part of ESPResSo.
#
# ESPResSo is free software: you can redistribute it and/or modify
# it under the terms of the GNU General Public License as published by
# the Free Software Foundation, either version 3 of the License, or
# (at your option) any later version.
#
# ESPResSo is distributed in the hope that it will be useful,
# but WITHOUT ANY WARRANTY; without even the implied warranty of
# MERCHANTABILITY or FITNESS FOR A PARTICULAR PURPOSE.  See the
# GNU General Public License for more details.
#
# You should have received a copy of the GNU General Public License
# along with this program.  If not, see <http://www.gnu.org/licenses/>.
import unittest as ut
import unittest_decorators as utx
import numpy as np

import espressomd.lb
import espressomd.lbboundaries
import espressomd.observables
import espressomd.shapes
import espressomd.accumulators


"""
Check the lattice-Boltzmann 'pressure' driven flow in a cylindrical constraint
by comparing to the analytical solution.

"""


AGRID = .5
EXT_FORCE = .1
VISC = 2.7
DENS = 1.7
TIME_STEP = 0.05
BOX_L = 8.0
LB_PARAMS = {'agrid': AGRID,
             'dens': DENS,
             'visc': VISC,
             'tau': TIME_STEP}

OBS_PARAMS = {'n_r_bins': 25,
              'n_phi_bins': 1,
              'n_z_bins': 1,
              'min_r': 0.0,
              'min_phi': -np.pi,
              'min_z': 0.0,
              'max_r': BOX_L / 2.0 - 1.0,
              'max_phi': np.pi,
              'max_z': BOX_L,
              'sampling_density': 1.0}


def poiseuille_flow(r, R, ext_force_density, dyn_visc):
    """
    Analytical solution for Poiseuille flow.

    Parameters
    ----------
    r : :obj:`float`
        Distance to the center of the tube.
    R : :obj:`float`
        Radius of the tube.
    ext_force_density : :obj:`float`
        Force density on the fluid parallel to the boundaries.
    dyn_visc : :obj:`float`
        Dynamic viscosity of the fluid.

    """
    return ext_force_density * 1. / (4 * dyn_visc) * (R**2.0 - r**2.0)


class LBPoiseuilleCommon:

    """Base class of the test that holds the test logic."""
    lbf = None
    system = espressomd.System(box_l=[BOX_L] * 3)
    system.time_step = TIME_STEP
    system.cell_system.skin = 0.4 * AGRID
    params = {'axis': [0, 0, 1]}

    def prepare(self):
        """
        Integrate the LB fluid until steady state is reached within a certain
        accuracy.

        """
        local_lb_params = LB_PARAMS.copy()
        local_lb_params['ext_force_density'] = np.array(
            self.params['axis']) * EXT_FORCE
        self.lbf = self.lbf(**local_lb_params)
        self.system.actors.add(self.lbf)
        cylinder_shape = espressomd.shapes.Cylinder(
            center=self.system.box_l / 2.0, axis=self.params['axis'],
            direction=-1, radius=BOX_L / 2.0 - 1.0, length=BOX_L * 1.5)
        cylinder = espressomd.lbboundaries.LBBoundary(shape=cylinder_shape)

        self.system.lbboundaries.add(cylinder)

        mid_indices = 3 * [int((BOX_L / AGRID) / 2)]
        diff = float("inf")
        old_val = self.lbf[mid_indices].velocity[2]
        while diff > 1E-5:
            self.system.integrator.run(5)
            new_val = self.lbf[mid_indices].velocity[
                np.nonzero(self.params['axis'])[0]]
            diff = abs(new_val - old_val)
            old_val = new_val

    def compare_to_analytical(self):
        """
        Compare against analytical function by calculating the RMSD.

        """
        self.prepare()
        velocities = np.zeros(int(BOX_L / AGRID))
        positions = np.zeros_like(velocities)

        for y in range(velocities.shape[0]):
            v_tmp = []
            for z in range(int(BOX_L / AGRID)):
                index = np.roll([int(BOX_L / AGRID / 2), y, z],
                                np.nonzero(self.params['axis'])[0] + 1)
                v_tmp.append(
                    self.lbf[index].velocity[np.nonzero(self.params['axis'])[0]])
            velocities[y] = np.mean(np.array(v_tmp))
            positions[y] = (y + 0.5) * AGRID

        v_measured = velocities[1:-1]
        v_expected = poiseuille_flow(
            positions[1:-1] - 0.5 * BOX_L,
            BOX_L / 2.0 - 1.0,
            EXT_FORCE,
            VISC * DENS)
        f_half_correction = 0.5 * self.system.time_step * EXT_FORCE
        np.testing.assert_allclose(
            v_measured[1:-1] - f_half_correction, v_expected[1:-1], atol=0.0032)

    def prepare_obs(self):
        if self.params['axis'] == [1, 0, 0]:
            obs_center = [0.0, BOX_L / 2.0, BOX_L / 2.0]
        elif self.params['axis'] == [0, 1, 0]:
            obs_center = [BOX_L / 2.0, 0.0, BOX_L / 2.0]
        else:
            obs_center = [BOX_L / 2.0, BOX_L / 2.0, 0.0]
        local_obs_params = OBS_PARAMS.copy()
        local_obs_params['center'] = obs_center
        local_obs_params['axis'] = self.params['axis']
        obs = espressomd.observables.CylindricalLBVelocityProfile(
            **local_obs_params)
        self.accumulator = espressomd.accumulators.MeanVarianceCalculator(
            obs=obs)
        self.system.auto_update_accumulators.add(self.accumulator)

    def check_observable(self):
        self.prepare_obs()
        # gather some statistics for the observable accumulator
<<<<<<< HEAD
        self.system.integrator.run(5)
        obs_result = np.array(
            self.accumulator.get_mean()).reshape(OBS_PARAMS['n_r_bins'],
                                                 OBS_PARAMS['n_phi_bins'],
                                                 OBS_PARAMS['n_z_bins'],
                                                 3)
=======
        self.system.integrator.run(1)
        obs_result = self.accumulator.mean()
>>>>>>> d818068d
        x = np.linspace(
            OBS_PARAMS['min_r'],
            OBS_PARAMS['max_r'],
            OBS_PARAMS['n_r_bins'])
        v_expected = poiseuille_flow(
            x,
            BOX_L / 2.0 - 1.0,
            EXT_FORCE,
            VISC * DENS)
        v_measured = obs_result[:, 0, 0, 2]
        f_half_correction = 0.5 * self.system.time_step * EXT_FORCE
        np.testing.assert_allclose(
            v_measured[1:-1] - f_half_correction, v_expected[1:-1], atol=0.0037)

    def test_x(self):
        self.params['axis'] = [1, 0, 0]
        self.compare_to_analytical()
        self.check_observable()

    def test_y(self):
        self.params['axis'] = [0, 1, 0]
        self.compare_to_analytical()
        self.check_observable()

    def test_z(self):
        self.params['axis'] = [0, 0, 1]
        self.compare_to_analytical()
        self.check_observable()


@utx.skipIfMissingFeatures(['LB_WALBERLA'])
class LBWalberlaPoiseuille(ut.TestCase, LBPoiseuilleCommon):

    """Test for the Walberla implementation of the LB."""

    def setUp(self):
        self.lbf = espressomd.lb.LBFluidWalberla

    def tearDown(self):
        self.system.actors.clear()
        self.system.lbboundaries.clear()


if __name__ == "__main__":
    ut.main()<|MERGE_RESOLUTION|>--- conflicted
+++ resolved
@@ -159,17 +159,8 @@
     def check_observable(self):
         self.prepare_obs()
         # gather some statistics for the observable accumulator
-<<<<<<< HEAD
         self.system.integrator.run(5)
-        obs_result = np.array(
-            self.accumulator.get_mean()).reshape(OBS_PARAMS['n_r_bins'],
-                                                 OBS_PARAMS['n_phi_bins'],
-                                                 OBS_PARAMS['n_z_bins'],
-                                                 3)
-=======
-        self.system.integrator.run(1)
         obs_result = self.accumulator.mean()
->>>>>>> d818068d
         x = np.linspace(
             OBS_PARAMS['min_r'],
             OBS_PARAMS['max_r'],
