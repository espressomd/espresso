# Copyright (C) 2010-2019 The ESPResSo project
#
# This file is part of ESPResSo.
#
# ESPResSo is free software: you can redistribute it and/or modify
# it under the terms of the GNU General Public License as published by
# the Free Software Foundation, either version 3 of the License, or
# (at your option) any later version.
#
# ESPResSo is distributed in the hope that it will be useful,
# but WITHOUT ANY WARRANTY; without even the implied warranty of
# MERCHANTABILITY or FITNESS FOR A PARTICULAR PURPOSE.  See the
# GNU General Public License for more details.
#
# You should have received a copy of the GNU General Public License
# along with this program.  If not, see <http://www.gnu.org/licenses/>.
import unittest as ut
import unittest_decorators as utx
import numpy as np

import espressomd
import espressomd.lb

KT = 2.25
AGRID = .5
VISC = .7
DENS = 1.7
TIME_STEP = 0.01
LB_PARAMS = {'agrid': AGRID,
             'density': DENS,
             'viscosity': VISC,
             'tau': TIME_STEP,
             'kT': KT,
             'seed': 23}


class LBMassCommon:

    """Check the lattice-Boltzmann mass conservation."""

    system = espressomd.System(box_l=[3.0, 3.0, 3.0])
    system.time_step = TIME_STEP
    system.cell_system.skin = 0.4 * AGRID

    def setUp(self):
        self.lbf = self.lb_class(**LB_PARAMS, **self.lb_params)
        self.system.actors.add(self.lbf)
        self.system.thermostat.set_lb(LB_fluid=self.lbf, seed=3, gamma=2.0)

    def tearDown(self):
        self.system.actors.clear()
        self.system.thermostat.turn_off()

    def test_mass_conservation(self):
        self.system.integrator.run(1000)
        result = np.zeros((10, 2))
        for i in range(10):
            self.system.integrator.run(10)
            diff = self.lbf[:, :, :].density - DENS
            result[i][0] = np.mean(diff)
            result[i][1] = np.std(diff, ddof=1) / np.sqrt(np.prod(diff.shape))
        np.testing.assert_allclose(result[:, 0], 0., atol=self.atol, rtol=0.)
        np.testing.assert_array_less(result[:, 1], 0.015)


@utx.skipIfMissingFeatures("LB_WALBERLA")
class LBMassWalberla(LBMassCommon, ut.TestCase):

    """Test for the Walberla implementation of the LB in double-precision."""

<<<<<<< HEAD
    def setUp(self):
        self.blockforest = espressomd.walberla.WalberlaBlockForest(
            agrid=LB_PARAMS['agrid'], box_l=self.system.box_l)
        self.lbf = espressomd.lb.LBFluidWalberla(**LB_PARAMS)
=======
    lb_class = espressomd.lb.LBFluidWalberla
    lb_params = {'single_precision': False}
    atol = 1e-10


@utx.skipIfMissingFeatures("LB_WALBERLA")
class LBMassWalberlaSinglePrecision(LBMassCommon, ut.TestCase):

    """Test for the Walberla implementation of the LB in single-precision."""

    lb_class = espressomd.lb.LBFluidWalberla
    lb_params = {'single_precision': True}
    atol = 1e-7
>>>>>>> c037131a


if __name__ == '__main__':
    ut.main()<|MERGE_RESOLUTION|>--- conflicted
+++ resolved
@@ -68,12 +68,6 @@
 
     """Test for the Walberla implementation of the LB in double-precision."""
 
-<<<<<<< HEAD
-    def setUp(self):
-        self.blockforest = espressomd.walberla.WalberlaBlockForest(
-            agrid=LB_PARAMS['agrid'], box_l=self.system.box_l)
-        self.lbf = espressomd.lb.LBFluidWalberla(**LB_PARAMS)
-=======
     lb_class = espressomd.lb.LBFluidWalberla
     lb_params = {'single_precision': False}
     atol = 1e-10
@@ -87,7 +81,6 @@
     lb_class = espressomd.lb.LBFluidWalberla
     lb_params = {'single_precision': True}
     atol = 1e-7
->>>>>>> c037131a
 
 
 if __name__ == '__main__':
