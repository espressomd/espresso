--- conflicted
+++ resolved
@@ -88,13 +88,8 @@
         self.lbf = espressomd.lb.LBFluid(**LB_PARAMS)
 
 
-<<<<<<< HEAD
-@ut.skipIf(not espressomd.has_features(
-    ['LB_GPU']), "Skipping test due to missing features.")
-=======
 @ut.skipIf(not espressomd.gpu_available() or not espressomd.has_features(
     ['LB_GPU']), "Skipping test due to missing features or gpu.")
->>>>>>> 31292d64
 class LBGPUThermostat(ut.TestCase, LBThermostatCommon):
 
     """Test for the GPU implementation of the LB."""
