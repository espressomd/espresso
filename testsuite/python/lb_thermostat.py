#
# Copyright (C) 2010-2022 The ESPResSo project
#
# This file is part of ESPResSo.
#
# ESPResSo is free software: you can redistribute it and/or modify
# it under the terms of the GNU General Public License as published by
# the Free Software Foundation, either version 3 of the License, or
# (at your option) any later version.
#
# ESPResSo is distributed in the hope that it will be useful,
# but WITHOUT ANY WARRANTY; without even the implied warranty of
# MERCHANTABILITY or FITNESS FOR A PARTICULAR PURPOSE.  See the
# GNU General Public License for more details.
#
# You should have received a copy of the GNU General Public License
# along with this program.  If not, see <http://www.gnu.org/licenses/>.
#

import unittest as ut
import unittest_decorators as utx
import thermostats_common
import numpy as np

import espressomd.lb

"""
Check the lattice-Boltzmann thermostat with respect to the particle velocity
distribution.
"""

KT = 0.2
AGRID = 0.8
node_volume = AGRID**3
KIN_VISC = 0.3
DENS = 0.8
TIME_STEP = 0.005

LB_PARAMS = {'agrid': AGRID,
             'density': DENS,
             'kinematic_viscosity': KIN_VISC,
             'tau': TIME_STEP,
             'kT': KT,
             'seed': 123}


class LBThermostatCommon(thermostats_common.ThermostatsCommon):

    """
    Check the LB thermostat.
    All temperature checks rely on https://en.wikipedia.org/wiki/Thermal_velocity
    with the root-mean-squared-velocity.
    The temperature check together with the friction test
    ensure that the noise amplitude is correct.
    """

    system = espressomd.System(box_l=[AGRID * 12] * 3)
    system.time_step = TIME_STEP
    system.cell_system.skin = 0.4 * AGRID
    # use "small" particles such that radius=hydrodynamic radius
    global_gamma = 0.1 * AGRID * 6 * np.pi * KIN_VISC * DENS
    partcl_gamma = 0.05 * AGRID * 6 * np.pi * KIN_VISC * DENS
    # relaxation time 0.2 sim time units
    partcl_mass = 0.2 * partcl_gamma

    np.random.seed(41)

    def setUp(self):
        self.lbf = self.lb_class(**LB_PARAMS, **self.lb_params)
        self.system.actors.add(self.lbf)
        self.system.thermostat.set_lb(
            LB_fluid=self.lbf, seed=5, gamma=self.global_gamma)

    def tearDown(self):
        self.system.actors.clear()
        self.system.thermostat.turn_off()
        self.system.part.clear()

    def get_lb_kT(self, lbf):
        nodes_mass = lbf[:, :, :].density * node_volume
        nodes_vel_sq = np.sum(np.square(lbf[:, :, :].velocity), axis=3)
        return np.mean(nodes_mass * nodes_vel_sq) / 3.

    def get_lb_velocity(self, lbf):
        return np.mean(lbf[:, :, :].velocity, axis=(0, 1, 2))

    def test_fluid(self):
        self.system.integrator.run(100)
        fluid_kTs = []
        for _ in range(100):
            fluid_kTs.append(self.get_lb_kT(self.lbf))
            self.system.integrator.run(3)

        fluid_kT = np.mean(fluid_kTs)
        np.testing.assert_allclose(fluid_kT, KT, rtol=0.05)

    def check_partcl_temp(self, partcl_vel):
        partcl_vel_rms = np.sqrt(
            np.mean(np.linalg.norm(partcl_vel, axis=2)**2))

        np.testing.assert_allclose(
            np.mean(partcl_vel), 0, atol=0.05 * partcl_vel_rms)
        np.testing.assert_allclose(partcl_vel_rms**2 * self.partcl_mass / 3.,
                                   KT, rtol=0.05)

        vel_range = 2 * partcl_vel_rms
        n_bins = 7
        self.check_velocity_distribution(
            partcl_vel.reshape((-1, 3)), vel_range, n_bins, 0.02, KT,
            mass=self.partcl_mass)

<<<<<<< HEAD
=======
    @utx.skipIfMissingFeatures(["MASS"])
>>>>>>> 52923c73
    def test_temperature_with_particles(self):
        n_partcls_per_type = 50
        partcls_global_gamma = self.system.part.add(
            pos=np.random.random((n_partcls_per_type, 3)) * self.system.box_l,
            mass=n_partcls_per_type * [self.partcl_mass])
        partcls_per_part_gamma = self.system.part.add(
            pos=np.random.random((n_partcls_per_type, 3)) * self.system.box_l,
            mass=n_partcls_per_type * [self.partcl_mass],
            gamma=n_partcls_per_type * [self.partcl_gamma])
        self.system.integrator.run(50)
        n_samples = 400
        vel_global_gamma = np.zeros((n_samples, n_partcls_per_type, 3))
        vel_per_part_gamma = np.zeros_like(vel_global_gamma)
        fluid_kTs = []

        for i in range(n_samples):
            self.system.integrator.run(3)
            if i % 10 == 0:
                fluid_kTs.append(self.get_lb_kT(self.lbf))
            vel_global_gamma[i] = partcls_global_gamma.v
            vel_per_part_gamma[i] = partcls_per_part_gamma.v
        fluid_kT = np.mean(fluid_kTs)

        self.check_partcl_temp(vel_global_gamma)
        self.check_partcl_temp(vel_per_part_gamma)

        np.testing.assert_allclose(fluid_kT, KT, rtol=0.03)

<<<<<<< HEAD
=======
    @utx.skipIfMissingFeatures(["EXTERNAL_FORCES"])
>>>>>>> 52923c73
    def test_friction(self):
        """apply force and measure if the average velocity matches expectation"""

        # large force to get better signal  to noise ratio
        ext_force = np.array([1.2, 2.1, 1.1])
        n_partcls_each_type = 50
        partcls_global_gamma = self.system.part.add(
            pos=np.random.random((n_partcls_each_type, 3)) * self.system.box_l,
            ext_force=n_partcls_each_type * [ext_force],
            mass=n_partcls_each_type * [self.partcl_mass])
        partcls_per_partcl_gamma = self.system.part.add(
            pos=np.random.random((n_partcls_each_type, 3)) * self.system.box_l,
            ext_force=n_partcls_each_type * [ext_force],
            mass=n_partcls_each_type * [self.partcl_mass],
            gamma=n_partcls_each_type * [self.partcl_gamma])

        # add counterforce to fluid such that velocities cannot increase
        # indefinitely and we get a steady state relative velocity
        total_force_partcls = ext_force * 2 * n_partcls_each_type
        lb_volume = np.prod(self.system.box_l)
        self.lbf.ext_force_density = -total_force_partcls / lb_volume

        # let particles and fluid accelerate towards steady state before
        # measuring
        self.system.integrator.run(int(0.8 / self.system.time_step))
        startpos_global_gamma = np.copy(partcls_global_gamma.pos)
        startpos_per_p_gamma = np.copy(partcls_per_partcl_gamma.pos)

        run_time = 0.3
        n_steps = int(run_time / self.system.time_step)
        steps_per_sample = 10
        lb_vels = []
        for _ in range(int(n_steps / steps_per_sample)):
            self.system.integrator.run(steps_per_sample)
            lb_vels.append(self.get_lb_velocity(self.lbf))
        lb_vel = np.mean(lb_vels, axis=0)

        vel_global_gamma = np.mean(
            partcls_global_gamma.pos - startpos_global_gamma,
            axis=0) / run_time
        vel_per_part_gamma = np.mean(
            partcls_per_partcl_gamma.pos - startpos_per_p_gamma,
            axis=0) / run_time
        # get velocity relative to the fluid
        vel_global_gamma -= lb_vel
        vel_per_part_gamma -= lb_vel

        # average over 3 spatial directions (isotropic friction)
        global_gamma_measured = np.mean(ext_force / vel_global_gamma)
        per_partcl_gamma_measured = np.mean(ext_force / vel_per_part_gamma)

        np.testing.assert_allclose(
            global_gamma_measured,
            self.global_gamma,
            rtol=0.05)
        np.testing.assert_allclose(
            per_partcl_gamma_measured,
            self.partcl_gamma,
            rtol=0.05)

    @utx.skipIfMissingFeatures(["PARTICLE_ANISOTROPY",
                               "THERMOSTAT_PER_PARTICLE"])
    def test_exceptions(self):
        self.system.part.add(pos=[0., 0., 0.], gamma=[1., 2., 3.], id=2)
        with self.assertRaisesRegex(Exception, r"ERROR: anisotropic particle \(id 2\) coupled to LB"):
            self.system.integrator.run(1)


@utx.skipIfMissingFeatures(["WALBERLA"])
class LBWalberlaThermostat(LBThermostatCommon, ut.TestCase):

    """Test for the CPU implementation of the LB."""

    lb_class = espressomd.lb.LBFluidWalberla
    lb_params = {"single_precision": False}


@utx.skipIfMissingFeatures(["WALBERLA"])
class LBWalberlaThermostatSinglePrecision(LBThermostatCommon, ut.TestCase):

    """Test for the CPU implementation of the LB in single-precision."""

    lb_class = espressomd.lb.LBFluidWalberla
    lb_params = {"single_precision": True}


# @utx.skipIfMissingGPU()
# @utx.skipIfMissingFeatures(["WALBERLA", "CUDA"])
# class LBWalberlaGPUThermostat(LBThermostatCommon, ut.TestCase):

#    """Test for the GPU implementation of the LB."""

#    lb_class = espressomd.lb.LBFluidWalberlaGPU
#    lb_params = {"single_precision": True}


if __name__ == '__main__':
    ut.main()<|MERGE_RESOLUTION|>--- conflicted
+++ resolved
@@ -109,10 +109,7 @@
             partcl_vel.reshape((-1, 3)), vel_range, n_bins, 0.02, KT,
             mass=self.partcl_mass)
 
-<<<<<<< HEAD
-=======
     @utx.skipIfMissingFeatures(["MASS"])
->>>>>>> 52923c73
     def test_temperature_with_particles(self):
         n_partcls_per_type = 50
         partcls_global_gamma = self.system.part.add(
@@ -141,10 +138,7 @@
 
         np.testing.assert_allclose(fluid_kT, KT, rtol=0.03)
 
-<<<<<<< HEAD
-=======
     @utx.skipIfMissingFeatures(["EXTERNAL_FORCES"])
->>>>>>> 52923c73
     def test_friction(self):
         """apply force and measure if the average velocity matches expectation"""
 
