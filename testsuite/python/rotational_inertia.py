--- conflicted
+++ resolved
@@ -19,11 +19,7 @@
 import numpy as np
 import espressomd
 import math
-<<<<<<< HEAD
-import tests_common as tc
-=======
 import tests_common
->>>>>>> 8b3eef3c
 
 
 @ut.skipIf(not espressomd.has_features(["MASS", "ROTATIONAL_INERTIA"]),
@@ -31,22 +27,12 @@
 class RotationalInertia(ut.TestCase):
     longMessage = True
     # Handle for espresso system
-<<<<<<< HEAD
-    es = espressomd.System(box_l=[1.0, 1.0, 1.0])
-    es.cell_system.skin = 0
-    es.seed = es.cell_system.get_state()['n_nodes'] * [1234]
-=======
     system = espressomd.System(box_l=[1.0, 1.0, 1.0])
     system.cell_system.skin = 0
     system.seed = system.cell_system.get_state()['n_nodes'] * [1234]
     # Particle's angular momentum: initial and ongoing
     L_0_lab = np.zeros((3))
     L_lab = np.zeros((3))
-
-    def convert_vec_body_to_space(self, part, vec):
-        A = tests_common.rotation_matrix_quat(self.system, part)
-        return np.dot(A.transpose(), vec)
->>>>>>> 8b3eef3c
 
     # Angular momentum
     def L_body(self, part):
@@ -56,11 +42,11 @@
     # Set the angular momentum
     def set_L_0(self, part):
         L_0_body = self.L_body(part)
-        self.L_0_lab = self.convert_vec_body_to_space(part, L_0_body)
+        self.L_0_lab = tests_common.convert_vec_body_to_space(self.system, part, L_0_body)
 
     def set_L(self, part):
         L_body = self.L_body(part)
-        self.L_lab = self.convert_vec_body_to_space(part, L_body)
+        self.L_lab = tests_common.convert_vec_body_to_space(self.system, part, L_body)
 
     def test_stability(self):
         self.system.part.clear()
@@ -81,24 +67,11 @@
         self.system.time_step = 0.0006
         # Stable omega component should be larger than other components.
         stable_omega = 57.65
-<<<<<<< HEAD
-        self.es.part[0].omega_body = np.array([0.15, stable_omega, -0.043])
-        self.es.part[0].rinertia = J[:]
-
-        # Angular momentum
-        L_0_body = self.L_body(0)
-        L_0_lab = tc.convert_vec_body_to_space(self.es, 0, L_0_body)
-
-        for i in range(100):
-            L_body = self.L_body(0)
-            L_lab = tc.convert_vec_body_to_space(self.es, 0, L_body)
-=======
         self.system.part[0].omega_body = np.array([0.15, stable_omega, -0.043])
         self.set_L_0(0)
 
         for i in range(100):
             self.set_L(0)
->>>>>>> 8b3eef3c
             for k in range(3):
                 self.assertLessEqual(
                     abs(
@@ -126,24 +99,12 @@
         self.system.time_step = 0.01
         # Stable omega component should be larger than other components.
         stable_omega = 3.2
-<<<<<<< HEAD
-        self.es.part[0].omega_body = np.array([0.011, -0.043, stable_omega])
-        self.es.part[0].rinertia = J[:]
-
-        L_0_body = self.L_body(0)
-        L_0_lab = tc.convert_vec_body_to_space(self.es, 0, L_0_body)
-
-        for i in range(100):
-            L_body = self.L_body(0)
-            L_lab = tc.convert_vec_body_to_space(self.es, 0, L_body)
-=======
         self.system.part[0].omega_body = np.array(
             [0.011, -0.043, stable_omega])
         self.set_L_0(0)
 
         for i in range(100):
             self.set_L(0)
->>>>>>> 8b3eef3c
             for k in range(3):
                 self.assertLessEqual(
                     abs(
@@ -171,24 +132,12 @@
         self.system.time_step = 0.001
         # Unstable omega component should be larger than other components.
         unstable_omega = 5.76
-<<<<<<< HEAD
-        self.es.part[0].omega_body = np.array([unstable_omega, -0.043, 0.15])
-        self.es.part[0].rinertia = J[:]
-
-        L_0_body = self.L_body(0)
-        L_0_lab = tc.convert_vec_body_to_space(self.es, 0, L_0_body)
-
-        for i in range(100):
-            L_body = self.L_body(0)
-            L_lab = tc.convert_vec_body_to_space(self.es, 0, L_body)
-=======
         self.system.part[0].omega_body = np.array(
             [unstable_omega, -0.043, 0.15])
         self.set_L_0(0)
 
         for i in range(100):
             self.set_L(0)
->>>>>>> 8b3eef3c
             for k in range(3):
                 self.assertLessEqual(
                     abs(
