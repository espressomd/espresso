#
# Copyright (C) 2013-2019 The ESPResSo project
#
# This file is part of ESPResSo.
#
# ESPResSo is free software: you can redistribute it and/or modify
# it under the terms of the GNU General Public License as published by
# the Free Software Foundation, either version 3 of the License, or
# (at your option) any later version.
#
# ESPResSo is distributed in the hope that it will be useful,
# but WITHOUT ANY WARRANTY; without even the implied warranty of
# MERCHANTABILITY or FITNESS FOR A PARTICULAR PURPOSE.  See the
# GNU General Public License for more details.
#
# You should have received a copy of the GNU General Public License
# along with this program.  If not, see <http://www.gnu.org/licenses/>.
#
import unittest as ut
import unittest_decorators as utx
import espressomd
import numpy as np
from espressomd.accumulators import Correlator
from espressomd.observables import ParticleVelocities, ParticleBodyAngularVelocities
from tests_common import single_component_maxwell


class LangevinThermostat(ut.TestCase):

    """Tests the velocity distribution created by the Langevin thermostat
       against the single component Maxwell distribution."""

    system = espressomd.System(box_l=[1.0, 1.0, 1.0])
    system.cell_system.set_domain_decomposition(use_verlet_lists=True)
    system.cell_system.skin = 0
    system.seed = range(system.cell_system.get_state()["n_nodes"])
    system.periodicity = [0, 0, 0]

    @classmethod
    def setUpClass(cls):
        np.random.seed(42)

    def check_velocity_distribution(self, vel, minmax, n_bins, error_tol, kT):
        """check the recorded particle distributions in velocity against a
           histogram with n_bins bins. Drop velocities outside minmax. Check
           individual histogram bins up to an accuracy of error_tol against the
           analytical result for kT."""
        for i in range(3):
            hist = np.histogram(
                vel[:, i], range=(-minmax, minmax), bins=n_bins, density=False)
            data = hist[0] / float(vel.shape[0])
            bins = hist[1]
            for j in range(n_bins):
                found = data[j]
                expected = single_component_maxwell(bins[j], bins[j + 1], kT)
                self.assertLessEqual(abs(found - expected), error_tol)

    def test_00_verify_single_component_maxwell(self):
        """Verifies the normalization of the analytical expression."""
        self.assertLessEqual(
            abs(single_component_maxwell(-10, 10, 4.) - 1.), 1E-4)

    def global_langevin_run_check(self, N, kT, loops):
        """Sampling for the global Langevin parameters test.
        Parameters
        ----------
        N :       :obj:`int`
                  Number of particles.
        kT :      :obj:`float`
                  Temperature.
        loops :   :obj:`int`
                  Number of integration steps to sample.
        """
        system = self.system
        
        # Sampling
        v_stored = np.zeros((N * loops, 3))
        omega_stored = np.zeros((N * loops, 3))
        for i in range(loops):
            system.integrator.run(1)
            v_stored[i * N:(i + 1) * N,:] = system.part[:].v
            if espressomd.has_features("ROTATION"):
                omega_stored[i * N:(i + 1) * N,:] = system.part[:].omega_body

        v_minmax = 5
        bins = 4
        error_tol = 0.01
        self.check_velocity_distribution(
            v_stored, v_minmax, bins, error_tol, kT)
        if espressomd.has_features("ROTATION"):
            self.check_velocity_distribution(
                omega_stored, v_minmax, bins, error_tol, kT)

    def test_01__langevin_seed(self):
        """Test for RNG seed consistency."""
        system = self.system
        system.time_step = 0.01
        system.part.clear()
        system.part.add(pos=[0, 0, 0])

        kT = 1.1
        gamma = 3.5

        # No seed should throw exception
        with self.assertRaises(ValueError):
            system.thermostat.set_langevin(kT=kT, gamma=gamma)

        system.thermostat.set_langevin(kT=kT, gamma=gamma, seed=41)

        #'integrate 0' does not increase the philox counter and should give the same force
        system.integrator.run(0)
        force0 = np.copy(system.part[0].f)
        system.integrator.run(0)
        force1 = np.copy(system.part[0].f)
        np.testing.assert_almost_equal(force0, force1)

        #'integrate 1' should give a different force
        system.part.clear()
        system.part.add(pos=[0, 0, 0])
        system.integrator.run(1)
        force2 = np.copy(system.part[0].f)
        np.testing.assert_equal(np.any(np.not_equal(force1, force2)), True)

        # Different seed should give a different force
        system.part.clear()
        system.part.add(pos=[0, 0, 0])
        system.thermostat.set_langevin(kT=kT, gamma=gamma, seed=42)
        system.integrator.run(1)
        force3 = np.copy(system.part[0].f)
        np.testing.assert_equal(np.any(np.not_equal(force2, force3)), True)

        # Same seed should give the same force
        system.part.clear()
        system.part.add(pos=[0, 0, 0])
        system.thermostat.set_langevin(kT=kT, gamma=gamma, seed=41)
        system.integrator.run(1)
        force4 = np.copy(system.part[0].f)
        system.part.clear()
        system.part.add(pos=[0, 0, 0])
        system.thermostat.set_langevin(kT=kT, gamma=gamma, seed=41)
        system.integrator.run(1)
        force5 = np.copy(system.part[0].f)
        np.testing.assert_almost_equal(force4, force5)

    def test_02__friction_trans(self):
        """Tests the translational friction-only part of the thermostat."""

        system = self.system
        # Translation
        gamma_t_i = 2
        gamma_t_a = np.array((0.5, 2, 1.5))
        v0 = np.array((5., 5., 5.))

        system.time_step = 0.0005
        system.part.clear()
        system.part.add(pos=(0, 0, 0), v=v0)
        if espressomd.has_features("MASS"):
            system.part[0].mass = 3
        if espressomd.has_features("PARTICLE_ANISOTROPY"):
            system.thermostat.set_langevin(kT=0, gamma=gamma_t_a, seed=41)
        else:
            system.thermostat.set_langevin(kT=0, gamma=gamma_t_i, seed=41)

        system.time = 0
        for i in range(100):
            system.integrator.run(10)
            if espressomd.has_features("PARTICLE_ANISOTROPY"):
                np.testing.assert_allclose(
                    np.copy(system.part[0].v),
                    v0 * np.exp(-gamma_t_a /
                                system.part[0].mass * system.time),
                    atol=4E-4)
            else:
                np.testing.assert_allclose(
                    np.copy(system.part[0].v),
                    v0 * np.exp(-gamma_t_i /
                                system.part[0].mass * system.time),
                    atol=45E-4)

    @utx.skipIfMissingFeatures("ROTATION")
    def test_03__friction_rot(self):
        """Tests the rotational friction-only part of the thermostat."""

        system = self.system
        # Translation
        gamma_t_i = 2
        gamma_t_a = [0.5, 2, 1.5]
        gamma_r_i = 3
        gamma_r_a = np.array((1.5, 0.7, 1.2))
        o0 = np.array((5., 5., 5.))

        system.time_step = 0.0001
        system.part.clear()
        system.part.add(pos=(0, 0, 0), omega_body=o0, rotation=(1, 1, 1))
        if espressomd.has_features("ROTATIONAL_INERTIA"):
            system.part[0].rinertia = [2, 2, 2]
        if espressomd.has_features("PARTICLE_ANISOTROPY"):
            system.thermostat.set_langevin(
                kT=0, gamma=gamma_t_a, gamma_rotation=gamma_r_a, seed=41)
        else:
            system.thermostat.set_langevin(
                kT=0, gamma=gamma_t_i, gamma_rotation=gamma_r_i, seed=41)

        system.time = 0
        if espressomd.has_features("ROTATIONAL_INERTIA"):
            rinertia = np.copy(system.part[0].rinertia)
        else:
            rinertia = np.array((1, 1, 1))
        for i in range(100):
            system.integrator.run(10)
            if espressomd.has_features("PARTICLE_ANISOTROPY"):
                np.testing.assert_allclose(
                    np.copy(system.part[0].omega_body),
                    o0 * np.exp(-gamma_r_a / rinertia * system.time), atol=5E-4)
            else:
                np.testing.assert_allclose(
                    np.copy(system.part[0].omega_body),
                    o0 * np.exp(-gamma_r_i / rinertia * system.time), atol=5E-4)

    def test_04__global_langevin(self):
        """Test for global Langevin parameters."""
        N = 400
        system = self.system
        system.part.clear()
        system.time_step = 0.06

        # Place particles
        system.part.add(pos=np.random.random((N, 3)))

        # Enable rotation if compiled in
        if espressomd.has_features("ROTATION"):
            system.part[:].rotation = [1, 1, 1]

        kT = 1.1
        gamma = 3.5
        system.thermostat.set_langevin(kT=kT, gamma=gamma, seed=41)

        # Warmup
        system.integrator.run(20)

<<<<<<< HEAD
        self.global_langevin_run_check(N, kT, 150)

        if espressomd.has_features("BROWNIAN_DYNAMICS"):
            # Large time-step is OK for BD.
            system.time_step = 7.214
            system.part[:].v = np.zeros((3))
            system.part[:].omega_body = np.zeros((3))
            system.thermostat.turn_off()
            system.thermostat.set_brownian(kT=kT, gamma=gamma, seed=41)
            # Warmup
            # The BD does not require so the warmup. Only 1 step is enough.
            # More steps are taken just to be sure that they will not lead
            # to wrong results.
            system.integrator.run(3)
            # Less number of loops are needed in case of BD because the velocity
            # distribution is already as required. It is not a result of a real
            # dynamics.
            self.global_langevin_run_check(N, kT, 70)
            system.thermostat.turn_off()
=======
        # Sampling
        loops = 150
        v_stored = np.zeros((N * loops, 3))
        omega_stored = np.zeros((N * loops, 3))
        for i in range(loops):
            system.integrator.run(1)
            v_stored[i * N:(i + 1) * N, :] = system.part[:].v
            if espressomd.has_features("ROTATION"):
                omega_stored[i * N:(i + 1) * N, :] = system.part[:].omega_body

        v_minmax = 5
        bins = 4
        error_tol = 0.01
        self.check_velocity_distribution(
            v_stored, v_minmax, bins, error_tol, kT)
        if espressomd.has_features("ROTATION"):
            self.check_velocity_distribution(
                omega_stored, v_minmax, bins, error_tol, kT)
>>>>>>> 04463133

    @utx.skipIfMissingFeatures("LANGEVIN_PER_PARTICLE")
    def test_05__langevin_per_particle(self):
        """Test for Langevin particle. Covers all combinations of
           particle specific gamma and temp set or not set.
        """
        N = 400
        system = self.system
        system.part.clear()
        system.time_step = 0.06
        system.part.add(pos=np.random.random((N, 3)))
        if espressomd.has_features("ROTATION"):
            system.part[:].rotation = [1, 1, 1]

        kT = 0.9
        gamma = 3.2
        gamma2 = 4.3
        kT2 = 1.5
        system.thermostat.set_langevin(kT=kT, gamma=gamma, seed=41)
        # Set different kT on 2nd half of particles
        system.part[int(N / 2):].temp = kT2
        # Set different gamma on half of the particles (overlap over both kTs)
        if espressomd.has_features("PARTICLE_ANISOTROPY"):
            system.part[int(N / 4):int(3 * N / 4)].gamma = 3 * [gamma2]
        else:
            system.part[int(N / 4):int(3 * N / 4)].gamma = gamma2

        system.integrator.run(50)
        loops = 300

        v_kT = np.zeros((int(N / 2) * loops, 3))
        v_kT2 = np.zeros((int(N / 2 * loops), 3))

        if espressomd.has_features("ROTATION"):
            omega_kT = np.zeros((int(N / 2) * loops, 3))
            omega_kT2 = np.zeros((int(N / 2 * loops), 3))

        for i in range(loops):
            system.integrator.run(1)
            v_kT[int(i * N / 2):int((i + 1) * N / 2),
                 :] = system.part[:int(N / 2)].v
            v_kT2[int(i * N / 2):int((i + 1) * N / 2),
                  :] = system.part[int(N / 2):].v

            if espressomd.has_features("ROTATION"):
                omega_kT[int(i * N / 2):int((i + 1) * N / 2), :] = \
                    system.part[:int(N / 2)].omega_body
                omega_kT2[int(i * N / 2):int((i + 1) * N / 2), :] = \
                    system.part[int(N / 2):].omega_body
        v_minmax = 5
        bins = 4
        error_tol = 0.012
        self.check_velocity_distribution(v_kT, v_minmax, bins, error_tol, kT)
        self.check_velocity_distribution(v_kT2, v_minmax, bins, error_tol, kT2)

        if espressomd.has_features("ROTATION"):
            self.check_velocity_distribution(
                omega_kT, v_minmax, bins, error_tol, kT)
            self.check_velocity_distribution(
                omega_kT2, v_minmax, bins, error_tol, kT2)

    def setup_diff_mass_rinertia(self, p):
        if espressomd.has_features("MASS"):
            p.mass = 0.5
        if espressomd.has_features("ROTATION"):
            p.rotation = [1, 1, 1]
            # Make sure rinertia does not change diff coeff
            if espressomd.has_features("ROTATIONAL_INERTIA"):
                p.rinertia = [0.4, 0.4, 0.4]

    def test_06__diffusion(self):
        """This tests rotational and translational diffusion coeff via Green-Kubo"""
        system = self.system
        system.part.clear()

        kT = 1.37
        dt = 0.1
        system.time_step = dt

        # Translational gamma. We cannot test per-component, if rotation is on,
        # because body and space frames become different.
        gamma = 3.1

        # Rotational gamma
        gamma_rot_i = 4.7
        gamma_rot_a = [4.2, 1, 1.2]

        # If we have langevin per particle:
        # per particle kT
        per_part_kT = 1.6
        # Translation
        per_part_gamma = 1.63
        # Rotational
        per_part_gamma_rot_i = 2.6
        per_part_gamma_rot_a = [2.4, 3.8, 1.1]

        # Particle with global thermostat params
        p_global = system.part.add(pos=(0, 0, 0))
        # Make sure, mass doesn't change diff coeff
        self.setup_diff_mass_rinertia(p_global)

        # particle specific gamma, kT, and both
        if espressomd.has_features("LANGEVIN_PER_PARTICLE"):
            p_gamma = system.part.add(pos=(0, 0, 0))
            self.setup_diff_mass_rinertia(p_gamma)
            if espressomd.has_features("PARTICLE_ANISOTROPY"):
                p_gamma.gamma = per_part_gamma, per_part_gamma, per_part_gamma
                if espressomd.has_features("ROTATION"):
                    p_gamma.gamma_rot = per_part_gamma_rot_a
            else:
                p_gamma.gamma = per_part_gamma
                if espressomd.has_features("ROTATION"):
                    p_gamma.gamma_rot = per_part_gamma_rot_i

            p_kT = system.part.add(pos=(0, 0, 0))
            self.setup_diff_mass_rinertia(p_kT)
            p_kT.temp = per_part_kT

            p_both = system.part.add(pos=(0, 0, 0))
            self.setup_diff_mass_rinertia(p_both)
            p_both.temp = per_part_kT
            if espressomd.has_features("PARTICLE_ANISOTROPY"):
                p_both.gamma = per_part_gamma, per_part_gamma, per_part_gamma
                if espressomd.has_features("ROTATION"):
                    p_both.gamma_rot = per_part_gamma_rot_a
            else:
                p_both.gamma = per_part_gamma
                if espressomd.has_features("ROTATION"):
                    p_both.gamma_rot = per_part_gamma_rot_i

        # Thermostat setup
        if espressomd.has_features("ROTATION"):
            if espressomd.has_features("PARTICLE_ANISOTROPY"):
                # particle anisotropy and rotation
                system.thermostat.set_langevin(
                    kT=kT, gamma=gamma, gamma_rotation=gamma_rot_a, seed=41)
            else:
                # Rotation without particle anisotropy
                system.thermostat.set_langevin(
                    kT=kT, gamma=gamma, gamma_rotation=gamma_rot_i, seed=41)
        else:
            # No rotation
            system.thermostat.set_langevin(kT=kT, gamma=gamma, seed=41)

        system.cell_system.skin = 0.4
        system.integrator.run(100)

        # Correlators
        vel_obs = {}
        omega_obs = {}
        corr_vel = {}
        corr_omega = {}
        all_particles = [p_global]
        if espressomd.has_features("LANGEVIN_PER_PARTICLE"):
            all_particles.append(p_gamma)
            all_particles.append(p_kT)
            all_particles.append(p_both)

        # linear vel
        vel_obs = ParticleVelocities(ids=system.part[:].id)
        corr_vel = Correlator(
            obs1=vel_obs, tau_lin=10, tau_max=1.4, delta_N=2,
            corr_operation="componentwise_product", compress1="discard1")
        system.auto_update_accumulators.add(corr_vel)
        # angular vel
        if espressomd.has_features("ROTATION"):
            omega_obs = ParticleBodyAngularVelocities(ids=system.part[:].id)
            corr_omega = Correlator(
                obs1=omega_obs, tau_lin=10, tau_max=1.5, delta_N=2,
                corr_operation="componentwise_product", compress1="discard1")
            system.auto_update_accumulators.add(corr_omega)

        system.integrator.run(80000)

        system.auto_update_accumulators.remove(corr_vel)
        corr_vel.finalize()
        if espressomd.has_features("ROTATION"):
            system.auto_update_accumulators.remove(corr_omega)
            corr_omega.finalize()

        # Verify diffusion
        # Translation
        # Cast gammas to vector, to make checks independent of
        # PARTICLE_ANISOTROPY
        gamma = np.ones(3) * gamma
        per_part_gamma = np.ones(3) * per_part_gamma
        self.verify_diffusion(p_global, corr_vel, kT, gamma)
        if espressomd.has_features("LANGEVIN_PER_PARTICLE"):
            self.verify_diffusion(p_gamma, corr_vel, kT, per_part_gamma)
            self.verify_diffusion(p_kT, corr_vel, per_part_kT, gamma)
            self.verify_diffusion(
                p_both, corr_vel, per_part_kT, per_part_gamma)

        # Rotation
        if espressomd.has_features("ROTATION"):
            # Decide on effective gamma rotation, since for rotation it is
            # direction dependent
            eff_gamma_rot = None
            per_part_eff_gamma_rot = None
            if espressomd.has_features("PARTICLE_ANISOTROPY"):
                eff_gamma_rot = gamma_rot_a
                eff_per_part_gamma_rot = per_part_gamma_rot_a
            else:
                eff_gamma_rot = gamma_rot_i * np.ones(3)
                eff_per_part_gamma_rot = per_part_gamma_rot_i * np.ones(3)

            self.verify_diffusion(p_global, corr_omega, kT, eff_gamma_rot)
            if espressomd.has_features("LANGEVIN_PER_PARTICLE"):
                self.verify_diffusion(
                    p_gamma, corr_omega, kT, eff_per_part_gamma_rot)
                self.verify_diffusion(
                    p_kT, corr_omega, per_part_kT, eff_gamma_rot)
                self.verify_diffusion(p_both, corr_omega,
                                      per_part_kT, eff_per_part_gamma_rot)

    def verify_diffusion(self, p, corr, kT, gamma):
        """Verify diffusion coeff.

           p: particle, corr: dict containing correlator with particle as key,
           kT=kT, gamma=gamma as 3 component vector.
        """
        c = corr
        # Integral of vacf via Green-Kubo D = int_0^infty <v(t_0)v(t_0+t)> dt
        # (o 1/3, since we work componentwise)
        i = p.id
        acf = c.result()[:, [0, 2 + 3 * i, 2 + 3 * i + 1, 2 + 3 * i + 2]]
        np.savetxt("acf.dat", acf)

        # Integrate with trapezoidal rule
        for coord in [1, 2, 3]:
            I = np.trapz(acf[:, coord], acf[:, 0])
            ratio = I / (kT / gamma[coord - 1])
            self.assertAlmostEqual(ratio, 1., delta=0.07)

    @utx.skipIfMissingFeatures("VIRTUAL_SITES")
    def test_07__virtual(self):
        system = self.system
        system.time_step = 0.01
        system.part.clear()

        virtual = system.part.add(pos=[0, 0, 0], virtual=True, v=[1, 0, 0])
        physical = system.part.add(pos=[0, 0, 0], virtual=False, v=[1, 0, 0])

        system.thermostat.set_langevin(
            kT=0, gamma=1, gamma_rotation=1., act_on_virtual=False, seed=41)

        system.integrator.run(0)

        np.testing.assert_almost_equal(np.copy(virtual.f), [0, 0, 0])
        np.testing.assert_almost_equal(np.copy(physical.f), [-1, 0, 0])

        system.thermostat.set_langevin(
            kT=0, gamma=1, gamma_rotation=1., act_on_virtual=True, seed=41)
        system.integrator.run(0)

        np.testing.assert_almost_equal(np.copy(virtual.f), [-1, 0, 0])
        np.testing.assert_almost_equal(np.copy(physical.f), [-1, 0, 0])


if __name__ == "__main__":
    ut.main()<|MERGE_RESOLUTION|>--- conflicted
+++ resolved
@@ -39,6 +39,12 @@
     @classmethod
     def setUpClass(cls):
         np.random.seed(42)
+    
+    def setUp(self):
+        if "BROWNIAN_DYNAMICS" in espressomd.features():
+            self.system.thermostat.turn_off()
+            # the default integrator is supposed implicitly
+            self.system.integrator.set_nvt()
 
     def check_velocity_distribution(self, vel, minmax, n_bins, error_tol, kT):
         """check the recorded particle distributions in velocity against a
@@ -74,13 +80,14 @@
         system = self.system
         
         # Sampling
+        loops = 150
         v_stored = np.zeros((N * loops, 3))
         omega_stored = np.zeros((N * loops, 3))
         for i in range(loops):
             system.integrator.run(1)
-            v_stored[i * N:(i + 1) * N,:] = system.part[:].v
+            v_stored[i * N:(i + 1) * N, :] = system.part[:].v
             if espressomd.has_features("ROTATION"):
-                omega_stored[i * N:(i + 1) * N,:] = system.part[:].omega_body
+                omega_stored[i * N:(i + 1) * N, :] = system.part[:].omega_body
 
         v_minmax = 5
         bins = 4
@@ -238,7 +245,6 @@
         # Warmup
         system.integrator.run(20)
 
-<<<<<<< HEAD
         self.global_langevin_run_check(N, kT, 150)
 
         if espressomd.has_features("BROWNIAN_DYNAMICS"):
@@ -248,6 +254,7 @@
             system.part[:].omega_body = np.zeros((3))
             system.thermostat.turn_off()
             system.thermostat.set_brownian(kT=kT, gamma=gamma, seed=41)
+            system.integrator.set_brownian_dynamics()
             # Warmup
             # The BD does not require so the warmup. Only 1 step is enough.
             # More steps are taken just to be sure that they will not lead
@@ -258,26 +265,6 @@
             # dynamics.
             self.global_langevin_run_check(N, kT, 70)
             system.thermostat.turn_off()
-=======
-        # Sampling
-        loops = 150
-        v_stored = np.zeros((N * loops, 3))
-        omega_stored = np.zeros((N * loops, 3))
-        for i in range(loops):
-            system.integrator.run(1)
-            v_stored[i * N:(i + 1) * N, :] = system.part[:].v
-            if espressomd.has_features("ROTATION"):
-                omega_stored[i * N:(i + 1) * N, :] = system.part[:].omega_body
-
-        v_minmax = 5
-        bins = 4
-        error_tol = 0.01
-        self.check_velocity_distribution(
-            v_stored, v_minmax, bins, error_tol, kT)
-        if espressomd.has_features("ROTATION"):
-            self.check_velocity_distribution(
-                omega_stored, v_minmax, bins, error_tol, kT)
->>>>>>> 04463133
 
     @utx.skipIfMissingFeatures("LANGEVIN_PER_PARTICLE")
     def test_05__langevin_per_particle(self):
