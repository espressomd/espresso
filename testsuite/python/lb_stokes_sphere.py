--- conflicted
+++ resolved
@@ -33,15 +33,9 @@
 import numpy as np
 
 # Define the LB Parameters
-<<<<<<< HEAD
-TIME_STEP = 0.4
-AGRID = 0.6 
-KVISC = 3 
-=======
 TIME_STEP = 0.5
 AGRID = 0.6
 KVISC = 6 
->>>>>>> 7cf42c4d
 DENS = 2.3
 LB_PARAMS = {'agrid': AGRID,
              'dens': DENS,
@@ -53,11 +47,7 @@
 real_width = box_width + 2 * AGRID
 box_length = 36 * AGRID
 c_s = np.sqrt(1. / 3. * AGRID**2 / TIME_STEP**2)
-<<<<<<< HEAD
-v = [0, 0, 0.4 * c_s]  # The boundary slip
-=======
 v = [0, 0, 0.1 * c_s]  # The boundary slip
->>>>>>> 7cf42c4d
 
 
 class Stokes:
@@ -94,23 +84,20 @@
 
         self.system.lbboundaries.add(sphere)
 
+        def size(vector):
+            tmp = 0
+            for k in vector:
+                tmp += k * k
+            return np.sqrt(tmp)
+
         last_force = -1000.
         dynamic_viscosity = self.lbf.viscosity * self.lbf.density
-<<<<<<< HEAD
-        stokes_force = 6 * np.pi * dynamic_viscosity * \
-            radius * np.linalg.norm(v)
-        self.system.integrator.run(int(self.system.box_l[0]))
-        while True:
-            self.system.integrator.run(5)
-=======
         stokes_force = 6 * np.pi * dynamic_viscosity * radius * size(v)
         self.system.integrator.run(50)
         while True:
             self.system.integrator.run(3)
->>>>>>> 7cf42c4d
             force = np.linalg.norm(sphere.get_force())
-            print(self.system.time, force)
-            if np.abs(last_force - force) < 0.001 * stokes_force:
+            if np.abs(last_force - force) < 0.01 * stokes_force:
                 break
             last_force = force
 
@@ -136,7 +123,6 @@
     def setUp(self):
         self.lbf = espressomd.lb.LBFluid(**LB_PARAMS)
 
-
 @utx.skipIfMissingFeatures(['LB_WALBERLA', 'EXTERNAL_FORCES'])
 class LBWalberlaStokes(ut.TestCase, Stokes):
 
@@ -144,5 +130,6 @@
         self.lbf = espressomd.lb.LBFluidWalberla(**LB_PARAMS)
 
 
+
 if __name__ == "__main__":
     ut.main()