--- conflicted
+++ resolved
@@ -40,13 +40,8 @@
 
     system.periodicity = [1, 1, 1]
     system.time_step = 0.01
-<<<<<<< HEAD
     system.cell_system.skin = 0
-=======
-    system.cell_system.skin = 1.0
-    dof = 3.
     n_nodes = system.cell_system.get_state()['n_nodes']
->>>>>>> 8ef82bef
 
     def tearDown(self):
         self.system.actors.clear()
@@ -144,29 +139,15 @@
             np.mean(all_temp_particle), self.params["temp"], delta=temp_prec_particle)
 
 
-<<<<<<< HEAD
 @utx.skipIfMissingFeatures("LB_WALBERLA")
 class TestLBWalberla(TestLB, ut.TestCase):
-=======
-class TestLBCPU(TestLB, ut.TestCase):
+
+    """Test for the Walberla implementation of the LB in double-precision."""
+
+    lb_class = espressomd.lb.LBFluidWalberla
 
     def setUp(self):
         self.system.cell_system.set_regular_decomposition()
-        self.lb_class = espressomd.lb.LBFluid
-        self.params.update({"mom_prec": 1E-9, "mass_prec_per_node": 5E-8})
-
->>>>>>> 8ef82bef
-
-    """Test for the Walberla implementation of the LB in double-precision."""
-
-<<<<<<< HEAD
-    lb_class = espressomd.lb.LBFluidWalberla
-=======
-    def setUp(self):
-        self.system.cell_system.set_regular_decomposition()
-        self.lb_class = espressomd.lb.LBFluidGPU
-        self.params.update({"mom_prec": 1E-3, "mass_prec_per_node": 1E-5})
->>>>>>> 8ef82bef
 
 
 if __name__ == "__main__":
