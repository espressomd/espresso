--- conflicted
+++ resolved
@@ -43,13 +43,8 @@
 
     system.periodicity = [True, True, True]
     system.time_step = 0.01
-<<<<<<< HEAD
     system.cell_system.skin = 0
     n_nodes = system.cell_system.get_state()['n_nodes']
-=======
-    system.cell_system.skin = 1.0
-    dof = 3.
->>>>>>> 1ddcb08b
 
     def tearDown(self):
         self.system.actors.clear()
@@ -139,9 +134,8 @@
         #   scale=np.std(all_temp_particle,ddof=1))[1] - self.params["temp"]
         # temp_prec_fluid = scipy.stats.norm.interval(0.95, loc=self.params["temp"],
         #   scale=np.std(all_temp_fluid,ddof=1))[1] -self.params["temp"]
-
+        temp_prec_particle = 0.05 * self.params["temp"]
         temp_prec_fluid = 0.05 * self.params["temp"]
-        temp_prec_particle = 0.05 * self.params["temp"]
 
         self.assertAlmostEqual(
             np.mean(all_temp_fluid), self.params["temp"], delta=temp_prec_fluid)
@@ -162,14 +156,8 @@
         self.system.cell_system.set_regular_decomposition()
 
 
-<<<<<<< HEAD
-@ut.skipIf(TestLB.n_nodes > 1,
-           "LB with N-square only works on 1 MPI rank")
 @utx.skipIfMissingFeatures("WALBERLA")
 class TestNSquareLBWalberla(TestLB, ut.TestCase):
-=======
-class TestNSquareLBCPU(TestLB, ut.TestCase):
->>>>>>> 1ddcb08b
 
     lb_class = espressomd.lb.LBFluidWalberla
 
@@ -177,16 +165,10 @@
         self.system.cell_system.set_n_square()
 
 
-<<<<<<< HEAD
-@ut.skipIf(TestLB.n_nodes > 1,
-           "LB with N-square only works on 1 MPI rank")
 @utx.skipIfMissingFeatures("WALBERLA")
 class TestHybrid0LBWalberla(TestLB, ut.TestCase):
 
     lb_class = espressomd.lb.LBFluidWalberla
-=======
-class TestHybrid0LBCPU(TestLB, ut.TestCase):
->>>>>>> 1ddcb08b
 
     def setUp(self):
         self.system.cell_system.set_hybrid_decomposition(
@@ -194,8 +176,6 @@
         self.params.update({"mom_prec": 1E-9, "mass_prec_per_node": 5E-8})
 
 
-@ut.skipIf(TestLB.n_nodes > 1,
-           "LB with N-square only works on 1 MPI rank")
 @utx.skipIfMissingFeatures("WALBERLA")
 class TestHybrid1LBWalberla(TestLB, ut.TestCase):
 
