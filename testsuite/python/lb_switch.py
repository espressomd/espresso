# Copyright (C) 2010-2018 The ESPResSo project
#
# This file is part of ESPResSo.
#
# ESPResSo is free software: you can redistribute it and/or modify
# it under the terms of the GNU General Public License as published by
# the Free Software Foundation, either version 3 of the License, or
# (at your option) any later version.
#
# ESPResSo is distributed in the hope that it will be useful,
# but WITHOUT ANY WARRANTY; without even the implied warranty of
# MERCHANTABILITY or FITNESS FOR A PARTICULAR PURPOSE.  See the
# GNU General Public License for more details.
#
# You should have received a copy of the GNU General Public License
# along with this program.  If not, see <http://www.gnu.org/licenses/>.
from __future__ import print_function
import unittest as ut
import numpy as np
import espressomd
import espressomd.lb
from tests_common import abspath
from itertools import product


@ut.skipIf(not espressomd.has_features(["EXTERNAL_FORCES"]),
           "Features not available, skipping test!")
class LBSwitchActor(ut.TestCase):
    system = espressomd.System(box_l=[10.0, 10.0, 10.0])

    system.time_step = 0.01
    system.cell_system.skin = 0.1

    def switch_test(self, GPU=False):
        system = self.system
        system.actors.clear()
        system.part.add(pos=[1., 1., 1.], v=[1., 0, 0], fix=[1, 1, 1])
        ext_force_density = [0.2, 0.3, 0.15]

        lb_fluid_params = {
            'agrid': 2.0, 'dens': 1.0, 'visc': 1.0, 'tau': 0.03}
        friction_1 = 1.5
        friction_2 = 4.0

        if GPU:
            lb_fluid_1 = espressomd.lb.LBFluidGPU(**lb_fluid_params)
            lb_fluid_2 = espressomd.lb.LBFluidGPU(**lb_fluid_params)
        else:
            lb_fluid_1 = espressomd.lb.LBFluid(**lb_fluid_params)
            lb_fluid_2 = espressomd.lb.LBFluid(**lb_fluid_params)

        system.actors.add(lb_fluid_1)
        system.thermostat.set_lb(LB_fluid=lb_fluid_1, gamma=friction_1)

        system.integrator.run(1)

        force_on_part = -friction_1 * np.copy(system.part[0].v)

        np.testing.assert_allclose(np.copy(system.part[0].f), force_on_part)

        system.integrator.run(100)
        self.assertNotAlmostEqual(lb_fluid_1[3, 3, 3].velocity[0], 0.0)

        system.actors.remove(lb_fluid_1)

        system.part[0].v = [1, 0, 0]
        system.integrator.run(0)

        np.testing.assert_allclose(np.copy(system.part[0].f), 0.0)

        system.actors.add(lb_fluid_2)
        system.thermostat.set_lb(LB_fluid=lb_fluid_2, gamma=friction_2)

        for p in product(range(5), range(5), range(5)):
            np.testing.assert_allclose(
                np.copy(lb_fluid_2[p].velocity), np.zeros((3,)))

        system.part[0].v = [1, 0, 0]

        system.integrator.run(1)

        np.testing.assert_allclose(
            np.copy(system.part[0].f), [-friction_2, 0.0, 0.0])

    @ut.skipIf(not espressomd.has_features(["LB"]),
               "LB_GPU not available, skipping test.")
    def test_CPU_LB(self):
        self.switch_test()

<<<<<<< HEAD
    @ut.skipIf((not espressomd.has_features(["LB_GPU"])
                ),
               "LB_GPU not available, skipping test.")
=======
    @ut.skipIf((not espressomd.gpu_available() or not espressomd.has_features(["LB_GPU"])
                ),
               "LB_GPU not available or no gpu present, skipping test.")
>>>>>>> 31292d64
    def test_GPU_LB(self):
        self.switch_test(GPU=True)


if __name__ == "__main__":
    ut.main()<|MERGE_RESOLUTION|>--- conflicted
+++ resolved
@@ -87,15 +87,9 @@
     def test_CPU_LB(self):
         self.switch_test()
 
-<<<<<<< HEAD
-    @ut.skipIf((not espressomd.has_features(["LB_GPU"])
-                ),
-               "LB_GPU not available, skipping test.")
-=======
     @ut.skipIf((not espressomd.gpu_available() or not espressomd.has_features(["LB_GPU"])
                 ),
                "LB_GPU not available or no gpu present, skipping test.")
->>>>>>> 31292d64
     def test_GPU_LB(self):
         self.switch_test(GPU=True)
 
