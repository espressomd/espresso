from __future__ import print_function
import unittest as ut
import numpy as np
from numpy.random import random
import espressomd
import math

<<<<<<< HEAD
if "MASS" in espressomd.features() and "PARTICLE_ANISOTROPY" in espressomd.features() and "ROTATIONAL_INERTIA" in espressomd.features() and "LANGEVIN_PER_PARTICLE" in espressomd.features():
    class ThermoTest(ut.TestCase):
        longMessage = True
        # Handle for espresso system
        es = espressomd.System()

        def run_test_case(self, test_case):
            gamma = np.array([1.0, 1.0])
            
            # Decelleration
            self.es.time_step = 0.007
            self.es.thermostat.set_langevin(kT=0.0, gamma=gamma[0])
            self.es.cell_system.skin = 0
            self.es.cell_system.set_n_square(use_verlet_lists=True)
            mass = 12.74
            J = [10.0, 10.0, 10.0]
            
            for i in range(len(self.es.part)):
                self.es.part[i].delete()

            for i in range(2):
                self.es.part.add(pos=np.array([0.0, 0.0, 0.0]),id=i)
                self.es.part[i].v=np.array([1.0, 1.0, 1.0])
                self.es.part[i].omega_body=np.array([1.0, 1.0, 1.0])
                self.es.part[i].mass=mass
                self.es.part[i].rinertia=np.array(J)

            print("\n")
            
            if test_case == 0:
                print("------------------------------------------------")
                print("Test " + str(test_case) +": no particle specific values")
                print("------------------------------------------------")
                gamma[1] = gamma[0]
                
            if test_case == 1:
                print("------------------------------------------------")
                print("Test " + str(test_case) +": particle specific gamma but not temperature")
                print("------------------------------------------------")
                self.es.part[0].gamma = np.array([gamma[0], gamma[0], gamma[0]])
                self.es.part[1].gamma = np.array([gamma[1], gamma[1], gamma[1]])
                self.es.part[0].gamma_rot = np.array([gamma[0], gamma[0], gamma[0]])
                self.es.part[1].gamma_rot = np.array([gamma[1], gamma[1], gamma[1]])
                
            if test_case == 2:
                print("------------------------------------------------")
                print("Test " + str(test_case) +": particle specific temperature but not gamma")
                print("------------------------------------------------")
                self.es.part[0].temp = 0.0
                self.es.part[1].temp = 0.0
                gamma[1] = gamma[0]
                
            if test_case == 3:
                print("------------------------------------------------")
                print("Test " + str(test_case) +": both particle specific gamma and temperature")
                print("------------------------------------------------")
                self.es.part[0].temp = 0.0
                self.es.part[1].temp = 0.0
                self.es.part[0].gamma = np.array([gamma[0], gamma[0], gamma[0]])
                self.es.part[1].gamma = np.array([gamma[1], gamma[1], gamma[1]])
                self.es.part[0].gamma_rot = np.array([gamma[0], gamma[0], gamma[0]])
                self.es.part[1].gamma_rot = np.array([gamma[1], gamma[1], gamma[1]])

            self.es.time = 0.0
            
            tol = 0.01
            for i in range(100):
                for k in range(3):
                    self.assertTrue(abs(self.es.part[0].v[k] - math.exp( - gamma[0] * self.es.time / mass)) <= tol and \
                                    abs(self.es.part[1].v[k] - math.exp( - gamma[1] * self.es.time / mass)) <= tol)
                    self.assertTrue(abs(self.es.part[0].omega_body[k] - math.exp( - gamma[0] * self.es.time / J[k])) <= tol and \
                                    abs(self.es.part[1].omega_body[k] - math.exp( - gamma[1] * self.es.time / J[k])) <= tol)
                self.es.integrator.run(10)

            for i in range(len(self.es.part)):
                self.es.part[i].delete()

            # thermalization
            # Checks if every degree of freedom has 1/2 kT of energy, even when
            # mass and inertia tensor are active
            
            # 2 different langevin parameters for particles
            temp = np.array([2.5, 2.0])
            # gamma_tran/gamma_rot matrix: [2 types of particless] x [3 dimensions X Y Z]
            gamma_tran = np.zeros((2,3))
            gamma_tr = np.zeros((2,3))
            gamma_rot = np.zeros((2,3))
            D_tr = np.zeros((2,3))
            for k in range(2):
                gamma_tran[k,:] = np.array((0.4 + random(3)) * 10)
                gamma_rot[k,:] = np.array((0.2 + random(3)) * 20)

            box = 10.0
            self.es.box_l = [box, box, box]
            kT = 1.5
            gamma_global = np.ones((3))
            
            if test_case == 2 or test_case == 3:
                halfkT = temp / 2.0
            else:
                halfkT = np.array([kT, kT]) / 2.0
            
            if test_case == 1 or test_case == 3:
                gamma_tr = gamma_tran
            else:
                for k in range(2):
                    gamma_tr[k,:] = gamma_global[:]
            
            # translational diffusion
            for k in range(2):
                D_tr[k,:] = 2.0 * halfkT[k] / gamma_tr[k,:]
            
            self.es.thermostat.set_langevin(kT=kT, gamma=[gamma_global[0],gamma_global[1],gamma_global[2]])
            
            # no need to rebuild Verlet lists, avoid it
            self.es.cell_system.skin = 1.0
            self.es.time_step = 0.008
            n = 200
            mass = (0.2 + random()) * 7.0
            J = np.array((0.2 + random(3)) * 7.0)

            for i in range(n):
                for k in range(2):
                    ind = i + k * n
                    part_pos = np.array(random(3) * box)
                    part_v = np.array([0.0, 0.0, 0.0])
                    part_omega_body = np.array([0.0, 0.0, 0.0])
                    self.es.part.add(id = ind, mass = mass, rinertia = J, pos = part_pos, v = part_v, omega_body = part_omega_body)
                    if test_case == 1:
                        self.es.part[ind].gamma = gamma_tran[k,:]
                        self.es.part[ind].gamma_rot = gamma_rot[k,:]
                    if test_case == 2:
                        self.es.part[ind].temp = temp[k]
                    if test_case == 3:
                        self.es.part[ind].gamma = gamma_tran[k,:]
                        self.es.part[ind].gamma_rot = gamma_rot[k,:]
                        self.es.part[ind].temp = temp[k]

            # matrices: [2 types of particless] x [3 dimensions X Y Z]
            # velocity^2, omega^2, position^2
            v2 = np.zeros((2,3))
            o2 = np.zeros((2,3))
            dr2 = np.zeros((2,3))
            sigma2_tr = np.zeros((2))
            dr_norm = np.zeros((2))
            
            pos0 = np.zeros((2 * n, 3))
            for p in range(n):
                for k in range(2):
                    ind = p + k * n
                    pos0[ind,:] = self.es.part[ind].pos
            dt0 = mass / gamma_tr
            
            loops = 100
            print("Thermalizing...")
            therm_steps = 1200
            self.es.integrator.run(therm_steps)
            print("Measuring...")
            
            int_steps = 100
            for i in range(loops):
                self.es.integrator.run(int_steps)
                # Get kinetic energy in each degree of freedom for all particles
                for p in range(n):
                    for k in range(2):
                        ind = p + k * n
                        v = self.es.part[ind].v
                        o = self.es.part[ind].omega_body
                        pos = self.es.part[ind].pos
                        o2[k,:] = o2[k,:] + np.power(o[:], 2)
                        v2[k,:] = v2[k,:] + np.power(v[:], 2)
                        dr2[k,:] = np.power((pos[:] - pos0[ind,:]), 2)
                        dt = (int_steps * (i + 1) + therm_steps) * self.es.time_step
                        # translational diffusion variance: after a closed-form integration of the Langevin EOM
                        sigma2_tr[k] = 0.0
                        for j in range(3):
                             sigma2_tr[k] = sigma2_tr[k] + D_tr[k,j] * (2 * dt + dt0[k,j] * (- 3 + 4 * math.exp(- dt / dt0[k,j]) - math.exp( - 2 * dt / dt0[k,j])))
                        dr_norm[k] = dr_norm[k] + (sum(dr2[k,:]) - sigma2_tr[k]) / sigma2_tr[k]
                        
            tolerance = 0.15
            Ev = 0.5 * mass * v2 / (n * loops)
            Eo = 0.5 * J * o2 / (n * loops)
            dv = np.zeros((2))
            do = np.zeros((2))
            do_vec = np.zeros((2,3))
            for k in range(2):
                dv[k] = sum(Ev[k,:]) / (3 * halfkT[k]) - 1.0
                do[k] = sum(Eo[k,:]) / (3 * halfkT[k]) - 1.0
                do_vec[k,:] = Eo[k,:] / halfkT[k] - 1.0
            dr_norm = dr_norm / (n * loops)
            for k in range(2):
                print("\n")
                print("k = " + str(k))
                print("mass = " + str(mass))
                print("gamma_tr = {0} {1} {2}".format(gamma_tr[k,0], gamma_tr[k,1], gamma_tr[k,2]))
                if test_case == 1 or test_case == 3:
                    print("gamma_rot = {0} {1} {2}".format(gamma_rot[k,0], gamma_rot[k,1], gamma_rot[k,2]))
                else:
                    print("gamma_global = {0} {1} {2}".format(gamma_global[0], gamma_global[1], gamma_global[2]))
                print("Moment of inertia principal components: = " + str(J))
                print("1/2 kT = " + str(halfkT[k]))
                print("Translational energy: {0} {1} {2}".format(Ev[k,0], Ev[k,1], Ev[k,2]))
                print("Rotational energy: {0} {1} {2}".format(Eo[k,0], Eo[k,1], Eo[k,2]))

                print("Deviation in translational energy: " + str(dv[k]))
                print("Deviation in rotational energy: " + str(do[k]))
                print("Deviation in rotational energy per degrees of freedom: {0} {1} {2}".format(do_vec[k,0], do_vec[k,1], do_vec[k,2]))
                print("Deviation in translational diffusion: {0} ".format(dr_norm[k]))
                
                self.assertTrue(abs(dv[k]) <= tolerance, msg = 'Relative deviation in translational energy too large: {0}'.format(dv[k]))
                self.assertTrue(abs(do[k]) <= tolerance, msg = 'Relative deviation in rotational energy too large: {0}'.format(do[k]))
                self.assertTrue(abs(do_vec[k,0]) <= tolerance, msg = 'Relative deviation in rotational energy per the body axis X is too large: {0}'.format(do_vec[k,0]))
                self.assertTrue(abs(do_vec[k,1]) <= tolerance, msg = 'Relative deviation in rotational energy per the body axis Y is too large: {0}'.format(do_vec[k,1]))
                self.assertTrue(abs(do_vec[k,2]) <= tolerance, msg = 'Relative deviation in rotational energy per the body axis Z is too large: {0}'.format(do_vec[k,2]))
                self.assertTrue(abs(dr_norm[k]) <= tolerance, msg = 'Relative deviation in translational diffusion is too large: {0}'.format(dr_norm[k]))

        def test(self):
            for i in range(4):
                self.run_test_case(i)
=======
@ut.skipIf(not espressomd.has_features(["MASS","ROTATIONAL_INERTIA","LANGEVIN_PER_PARTICLE"]),
           "Features not available, skipping test!")
class ThermoTest(ut.TestCase):
    longMessage = True
    # Handle for espresso system
    es = espressomd.System()

    def run_test_case(self, test_case):
        gamma = np.array([1.0, 1.0])

        # Decelleration
        self.es.time_step = 0.007
        self.es.thermostat.set_langevin(kT=0.0, gamma=gamma[0])
        self.es.cell_system.skin = 0
        self.es.cell_system.set_n_square(use_verlet_lists=True)
        J = [10.0, 10.0, 10.0]

        for i in range(len(self.es.part)):
            self.es.part[i].delete()

        for i in range(2):
            self.es.part.add(pos=np.array([0.0, 0.0, 0.0]),id=i)
            self.es.part[i].omega_body=np.array([1.0, 1.0, 1.0])
            self.es.part[i].rinertia=np.array(J)

        print("\n")

        if test_case == 0:
            print("------------------------------------------------")
            print("Test " + str(test_case) +": no particle specific values")
            print("------------------------------------------------")
            gamma[1] = gamma[0]

        if test_case == 1:
            print("------------------------------------------------")
            print("Test " + str(test_case) +": particle specific gamma but not temperature")
            print("------------------------------------------------")
            self.es.part[0].gamma_rot = np.array([gamma[0], gamma[0], gamma[0]])
            self.es.part[1].gamma_rot = np.array([gamma[1], gamma[1], gamma[1]])

        if test_case == 2:
            print("------------------------------------------------")
            print("Test " + str(test_case) +": particle specific temperature but not gamma")
            print("------------------------------------------------")
            self.es.part[0].temp = 0.0
            self.es.part[1].temp = 0.0
            gamma[1] = gamma[0]

        if test_case == 3:
            print("------------------------------------------------")
            print("Test " + str(test_case) +": both particle specific gamma and temperature")
            print("------------------------------------------------")
            self.es.part[0].temp = 0.0
            self.es.part[1].temp = 0.0
            self.es.part[0].gamma_rot = np.array([gamma[0], gamma[0], gamma[0]])
            self.es.part[1].gamma_rot = np.array([gamma[1], gamma[1], gamma[1]])

        self.es.time = 0.0

        tol = 0.01
        for i in range(100):
            for k in range(3):
                self.assertTrue(abs(self.es.part[0].omega_body[k] - math.exp( - gamma[0]*self.es.time / J[k])) <= tol and \
                                abs(self.es.part[1].omega_body[k] - math.exp( - gamma[1]*self.es.time / J[k])) <= tol)
            self.es.integrator.run(10)

        for i in range(len(self.es.part)):
            self.es.part[i].delete()

        # thermalization
        # Checks if every degree of freedom has 1/2 kT of energy, even when
        # mass and inertia tensor are active

        # 2 different langevin parameters for particles
        gamma = np.array((0.2 + random(2)) * 20)
        temp = np.array([2.5, 2.0])
        # gamma_rot matrix: [2 types of particless] x [3 dimensions X Y Z]
        gamma_rot = np.zeros((2,3))
        for k in range(2):
            gamma_rot[k,:] = np.array((0.2 + random(3)) * 20)

        box = 10.0
        self.es.box_l = [box, box, box]
        kT = 1.5
        gamma_global = 1.0

        if test_case == 2 or test_case == 3:
            halfkT = temp / 2.0
        else:
            halfkT = np.array([kT, kT]) / 2.0

        if test_case == 1 or test_case == 3:
            gamma_tr = gamma
        else:
            gamma_tr = np.array([gamma_global, gamma_global])

        # translational diffusion
        D_tr = 2.0 * halfkT / gamma_tr

        self.es.thermostat.set_langevin(kT=kT, gamma=gamma_global)

        # no need to rebuild Verlet lists, avoid it
        self.es.cell_system.skin = 1.0
        self.es.time_step = 0.008
        n = 200
        mass = (0.2 + random()) * 7.0
        J = np.array((0.2 + random(3)) * 7.0)

        for i in range(n):
            for k in range(2):
                ind = i + k * n
                part_pos = np.array(random(3) * box)
                part_v = np.array([0.0, 0.0, 0.0])
                part_omega_body = np.array([0.0, 0.0, 0.0])
                self.es.part.add(id = ind, mass = mass, rinertia = J, pos = part_pos, v = part_v, omega_body = part_omega_body)
                if test_case == 1:
                    self.es.part[ind].gamma = np.array([gamma[k],gamma[k],gamma[k]])
                    self.es.part[ind].gamma_rot = gamma_rot[k,:]
                if test_case == 2:
                    self.es.part[ind].temp = temp[k]
                if test_case == 3:
                    self.es.part[ind].gamma = np.array([gamma[k],gamma[k],gamma[k]])
                    self.es.part[ind].gamma_rot = gamma_rot[k,:]
                    self.es.part[ind].temp = temp[k]

        # matrices: [2 types of particless] x [3 dimensions X Y Z]
        # velocity^2, omega^2, position^2
        v2 = np.zeros((2,3))
        o2 = np.zeros((2,3))
        dr2 = np.zeros((2,3))
        dr_norm = np.array([0.0, 0.0])
        sigma2_tr = np.array([0.0, 0.0])

        pos0 = np.zeros((2 * n, 3))
        for p in range(n):
            for k in range(2):
                ind = p + k * n
                pos0[ind,:] = self.es.part[ind].pos

        loops = 100
        print("Thermalizing...")
        therm_steps = 1200
        self.es.integrator.run(therm_steps)
        print("Measuring...")

        int_steps = 100
        for i in range(loops):
            self.es.integrator.run(int_steps)
            # Get kinetic energy in each degree of freedom for all particles
            for p in range(n):
                for k in range(2):
                    ind = p + k * n
                    v = self.es.part[ind].v
                    o = self.es.part[ind].omega_body
                    pos = self.es.part[ind].pos
                    o2[k,:] = o2[k,:] + np.power(o[:], 2)
                    v2[k,:] = v2[k,:] + np.power(v[:], 2)
                    dr2[k,:] = np.power((pos[:] - pos0[ind,:]), 2)
                    dt0 = mass / gamma_tr[k]
                    dt = (int_steps * (i + 1) + therm_steps) * self.es.time_step
                    # translational diffusion variance: after a closed-form integration of the Langevin EOM
                    sigma2_tr[k] = D_tr[k] * (6 * dt + 3 * dt0 * (- 3 + 4 * math.exp(- dt / dt0) - math.exp( - 2 * dt / dt0)))
                    dr_norm[k] = dr_norm[k] + (sum(dr2[k,:]) - sigma2_tr[k]) / sigma2_tr[k]

        tolerance = 0.15
        Ev = 0.5 * mass * v2 / (n * loops)
        Eo = 0.5 * J * o2 / (n * loops)
        dv = np.zeros((2))
        do = np.zeros((2))
        do_vec = np.zeros((2,3))
        for k in range(2):
            dv[k] = sum(Ev[k,:]) / (3 * halfkT[k]) - 1.0
            do[k] = sum(Eo[k,:]) / (3 * halfkT[k]) - 1.0
            do_vec[k,:] = Eo[k,:] / halfkT[k] - 1.0
        dr_norm = dr_norm / (n * loops)
        for k in range(2):
            print("\n")
            print("k = " + str(k))
            print("mass = " + str(mass))
            print("gamma_tr = " + str(gamma_tr[k]))
            print("Moment of inertia principal components: = " + str(J))
            print("1/2 kT = " + str(halfkT[k]))
            print("Translational energy: {0} {1} {2}".format(Ev[k,0], Ev[k,1], Ev[k,2]))
            print("Rotational energy: {0} {1} {2}".format(Eo[k,0], Eo[k,1], Eo[k,2]))

            print("Deviation in translational energy: " + str(dv[k]))
            print("Deviation in rotational energy: " + str(do[k]))
            print("Deviation in rotational energy per degrees of freedom: {0} {1} {2}".format(do_vec[k,0], do_vec[k,1], do_vec[k,2]))
            print("Deviation in translational diffusion: " + str(dr_norm[k]))

            self.assertTrue(abs(dv[k]) <= tolerance, msg = 'Relative deviation in translational energy too large: {0}'.format(dv[k]))
            self.assertTrue(abs(do[k]) <= tolerance, msg = 'Relative deviation in rotational energy too large: {0}'.format(do[k]))
            self.assertTrue(abs(do_vec[k,0]) <= tolerance, msg = 'Relative deviation in rotational energy per the body axis X is too large: {0}'.format(do_vec[k,0]))
            self.assertTrue(abs(do_vec[k,1]) <= tolerance, msg = 'Relative deviation in rotational energy per the body axis Y is too large: {0}'.format(do_vec[k,1]))
            self.assertTrue(abs(do_vec[k,2]) <= tolerance, msg = 'Relative deviation in rotational energy per the body axis Z is too large: {0}'.format(do_vec[k,2]))
            self.assertTrue(abs(dr_norm[k]) <= tolerance, msg = 'Relative deviation in translational diffusion too large: {0}'.format(dr_norm[k]))

    def test(self):
        for i in range(4):
            self.run_test_case(i)
>>>>>>> c981453d

if __name__ == '__main__':
    print("Features: ", espressomd.features())
    ut.main()<|MERGE_RESOLUTION|>--- conflicted
+++ resolved
@@ -5,227 +5,6 @@
 import espressomd
 import math
 
-<<<<<<< HEAD
-if "MASS" in espressomd.features() and "PARTICLE_ANISOTROPY" in espressomd.features() and "ROTATIONAL_INERTIA" in espressomd.features() and "LANGEVIN_PER_PARTICLE" in espressomd.features():
-    class ThermoTest(ut.TestCase):
-        longMessage = True
-        # Handle for espresso system
-        es = espressomd.System()
-
-        def run_test_case(self, test_case):
-            gamma = np.array([1.0, 1.0])
-            
-            # Decelleration
-            self.es.time_step = 0.007
-            self.es.thermostat.set_langevin(kT=0.0, gamma=gamma[0])
-            self.es.cell_system.skin = 0
-            self.es.cell_system.set_n_square(use_verlet_lists=True)
-            mass = 12.74
-            J = [10.0, 10.0, 10.0]
-            
-            for i in range(len(self.es.part)):
-                self.es.part[i].delete()
-
-            for i in range(2):
-                self.es.part.add(pos=np.array([0.0, 0.0, 0.0]),id=i)
-                self.es.part[i].v=np.array([1.0, 1.0, 1.0])
-                self.es.part[i].omega_body=np.array([1.0, 1.0, 1.0])
-                self.es.part[i].mass=mass
-                self.es.part[i].rinertia=np.array(J)
-
-            print("\n")
-            
-            if test_case == 0:
-                print("------------------------------------------------")
-                print("Test " + str(test_case) +": no particle specific values")
-                print("------------------------------------------------")
-                gamma[1] = gamma[0]
-                
-            if test_case == 1:
-                print("------------------------------------------------")
-                print("Test " + str(test_case) +": particle specific gamma but not temperature")
-                print("------------------------------------------------")
-                self.es.part[0].gamma = np.array([gamma[0], gamma[0], gamma[0]])
-                self.es.part[1].gamma = np.array([gamma[1], gamma[1], gamma[1]])
-                self.es.part[0].gamma_rot = np.array([gamma[0], gamma[0], gamma[0]])
-                self.es.part[1].gamma_rot = np.array([gamma[1], gamma[1], gamma[1]])
-                
-            if test_case == 2:
-                print("------------------------------------------------")
-                print("Test " + str(test_case) +": particle specific temperature but not gamma")
-                print("------------------------------------------------")
-                self.es.part[0].temp = 0.0
-                self.es.part[1].temp = 0.0
-                gamma[1] = gamma[0]
-                
-            if test_case == 3:
-                print("------------------------------------------------")
-                print("Test " + str(test_case) +": both particle specific gamma and temperature")
-                print("------------------------------------------------")
-                self.es.part[0].temp = 0.0
-                self.es.part[1].temp = 0.0
-                self.es.part[0].gamma = np.array([gamma[0], gamma[0], gamma[0]])
-                self.es.part[1].gamma = np.array([gamma[1], gamma[1], gamma[1]])
-                self.es.part[0].gamma_rot = np.array([gamma[0], gamma[0], gamma[0]])
-                self.es.part[1].gamma_rot = np.array([gamma[1], gamma[1], gamma[1]])
-
-            self.es.time = 0.0
-            
-            tol = 0.01
-            for i in range(100):
-                for k in range(3):
-                    self.assertTrue(abs(self.es.part[0].v[k] - math.exp( - gamma[0] * self.es.time / mass)) <= tol and \
-                                    abs(self.es.part[1].v[k] - math.exp( - gamma[1] * self.es.time / mass)) <= tol)
-                    self.assertTrue(abs(self.es.part[0].omega_body[k] - math.exp( - gamma[0] * self.es.time / J[k])) <= tol and \
-                                    abs(self.es.part[1].omega_body[k] - math.exp( - gamma[1] * self.es.time / J[k])) <= tol)
-                self.es.integrator.run(10)
-
-            for i in range(len(self.es.part)):
-                self.es.part[i].delete()
-
-            # thermalization
-            # Checks if every degree of freedom has 1/2 kT of energy, even when
-            # mass and inertia tensor are active
-            
-            # 2 different langevin parameters for particles
-            temp = np.array([2.5, 2.0])
-            # gamma_tran/gamma_rot matrix: [2 types of particless] x [3 dimensions X Y Z]
-            gamma_tran = np.zeros((2,3))
-            gamma_tr = np.zeros((2,3))
-            gamma_rot = np.zeros((2,3))
-            D_tr = np.zeros((2,3))
-            for k in range(2):
-                gamma_tran[k,:] = np.array((0.4 + random(3)) * 10)
-                gamma_rot[k,:] = np.array((0.2 + random(3)) * 20)
-
-            box = 10.0
-            self.es.box_l = [box, box, box]
-            kT = 1.5
-            gamma_global = np.ones((3))
-            
-            if test_case == 2 or test_case == 3:
-                halfkT = temp / 2.0
-            else:
-                halfkT = np.array([kT, kT]) / 2.0
-            
-            if test_case == 1 or test_case == 3:
-                gamma_tr = gamma_tran
-            else:
-                for k in range(2):
-                    gamma_tr[k,:] = gamma_global[:]
-            
-            # translational diffusion
-            for k in range(2):
-                D_tr[k,:] = 2.0 * halfkT[k] / gamma_tr[k,:]
-            
-            self.es.thermostat.set_langevin(kT=kT, gamma=[gamma_global[0],gamma_global[1],gamma_global[2]])
-            
-            # no need to rebuild Verlet lists, avoid it
-            self.es.cell_system.skin = 1.0
-            self.es.time_step = 0.008
-            n = 200
-            mass = (0.2 + random()) * 7.0
-            J = np.array((0.2 + random(3)) * 7.0)
-
-            for i in range(n):
-                for k in range(2):
-                    ind = i + k * n
-                    part_pos = np.array(random(3) * box)
-                    part_v = np.array([0.0, 0.0, 0.0])
-                    part_omega_body = np.array([0.0, 0.0, 0.0])
-                    self.es.part.add(id = ind, mass = mass, rinertia = J, pos = part_pos, v = part_v, omega_body = part_omega_body)
-                    if test_case == 1:
-                        self.es.part[ind].gamma = gamma_tran[k,:]
-                        self.es.part[ind].gamma_rot = gamma_rot[k,:]
-                    if test_case == 2:
-                        self.es.part[ind].temp = temp[k]
-                    if test_case == 3:
-                        self.es.part[ind].gamma = gamma_tran[k,:]
-                        self.es.part[ind].gamma_rot = gamma_rot[k,:]
-                        self.es.part[ind].temp = temp[k]
-
-            # matrices: [2 types of particless] x [3 dimensions X Y Z]
-            # velocity^2, omega^2, position^2
-            v2 = np.zeros((2,3))
-            o2 = np.zeros((2,3))
-            dr2 = np.zeros((2,3))
-            sigma2_tr = np.zeros((2))
-            dr_norm = np.zeros((2))
-            
-            pos0 = np.zeros((2 * n, 3))
-            for p in range(n):
-                for k in range(2):
-                    ind = p + k * n
-                    pos0[ind,:] = self.es.part[ind].pos
-            dt0 = mass / gamma_tr
-            
-            loops = 100
-            print("Thermalizing...")
-            therm_steps = 1200
-            self.es.integrator.run(therm_steps)
-            print("Measuring...")
-            
-            int_steps = 100
-            for i in range(loops):
-                self.es.integrator.run(int_steps)
-                # Get kinetic energy in each degree of freedom for all particles
-                for p in range(n):
-                    for k in range(2):
-                        ind = p + k * n
-                        v = self.es.part[ind].v
-                        o = self.es.part[ind].omega_body
-                        pos = self.es.part[ind].pos
-                        o2[k,:] = o2[k,:] + np.power(o[:], 2)
-                        v2[k,:] = v2[k,:] + np.power(v[:], 2)
-                        dr2[k,:] = np.power((pos[:] - pos0[ind,:]), 2)
-                        dt = (int_steps * (i + 1) + therm_steps) * self.es.time_step
-                        # translational diffusion variance: after a closed-form integration of the Langevin EOM
-                        sigma2_tr[k] = 0.0
-                        for j in range(3):
-                             sigma2_tr[k] = sigma2_tr[k] + D_tr[k,j] * (2 * dt + dt0[k,j] * (- 3 + 4 * math.exp(- dt / dt0[k,j]) - math.exp( - 2 * dt / dt0[k,j])))
-                        dr_norm[k] = dr_norm[k] + (sum(dr2[k,:]) - sigma2_tr[k]) / sigma2_tr[k]
-                        
-            tolerance = 0.15
-            Ev = 0.5 * mass * v2 / (n * loops)
-            Eo = 0.5 * J * o2 / (n * loops)
-            dv = np.zeros((2))
-            do = np.zeros((2))
-            do_vec = np.zeros((2,3))
-            for k in range(2):
-                dv[k] = sum(Ev[k,:]) / (3 * halfkT[k]) - 1.0
-                do[k] = sum(Eo[k,:]) / (3 * halfkT[k]) - 1.0
-                do_vec[k,:] = Eo[k,:] / halfkT[k] - 1.0
-            dr_norm = dr_norm / (n * loops)
-            for k in range(2):
-                print("\n")
-                print("k = " + str(k))
-                print("mass = " + str(mass))
-                print("gamma_tr = {0} {1} {2}".format(gamma_tr[k,0], gamma_tr[k,1], gamma_tr[k,2]))
-                if test_case == 1 or test_case == 3:
-                    print("gamma_rot = {0} {1} {2}".format(gamma_rot[k,0], gamma_rot[k,1], gamma_rot[k,2]))
-                else:
-                    print("gamma_global = {0} {1} {2}".format(gamma_global[0], gamma_global[1], gamma_global[2]))
-                print("Moment of inertia principal components: = " + str(J))
-                print("1/2 kT = " + str(halfkT[k]))
-                print("Translational energy: {0} {1} {2}".format(Ev[k,0], Ev[k,1], Ev[k,2]))
-                print("Rotational energy: {0} {1} {2}".format(Eo[k,0], Eo[k,1], Eo[k,2]))
-
-                print("Deviation in translational energy: " + str(dv[k]))
-                print("Deviation in rotational energy: " + str(do[k]))
-                print("Deviation in rotational energy per degrees of freedom: {0} {1} {2}".format(do_vec[k,0], do_vec[k,1], do_vec[k,2]))
-                print("Deviation in translational diffusion: {0} ".format(dr_norm[k]))
-                
-                self.assertTrue(abs(dv[k]) <= tolerance, msg = 'Relative deviation in translational energy too large: {0}'.format(dv[k]))
-                self.assertTrue(abs(do[k]) <= tolerance, msg = 'Relative deviation in rotational energy too large: {0}'.format(do[k]))
-                self.assertTrue(abs(do_vec[k,0]) <= tolerance, msg = 'Relative deviation in rotational energy per the body axis X is too large: {0}'.format(do_vec[k,0]))
-                self.assertTrue(abs(do_vec[k,1]) <= tolerance, msg = 'Relative deviation in rotational energy per the body axis Y is too large: {0}'.format(do_vec[k,1]))
-                self.assertTrue(abs(do_vec[k,2]) <= tolerance, msg = 'Relative deviation in rotational energy per the body axis Z is too large: {0}'.format(do_vec[k,2]))
-                self.assertTrue(abs(dr_norm[k]) <= tolerance, msg = 'Relative deviation in translational diffusion is too large: {0}'.format(dr_norm[k]))
-
-        def test(self):
-            for i in range(4):
-                self.run_test_case(i)
-=======
 @ut.skipIf(not espressomd.has_features(["MASS","ROTATIONAL_INERTIA","LANGEVIN_PER_PARTICLE"]),
            "Features not available, skipping test!")
 class ThermoTest(ut.TestCase):
@@ -426,7 +205,6 @@
     def test(self):
         for i in range(4):
             self.run_test_case(i)
->>>>>>> c981453d
 
 if __name__ == '__main__':
     print("Features: ", espressomd.features())
