#
# Copyright (C) 2013-2019 The ESPResSo project
#
# This file is part of ESPResSo.
#
# ESPResSo is free software: you can redistribute it and/or modify
# it under the terms of the GNU General Public License as published by
# the Free Software Foundation, either version 3 of the License, or
# (at your option) any later version.
#
# ESPResSo is distributed in the hope that it will be useful,
# but WITHOUT ANY WARRANTY; without even the implied warranty of
# MERCHANTABILITY or FITNESS FOR A PARTICULAR PURPOSE.  See the
# GNU General Public License for more details.
#
# You should have received a copy of the GNU General Public License
# along with this program.  If not, see <http://www.gnu.org/licenses/>.
#
import unittest as ut
import unittest_decorators as utx
import numpy as np

import espressomd
import espressomd.electrostatics
import espressomd.interactions

#
# Analytical expressions for interactions
#


def harmonic_potential(scalar_r, k, r_0):
    return 0.5 * k * (scalar_r - r_0)**2


def harmonic_force(scalar_r, k, r_0):
    return -k * (scalar_r - r_0)


def fene_potential(scalar_r, k, d_r_max, r_0):
    return -0.5 * k * d_r_max**2 * np.log(1 - ((scalar_r - r_0) / d_r_max)**2)


def fene_force(scalar_r, k, d_r_max, r_0):
    return k * (scalar_r - r_0) * d_r_max**2 / \
        ((scalar_r - r_0)**2 - d_r_max**2)


def coulomb_potential(scalar_r, k, q1, q2):
    return k * q1 * q2 / scalar_r


def coulomb_force(scalar_r, k, q1, q2):
    return k * q1 * q2 / scalar_r**2


def quartic_force(k0, k1, r, r_cut, scalar_r):
    force = 0.
    if scalar_r <= r_cut:
        force = - k0 * (scalar_r - r) - k1 * (scalar_r - r)**3
    return force


def quartic_potential(k0, k1, r, r_cut, scalar_r):
    energy = 0.
    if scalar_r <= r_cut:
        energy = 0.5 * k0 * (scalar_r - r)**2 + 0.25 * k1 * (scalar_r - r)**4
    return energy


#
# Test case
#

class InteractionsBondedTest(ut.TestCase):
    system = espressomd.System(box_l=[17.0, 9.0, 8.0])
    np.random.seed(seed=42)

    box_l = 10.

    start_pos = np.random.rand(3) * box_l
    axis = np.random.rand(3)
    axis /= np.linalg.norm(axis)
    steps = 10

    def setUp(self):
        self.system.box_l = [self.box_l] * 3
        self.system.cell_system.skin = 0.4
        self.system.time_step = .2

        self.system.part.add(pos=self.start_pos, type=0)
        self.system.part.add(pos=self.start_pos, type=0)

    def tearDown(self):
        self.system.actors.clear()
        self.system.part.clear()
        self.system.bonded_inter.clear()

    # Test Harmonic Bond
    def test_harmonic(self):
        k = 5.
        r_0 = 1.5
        r_cut = 3.355

        hb = espressomd.interactions.HarmonicBond(k=k, r_0=r_0, r_cut=r_cut)
        self.run_test(hb,
<<<<<<< HEAD
                      lambda r: harmonic_force(r, k, r_0),
                      lambda r: harmonic_potential(r, k, r_0),
                      0.01, r_cut, True)
=======
                      lambda r: tests_common.harmonic_force(
                          scalar_r=r, k=hb_k, r_0=hb_r_0),
                      lambda r: tests_common.harmonic_potential(
                          scalar_r=r, k=hb_k, r_0=hb_r_0),
                      0.01, hb_r_cut, True, test_same_pos_exception=True)
>>>>>>> a4622683

    # Test Fene Bond
    def test_fene(self):
        k = 23.15
        d_r_max = 3.355
        r_0 = 1.1

        fene = espressomd.interactions.FeneBond(k=k, d_r_max=d_r_max, r_0=r_0)
        self.run_test(fene,
<<<<<<< HEAD
                      lambda r: fene_force(r, k, d_r_max, r_0),
                      lambda r: fene_potential(r, k, d_r_max, r_0=r_0),
                      0.01, r_0 + d_r_max, True)
=======
                      lambda r: tests_common.fene_force(
                          scalar_r=r, k=fene_k, d_r_max=fene_d_r_max, r_0=fene_r_0),
                      lambda r: tests_common.fene_potential(
                          scalar_r=r, k=fene_k, d_r_max=fene_d_r_max, r_0=fene_r_0),
                      0.01, fene_r_0 + fene_d_r_max, True, test_same_pos_exception=True)
>>>>>>> a4622683

    def test_virtual_bond(self):
        # add sentinel harmonic bond, otherwise short-range loop is skipped
        hb = espressomd.interactions.HarmonicBond(k=1., r_0=0.1, r_cut=0.5)
        vb = espressomd.interactions.Virtual()
        self.system.bonded_inter.add(hb)
        self.system.bonded_inter.add(vb)
        p1, p2 = self.system.part.all()
        p1.add_bond((vb, p2))

        self.system.integrator.run(steps=0, recalc_forces=True)
        self.assertEqual(self.system.analysis.energy()["total"], 0.)
        np.testing.assert_allclose(np.copy(p1.f), 0., atol=1e-12, rtol=0)
        np.testing.assert_allclose(np.copy(p2.f), 0., atol=1e-12, rtol=0)

    @utx.skipIfMissingFeatures(["BOND_CONSTRAINT"])
    def test_rigid_bond(self):
        rb = espressomd.interactions.RigidBond(r=1.0, ptol=0.1, vtol=0.1)
        self.system.bonded_inter.add(rb)
        p1, p2 = self.system.part.all()
        p2.pos = p1.pos + np.array([1.0, 0., 0.])
        p1.add_bond((rb, p2))

        self.system.integrator.run(steps=0, recalc_forces=True)
        self.assertEqual(self.system.analysis.energy()["total"], 0.)
        np.testing.assert_allclose(np.copy(p1.f), 0., atol=1e-12, rtol=0)
        np.testing.assert_allclose(np.copy(p2.f), 0., atol=1e-12, rtol=0)

    @utx.skipIfMissingFeatures(["ELECTROSTATICS"])
    def test_coulomb(self):
        k = 1.
        q1 = 1.
        q2 = -1.
        p1, p2 = self.system.part.all()
        p1.q = q1
        p2.q = q2
        self.run_test(
            espressomd.interactions.BondedCoulomb(prefactor=k),
            lambda r: coulomb_force(r, k, q1, q2),
            lambda r: coulomb_potential(r, k, q1, q2),
            0.01, self.system.box_l[0] / 3)

    @utx.skipIfMissingFeatures(["ELECTROSTATICS"])
    def test_coulomb_sr(self):
        # with negated actual charges and only short range int: cancels out all
        # interactions
        q1 = 1.2
        q2 = -q1
        p1, p2 = self.system.part.all()
        p1.q = q1
        p2.q = q2
        r_cut = 2

        sr_solver = espressomd.electrostatics.DH(
            prefactor=2, kappa=0.8, r_cut=r_cut)
        self.system.actors.add(sr_solver)
        coulomb_sr = espressomd.interactions.BondedCoulombSRBond(
            q1q2=- q1 * q2)

        # no break test, bond can't break. it extends as far as the short range
        # part of the electrostatics actor
        self.run_test(
            coulomb_sr,
            lambda r: [0., 0., 0.],
            lambda r: 0,
            0.01,
            r_cut,
            test_breakage=False)

    def test_quartic(self):
        """Tests the Quartic bonded interaction by comparing the potential and
           force against the analytic values"""

        k0 = 2.
        k1 = 5.
        q_r = 0.5
        r_cut = self.system.box_l[0] / 3.

        quartic = espressomd.interactions.QuarticBond(k0=k0,
                                                      k1=k1,
                                                      r=q_r,
                                                      r_cut=r_cut)

        self.run_test(quartic,
<<<<<<< HEAD
                      lambda r: quartic_force(k0, k1, q_r, r_cut, r),
                      lambda r: quartic_potential(k0, k1, q_r, r_cut, r),
                      0.01, r_cut, True)
=======
                      lambda r: tests_common.quartic_force(
                          k0=quartic_k0, k1=quartic_k1, r=quartic_r, r_cut=quartic_r_cut, scalar_r=r),
                      lambda r: tests_common.quartic_potential(
                          k0=quartic_k0, k1=quartic_k1, r=quartic_r, r_cut=quartic_r_cut, scalar_r=r),
                      0.01, quartic_r_cut, True, test_same_pos_exception=True)
>>>>>>> a4622683

    def run_test(self, bond_instance, force_func, energy_func, min_dist,
                 cutoff, test_breakage=False, test_same_pos_exception=False):
        self.system.bonded_inter.add(bond_instance)
        p1, p2 = self.system.part.all()
        p1.bonds = ((bond_instance, p2),)

        # n+1 steps from min_dist to cut, then we remove the cut, because that
        # may break the bond due to rounding errors
        for dist in np.linspace(min_dist, cutoff, self.steps + 1)[:-1]:
            p2.pos = p1.pos + self.axis * dist
            self.system.integrator.run(recalc_forces=True, steps=0)

            # Calculate energies
            E_sim = self.system.analysis.energy()["total"]
            E_ref = energy_func(dist)

            # Calculate forces
            f0_sim = np.copy(p1.f)
            f1_sim = np.copy(p2.f)
            f1_ref = self.axis * force_func(dist)

            # Check that energies match, ...
            self.assertAlmostEqual(E_sim, E_ref)
            # force equals minus the counter-force ...
            np.testing.assert_allclose(f0_sim, -f1_sim, 1E-12)
            # and has correct value.
            np.testing.assert_almost_equal(f1_sim, f1_ref)

            # Pressure
            # Isotropic pressure = 1/3 trace(pressure tensor)
            # = 1/(3V) sum_i f_i r_i
            # where F is the force between the particles and r their distance
            p_expected = 1. / 3. * \
                np.dot(f1_sim, self.axis * dist) / self.system.volume()
            p_sim = self.system.analysis.pressure()["total"]
            self.assertAlmostEqual(p_sim, p_expected, delta=1E-12)

            # Pressure tensor
            # P_ij = 1/V F_i r_j
            p_tensor_expected = np.outer(
                f1_sim, self.axis * dist) / self.system.volume()
            p_tensor_sim = self.system.analysis.pressure_tensor()["total"]
            np.testing.assert_allclose(
                p_tensor_sim, p_tensor_expected, atol=1E-12)
        if test_breakage:
            p2.pos = p1.pos + self.axis * cutoff * 1.01
            with self.assertRaisesRegex(Exception, "Encountered errors during integrate"):
                self.system.integrator.run(recalc_forces=True, steps=0)
        if test_same_pos_exception:
            p2.pos = p1.pos
            with self.assertRaises(Exception):
                self.system.integrator.run(recalc_forces=True, steps=0)


if __name__ == '__main__':
    ut.main()<|MERGE_RESOLUTION|>--- conflicted
+++ resolved
@@ -104,17 +104,9 @@
 
         hb = espressomd.interactions.HarmonicBond(k=k, r_0=r_0, r_cut=r_cut)
         self.run_test(hb,
-<<<<<<< HEAD
                       lambda r: harmonic_force(r, k, r_0),
                       lambda r: harmonic_potential(r, k, r_0),
-                      0.01, r_cut, True)
-=======
-                      lambda r: tests_common.harmonic_force(
-                          scalar_r=r, k=hb_k, r_0=hb_r_0),
-                      lambda r: tests_common.harmonic_potential(
-                          scalar_r=r, k=hb_k, r_0=hb_r_0),
-                      0.01, hb_r_cut, True, test_same_pos_exception=True)
->>>>>>> a4622683
+                      0.01, r_cut, True, test_same_pos_exception=True)
 
     # Test Fene Bond
     def test_fene(self):
@@ -124,17 +116,9 @@
 
         fene = espressomd.interactions.FeneBond(k=k, d_r_max=d_r_max, r_0=r_0)
         self.run_test(fene,
-<<<<<<< HEAD
                       lambda r: fene_force(r, k, d_r_max, r_0),
                       lambda r: fene_potential(r, k, d_r_max, r_0=r_0),
-                      0.01, r_0 + d_r_max, True)
-=======
-                      lambda r: tests_common.fene_force(
-                          scalar_r=r, k=fene_k, d_r_max=fene_d_r_max, r_0=fene_r_0),
-                      lambda r: tests_common.fene_potential(
-                          scalar_r=r, k=fene_k, d_r_max=fene_d_r_max, r_0=fene_r_0),
-                      0.01, fene_r_0 + fene_d_r_max, True, test_same_pos_exception=True)
->>>>>>> a4622683
+                      0.01, r_0 + d_r_max, True, test_same_pos_exception=True)
 
     def test_virtual_bond(self):
         # add sentinel harmonic bond, otherwise short-range loop is skipped
@@ -219,17 +203,9 @@
                                                       r_cut=r_cut)
 
         self.run_test(quartic,
-<<<<<<< HEAD
                       lambda r: quartic_force(k0, k1, q_r, r_cut, r),
                       lambda r: quartic_potential(k0, k1, q_r, r_cut, r),
-                      0.01, r_cut, True)
-=======
-                      lambda r: tests_common.quartic_force(
-                          k0=quartic_k0, k1=quartic_k1, r=quartic_r, r_cut=quartic_r_cut, scalar_r=r),
-                      lambda r: tests_common.quartic_potential(
-                          k0=quartic_k0, k1=quartic_k1, r=quartic_r, r_cut=quartic_r_cut, scalar_r=r),
-                      0.01, quartic_r_cut, True, test_same_pos_exception=True)
->>>>>>> a4622683
+                      0.01, r_cut, True, test_same_pos_exception=True)
 
     def run_test(self, bond_instance, force_func, energy_func, min_dist,
                  cutoff, test_breakage=False, test_same_pos_exception=False):
