#
# Copyright (C) 2013-2018 The ESPResSo project
#
# This file is part of ESPResSo.
#
# ESPResSo is free software: you can redistribute it and/or modify
# it under the terms of the GNU General Public License as published by
# the Free Software Foundation, either version 3 of the License, or
# (at your option) any later version.
#
# ESPResSo is distributed in the hope that it will be useful,
# but WITHOUT ANY WARRANTY; without even the implied warranty of
# MERCHANTABILITY or FITNESS FOR A PARTICULAR PURPOSE.  See the
# GNU General Public License for more details.
#
# You should have received a copy of the GNU General Public License
# along with this program.  If not, see <http://www.gnu.org/licenses/>.
#
from __future__ import print_function

import unittest as ut
import numpy as np

import espressomd
import espressomd.electrostatics
import tests_common


class InteractionsBondedTest(ut.TestCase):
    system = espressomd.System(box_l=[17.0, 9.0, 8.0])
    np.random.seed(seed=system.seed)

    box_l = 10.

    start_pos = np.random.rand(3) * box_l
    axis = np.random.rand(3)
    axis /= np.linalg.norm(axis)
    steps = 10

    def setUp(self):
        self.system.box_l = [self.box_l] * 3
        self.system.cell_system.skin = 0.4
        self.system.time_step = .2

        self.system.part.add(id=0, pos=self.start_pos, type=0)
        self.system.part.add(id=1, pos=self.start_pos, type=0)

    def tearDown(self):
        self.system.part.clear()

    # Test Harmonic Bond

    def test_harmonic(self):
        hb_k = 5
        hb_r_0 = 1.5
        hb_r_cut = 3.355

        hb = espressomd.interactions.HarmonicBond(
            k=hb_k, r_0=hb_r_0, r_cut=hb_r_cut)
        self.run_test(hb,
                      lambda r: tests_common.harmonic_force(
                      scalar_r=r, k=hb_k, r_0=hb_r_0, r_cut=hb_r_cut),
                      lambda r: tests_common.harmonic_potential(
                      scalar_r=r, k=hb_k, r_0=hb_r_0, r_cut=hb_r_cut),
                      0.01, hb_r_cut, True)

    # Test Fene Bond
    def test_fene(self):
        fene_k = 23.15
        fene_d_r_max = 3.355
        fene_r_0 = 1.1

        fene = espressomd.interactions.FeneBond(
            k=fene_k, d_r_max=fene_d_r_max, r_0=fene_r_0)
        self.run_test(fene,
                      lambda r: tests_common.fene_force(
                      scalar_r=r, k=fene_k, d_r_max=fene_d_r_max, r_0=fene_r_0),
                      lambda r: tests_common.fene_potential(
                      scalar_r=r, k=fene_k, d_r_max=fene_d_r_max, r_0=fene_r_0),
                      0.01, fene_r_0 + fene_d_r_max, True)

    @ut.skipIf(not espressomd.has_features(["ELECTROSTATICS"]),
               "ELECTROSTATICS feature is not available, skipping coulomb test.")
    def test_coulomb(self):
        coulomb_k = 1
        q1 = 1
        q2 = -1
        self.system.part[0].q = q1
        self.system.part[1].q = q2
        self.run_test(
            espressomd.interactions.BondedCoulomb(prefactor=coulomb_k),
            lambda r: tests_common.coulomb_force(r, coulomb_k, q1, q2),
            lambda r: tests_common.coulomb_potential(r, coulomb_k, q1, q2),
            0.01, self.system.box_l[0] / 3)
<<<<<<< HEAD
        
    @ut.skipIf(not espressomd.has_features(["ELECTROSTATICS"]),
               "ELECTROSTATICS feature is not available, skipping coulomb short range test.")
    def test_coulomb_sr(self):
        # with negated actual charges and only short range int: cancels out all
        # interactions
        q1 = 1.2
        q2 = -q1
        self.system.part[0].q = q1
        self.system.part[1].q = q2
        r_cut = 2
        
        sr_solver = espressomd.electrostatics.DH(
            prefactor=2, kappa=0.8, r_cut=r_cut)
        self.system.actors.add(sr_solver)
        coulomb_sr = espressomd.interactions.BondedCoulombSRBond(
            q1q2=- q1 * q2)
        
        # no break test, bond can't break. it extends as far as the short range
        # part of the electrostatics actor
        self.run_test(
            coulomb_sr,
            lambda r: [0., 0., 0.],
            lambda r: 0,
            0.01,
            r_cut,
            test_breakage=False)
        
    def run_test(self, bond_instance, force_func, energy_func, min_dist,
                 cutoff, test_breakage=False):
=======
    
    def test_quartic(self):
        """Tests the Quartic bonded interaction by comparing the potential and force against the analytic values"""
        
        quartic_k0 = 2.
        quartic_k1 = 5.
        quartic_r = 0.5
        quartic_r_cut = self.system.box_l[0] / 3.
        
        quartic = espressomd.interactions.QuarticBond(k0=quartic_k0,
                                                      k1=quartic_k1,
                                                      r=quartic_r,
                                                      r_cut=quartic_r_cut)

        self.run_test(quartic,
                      lambda r: tests_common.quartic_force(
                      k0=quartic_k0, k1=quartic_k1, r=quartic_r, r_cut=quartic_r_cut, scalar_r=r),
                      lambda r: tests_common.quartic_potential(
                      k0=quartic_k0, k1=quartic_k1, r=quartic_r, r_cut=quartic_r_cut, scalar_r=r),
                      0.01, quartic_r_cut, True)

    def run_test(
        self,
        bond_instance,
     force_func,
     energy_func,
     min_dist,
     cutoff,
     test_breakage=False):
>>>>>>> 2007aaaf
        self.system.bonded_inter.add(bond_instance)
        self.system.part[0].bonds = ((bond_instance, 1),)

        # n+1 steps from min_dist to cut, then we remove the cut, because that
        # may break the bond due to rounding errors
        for dist in np.linspace(min_dist, cutoff, self.steps + 1)[:-1]:
            self.system.part[1].pos = self.system.part[
                0].pos + self.axis * dist
            self.system.integrator.run(recalc_forces=True, steps=0)

            # Calculate energies
            E_sim = self.system.analysis.energy()["total"]
            E_ref = energy_func(dist)

            # Calculate forces
            f0_sim = np.copy(self.system.part[0].f)
            f1_sim = np.copy(self.system.part[1].f)
            f1_ref = self.axis * force_func(dist)

            # Check that energies match, ...
            self.assertAlmostEqual(E_sim, E_ref)
            # force equals minus the counter-force  ...
            np.testing.assert_allclose(f0_sim, -f1_sim, 1E-12)
            # and has correct value.
            np.testing.assert_almost_equal(f1_sim, f1_ref)

            # Pressure
            # Isotropic pressure =1/3 Trace Stress tensor
            # =1/(3V) sum_i f_i r_i
            # where F is the force between the particles and r their distance
            p_expected = 1. / 3. * \
                np.dot(f1_sim, self.axis * dist) / self.system.volume()
            p_sim = self.system.analysis.pressure()["total"]
            self.assertAlmostEqual(p_sim, p_expected, delta=1E-12)

            # Pressure tensor
            # P_ij = 1/V F_i r_j
            p_tensor_expected = np.outer(
                f1_sim, self.axis * dist) / self.system.volume()
            p_tensor_sim = self.system.analysis.stress_tensor()["total"]
            np.testing.assert_allclose(
                p_tensor_sim, p_tensor_expected, atol=1E-12)
        if test_breakage:
            self.system.part[1].pos = self.system.part[
                0].pos + self.axis * cutoff * (1.01)
            with self.assertRaisesRegexp(Exception, "Encountered errors during integrate"):
                self.system.integrator.run(recalc_forces=True, steps=0)


if __name__ == '__main__':
    ut.main()<|MERGE_RESOLUTION|>--- conflicted
+++ resolved
@@ -92,7 +92,6 @@
             lambda r: tests_common.coulomb_force(r, coulomb_k, q1, q2),
             lambda r: tests_common.coulomb_potential(r, coulomb_k, q1, q2),
             0.01, self.system.box_l[0] / 3)
-<<<<<<< HEAD
         
     @ut.skipIf(not espressomd.has_features(["ELECTROSTATICS"]),
                "ELECTROSTATICS feature is not available, skipping coulomb short range test.")
@@ -120,11 +119,7 @@
             0.01,
             r_cut,
             test_breakage=False)
-        
-    def run_test(self, bond_instance, force_func, energy_func, min_dist,
-                 cutoff, test_breakage=False):
-=======
-    
+            
     def test_quartic(self):
         """Tests the Quartic bonded interaction by comparing the potential and force against the analytic values"""
         
@@ -153,7 +148,6 @@
      min_dist,
      cutoff,
      test_breakage=False):
->>>>>>> 2007aaaf
         self.system.bonded_inter.add(bond_instance)
         self.system.part[0].bonds = ((bond_instance, 1),)
 
