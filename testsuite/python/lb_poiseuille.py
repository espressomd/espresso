# Copyright (C) 2010-2019 The ESPResSo project
#
# This file is part of ESPResSo.
#
# ESPResSo is free software: you can redistribute it and/or modify
# it under the terms of the GNU General Public License as published by
# the Free Software Foundation, either version 3 of the License, or
# (at your option) any later version.
#
# ESPResSo is distributed in the hope that it will be useful,
# but WITHOUT ANY WARRANTY; without even the implied warranty of
# MERCHANTABILITY or FITNESS FOR A PARTICULAR PURPOSE.  See the
# GNU General Public License for more details.
#
# You should have received a copy of the GNU General Public License
# along with this program.  If not, see <http://www.gnu.org/licenses/>.
import unittest as ut
import unittest_decorators as utx
import numpy as np

import espressomd.lb
import espressomd.lbboundaries
import espressomd.electrokinetics
import espressomd.shapes


"""
Check the lattice-Boltzmann 'pressure' driven flow in a slab system
by comparing to the analytical solution.

"""


AGRID = .25
EXT_FORCE = .1
VISC = 2.7
DENS = 1.7
TIME_STEP = 0.07
LB_PARAMS = {'agrid': AGRID,
             'dens': DENS,
             'visc': VISC,
             'tau': TIME_STEP,
             'ext_force_density': [0.0, 0.0, EXT_FORCE]}

EK_PARAMS = {'agrid': AGRID,
             'lb_density': DENS,
             'viscosity': VISC,
             'ext_force_density': [0.0, 0.0, EXT_FORCE],
             'friction': 0.,
             'T': 1,
             'prefactor': 0.}


def poiseuille_flow(z, H, ext_force_density, dyn_visc):
    """
    Analytical solution for plane Poiseuille flow.

    Parameters
    ----------
    z : :obj:`float`
        Distance to the mid plane of the channel.
    H : :obj:`float`
        Distance between the boundaries.
    ext_force_density : :obj:`float`
        Force density on the fluid normal to the boundaries.
    dyn_visc : :obj:`float`
        Dynamic viscosity of the LB fluid.

    """
    return ext_force_density * 1. / (2 * dyn_visc) * (H**2.0 / 4.0 - z**2.0)


class LBPoiseuilleCommon:

    """Base class of the test that holds the test logic."""
    lbf = None
    system = espressomd.System(box_l=[10, 3.0, 3.0])
    system.time_step = TIME_STEP
    system.cell_system.skin = 0.4 * AGRID

    def prepare(self):
        """
        Integrate the LB fluid until steady state is reached within a certain
        accuracy.

        """
        self.system.actors.clear()
        self.system.actors.add(self.lbf)
        wall_shape1 = espressomd.shapes.Wall(normal=[1, 0, 0], dist=AGRID)
        wall_shape2 = espressomd.shapes.Wall(
            normal=[-1, 0, 0], dist=-(self.system.box_l[0] - AGRID))
        wall1 = espressomd.lbboundaries.LBBoundary(shape=wall_shape1)
        wall2 = espressomd.lbboundaries.LBBoundary(shape=wall_shape2)

        self.system.lbboundaries.add(wall1)
        self.system.lbboundaries.add(wall2)

        mid_indices = (self.system.box_l / AGRID / 2).astype(int)
        diff = float("inf")
        old_val = self.lbf[mid_indices].velocity[2]
        while diff > 0.005:
            self.system.integrator.run(200)
            new_val = self.lbf[mid_indices].velocity[2]
            diff = abs(new_val - old_val)
            old_val = new_val

    def test_profile(self):
        """
        Compare against analytical function by calculating the RMSD.

        """
        self.prepare()
        velocities = np.zeros((int(self.system.box_l[0] / AGRID), 2))

        for x in range(velocities.shape[0]):
            v_tmp = []
            for y in range(int(self.system.box_l[1] + 1)):
                for z in range(int(self.system.box_l[2] + 1)):
                    v_tmp.append(self.lbf[x, y, z].velocity[2])
            velocities[x, 1] = np.mean(np.array(v_tmp))
            velocities[x, 0] = (x + 0.5) * AGRID

        v_measured = velocities[1:-1, 1]
        v_expected = poiseuille_flow(velocities[1:-1, 0] - 0.5 * self.system.box_l[0],
                                     self.system.box_l[0] - 2.0 * AGRID,
                                     EXT_FORCE,
                                     VISC * DENS)
        np.testing.assert_allclose(v_measured, v_expected, atol=4E-3)


@utx.skipIfMissingFeatures("LB_WALBERLA")
class LBWalberlaPoiseuille(ut.TestCase, LBPoiseuilleCommon):

    """Test for the Walberla implementation of the LB."""

    def setUp(self):
<<<<<<< HEAD
        self.lbf = espressomd.lb.LBFluidWalberla(**LB_PARAMS)
=======
        self.lbf = espressomd.lb.LBFluid(**LB_PARAMS)


@utx.skipIfMissingGPU()
@utx.skipIfMissingFeatures(['LB_BOUNDARIES_GPU', 'EXTERNAL_FORCES'])
class LBGPUPoiseuille(ut.TestCase, LBPoiseuilleCommon):

    """Test for the GPU implementation of the LB."""

    def setUp(self):
        self.lbf = espressomd.lb.LBFluidGPU(**LB_PARAMS)


@utx.skipIfMissingGPU()
@utx.skipIfMissingFeatures(
    ['LB_BOUNDARIES_GPU', "ELECTROKINETICS", "EXTERNAL_FORCES"])
class LBEkinPoiseuille(ut.TestCase, LBPoiseuilleCommon):

    """Test the LB part of electrokinetics. """

    def setUp(self):
        self.lbf = espressomd.electrokinetics.Electrokinetics(**EK_PARAMS)
        species = espressomd.electrokinetics.Species(
            density=0., D=1., valency=0.)
        self.lbf.add_species(species)


@utx.skipIfMissingGPU()
@utx.skipIfMissingFeatures(['LB_BOUNDARIES_GPU', 'EXTERNAL_FORCES'])
class LBGPUPoiseuilleInterpolation(ut.TestCase, LBPoiseuilleCommon):

    """Test for the higher order interpolation scheme of the LB."""

    def setUp(self):
        self.lbf = espressomd.lb.LBFluidGPU(**LB_PARAMS)
        self.lbf.set_interpolation_order("quadratic")

    def test_profile(self):
        """
        Compare against analytical function by calculating the RMSD.

        """
        self.prepare()
        velocities = np.zeros((50, 2))
        x_values = np.linspace(
            2.0 * AGRID,
            self.system.box_l[0] - 2.0 * AGRID,
            50)

        cnt = 0
        for x in x_values:
            v_tmp = []
            for y in range(int(self.system.box_l[1] + 1)):
                for z in range(int(self.system.box_l[2] + 1)):
                    v_tmp.append(
                        self.lbf.get_interpolated_velocity([x, y * AGRID, z * AGRID])[2])
            velocities[cnt, 1] = np.mean(np.array(v_tmp))
            velocities[cnt, 0] = x
            cnt += 1

        v_expected = poiseuille_flow(x_values - 0.5 * self.system.box_l[0],
                                     self.system.box_l[0] - 2.0 * AGRID,
                                     EXT_FORCE,
                                     VISC * DENS)
        rmsd = np.linalg.norm(v_expected - velocities[:, 1])
        self.assertLess(rmsd, 0.02 * AGRID / TIME_STEP)
>>>>>>> d929871a


if __name__ == '__main__':
    ut.main()<|MERGE_RESOLUTION|>--- conflicted
+++ resolved
@@ -20,7 +20,6 @@
 
 import espressomd.lb
 import espressomd.lbboundaries
-import espressomd.electrokinetics
 import espressomd.shapes
 
 
@@ -41,14 +40,6 @@
              'visc': VISC,
              'tau': TIME_STEP,
              'ext_force_density': [0.0, 0.0, EXT_FORCE]}
-
-EK_PARAMS = {'agrid': AGRID,
-             'lb_density': DENS,
-             'viscosity': VISC,
-             'ext_force_density': [0.0, 0.0, EXT_FORCE],
-             'friction': 0.,
-             'T': 1,
-             'prefactor': 0.}
 
 
 def poiseuille_flow(z, H, ext_force_density, dyn_visc):
@@ -134,76 +125,7 @@
     """Test for the Walberla implementation of the LB."""
 
     def setUp(self):
-<<<<<<< HEAD
         self.lbf = espressomd.lb.LBFluidWalberla(**LB_PARAMS)
-=======
-        self.lbf = espressomd.lb.LBFluid(**LB_PARAMS)
-
-
-@utx.skipIfMissingGPU()
-@utx.skipIfMissingFeatures(['LB_BOUNDARIES_GPU', 'EXTERNAL_FORCES'])
-class LBGPUPoiseuille(ut.TestCase, LBPoiseuilleCommon):
-
-    """Test for the GPU implementation of the LB."""
-
-    def setUp(self):
-        self.lbf = espressomd.lb.LBFluidGPU(**LB_PARAMS)
-
-
-@utx.skipIfMissingGPU()
-@utx.skipIfMissingFeatures(
-    ['LB_BOUNDARIES_GPU', "ELECTROKINETICS", "EXTERNAL_FORCES"])
-class LBEkinPoiseuille(ut.TestCase, LBPoiseuilleCommon):
-
-    """Test the LB part of electrokinetics. """
-
-    def setUp(self):
-        self.lbf = espressomd.electrokinetics.Electrokinetics(**EK_PARAMS)
-        species = espressomd.electrokinetics.Species(
-            density=0., D=1., valency=0.)
-        self.lbf.add_species(species)
-
-
-@utx.skipIfMissingGPU()
-@utx.skipIfMissingFeatures(['LB_BOUNDARIES_GPU', 'EXTERNAL_FORCES'])
-class LBGPUPoiseuilleInterpolation(ut.TestCase, LBPoiseuilleCommon):
-
-    """Test for the higher order interpolation scheme of the LB."""
-
-    def setUp(self):
-        self.lbf = espressomd.lb.LBFluidGPU(**LB_PARAMS)
-        self.lbf.set_interpolation_order("quadratic")
-
-    def test_profile(self):
-        """
-        Compare against analytical function by calculating the RMSD.
-
-        """
-        self.prepare()
-        velocities = np.zeros((50, 2))
-        x_values = np.linspace(
-            2.0 * AGRID,
-            self.system.box_l[0] - 2.0 * AGRID,
-            50)
-
-        cnt = 0
-        for x in x_values:
-            v_tmp = []
-            for y in range(int(self.system.box_l[1] + 1)):
-                for z in range(int(self.system.box_l[2] + 1)):
-                    v_tmp.append(
-                        self.lbf.get_interpolated_velocity([x, y * AGRID, z * AGRID])[2])
-            velocities[cnt, 1] = np.mean(np.array(v_tmp))
-            velocities[cnt, 0] = x
-            cnt += 1
-
-        v_expected = poiseuille_flow(x_values - 0.5 * self.system.box_l[0],
-                                     self.system.box_l[0] - 2.0 * AGRID,
-                                     EXT_FORCE,
-                                     VISC * DENS)
-        rmsd = np.linalg.norm(v_expected - velocities[:, 1])
-        self.assertLess(rmsd, 0.02 * AGRID / TIME_STEP)
->>>>>>> d929871a
 
 
 if __name__ == '__main__':
