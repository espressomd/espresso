#
# Copyright (C) 2010-2019 The ESPResSo project
#
# This file is part of ESPResSo.
#
# ESPResSo is free software: you can redistribute it and/or modify
# it under the terms of the GNU General Public License as published by
# the Free Software Foundation, either version 3 of the License, or
# (at your option) any later version.
#
# ESPResSo is distributed in the hope that it will be useful,
# but WITHOUT ANY WARRANTY; without even the implied warranty of
# MERCHANTABILITY or FITNESS FOR A PARTICULAR PURPOSE.  See the
# GNU General Public License for more details.
#
# You should have received a copy of the GNU General Public License
# along with this program.  If not, see <http://www.gnu.org/licenses/>.
#

import unittest as ut
import unittest_decorators as utx
import numpy as np
import itertools

import espressomd
import espressomd.lb
import espressomd.utils
import espressomd.observables
import sys
import tests_common


class LBTest:

    """
    Basic tests of the lattice-Boltzmann implementation

    * temperature
    * particle viscous coupling
    * application of external force densities
    * setting and retrieving lb node velocities

    """
    system = espressomd.System(box_l=3 * [6.0])
    np.random.seed(1)
    params = {'time_step': 0.01,
              'tau': 0.01,
              'agrid': 0.5,
              'density': 0.85,
              'viscosity': 3.0,
              'friction': 2.0}

    system.periodicity = [1, 1, 1]
    system.time_step = params['time_step']
    system.cell_system.skin = 1.0
    interpolation = False

    def tearDown(self):
        self.system.actors.clear()
        self.system.part.clear()
        self.system.thermostat.turn_off()
        self.system.time_step = self.params['time_step']

    def test_properties(self):
        # inactive actor
        lbf = self.lb_class(kT=1.0, seed=42, **self.params, **self.lb_params)
        self.assertFalse(lbf.is_active)
        self.check_properties(lbf)

        # activated actor
        lbf = self.lb_class(kT=1.0, seed=42, **self.params, **self.lb_params)
        self.system.actors.add(lbf)
        self.system.thermostat.set_lb(LB_fluid=lbf, seed=1)
        self.assertTrue(lbf.is_active)
        self.check_properties(lbf)
        self.system.actors.remove(lbf)

        # deactivated actor
        lbf = self.lb_class(kT=1.0, seed=42, **self.params, **self.lb_params)
        self.system.actors.add(lbf)
        self.system.thermostat.set_lb(LB_fluid=lbf, seed=1)
        self.system.actors.remove(lbf)
        self.assertFalse(lbf.is_active)
        self.check_properties(lbf)

    def check_properties(self, lbf):
        agrid = self.params['agrid']
        tau = self.system.time_step
        # check LB object
        self.assertAlmostEqual(lbf.tau, tau, delta=self.atol)
        self.assertAlmostEqual(lbf.agrid, agrid, delta=self.atol)
        self.assertAlmostEqual(lbf.viscosity, 3., delta=self.atol)
        self.assertAlmostEqual(lbf.density, 0.85, delta=self.atol)
        self.assertAlmostEqual(lbf.kT, 1.0, delta=self.atol)
        self.assertEqual(lbf.seed, 42)
        self.assertEqual(
            lbf.is_single_precision,
            self.lb_params['single_precision'])
        np.testing.assert_allclose(
            np.copy(lbf.ext_force_density), [0., 0., 0.], atol=self.atol)
        lbf.viscosity = 2.
        self.assertAlmostEqual(lbf.viscosity, 2., delta=self.atol)
        ext_f = [0.01, 0.02, 0.03]
        lbf.ext_force_density = ext_f
        np.testing.assert_allclose(
            np.copy(lbf.ext_force_density), ext_f, atol=self.atol)
        self.assertEqual(lbf.rng_state, 0)
        self.system.integrator.run(1)
        self.assertEqual(lbf.rng_state, int(lbf.is_active))
        lbf.rng_state = 56
        self.system.integrator.run(1)
        self.assertEqual(lbf.rng_state, 56 + int(lbf.is_active))
        self.assertAlmostEqual(lbf.tau, tau, delta=self.atol)
        self.assertAlmostEqual(lbf.agrid, agrid, delta=self.atol)
        self.assertAlmostEqual(lbf.kT, 1.0, delta=self.atol)
        self.assertEqual(lbf.seed, 42)
        self.assertEqual(
            lbf.is_single_precision,
            self.lb_params['single_precision'])
        lbf.viscosity = 3.
        self.assertAlmostEqual(lbf.viscosity, 3., delta=self.atol)
        ext_force_density = [0.02, 0.05, 0.07]
        lbf.ext_force_density = ext_force_density
        np.testing.assert_allclose(np.copy(lbf.ext_force_density),
                                   ext_force_density, atol=self.atol)
        # check node getters/setters
        lbf[0, 0, 0].velocity = [1, 2, 3]
        np.testing.assert_allclose(
            np.copy(lbf[0, 0, 0].velocity), [1, 2, 3], atol=self.atol)
        with self.assertRaises(Exception):
            lbf[0, 0, 0].velocity = [1, 2]
        with self.assertRaises(Exception):
            lbf[0, 1].velocity = [1, 2, 3]
        node = lbf[0, 0, 0]
        self.assertIsNone(node.boundary)
        vbb_ref = espressomd.lb.VelocityBounceBack([1e-6, 2e-6, 3e-6])
        node.boundary = vbb_ref
        np.testing.assert_allclose(
            np.copy(node.boundary.velocity), np.copy(vbb_ref.velocity),
            atol=self.atol)
        with self.assertRaisesRegex(TypeError, "value must be an instance of VelocityBounceBack or None"):
            node.boundary = vbb_ref.velocity

    def test_raise_if_read_only(self):
        lbf = self.lb_class(**self.params, **self.lb_params)
        for key in {'agrid', 'tau', 'density', 'kT', 'is_single_precision',
                    'shape', 'pressure_tensor', 'seed', 'is_active'}:
            with self.assertRaisesRegex(RuntimeError, f"(Parameter|Property) '{key}' is read-only"):
                setattr(lbf, key, 0)

    def test_ctor_exceptions(self):
        lattice = espressomd.lb.LatticeWalberla(
            agrid=2 * self.params['agrid'], n_ghost_layers=1)
        with self.assertRaisesRegex(ValueError, "cannot provide both 'lattice' and 'agrid'"):
            self.lb_class(lattice=lattice, **self.params, **self.lb_params)
        with self.assertRaisesRegex(ValueError, "density must be a strictly positive number"):
            params = self.params.copy()
            params['density'] = 0.
            self.lb_class(**params, **self.lb_params)
        with self.assertRaisesRegex(ValueError, "kT must be a positive number"):
            params = self.params.copy()
            params['kT'] = -1e-12
            self.lb_class(**params, **self.lb_params)

    def test_node_exceptions(self):
        lbf = self.lb_class(**self.params, **self.lb_params)
        self.system.actors.add(lbf)
        node = lbf[0, 0, 0]
        # check exceptions from LB node
        with self.assertRaisesRegex(RuntimeError, "Property 'boundary_force' is read-only"):
            node.boundary_force = [1, 2, 3]
        with self.assertRaisesRegex(RuntimeError, "Property 'pressure_tensor' is read-only"):
            node.pressure_tensor = np.eye(3, 3)
        with self.assertRaisesRegex(RuntimeError, "Property 'is_boundary' is read-only"):
            node.is_boundary = True
        with self.assertRaisesRegex(NotImplementedError, 'Cannot serialize LB fluid node objects'):
            node.__reduce__()
        with self.assertRaisesRegex(NotImplementedError, 'Cannot serialize LB fluid slice objects'):
            lbf[0, 0, 0:2].__reduce__()
        # check property types
        array_locked = espressomd.utils.array_locked
        self.assertIsInstance(node.pressure_tensor, array_locked)
        # self.assertIsInstance(node.boundary_force, array_locked) # TODO
        self.assertIsInstance(node.velocity, array_locked)
        self.assertIsInstance(node.last_applied_force, array_locked)

    def test_pressure_tensor_observable(self):
        """
        Checks agreement between the ``LBFluidPressureTensor`` observable and
        per-node pressure tensor summed up over the entire fluid.

        """
        system = self.system
        n_col_part = 1000
        system.part.add(
            pos=np.random.random((n_col_part, 3)) * self.system.box_l[0],
            v=np.random.random((n_col_part, 3)))
        system.thermostat.turn_off()

        lbf = self.lb_class(kT=1., seed=1, ext_force_density=[0, 0, 0],
                            **self.params, **self.lb_params)
        system.actors.add(lbf)
        system.thermostat.set_lb(LB_fluid=lbf, seed=1)
        system.integrator.run(10)
        pressure_tensor = np.copy(
            np.mean(lbf[:, :, :].pressure_tensor, axis=(0, 1, 2)))

        obs = espressomd.observables.LBFluidPressureTensor()
        obs_pressure_tensor = obs.calculate()
        np.testing.assert_allclose(
            pressure_tensor, obs_pressure_tensor,
            atol=self.atol, rtol=self.rtol)
        np.testing.assert_allclose(
            np.copy(lbf.pressure_tensor), obs_pressure_tensor,
            atol=1e-12, rtol=1e-12)

        self.assertIsInstance(
            lbf[0, 0, 0].pressure_tensor, espressomd.utils.array_locked)
        self.assertIsInstance(
            lbf.pressure_tensor,
            espressomd.utils.array_locked)
        system.actors.remove(lbf)
        with self.assertRaisesRegex(RuntimeError, 'LB not activated'):
            obs.calculate()

    def test_lb_node_set_get(self):
        lbf = self.lb_class(kT=0.0, ext_force_density=[0, 0, 0], **self.params,
                            **self.lb_params)
        self.system.actors.add(lbf)
        self.assertAlmostEqual(
            lbf[0, 0, 0].density, self.params['density'], delta=1e-4)

        shape_ref = np.copy(self.system.box_l) / self.params['agrid']
        np.testing.assert_array_equal(lbf.shape, shape_ref.astype(int))

        v_fluid = np.array([1.2, 4.3, 0.2])
        lbf[0, 0, 0].velocity = v_fluid
        np.testing.assert_allclose(
            np.copy(lbf[0, 0, 0].velocity), v_fluid, atol=1e-4)
        density = 0.234
        lbf[0, 0, 0].density = density
        self.assertAlmostEqual(lbf[0, 0, 0].density, density, delta=1e-4)

        self.assertEqual(lbf[3, 2, 1].index, (3, 2, 1))
        ext_force_density = [0.1, 0.2, 1.2]
        lbf.ext_force_density = ext_force_density
        lbf[1, 2, 3].velocity = v_fluid
        np.testing.assert_allclose(
            np.copy(lbf[1, 2, 3].velocity), v_fluid, atol=1e-4)
        np.testing.assert_allclose(
            np.copy(lbf.ext_force_density), ext_force_density, atol=1e-4)

        self.assertEqual(lbf.kT, 0.0)
        rng_error_msg = 'The LB does not use a random number generator'
        with self.assertRaisesRegex(RuntimeError, rng_error_msg):
            lbf.rng_state
        with self.assertRaisesRegex(RuntimeError, rng_error_msg):
            lbf.rng_state = 5

    def test_parameter_change_without_seed(self):
        lbf = self.lb_class(kT=1.0, seed=42, **self.params, **self.lb_params)
        self.system.actors.add(lbf)
        self.system.thermostat.set_lb(LB_fluid=lbf, seed=23, gamma=2.0)
        self.system.thermostat.set_lb(LB_fluid=lbf, gamma=3.0)

    def test_grid_index(self):
        lbf = self.lb_class(**self.params, **self.lb_params)
        self.system.actors.add(lbf)
        # access out of bounds
        out_of_bounds = max(lbf.shape) + 1
        error_msg = 'Index error'
        with self.assertRaisesRegex(Exception, error_msg):
            lbf[out_of_bounds, 0, 0].velocity
        with self.assertRaisesRegex(Exception, error_msg):
            lbf[0, out_of_bounds, 0].velocity
        with self.assertRaisesRegex(Exception, error_msg):
            lbf[0, 0, out_of_bounds].velocity
        # node index
        node = lbf[1, 2, 3]
        with self.assertRaisesRegex(RuntimeError, "Parameter 'index' is read-only"):
            node.index = [2, 4, 6]
        np.testing.assert_array_equal(np.copy(node.index), [1, 2, 3])
        retval = node.call_method('override_index', index=[2, 4, 6])
        self.assertEqual(retval, 0)
        np.testing.assert_array_equal(np.copy(node.index), [2, 4, 6])
        retval = node.call_method(
            'override_index', index=[0, 0, out_of_bounds])
        self.assertEqual(retval, 1)
        np.testing.assert_array_equal(np.copy(node.index), [2, 4, 6])

    def test_incompatible_agrid(self):
        """
        LB lattice initialization must raise an exception when either box_l or
        local_box_l aren't integer multiples of agrid.
        """
        print("\nTesting LB error messages:", file=sys.stderr)
        sys.stderr.flush()
        with self.assertRaises(Exception):
            params = self.params.copy()
            params['agrid'] += 1e-6
            self.lb_class(**params, **self.lb_params)
        print("End of LB error messages", file=sys.stderr)
        sys.stderr.flush()

    def test_agrid_rounding(self):
        """Tests agrid*n ~= box_l for a case where rounding down is needed"""
        system = self.system
        old_l = system.box_l

        n_part = 1000
        phi = 0.05
        lj_sig = 1.0
        l = (n_part * 4. / 3. * np.pi * (lj_sig / 2.)**3 / phi)**(1. / 3.)
        system.box_l = [l] * 3 * system.cell_system.node_grid
        lbf = self.lb_class(agrid=l / 31, density=1, viscosity=1, kT=0,
                            tau=system.time_step, **self.lb_params)
        system.actors.add(lbf)
        system.integrator.run(steps=1)
        system.actors.clear()
        system.box_l = old_l

    def test_bool_operations_on_node(self):
        lbf = self.lb_class(kT=1.0, seed=42, **self.params, **self.lb_params)
        self.system.actors.add(lbf)
        # test __eq()__ where a node is equal to itself and not equal to any
        # other node
        assert lbf[0, 0, 0] == lbf[0, 0, 0]
        x, y, z = range(int(self.system.box_l[0])), range(
            int(self.system.box_l[1])), range(int(self.system.box_l[2]))
        nodes = [lbf[i, j, k] for i, j, k in itertools.product(x, y, z)]
        nodes.remove(lbf[0, 0, 0])
        assert all(lbf[0, 0, 0] != node for node in nodes)
        # test __hash()__ intercept to identify nodes based on index rather
        # than name. set() constructor runs hash()
        subset1, subset2 = nodes[:-10], nodes[-10:]
        assert len(set(subset1 + subset1)) == len(subset1)
        assert len(set(subset1 + subset2)) == len(subset1) + len(subset2)

    @utx.skipIfMissingFeatures("EXTERNAL_FORCES")
    def test_viscous_coupling(self):
        lbf = self.lb_class(**self.params, **self.lb_params)
        self.system.actors.add(lbf)
        self.system.thermostat.set_lb(
            LB_fluid=lbf, seed=3, gamma=self.params['friction'])

        # Random velocities
        lbf[:, :, :].velocity = np.random.random((*lbf.shape, 3))
        # Test several particle positions
        for pos in ([0, 0, 0], self.system.box_l, self.system.box_l / 2,
                    self.system.box_l / 2 - self.params['agrid'] / 2):
            p = self.system.part.add(pos=pos, v=[1, 2, 3])

            v_part = p.v
            # In the first time step after a system change, LB coupling forces
            # are ignored. Hence, the coupling position is shifted
            coupling_pos = p.pos + self.system.time_step * p.v
            v_fluid = lbf.get_interpolated_velocity(pos=coupling_pos)
            # Nodes to which forces will be interpolated
            lb_nodes = tests_common.get_lb_nodes_around_pos(coupling_pos, lbf)

            self.system.integrator.run(1)
            # Check friction force
            np.testing.assert_allclose(
                np.copy(p.f), -self.params['friction'] * (v_part - v_fluid), atol=1E-10)

            # check particle/fluid force balance
            applied_forces = np.array([n.last_applied_force for n in lb_nodes])
            np.testing.assert_allclose(
                np.sum(applied_forces, axis=0), -np.copy(p.f), atol=1E-10)

            # Check that last_applied_force gets cleared
            p.remove()
            self.system.integrator.run(1)
            applied_forces = np.array([n.last_applied_force for n in lb_nodes])
            np.testing.assert_allclose(
                np.sum(applied_forces, axis=0), [0, 0, 0])

    def test_viscous_coupling_pairs(self):
        lbf = self.lb_class(**self.params, **self.lb_params)
        self.system.actors.add(lbf)
        self.system.thermostat.set_lb(
            LB_fluid=lbf, seed=3, gamma=self.params['friction'])

        # Random velocities
        lbf[:, :, :].velocity = np.random.random((*lbf.shape, 3))
        # Test several particle positions
        agrid = self.params['agrid']
        offset = -0.99 * np.array((agrid, agrid, agrid))
        for pos in ([agrid / 2, agrid / 2, agrid / 2], self.system.box_l, self.system.box_l / 2,
                    self.system.box_l / 2 - self.params['agrid'] / 2):
            p1 = self.system.part.add(pos=pos, v=[1, 2, 3])
            p2 = self.system.part.add(pos=pos + offset, v=[-2, 1, 0.3])

            v_part1 = p1.v
            v_part2 = p2.v
            # In the first time step after a system change, LB coupling forces
            # are ignored. Hence, the coupling position is shifted
            coupling_pos1 = p1.pos + self.system.time_step * p1.v
            coupling_pos2 = p2.pos + self.system.time_step * p2.v

            v_fluid1 = lbf.get_interpolated_velocity(pos=coupling_pos1)
            v_fluid2 = lbf.get_interpolated_velocity(pos=coupling_pos2)
            # Nodes to which forces will be interpolated
            lb_nodes1 = tests_common.get_lb_nodes_around_pos(
                coupling_pos1, lbf)
            lb_nodes2 = tests_common.get_lb_nodes_around_pos(
                coupling_pos2, lbf)

            all_coupling_nodes = [lbf[index] for index in set(
                [n.index for n in (lb_nodes1 + lb_nodes2)])]
            self.system.integrator.run(1)
            # Check friction force
            np.testing.assert_allclose(
                np.copy(p1.f), -self.params['friction'] * (v_part1 - v_fluid1), atol=1E-10)
            np.testing.assert_allclose(
                np.copy(p2.f), -self.params['friction'] * (v_part2 - v_fluid2), atol=1E-10)

            # check particle/fluid force balance
            applied_forces = np.array(
                [n.last_applied_force for n in all_coupling_nodes])
            np.testing.assert_allclose(
                np.sum(applied_forces, axis=0), -np.copy(p1.f) - np.copy(p2.f), atol=1E-10)

            # Check that last_applied_force gets cleared
            self.system.part.clear()
            self.system.integrator.run(1)
            applied_forces = np.array(
                [n.last_applied_force for n in all_coupling_nodes])
            np.testing.assert_allclose(
                np.sum(applied_forces, axis=0), [0, 0, 0])

    def test_thermalization_force_balance(self):
        system = self.system

        system.part.add(pos=np.random.random((1000, 3)) * system.box_l)
        if espressomd.has_features("MASS"):
            system.part.all().mass = 0.1 + np.random.random(len(system.part))

        lbf = self.lb_class(kT=1.5, seed=4, **self.params, **self.lb_params)
        system.actors.add(lbf)
        system.thermostat.set_lb(
            LB_fluid=lbf, seed=3, gamma=self.params['friction'])

        for _ in range(20):
            system.integrator.run(1)
            particle_force = np.sum(system.part.all().f, axis=0)
            fluid_force = np.copy(
                np.sum(lbf[:, :, :].last_applied_force, axis=(0, 1, 2)))
            np.testing.assert_allclose(
                particle_force, -fluid_force, rtol=self.rtol)

    def test_force_interpolation(self):
        lbf = self.lb_class(**self.params, **self.lb_params)

        self.system.actors.add(lbf)
        self.system.thermostat.set_lb(
            LB_fluid=lbf, seed=3, gamma=self.params['friction'])

        position = np.array([1., 2., 3.])
        position_lb_units = position / lbf.agrid
        force = np.array([4., -5., 6.])
        lbf.add_force_at_pos(pos=position, force=force)

        self.system.integrator.run(1)

        # the force should be split equally across the 8 nearest vertices
        n_couplings = 0
        for n in lbf[:, :, :]:
            if np.sum(np.abs(n.last_applied_force)):
                fluid_force = np.copy(n.last_applied_force)
                np.testing.assert_allclose(fluid_force, force / 8.)
                distance = np.linalg.norm(n.index - position_lb_units)
                self.assertLessEqual(int(np.round(distance**2)), 3)
                n_couplings += 1
        self.assertEqual(n_couplings, 8)

    @utx.skipIfMissingFeatures("EXTERNAL_FORCES")
    def test_ext_force_density(self):
        ext_force_density = [2.3, 1.2, 0.1]
        lbf = self.lb_class(ext_force_density=ext_force_density, **self.params,
                            **self.lb_params)
        self.system.actors.add(lbf)
        n_time_steps = 1
        self.system.integrator.run(n_time_steps)
        # ext_force_density is a force density, therefore v = ext_force_density
        # / dens * tau * (n_time_steps + 0.5)
        # Walberla TODO: 0.5 needs to be added to time step once f/2
        # correction is back
        fluid_velocity = np.array(ext_force_density) * self.system.time_step * (
            n_time_steps + 0.5) / self.params['density']
        # Chck global linear momentum = density * volume * velocity
        rtol = self.rtol
        ratio = self.system.analysis.linear_momentum() \
            / (fluid_velocity * self.params['density'] * self.system.volume())
        print(ratio, 1 / ratio)
        if hasattr(lbf, 'is_single_precision') and lbf.is_single_precision:
            rtol *= 10.
        # Walberla todo: The factor 1.5 can go, once f/2 correction is back
        np.testing.assert_allclose(
<<<<<<< HEAD
            np.array(self.system.analysis.linear_momentum()),
=======
            np.copy(self.system.analysis.linear_momentum()),
>>>>>>> 5b996630
            fluid_velocity * self.params['density'] * self.system.volume(),
            rtol=rtol)

        # Check node velocities
        for node_velocity in lbf[:, :, :].velocity.reshape((-1, 3)):
            np.testing.assert_allclose(
                node_velocity, fluid_velocity, atol=1E-6)

    @utx.skipIfMissingFeatures("EXTERNAL_FORCES")
    def test_unequal_time_step(self):
        """
        Checks that LB tau can only be an integer multiple of the MD time_step
        and that different time steps don't affect the physics of a system
        where particles don't move.

        """
        p = self.system.part.add(pos=[0.1, 0.2, 0.3], fix=[1, 1, 1])
        base_params = {}
        base_params.update(
            ext_force_density=[2.3, 1.2, 0.1],
            viscosity=self.params['viscosity'],
            density=self.params['density'],
            agrid=self.params['agrid'])

        def params_with_tau(tau):
            params = base_params.copy()
            params.update(tau=tau)
            return params

        lbf = self.lb_class(**params_with_tau(self.system.time_step),
                            **self.lb_params)
        sim_time = 100 * self.params['time_step']
        self.system.actors.add(lbf)
        self.system.thermostat.set_lb(LB_fluid=lbf, gamma=0.1)
        self.system.integrator.run(
            int(round(sim_time / self.system.time_step)))
        probe_pos = np.array(self.system.box_l) / 2.
        v1 = np.copy(lbf.get_interpolated_velocity(pos=probe_pos))
        f1 = np.copy(p.f)
        self.system.actors.clear()
        # get fresh LBfluid and change time steps
        with self.assertRaises(Exception):
            self.system.actors.add(
                self.lb_class(**params_with_tau(0.5 * self.system.time_step),
                              **self.lb_params))
        self.system.actors.clear()
        with self.assertRaises(Exception):
            self.system.actors.add(
                self.lb_class(**params_with_tau(1.1 * self.system.time_step),
                              **self.lb_params))
        self.system.actors.clear()

        self.system.actors.add(
            self.lb_class(**params_with_tau(self.system.time_step),
                          **self.lb_params))

        with self.assertRaises(Exception):
            self.system.time_step = 2. * lbf.get_params()["tau"]
            self.system.integrator.run(1)

        with self.assertRaises(Exception):
            self.system.time_step = 0.8 * lbf.get_params()["tau"]
        self.system.actors.clear()
        self.system.time_step = 0.5 * self.params['time_step']
        lbf = self.lb_class(**params_with_tau(self.system.time_step),
                            **self.lb_params)
        self.system.actors.add(lbf)
        self.system.integrator.run(
            int(round(sim_time / self.system.time_step)))
        v2 = np.copy(lbf.get_interpolated_velocity(pos=probe_pos))
        f2 = np.copy(p.f)
        np.testing.assert_allclose(v1, v2, rtol=1e-2)
        np.testing.assert_allclose(f1, f2, rtol=1e-2)


@utx.skipIfMissingFeatures("LB_WALBERLA")
class LBTestWalberla(LBTest, ut.TestCase):

    """Test for the Walberla implementation of the LB in double-precision."""

    lb_class = espressomd.lb.LBFluidWalberla
    lb_params = {'single_precision': False}
    atol = 1e-10
    rtol = 1e-7


@utx.skipIfMissingFeatures("LB_WALBERLA")
class LBTestWalberlaSinglePrecision(LBTest, ut.TestCase):

    """Test for the Walberla implementation of the LB in single-precision."""

    lb_class = espressomd.lb.LBFluidWalberla
    lb_params = {'single_precision': True}
    atol = 1e-7
    rtol = 4e-5


if __name__ == "__main__":
    ut.main()<|MERGE_RESOLUTION|>--- conflicted
+++ resolved
@@ -497,11 +497,7 @@
             rtol *= 10.
         # Walberla todo: The factor 1.5 can go, once f/2 correction is back
         np.testing.assert_allclose(
-<<<<<<< HEAD
-            np.array(self.system.analysis.linear_momentum()),
-=======
             np.copy(self.system.analysis.linear_momentum()),
->>>>>>> 5b996630
             fluid_velocity * self.params['density'] * self.system.volume(),
             rtol=rtol)
 
