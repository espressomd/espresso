--- conflicted
+++ resolved
@@ -334,11 +334,9 @@
         for n in self.lbf.nodes():
             np.testing.assert_allclose(
                 np.copy(n.velocity), fluid_velocity, atol=1E-6)
-<<<<<<< HEAD
             position = (np.array(n.index) + 0.5) * self.params['agrid']
             np.testing.assert_allclose(
                 np.copy(self.lbf.get_interpolated_velocity(position)), fluid_velocity, atol=1E-6)
-=======
     
     @utx.skipIfMissingFeatures("EXTERNAL_FORCES")
     def test_unequal_time_step(self):
@@ -396,7 +394,6 @@
         f2 = np.copy(self.system.part[0].f)
         np.testing.assert_allclose(v1, v2, rtol=1e-5)
         np.testing.assert_allclose(f1, f2, rtol=1e-5)
->>>>>>> 61c60835
 
 
 class TestLBCPU(TestLB, ut.TestCase):
