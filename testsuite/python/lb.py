--- conflicted
+++ resolved
@@ -310,16 +310,10 @@
         phi = 0.05
         lj_sig = 1.0
         l = (n_part * 4. / 3. * np.pi * (lj_sig / 2.)**3 / phi)**(1. / 3.)
-<<<<<<< HEAD
-        system.box_l = [l] * 3 * system.cell_system.node_grid
+        system.box_l = [l] * 3 * np.array(system.cell_system.node_grid)
         lbf = self.lb_class(agrid=l / 31, density=1, viscosity=1, kT=0,
                             tau=system.time_step, **self.lb_params)
         system.actors.add(lbf)
-=======
-        system.box_l = [l] * 3 * np.array(system.cell_system.node_grid)
-        system.actors.add(self.lb_class(agrid=l / 31, dens=1,
-                                        visc=1, kT=0, tau=system.time_step))
->>>>>>> f38fef24
         system.integrator.run(steps=1)
         system.actors.clear()
         system.box_l = old_l
