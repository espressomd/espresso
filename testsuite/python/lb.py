# Copyright (C) 2010-2019 The ESPResSo project
#
# This file is part of ESPResSo.
#
# ESPResSo is free software: you can redistribute it and/or modify
# it under the terms of the GNU General Public License as published by
# the Free Software Foundation, either version 3 of the License, or
# (at your option) any later version.
#
# ESPResSo is distributed in the hope that it will be useful,
# but WITHOUT ANY WARRANTY; without even the implied warranty of
# MERCHANTABILITY or FITNESS FOR A PARTICULAR PURPOSE.  See the
# GNU General Public License for more details.
#
# You should have received a copy of the GNU General Public License
# along with this program.  If not, see <http://www.gnu.org/licenses/>.
import unittest as ut
import unittest_decorators as utx
import numpy as np
from copy import copy

import espressomd
import espressomd.lb
from espressomd.observables import LBFluidPressureTensor
import sys

from tests_common import get_lb_nodes_around_pos


class TestLB:

    """
    Basic tests of the lattice-Boltzmann implementation

    * temperature
    * particle viscous coupling
    * application of external force densities
    * setting and retrieving lb node velocities

    """
    system = espressomd.System(box_l=3 * [6.0])
    np.random.seed(1)
    params = {'time_step': 0.01,
              'tau': 0.01,
              'agrid': 0.5,
              'dens': 0.85,
              'viscosity': 3.0,
              'friction': 2.0,
              'temp': 1.5,
              'gamma': 1.5}

    system.periodicity = [1, 1, 1]
    system.time_step = params['time_step']
    system.cell_system.skin = 1.0
    lbf = None
    interpolation = False

    def tearDown(self):
        self.system.actors.clear()
        self.system.part.clear()
        self.system.thermostat.turn_off()

    def test_properties(self):
        self.lbf = self.lb_class(
            kT=1.0, seed=42, visc=self.params['viscosity'],
            dens=self.params['dens'],
            agrid=self.params['agrid'],
            tau=self.system.time_step)
        self.system.actors.add(self.lbf)
        with self.assertRaises(ValueError):
            self.lbf.tau = -0.1
        self.assertAlmostEqual(self.lbf.tau, self.system.time_step, places=6)
        with self.assertRaises(ValueError):
            self.lbf.density = -0.1
        self.lbf.density = 1.0
        with self.assertRaises(ValueError):
            self.lbf.viscosity = -0.1
        self.lbf.density = 2.4
        with self.assertRaises(ValueError):
            self.lbf.density = -2.4
        self.assertAlmostEqual(self.lbf.density, 2.4, places=6)
        self.lbf.seed = 56
        self.system.integrator.run(1)
        self.assertEqual(self.lbf.seed, 57)
        self.lbf.tau = 0.2
        self.assertAlmostEqual(self.lbf.tau, 0.2, places=6)
        self.lbf[0, 0, 0].velocity = [1, 2, 3]
        np.testing.assert_allclose(
            np.copy(self.lbf[0, 0, 0].velocity), [1, 2, 3], atol=1E-10)
        with self.assertRaises(Exception):
            self.lbf[0, 0, 0].velocity = [1, 2]
        with self.assertRaises(Exception):
            self.lbf[0, 1].velocity = [1, 2, 3]

    def test_raise_if_not_active(self):
        lbf = self.lb_class(visc=1.0, dens=1.0, agrid=1.0, tau=0.1)
        with self.assertRaises(RuntimeError):
            lbf.seed = 2

    def test_pressure_tensor_observable(self):
        """
        Checks agreement between the LBFluidPressureTensor observable and
        per-node pressure tensor summed up over the entire fluid.

        """
        system = self.system
        self.n_col_part = 1000
        system.part.add(
            pos=np.random.random((self.n_col_part, 3)) * self.system.box_l[0],
            v=np.random.random((self.n_col_part, 3)))
        system.thermostat.turn_off()

        self.lbf = self.lb_class(
            visc=self.params['viscosity'],
            dens=self.params['dens'],
            agrid=self.params['agrid'],
            tau=system.time_step,
            kT=1, ext_force_density=[0, 0, 0], seed=1)
        system.actors.add(self.lbf)
        system.thermostat.set_lb(LB_fluid=self.lbf, seed=1)
        system.integrator.run(10)
        pressure_tensor = np.zeros((3, 3))
        agrid = self.params["agrid"]
        for n in self.lbf.nodes():
            pressure_tensor += n.pressure_tensor

        pressure_tensor /= system.volume() / agrid**3

        obs = LBFluidPressureTensor()
        obs_pressure_tensor = obs.calculate()
        np.testing.assert_allclose(
            pressure_tensor,
            obs_pressure_tensor,
            atol=1E-10)
        np.testing.assert_allclose(
            np.copy(self.lbf.pressure_tensor),
            obs_pressure_tensor,
            atol=1E-10)

    def test_lb_node_set_get(self):
        self.lbf = self.lb_class(
            kT=0.0,
            visc=self.params['viscosity'],
            dens=self.params['dens'],
            agrid=self.params['agrid'],
            tau=self.system.time_step,
            ext_force_density=[0, 0, 0])
        self.system.actors.add(self.lbf)
        self.assertAlmostEqual(
            self.lbf[0, 0, 0].density,
            self.params['dens'],
            delta=1e-4)

        self.assertEqual(self.lbf.shape,
                         (int(self.system.box_l[0] / self.params["agrid"]),
                          int(self.system.box_l[1] / self.params["agrid"]),
                          int(self.system.box_l[2] / self.params["agrid"])))

        v_fluid = np.array([1.2, 4.3, 0.2])
        self.lbf[0, 0, 0].velocity = v_fluid
        np.testing.assert_allclose(
            np.copy(self.lbf[0, 0, 0].velocity), v_fluid, atol=1e-4)
        density = 0.234
        self.lbf[0, 0, 0].density = density
        self.assertAlmostEqual(self.lbf[0, 0, 0].density, density, delta=1e-4)

        self.assertEqual(self.lbf[3, 2, 1].index, (3, 2, 1))
        ext_force_density = [0.1, 0.2, 1.2]
        self.lbf.ext_force_density = ext_force_density
        self.lbf[1, 2, 3].velocity = v_fluid
        np.testing.assert_allclose(
            np.copy(self.lbf[1, 2, 3].velocity),
            v_fluid,
            atol=1e-4)
        np.testing.assert_allclose(
            np.copy(self.lbf.ext_force_density),
            ext_force_density,
            atol=1e-4)

    def test_parameter_change_without_seed(self):
        self.lbf = self.lb_class(
            visc=self.params['viscosity'],
            dens=self.params['dens'],
            agrid=self.params['agrid'],
            tau=self.system.time_step,
            ext_force_density=[0, 0, 0],
            kT=1.0,
            seed=42)
        self.system.actors.add(self.lbf)
        self.system.thermostat.set_lb(LB_fluid=self.lbf, seed=23, gamma=2.0)
        self.system.thermostat.set_lb(LB_fluid=self.lbf, gamma=3.0)

    def test_grid_index(self):
        self.lbf = self.lb_class(
            visc=self.params['viscosity'],
            dens=self.params['dens'],
            agrid=self.params['agrid'],
            tau=self.system.time_step,
            ext_force_density=[0, 0, 0])
        self.system.actors.add(self.lbf)
        out_of_bounds = int(max(self.system.box_l) / self.params['agrid']) + 1
        with self.assertRaises(ValueError):
            _ = self.lbf[out_of_bounds, 0, 0].velocity
        with self.assertRaises(ValueError):
            _ = self.lbf[0, out_of_bounds, 0].velocity
        with self.assertRaises(ValueError):
            _ = self.lbf[0, 0, out_of_bounds].velocity

    def test_incompatible_agrid(self):
        """
        LB lattice initialization must raise an exception when either box_l or
        local_box_l aren't integer multiples of agrid.
        """
        self.lbf = self.lb_class(
            visc=self.params['viscosity'],
            dens=self.params['dens'],
            agrid=self.params['agrid'] + 1e-5,
            tau=self.system.time_step,
            ext_force_density=[0, 0, 0])
        print("\nTesting LB error messages:", file=sys.stderr)
        sys.stderr.flush()
        with self.assertRaises(Exception):
            self.system.actors.add(self.lbf)
        print("End of LB error messages", file=sys.stderr)
        sys.stderr.flush()

    def test_agrid_rounding(self):
        """Tests agrid*n ~= box_l for a case where rounding down is needed"""
        system = self.system
        old_l = system.box_l

        n_part = 1000
        phi = 0.05
        lj_sig = 1.0
        l = (n_part * 4. / 3. * np.pi * (lj_sig / 2.)**3 / phi)**(1. / 3.)
        system.box_l = [l] * 3 * system.cell_system.node_grid
        system.actors.add(self.lb_class(agrid=l / 31, dens=1,
                                        visc=1, kT=0, tau=system.time_step))
        system.integrator.run(steps=1)
        system.actors.clear()
        system.box_l = old_l

    @utx.skipIfMissingFeatures("EXTERNAL_FORCES")
    def test_viscous_coupling(self):
        self.lbf = self.lb_class(
            visc=self.params['viscosity'],
            dens=self.params['dens'],
            agrid=self.params['agrid'],
            tau=self.system.time_step,
            ext_force_density=[0, 0, 0])
        print("box_l", self.system.box_l)
        self.system.actors.add(self.lbf)
        self.system.thermostat.set_lb(
            LB_fluid=self.lbf,
            seed=3,
            gamma=self.params['friction'])
<<<<<<< HEAD

        # Random velocities
        for n in self.lbf.nodes():
            n.velocity = np.random.random(3) - .5
        # Test several particle positions
        for pos in ([0, 0, 0], self.system.box_l, self.system.box_l / 2,
                    self.system.box_l / 2 - self.params['agrid'] / 2):
            p = self.system.part.add(pos=pos, v=[1, 2, 3])

            v_part = p.v 
            # In the first time step after a system change, LB coupling forces
            # are ignored. Hence, the coupling position is shifted 
            coupling_pos = p.pos + self.system.time_step * p.v
            v_fluid = self.lbf.get_interpolated_velocity(coupling_pos)
            # Nodes to which forces will be interpolated
            lb_nodes = get_lb_nodes_around_pos(
                coupling_pos, self.lbf)

            self.system.integrator.run(1)
            # Check friction force
            np.testing.assert_allclose(
                np.copy(p.f), -self.params['friction'] * (v_part - v_fluid), atol=1E-10)

            # check particle/fluid force balance
            applied_forces = np.array([n.last_applied_force for n in lb_nodes])
            np.testing.assert_allclose(
                np.sum(applied_forces, axis=0), -np.copy(p.f), atol=1E-10)

            # Check that last_applied_force gets cleared
            p.remove()
            self.system.integrator.run(1)
            applied_forces = np.array([n.last_applied_force for n in lb_nodes])
            np.testing.assert_allclose(
                np.sum(applied_forces, axis=0), [0, 0, 0])

    def test_thermalization_force_balance(self):
        system = self.system

        self.system.part.add(
            pos=np.random.random((1000, 3)) * self.system.box_l)
        if espressomd.has_features("MASS"):
            self.system.part[:].mass = 0.1 + np.random.random(
                len(self.system.part))

        self.lbf = self.lb_class(
            kT=self.params['temp'],
            visc=self.params['viscosity'],
            dens=self.params['dens'],
            agrid=self.params['agrid'],
            tau=self.system.time_step,
            ext_force_density=[0, 0, 0], seed=4)
        self.system.actors.add(self.lbf)
        self.system.thermostat.set_lb(
            LB_fluid=self.lbf,
            seed=3,
            gamma=self.params['friction'])

        for _ in range(20):
            system.integrator.run(1)
            particle_force = np.sum(system.part[:].f, axis=0)
            fluid_force = np.sum(
                np.array([n.last_applied_force for n in self.lbf.nodes()]), axis=0)
            np.testing.assert_allclose(particle_force, -fluid_force)

    def test_force_interpolation(self):
        system = self.system
        self.lbf = self.lb_class(
            visc=self.params['viscosity'],
            dens=self.params['dens'],
            agrid=self.params['agrid'],
            tau=self.system.time_step,
            ext_force_density=[0, 0, 0])

        self.system.actors.add(self.lbf)
        self.system.thermostat.set_lb(
            LB_fluid=self.lbf,
            seed=3,
            gamma=self.params['friction'])
        lattice_speed = self.lbf.agrid / self.lbf.tau

        position = np.array([1., 2., 3.])
        position_lb_units = position / self.lbf.agrid
        force = np.array([4., -5., 6.])
        force_lb_units = force / lattice_speed * system.time_step
        self.lbf.add_force_at_pos(position, force_lb_units)

        system.integrator.run(1)

        # the force should be split equally across the 8 nearest vertices
        n_couplings = 0
        for n in self.lbf.nodes():
            if np.sum(np.abs(n.last_applied_force)):
                fluid_force = np.copy(n.last_applied_force)
                np.testing.assert_allclose(fluid_force, force / 8.)
                distance = np.linalg.norm(n.index - position_lb_units)
                self.assertLessEqual(int(np.round(distance**2)), 3)
                n_couplings += 1
        self.assertEqual(n_couplings, 8)
=======
        p = self.system.part.add(
            pos=[0.5 * self.params['agrid']] * 3, v=v_part, fix=[1, 1, 1])
        self.lbf[0, 0, 0].velocity = v_fluid
        if self.interpolation:
            v_fluid = self.lbf.get_interpolated_velocity(p.pos)
        self.system.integrator.run(1)
        np.testing.assert_allclose(
            np.copy(p.f), -self.params['friction'] * (v_part - v_fluid), atol=1E-6)
>>>>>>> a9bf7650

    @utx.skipIfMissingFeatures("EXTERNAL_FORCES")
    def test_ext_force_density(self):
        ext_force_density = [2.3, 1.2, 0.1]
        self.lbf = self.lb_class(
            visc=self.params['viscosity'],
            dens=self.params['dens'],
            agrid=self.params['agrid'],
            tau=self.system.time_step,
            ext_force_density=ext_force_density)
        self.system.actors.add(self.lbf)
        n_time_steps = 1
        self.system.integrator.run(n_time_steps)
        # ext_force_density is a force density, therefore v = ext_force_density
        # / dens * tau * (n_time_steps + 0.5)
        fluid_velocity = np.array(ext_force_density) * self.system.time_step * (
            n_time_steps + 0.5) / self.params['dens']
        # Chck global linear momentum = density * volume * velocity
        np.testing.assert_allclose(
            self.system.analysis.linear_momentum(),
            fluid_velocity *
            self.params['dens'] *
            self.system.volume())

        # Check node velocities
        for n in self.lbf.nodes():
            np.testing.assert_allclose(
                np.copy(n.velocity), fluid_velocity, atol=1E-6, err_msg="Fluid node velocity not as expected on node {}".format(n.index))

    @utx.skipIfMissingFeatures("EXTERNAL_FORCES")
    def test_unequal_time_step(self):
        """
        Checks that LB tau can only be an integer multiple of the MD time_step
        and that different time steps don't affect the physics of a system
        where particles don't move.

        """
<<<<<<< HEAD
        self.system.part.add(pos=[0.1, 0.2, 0.3], fix=[1, 1, 1])
        base_params = {}
        base_params.update(
            ext_force_density=[2.3, 1.2, 0.1],
=======
        p = self.system.part.add(pos=[0.1, 0.2, 0.3], fix=[1, 1, 1])
        ext_force_density = [2.3, 1.2, 0.1]
        lbf = self.lb_class(
>>>>>>> a9bf7650
            visc=self.params['viscosity'],
            dens=self.params['dens'],
            agrid=self.params['agrid'])

        def params_with_tau(tau):
            params = copy(base_params)
            params.update(tau=tau)
            return params

        lbf = self.lb_class(**params_with_tau(self.system.time_step))
        sim_time = 100 * self.params['time_step']
        self.system.actors.add(lbf)
        self.system.thermostat.set_lb(LB_fluid=lbf, gamma=0.1)
        self.system.integrator.run(
            int(round(sim_time / self.system.time_step)))
        probe_pos = np.array(self.system.box_l) / 2.
        v1 = np.copy(lbf.get_interpolated_velocity(probe_pos))
        f1 = np.copy(p.f)
        self.system.actors.clear()
        # get fresh LBfluid and change time steps
        with self.assertRaises(ValueError):
            self.system.actors.add(
                self.lb_class(**params_with_tau(0.5 * self.system.time_step)))
        with self.assertRaises(ValueError):
            self.system.actors.add(
                self.lb_class(params_with_tau(1.1 * self.system.time_step)))

        self.system.actors.clear()
        self.system.actors.add(
            self.lb_class(**params_with_tau(self.system.time_step)))

        with self.assertRaises(Exception):
            self.system.time_step = 2. * lbf.get_params()["tau"]
            self.system.integrator.run(1)

        with self.assertRaises(Exception):
            self.system.time_step = 0.8 * lbf.get_params()["tau"]
        self.system.actors.clear()
        self.system.time_step = 0.5 * self.params['time_step']
        self.system.actors.add(
            self.lb_class(**params_with_tau(self.system.time_step)))
        self.system.integrator.run(
            int(round(sim_time / self.system.time_step)))
        v2 = np.copy(lbf.get_interpolated_velocity(probe_pos))
<<<<<<< HEAD
        f2 = np.copy(self.system.part[0].f)
        np.testing.assert_allclose(v1, v2, rtol=1e-2)
        np.testing.assert_allclose(f1, f2, rtol=1e-2)
=======
        f2 = np.copy(p.f)
        np.testing.assert_allclose(v1, v2, rtol=1e-5)
        np.testing.assert_allclose(f1, f2, rtol=1e-5)
>>>>>>> a9bf7650


@utx.skipIfMissingFeatures("LB_WALBERLA")
class TestLBWalberla(TestLB, ut.TestCase):

    def setUp(self):
        self.lb_class = espressomd.lb.LBFluidWalberla

    def test_stress_tensor(self):
        print("stress tensor not implemented for Walberla. skipping test.")

    def test_parameter_change_without_seed(self):
        print("Thermalization not implemented for Walberla. skipping test")

    def test_raise_if_not_active(self):
        print("Not supported by Walberla ")

    def test_properties(self):
        print("LB Walberla not thermalized.")

    def test_pressure_tensor_observable(self):
        print("Not supported by Walberla")


if __name__ == "__main__":
    ut.main()<|MERGE_RESOLUTION|>--- conflicted
+++ resolved
@@ -254,7 +254,6 @@
             LB_fluid=self.lbf,
             seed=3,
             gamma=self.params['friction'])
-<<<<<<< HEAD
 
         # Random velocities
         for n in self.lbf.nodes():
@@ -353,16 +352,6 @@
                 self.assertLessEqual(int(np.round(distance**2)), 3)
                 n_couplings += 1
         self.assertEqual(n_couplings, 8)
-=======
-        p = self.system.part.add(
-            pos=[0.5 * self.params['agrid']] * 3, v=v_part, fix=[1, 1, 1])
-        self.lbf[0, 0, 0].velocity = v_fluid
-        if self.interpolation:
-            v_fluid = self.lbf.get_interpolated_velocity(p.pos)
-        self.system.integrator.run(1)
-        np.testing.assert_allclose(
-            np.copy(p.f), -self.params['friction'] * (v_part - v_fluid), atol=1E-6)
->>>>>>> a9bf7650
 
     @utx.skipIfMissingFeatures("EXTERNAL_FORCES")
     def test_ext_force_density(self):
@@ -400,16 +389,10 @@
         where particles don't move.
 
         """
-<<<<<<< HEAD
-        self.system.part.add(pos=[0.1, 0.2, 0.3], fix=[1, 1, 1])
+        p = self.system.part.add(pos=[0.1, 0.2, 0.3], fix=[1, 1, 1])
         base_params = {}
         base_params.update(
             ext_force_density=[2.3, 1.2, 0.1],
-=======
-        p = self.system.part.add(pos=[0.1, 0.2, 0.3], fix=[1, 1, 1])
-        ext_force_density = [2.3, 1.2, 0.1]
-        lbf = self.lb_class(
->>>>>>> a9bf7650
             visc=self.params['viscosity'],
             dens=self.params['dens'],
             agrid=self.params['agrid'])
@@ -454,15 +437,9 @@
         self.system.integrator.run(
             int(round(sim_time / self.system.time_step)))
         v2 = np.copy(lbf.get_interpolated_velocity(probe_pos))
-<<<<<<< HEAD
-        f2 = np.copy(self.system.part[0].f)
+        f2 = np.copy(p.f)
         np.testing.assert_allclose(v1, v2, rtol=1e-2)
         np.testing.assert_allclose(f1, f2, rtol=1e-2)
-=======
-        f2 = np.copy(p.f)
-        np.testing.assert_allclose(v1, v2, rtol=1e-5)
-        np.testing.assert_allclose(f1, f2, rtol=1e-5)
->>>>>>> a9bf7650
 
 
 @utx.skipIfMissingFeatures("LB_WALBERLA")
