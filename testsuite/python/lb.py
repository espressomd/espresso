# Copyright (C) 2010-2018 The ESPResSo project
#
# This file is part of ESPResSo.
#
# ESPResSo is free software: you can redistribute it and/or modify
# it under the terms of the GNU General Public License as published by
# the Free Software Foundation, either version 3 of the License, or
# (at your option) any later version.
#
# ESPResSo is distributed in the hope that it will be useful,
# but WITHOUT ANY WARRANTY; without even the implied warranty of
# MERCHANTABILITY or FITNESS FOR A PARTICULAR PURPOSE.  See the
# GNU General Public License for more details.
#
# You should have received a copy of the GNU General Public License
# along with this program.  If not, see <http://www.gnu.org/licenses/>.
import itertools
import unittest as ut
import unittest_decorators as utx
import numpy as np

import espressomd
import espressomd.lb
from espressomd.observables import LBFluidStress
import sys


class TestLB:

    """
    Basic tests of the Lattice Boltzmann implementation

    * mass and momentum conservation
    * temperature
    * particle viscous coupling
    * application of external force densities
    * setting and retrieving lb node velocities

    """
    system = espressomd.System(box_l=[1.0, 1.0, 1.0])
    n_nodes = system.cell_system.get_state()["n_nodes"]
    np.random.seed(1)
    params = {'int_steps': 15,
              'int_times': 20,
              'time_step': 0.01,
              'tau': 0.01,
              'agrid': 0.5,
              'box_l': 6.0,
              'dens': 0.85,
              'viscosity': 3.0,
              'friction': 2.0,
              'temp': 1.5,
              'gamma': 1.5,
              'skin': 0.2,
              'temp_confidence': 10}

    dof = 3.

    system.box_l = [
        params['box_l'],
        params['box_l'],
        params['box_l']]
    system.periodicity = [1, 1, 1]
    system.time_step = params['time_step']
    system.cell_system.skin = params['skin']
    lbf = None
    interpolation = False

    def test_mass_momentum_thermostat(self):
        self.system.actors.clear()
        self.system.part.clear()
        self.n_col_part = 100
        self.system.part.add(pos=np.random.random(
            (self.n_col_part, 3)) * self.params["box_l"])
        if espressomd.has_features("MASS"):
            self.system.part[:].mass = 0.1 + np.random.random(
                len(self.system.part))

        self.system.thermostat.turn_off()

        self.lbf = self.lb_class(
            kT=self.params['temp'],
            visc=self.params['viscosity'],
            dens=self.params['dens'],
            agrid=self.params['agrid'],
            tau=self.system.time_step,
            ext_force_density=[0, 0, 0], seed=4)
        self.system.actors.add(self.lbf)
        self.system.thermostat.set_lb(
            LB_fluid=self.lbf,
            seed=3,
            gamma=self.params['friction'])
        # give particles a push
        for p in self.system.part:
            p.v = p.v + [0.1, 0.0, 0.0]

        self.fluidmass = self.params['dens']
        self.tot_mom = [0.0, 0.0, 0.0]
        for p in self.system.part:
            self.tot_mom += p.v * p.mass

        self.system.integrator.run(100)

        self.max_dmass = 0.0
        self.max_dm = [0, 0, 0]
        all_temp_particle = []
        all_temp_fluid = []

        # Integration
        for i in range(self.params['int_times']):
            self.system.integrator.run(self.params['int_steps'])

            # Summation vars
            fluid_mass = 0.0
            fluid_temp = 0.0

            # Go over lb lattice
            for lb_node in self.lbf.nodes():
                dens = lb_node.density
                fluid_mass += dens
                fluid_temp += np.sum(lb_node.velocity**2) * dens

            # Normalize
            fluid_mass /= np.product(self.lbf.shape)
            fluid_temp *= self.system.volume() / (
                3. * np.product(self.lbf.shape)**2)

            # check mass conversation
            self.assertAlmostEqual(fluid_mass, self.params["dens"],
                                   delta=self.params["mass_prec_per_node"])

            # check momentum conservation
            np.testing.assert_allclose(
                self.system.analysis.linear_momentum(), self.tot_mom,
                atol=self.params['mom_prec'])

            # Calc particle temperature
            e = self.system.analysis.energy()
            temp_particle = 2.0 / self.dof * e["kinetic"] / self.n_col_part

            # Update lists
            all_temp_particle.append(temp_particle)
            all_temp_fluid.append(fluid_temp)

        # import scipy.stats
        # temp_prec_particle = scipy.stats.norm.interval(0.95, loc=self.params["temp"],
        #   scale=np.std(all_temp_particle,ddof=1))[1] - self.params["temp"]
        # temp_prec_fluid = scipy.stats.norm.interval(0.95, loc=self.params["temp"],
        #   scale=np.std(all_temp_fluid,ddof=1))[1] -self.params["temp"]
        temp_prec_particle = 0.06 * self.params["temp"]
        temp_prec_fluid = 0.05 * self.params["temp"]

        self.assertAlmostEqual(
            np.mean(all_temp_fluid), self.params["temp"], delta=temp_prec_fluid)
        self.assertAlmostEqual(
            np.mean(all_temp_particle), self.params["temp"], delta=temp_prec_particle)

    def test_stress_tensor(self):
        """
        Checks agreement between the LBFluidStress observable and per-node
        stress summed up over the entire fluid.

        """

        system = self.system
        system.actors.clear()
        system.part.clear()
        self.n_col_part = 1000
        system.part.add(pos=np.random.random(
            (self.n_col_part, 3)) * self.params["box_l"], v=np.random.random((self.n_col_part, 3)))
        system.thermostat.turn_off()

        self.lbf = self.lb_class(
            visc=self.params['viscosity'],
            dens=self.params['dens'],
            agrid=self.params['agrid'],
            tau=system.time_step,
            kT=1, ext_force_density=[0, 0, 0], seed=1)
        system.actors.add(self.lbf)
        system.thermostat.set_lb(LB_fluid=self.lbf, seed=1)
        system.integrator.run(10)
        stress = np.zeros((3, 3))
        agrid = self.params["agrid"]
        for n in self.lbf.nodes():
            stress += n.stress

        stress /= system.volume() / agrid**3

        obs = LBFluidStress()
        obs_stress = obs.calculate()
        obs_stress = np.array([[obs_stress[0], obs_stress[1], obs_stress[3]],
                               [obs_stress[1], obs_stress[2], obs_stress[4]],
                               [obs_stress[3], obs_stress[4], obs_stress[5]]])
        np.testing.assert_allclose(stress, obs_stress, atol=1E-10)

    def test_lb_node_set_get(self):
        self.system.actors.clear()
        self.lbf = self.lb_class(
            kT=0.0,
            visc=self.params['viscosity'],
            dens=self.params['dens'],
            agrid=self.params['agrid'],
            tau=self.system.time_step,
            ext_force_density=[0, 0, 0])
        self.system.actors.add(self.lbf)
        self.assertAlmostEqual(
            self.lbf[0,
                     0,
                     0].density,
            self.params['dens'],
            delta=1e-4)

        self.assertEqual(self.lbf.shape,
                         (
                         int(self.system.box_l[0] / self.params["agrid"]),
                         int(self.system.box_l[1] / self.params["agrid"]),
                             int(self.system.box_l[2] / self.params["agrid"])))

        v_fluid = np.array([1.2, 4.3, 0.2])
        self.lbf[0, 0, 0].velocity = v_fluid
        np.testing.assert_allclose(
            np.copy(self.lbf[0, 0, 0].velocity), v_fluid, atol=1e-4)
        density = 0.234
        self.lbf[0, 0, 0].density = density
        self.assertAlmostEqual(self.lbf[0, 0, 0].density, density, delta=1e-4)

        self.assertEqual(self.lbf[3, 2, 1].index, (3, 2, 1))
        ext_force_density = [0.1, 0.2, 1.2]
        self.lbf[1, 2, 3].velocity = v_fluid
        self.lbf.ext_force_density = ext_force_density
        np.testing.assert_allclose(
            np.copy(self.lbf[1, 2, 3].velocity),
            v_fluid,
            atol=1e-4)
        np.testing.assert_allclose(
            np.copy(self.lbf.ext_force_density),
            ext_force_density,
            atol=1e-4)

    def test_parameter_change_without_seed(self):
        self.system.actors.clear()
        self.lbf = self.lb_class(
            visc=self.params['viscosity'],
            dens=self.params['dens'],
            agrid=self.params['agrid'],
            tau=self.system.time_step,
            ext_force_density=[0, 0, 0],
            kT=1.0,
            seed=42)
        self.system.actors.add(self.lbf)
        self.system.thermostat.set_lb(LB_fluid=self.lbf, seed=23, gamma=2.0)
        self.system.thermostat.set_lb(LB_fluid=self.lbf, gamma=3.0)

    def test_grid_index(self):
        self.system.actors.clear()
        self.lbf = self.lb_class(
            visc=self.params['viscosity'],
            dens=self.params['dens'],
            agrid=self.params['agrid'],
            tau=self.system.time_step,
            ext_force_density=[0, 0, 0])
        self.system.actors.add(self.lbf)
        with self.assertRaises(ValueError):
            v = self.lbf[
                int(self.params['box_l'] / self.params['agrid']) + 1, 0, 0].velocity
        with self.assertRaises(ValueError):
            v = self.lbf[
                0, int(self.params['box_l'] / self.params['agrid']) + 1, 0].velocity
        with self.assertRaises(ValueError):
            v = self.lbf[
                0, 0, int(self.params['box_l'] / self.params['agrid']) + 1].velocity

    def test_incompatible_agrid(self):
        """
        LB lattice initialization must raise an exception when either box_l or
        local_box_l aren't integer multiples of agrid.
        """
        self.system.actors.clear()
        self.lbf = self.lb_class(
            visc=self.params['viscosity'],
            dens=self.params['dens'],
            agrid=self.params['agrid'] + 1e-5,
            tau=self.system.time_step,
            ext_force_density=[0, 0, 0])
        print("\nTesting LB error messages:", file=sys.stderr)
        sys.stderr.flush()
        with self.assertRaises(Exception):
            self.system.actors.add(self.lbf)
        print("End of LB error messages", file=sys.stderr)
        sys.stderr.flush()

    @utx.skipIfMissingFeatures("EXTERNAL_FORCES")
    def test_viscous_coupling(self):
        self.system.cell_system.skin = .01
        self.system.thermostat.turn_off()
        self.system.actors.clear()
        self.system.part.clear()
        v_part = np.array([1, 2, 3])
        v_fluid = np.array([1.2, 4.3, 0.2])
        self.lbf = self.lb_class(
            visc=self.params['viscosity'],
            dens=self.params['dens'],
            agrid=self.params['agrid'],
            tau=self.system.time_step,
            ext_force_density=[0, 0, 0])
        self.system.actors.add(self.lbf)
        if self.interpolation:
            self.lbf.set_interpolation_order("quadratic")
        self.system.thermostat.set_lb(
            LB_fluid=self.lbf,
            seed=3,
            gamma=self.params['friction'])
        self.system.part.add(
            pos=[0.5 * self.params['agrid']] * 3, v=v_part, fix=[1, 1, 1])
        self.lbf[0, 0, 0].velocity = v_fluid
        if self.interpolation:
            v_fluid = self.lbf.get_interpolated_velocity(
                self.system.part[0].pos)
        self.system.integrator.run(1)
        np.testing.assert_allclose(
            np.copy(self.system.part[0].f), -self.params['friction'] * (v_part - v_fluid), atol=1E-6)

    @utx.skipIfMissingFeatures("EXTERNAL_FORCES")
    def test_a_ext_force_density(self):
        self.system.thermostat.turn_off()
        self.system.cell_system.skin = 0.4 * self.params['agrid']
        self.system.actors.clear()
        self.system.part.clear()
        ext_force_density = [2.3, 1.2, 0.1]
        self.lbf = self.lb_class(
            visc=self.params['viscosity'],
            dens=self.params['dens'],
            agrid=self.params['agrid'],
            tau=self.system.time_step,
            ext_force_density=ext_force_density)
        self.system.actors.add(self.lbf)
        n_time_steps = 1
        self.system.integrator.run(n_time_steps)
        # ext_force_density is a force density, therefore v = ext_force_density / dens * tau * (n_time_steps - 0.5)
        # (force is applied only to the second half of the first integration step)
        # velocity includes half of the forces applied in the prev.
        # integration step
        fluid_velocity = np.array(ext_force_density) * self.system.time_step * (
            n_time_steps + 0.5) / self.params['dens']
        for n in list(itertools.combinations(range(int(self.system.box_l[0] / self.params['agrid'])), 3)):
            np.testing.assert_allclose(
<<<<<<< HEAD
                np.copy(self.lbf[n].velocity), fluid_velocity, atol=1E-6)
        np.testing.assert_allclose(
            self.system.analysis.linear_momentum() / self.system.volume() / self.params['dens'], fluid_velocity, atol=1E-6)
=======
                np.copy(n.velocity), fluid_velocity, atol=1E-6)
    
    @utx.skipIfMissingFeatures("EXTERNAL_FORCES")
    def test_unequal_time_step(self):
        """
        Checks that LB tau can only be a integer multiple of the MD time_step
        and that different time steps don't affect the physics of a system
        where particles don't move
        """
        
        self.system.thermostat.turn_off()
        self.system.actors.clear()
        self.system.part.clear()
        self.system.part.add(pos=[0.1, 0.2, 0.3], fix=[1, 1, 1])
        ext_force_density = [2.3, 1.2, 0.1]
        lbf = self.lb_class(
            visc=self.params['viscosity'],
            dens=self.params['dens'],
            agrid=self.params['agrid'],
            tau=self.params['time_step'],
            ext_force_density=ext_force_density,
            kT=0.)
        sim_time = 100 * self.params['time_step']
        self.system.actors.add(lbf)
        self.system.thermostat.set_lb(LB_fluid=lbf, gamma=0.1)
        self.system.integrator.run(
            int(round(sim_time / self.system.time_step)))
        probe_pos = np.array(self.system.box_l) / 2.
        v1 = np.copy(lbf.get_interpolated_velocity(probe_pos))
        f1 = np.copy(self.system.part[0].f)
        self.system.actors.clear()
        #get fresh LBfluid and change time steps
        lbf = self.lb_class(
            visc=self.params['viscosity'],
            dens=self.params['dens'],
            agrid=self.params['agrid'],
            tau=self.params['time_step'],
            ext_force_density=ext_force_density)
        self.system.actors.add(lbf)
        self.system.thermostat.set_lb(LB_fluid=lbf, gamma=0.1)
        #illegal time_step/ tau combinations
        with self.assertRaises(ValueError):
            lbf.set_params(tau=0.5 * self.system.time_step)
        with self.assertRaises(ValueError):
            lbf.set_params(tau=1.1 * self.system.time_step)
        with self.assertRaises(ValueError):
            self.system.time_step = 2. * lbf.get_params()["tau"]
        with self.assertRaises(ValueError):
            self.system.time_step = 0.8 * lbf.get_params()["tau"]
        lbf.set_params(tau=self.params['time_step'])
        self.system.time_step = 0.5 * self.params['time_step']
        self.system.integrator.run(
            int(round(sim_time / self.system.time_step)))
        self.system.time_step = self.params['time_step']
        v2 = np.copy(lbf.get_interpolated_velocity(probe_pos))
        f2 = np.copy(self.system.part[0].f)
        np.testing.assert_allclose(v1, v2, rtol=1e-5)
        np.testing.assert_allclose(f1, f2, rtol=1e-5)
>>>>>>> e2e7c5db


class TestLBCPU(TestLB, ut.TestCase):

    def setUp(self):
        self.lb_class = espressomd.lb.LBFluid
        self.params.update({"mom_prec": 1E-9, "mass_prec_per_node": 5E-8})


@utx.skipIfMissingGPU()
class TestLBGPU(TestLB, ut.TestCase):

    def setUp(self):
        self.lb_class = espressomd.lb.LBFluidGPU
        self.params.update({"mom_prec": 1E-3, "mass_prec_per_node": 1E-5})

    @utx.skipIfMissingFeatures("EXTERNAL_FORCES")
    def test_viscous_coupling_higher_order_interpolation(self):
        self.system.thermostat.turn_off()
        self.system.actors.clear()
        self.system.part.clear()
        v_part = np.array([1, 2, 3])
        v_fluid = np.array([1.2, 4.3, 0.2])
        self.lbf = self.lb_class(
            visc=self.params['viscosity'],
            dens=self.params['dens'],
            agrid=self.params['agrid'],
            tau=self.system.time_step,
            ext_force_density=[0, 0, 0])
        self.system.actors.add(self.lbf)
        self.lbf.set_interpolation_order("quadratic")
        self.system.thermostat.set_lb(
            LB_fluid=self.lbf,
            seed=3,
            gamma=self.params['friction'])
        self.system.part.add(
            pos=[0.5 * self.params['agrid']] * 3, v=v_part, fix=[1, 1, 1])
        self.lbf[0, 0, 0].velocity = v_fluid
        v_fluid = self.lbf.get_interpolated_velocity(self.system.part[0].pos)
        self.system.integrator.run(1)
        np.testing.assert_allclose(
            np.copy(self.system.part[0].f), -self.params['friction'] * (v_part - v_fluid), atol=1E-6)
        self.lbf.set_interpolation_order("linear")


class TestLBWalberla(TestLB, ut.TestCase):

    def setUp(self):
        self.lb_class = espressomd.lb.LBFluidWalberla

    def test_stress_tensor(self):
        print("stress tensor not implemented for walberla. skipping test.")

    def test_mass_momentum_thermostat(self):
        print("Thermalization not implemented for Walberla. skipping test")

    def test_parameter_change_without_seed(self):
        print("Thermalization not implemented for Walberla. skipping test")


if __name__ == "__main__":
    ut.main()<|MERGE_RESOLUTION|>--- conflicted
+++ resolved
@@ -344,11 +344,6 @@
             n_time_steps + 0.5) / self.params['dens']
         for n in list(itertools.combinations(range(int(self.system.box_l[0] / self.params['agrid'])), 3)):
             np.testing.assert_allclose(
-<<<<<<< HEAD
-                np.copy(self.lbf[n].velocity), fluid_velocity, atol=1E-6)
-        np.testing.assert_allclose(
-            self.system.analysis.linear_momentum() / self.system.volume() / self.params['dens'], fluid_velocity, atol=1E-6)
-=======
                 np.copy(n.velocity), fluid_velocity, atol=1E-6)
     
     @utx.skipIfMissingFeatures("EXTERNAL_FORCES")
@@ -407,7 +402,6 @@
         f2 = np.copy(self.system.part[0].f)
         np.testing.assert_allclose(v1, v2, rtol=1e-5)
         np.testing.assert_allclose(f1, f2, rtol=1e-5)
->>>>>>> e2e7c5db
 
 
 class TestLBCPU(TestLB, ut.TestCase):
