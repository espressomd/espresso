#
<<<<<<< HEAD
# Copyright (C) 2010-2019 The ESPResSo project
=======
# Copyright (C) 2010-2022 The ESPResSo project
>>>>>>> bed97881
#
# This file is part of ESPResSo.
#
# ESPResSo is free software: you can redistribute it and/or modify
# it under the terms of the GNU General Public License as published by
# the Free Software Foundation, either version 3 of the License, or
# (at your option) any later version.
#
# ESPResSo is distributed in the hope that it will be useful,
# but WITHOUT ANY WARRANTY; without even the implied warranty of
# MERCHANTABILITY or FITNESS FOR A PARTICULAR PURPOSE.  See the
# GNU General Public License for more details.
#
# You should have received a copy of the GNU General Public License
# along with this program.  If not, see <http://www.gnu.org/licenses/>.
#

import unittest as ut
import unittest_decorators as utx
import numpy as np
import itertools

import espressomd
import espressomd.lb
import espressomd.utils
import espressomd.observables
import espressomd.electrostatics
import sys
import tests_common


class LBTest:

    """
    Basic tests of the lattice-Boltzmann implementation

    * temperature
    * particle viscous coupling
    * application of external force densities
    * setting and retrieving lb node velocities

    """
    system = espressomd.System(box_l=3 * [6.0])
    np.random.seed(1)
    gamma = 2.0
    params = {'tau': 0.01,
              'agrid': 0.5,
              'density': 0.85,
              'viscosity': 3.0}

    system.periodicity = [1, 1, 1]
    system.time_step = params['tau']
    system.cell_system.skin = 1.0
    interpolation = False

    def tearDown(self):
        self.system.actors.clear()
        self.system.part.clear()
        self.system.thermostat.turn_off()
        self.system.time_step = self.params['tau']

    def test_properties(self):
        # inactive actor
        lbf = self.lb_class(kT=1.0, seed=42, **self.params, **self.lb_params)
        self.assertFalse(lbf.is_active)
        self.check_properties(lbf)

        # activated actor
        lbf = self.lb_class(kT=1.0, seed=42, **self.params, **self.lb_params)
        self.system.actors.add(lbf)
        self.system.thermostat.set_lb(LB_fluid=lbf, seed=1)
        self.assertTrue(lbf.is_active)
        self.check_properties(lbf)
        self.system.actors.remove(lbf)

        # deactivated actor
        lbf = self.lb_class(kT=1.0, seed=42, **self.params, **self.lb_params)
        self.system.actors.add(lbf)
        self.system.thermostat.set_lb(LB_fluid=lbf, seed=1)
        self.system.actors.remove(lbf)
        self.assertFalse(lbf.is_active)
        self.check_properties(lbf)

    def check_properties(self, lbf):
        agrid = self.params['agrid']
        tau = self.system.time_step
        # check LB object
        self.assertAlmostEqual(lbf.tau, tau, delta=self.atol)
        self.assertAlmostEqual(lbf.agrid, agrid, delta=self.atol)
        self.assertAlmostEqual(lbf.viscosity, 3., delta=self.atol)
        self.assertAlmostEqual(lbf.density, 0.85, delta=self.atol)
        self.assertAlmostEqual(lbf.kT, 1.0, delta=self.atol)
        self.assertEqual(lbf.seed, 42)
        self.assertEqual(
            lbf.is_single_precision,
            self.lb_params['single_precision'])
        np.testing.assert_allclose(
            np.copy(lbf.ext_force_density), [0., 0., 0.], atol=self.atol)
        lbf.viscosity = 2.
        self.assertAlmostEqual(lbf.viscosity, 2., delta=self.atol)
        ext_f = [0.01, 0.02, 0.03]
        lbf.ext_force_density = ext_f
        np.testing.assert_allclose(
            np.copy(lbf.ext_force_density), ext_f, atol=self.atol)
        self.assertEqual(lbf.rng_state, 0)
        self.system.integrator.run(1)
        self.assertEqual(lbf.rng_state, int(lbf.is_active))
        lbf.rng_state = 56
        self.system.integrator.run(1)
        self.assertEqual(lbf.rng_state, 56 + int(lbf.is_active))
        self.assertAlmostEqual(lbf.tau, tau, delta=self.atol)
        self.assertAlmostEqual(lbf.agrid, agrid, delta=self.atol)
        self.assertAlmostEqual(lbf.kT, 1.0, delta=self.atol)
        self.assertEqual(lbf.seed, 42)
        self.assertEqual(
            lbf.is_single_precision,
            self.lb_params['single_precision'])
        lbf.viscosity = 3.
        self.assertAlmostEqual(lbf.viscosity, 3., delta=self.atol)
        ext_force_density = [0.02, 0.05, 0.07]
        lbf.ext_force_density = ext_force_density
        np.testing.assert_allclose(np.copy(lbf.ext_force_density),
                                   ext_force_density, atol=self.atol)
        # check node getters/setters
        lbf[0, 0, 0].velocity = [1, 2, 3]
        np.testing.assert_allclose(
            np.copy(lbf[0, 0, 0].velocity), [1, 2, 3], atol=self.atol)
        with self.assertRaises(RuntimeError):
            lbf[0, 0, 0].velocity = [1, 2]
        with self.assertRaises(Exception):
            lbf[0, 1].velocity = [1, 2, 3]
        node = lbf[0, 0, 0]
        self.assertIsNone(node.boundary)
        self.assertIsNone(node.boundary_force)
        vbb_ref = espressomd.lb.VelocityBounceBack([1e-6, 2e-6, 3e-6])
        node.boundary = vbb_ref
        np.testing.assert_allclose(
            np.copy(node.boundary.velocity), np.copy(vbb_ref.velocity),
            atol=self.atol)
        with self.assertRaisesRegex(TypeError, "value must be an instance of VelocityBounceBack or None"):
            node.boundary = vbb_ref.velocity
        # TODO WALBERLA: remove next line (no-op to get code coverage) once
        # the boundary force getter is implemented from the waLBerla side
        self.assertEqual(len(node.boundary_force), 3)

    def test_raise_if_read_only(self):
        lbf = self.lb_class(**self.params, **self.lb_params)
        for key in {'agrid', 'tau', 'density', 'kT', 'is_single_precision',
                    'shape', 'pressure_tensor', 'seed', 'is_active'}:
            with self.assertRaisesRegex(RuntimeError, f"(Parameter|Property) '{key}' is read-only"):
                setattr(lbf, key, 0)

    def test_ctor_exceptions(self):
        lattice = espressomd.lb.LatticeWalberla(
            agrid=2 * self.params['agrid'], n_ghost_layers=1)
        with self.assertRaisesRegex(ValueError, "cannot provide both 'lattice' and 'agrid'"):
            self.lb_class(lattice=lattice, **self.params, **self.lb_params)
        with self.assertRaisesRegex(ValueError, "density must be a strictly positive number"):
            params = self.params.copy()
            params['density'] = 0.
            self.lb_class(**params, **self.lb_params)
        with self.assertRaisesRegex(ValueError, "kT must be a positive number"):
            params = self.params.copy()
            params['kT'] = -1e-12
            self.lb_class(**params, **self.lb_params)

    def test_node_exceptions(self):
        lbf = self.lb_class(**self.params, **self.lb_params)
        self.system.actors.add(lbf)
        node = lbf[0, 0, 0]
        # check exceptions from LB node
        with self.assertRaisesRegex(RuntimeError, "Property 'boundary_force' is read-only"):
            node.boundary_force = [1, 2, 3]
        with self.assertRaisesRegex(RuntimeError, "Property 'pressure_tensor' is read-only"):
            node.pressure_tensor = np.eye(3, 3)
        with self.assertRaisesRegex(RuntimeError, "Property 'is_boundary' is read-only"):
            node.is_boundary = True
        with self.assertRaisesRegex(NotImplementedError, 'Cannot serialize LB fluid node objects'):
            node.__reduce__()
        with self.assertRaisesRegex(NotImplementedError, 'Cannot serialize LB fluid slice objects'):
            lbf[0, 0, 0:2].__reduce__()
        # check property types
        array_locked = espressomd.utils.array_locked
        self.assertIsInstance(node.pressure_tensor, array_locked)
        # self.assertIsInstance(node.boundary_force, array_locked) # TODO
        self.assertIsInstance(node.velocity, array_locked)
        self.assertIsInstance(node.last_applied_force, array_locked)

    def test_pressure_tensor_observable(self):
        """
        Checks agreement between the ``LBFluidPressureTensor`` observable and
        per-node pressure tensor summed up over the entire fluid.

        """
        system = self.system
        n_col_part = 1000
        system.part.add(
            pos=np.random.random((n_col_part, 3)) * self.system.box_l[0],
            v=np.random.random((n_col_part, 3)))
        system.thermostat.turn_off()

        lbf = self.lb_class(kT=1., seed=1, ext_force_density=[0, 0, 0],
                            **self.params, **self.lb_params)
        system.actors.add(lbf)
        system.thermostat.set_lb(LB_fluid=lbf, seed=1)
        system.integrator.run(10)
        pressure_tensor = np.copy(
            np.mean(lbf[:, :, :].pressure_tensor, axis=(0, 1, 2)))

        obs = espressomd.observables.LBFluidPressureTensor()
        obs_pressure_tensor = obs.calculate()
        np.testing.assert_allclose(
            pressure_tensor, obs_pressure_tensor,
            atol=self.atol, rtol=self.rtol)
        np.testing.assert_allclose(
            np.copy(lbf.pressure_tensor), obs_pressure_tensor,
            atol=1e-12, rtol=1e-12)

        self.assertIsInstance(
            lbf[0, 0, 0].pressure_tensor, espressomd.utils.array_locked)
        self.assertIsInstance(
            lbf.pressure_tensor,
            espressomd.utils.array_locked)
        system.actors.remove(lbf)
        with self.assertRaisesRegex(RuntimeError, 'LB not activated'):
            obs.calculate()

    def test_lb_node_set_get(self):
        lbf = self.lb_class(kT=0.0, ext_force_density=[0, 0, 0], **self.params,
                            **self.lb_params)
        self.system.actors.add(lbf)
        self.assertAlmostEqual(
            lbf[0, 0, 0].density, self.params['density'], delta=1e-4)

        shape_ref = np.copy(self.system.box_l) / self.params['agrid']
        np.testing.assert_array_equal(lbf.shape, shape_ref.astype(int))

        v_fluid = np.array([1.2, 4.3, 0.2])
        lbf[0, 0, 0].velocity = v_fluid
        np.testing.assert_allclose(
            np.copy(lbf[0, 0, 0].velocity), v_fluid, atol=1e-4)
        density = 0.234
        lbf[0, 0, 0].density = density
        self.assertAlmostEqual(lbf[0, 0, 0].density, density, delta=1e-4)

        self.assertEqual(lbf[3, 2, 1].index, (3, 2, 1))
        ext_force_density = [0.1, 0.2, 1.2]
        lbf.ext_force_density = ext_force_density
        lbf[1, 2, 3].velocity = v_fluid
        np.testing.assert_allclose(
            np.copy(lbf[1, 2, 3].velocity), v_fluid, atol=1e-4)
        np.testing.assert_allclose(
            np.copy(lbf.ext_force_density), ext_force_density, atol=1e-4)

        self.assertEqual(lbf.kT, 0.0)
        rng_error_msg = 'The LB does not use a random number generator'
        with self.assertRaisesRegex(RuntimeError, rng_error_msg):
            lbf.rng_state
        with self.assertRaisesRegex(RuntimeError, rng_error_msg):
            lbf.rng_state = 5

    def test_parameter_change_without_seed(self):
        lbf = self.lb_class(kT=1.0, seed=42, **self.params, **self.lb_params)
        self.system.actors.add(lbf)
        self.system.thermostat.set_lb(LB_fluid=lbf, seed=23, gamma=2.0)
        self.system.thermostat.set_lb(LB_fluid=lbf, gamma=3.0)
        actor = espressomd.electrostatics.DH(prefactor=1., kappa=1., r_cut=1.)
        with self.assertRaisesRegex(Exception, "Temperature change not supported by LB"):
            self.system.thermostat.turn_off()
        with self.assertRaisesRegex(Exception, "Time step change not supported by LB"):
            self.system.time_step /= 2.
        with self.assertRaisesRegex(RuntimeError, "LB does not currently support handling changes of the MD cell geometry"):
            self.system.actors.add(actor)
        self.assertEqual(len(self.system.actors), 1)

    def test_grid_index(self):
        lbf = self.lb_class(**self.params, **self.lb_params)
        self.system.actors.add(lbf)
        # access out of bounds
        out_of_bounds = max(lbf.shape) + 1
        error_msg = 'Index error'
        with self.assertRaisesRegex(Exception, error_msg):
            lbf[out_of_bounds, 0, 0].velocity
        with self.assertRaisesRegex(Exception, error_msg):
            lbf[0, out_of_bounds, 0].velocity
        with self.assertRaisesRegex(Exception, error_msg):
            lbf[0, 0, out_of_bounds].velocity
        # node index
        node = lbf[1, 2, 3]
        with self.assertRaisesRegex(RuntimeError, "Parameter 'index' is read-only"):
            node.index = [2, 4, 6]
        np.testing.assert_array_equal(np.copy(node.index), [1, 2, 3])
        retval = node.call_method('override_index', index=[2, 4, 6])
        self.assertEqual(retval, 0)
        np.testing.assert_array_equal(np.copy(node.index), [2, 4, 6])
        retval = node.call_method(
            'override_index', index=[0, 0, out_of_bounds])
        self.assertEqual(retval, 1)
        np.testing.assert_array_equal(np.copy(node.index), [2, 4, 6])

    def test_incompatible_agrid(self):
        """
        LB lattice initialization must raise an exception when either box_l or
        local_box_l aren't integer multiples of agrid.
        """
        print("\nTesting LB error messages:", file=sys.stderr)
        sys.stderr.flush()
        with self.assertRaises(Exception):
            params = self.params.copy()
            params['agrid'] += 1e-6
            self.lb_class(**params, **self.lb_params)
        print("End of LB error messages", file=sys.stderr)
        sys.stderr.flush()

    def test_agrid_rounding(self):
        """Tests agrid*n ~= box_l for a case where rounding down is needed"""
        system = self.system
        old_l = system.box_l

        n_part = 1000
        phi = 0.05
        lj_sig = 1.0
        l = (n_part * 4. / 3. * np.pi * (lj_sig / 2.)**3 / phi)**(1. / 3.)
        system.box_l = [l] * 3 * np.array(system.cell_system.node_grid)
        lbf = self.lb_class(agrid=l / 31, density=1, viscosity=1, kT=0,
                            tau=system.time_step, **self.lb_params)
        system.actors.add(lbf)
        system.integrator.run(steps=1)
        system.actors.clear()
        system.box_l = old_l

    def test_bool_operations_on_node(self):
        lbf = self.lb_class(kT=1.0, seed=42, **self.params, **self.lb_params)
        self.system.actors.add(lbf)
        # test __eq()__ where a node is equal to itself and not equal to any
        # other node
        assert lbf[0, 0, 0] == lbf[0, 0, 0]
        x, y, z = range(int(self.system.box_l[0])), range(
            int(self.system.box_l[1])), range(int(self.system.box_l[2]))
        nodes = [lbf[i, j, k] for i, j, k in itertools.product(x, y, z)]
        nodes.remove(lbf[0, 0, 0])
        assert all(lbf[0, 0, 0] != node for node in nodes)
        # test __hash()__ intercept to identify nodes based on index rather
        # than name. set() constructor runs hash()
        subset1, subset2 = nodes[:-10], nodes[-10:]
        assert len(set(subset1 + subset1)) == len(subset1)
        assert len(set(subset1 + subset2)) == len(subset1) + len(subset2)

    @utx.skipIfMissingFeatures("EXTERNAL_FORCES")
    def test_viscous_coupling(self):
        lbf = self.lb_class(**self.params, **self.lb_params)
        self.system.actors.add(lbf)
        self.system.thermostat.set_lb(LB_fluid=lbf, seed=3, gamma=self.gamma)

        # Random velocities
        lbf[:, :, :].velocity = np.random.random((*lbf.shape, 3))
        # Test several particle positions
        for pos in ([0, 0, 0], self.system.box_l, self.system.box_l / 2,
                    self.system.box_l / 2 - self.params['agrid'] / 2):
            p = self.system.part.add(pos=pos, v=[1, 2, 3])

            v_part = p.v
            # In the first time step after a system change, LB coupling forces
            # are ignored. Hence, the coupling position is shifted
            coupling_pos = p.pos + self.system.time_step * p.v
            v_fluid = lbf.get_interpolated_velocity(pos=coupling_pos)
            # Nodes to which forces will be interpolated
            lb_nodes = tests_common.get_lb_nodes_around_pos(coupling_pos, lbf)

            self.system.integrator.run(1)
            # Check friction force
            np.testing.assert_allclose(
                np.copy(p.f), -self.gamma * (v_part - v_fluid), atol=1E-10)

            # check particle/fluid force balance
            applied_forces = np.array([n.last_applied_force for n in lb_nodes])
            np.testing.assert_allclose(
                np.sum(applied_forces, axis=0), -np.copy(p.f), atol=1E-10)

            # Check that last_applied_force gets cleared
            p.remove()
            self.system.integrator.run(1)
            applied_forces = np.array([n.last_applied_force for n in lb_nodes])
            np.testing.assert_allclose(
                np.sum(applied_forces, axis=0), [0, 0, 0])

    def test_viscous_coupling_pairs(self):
        lbf = self.lb_class(**self.params, **self.lb_params)
        self.system.actors.add(lbf)
        self.system.thermostat.set_lb(LB_fluid=lbf, seed=3, gamma=self.gamma)

        # Random velocities
        lbf[:, :, :].velocity = np.random.random((*lbf.shape, 3))
        # Test several particle positions
        agrid = self.params['agrid']
        offset = -0.99 * np.array((agrid, agrid, agrid))
        for pos in ([agrid / 2, agrid / 2, agrid / 2], self.system.box_l, self.system.box_l / 2,
                    self.system.box_l / 2 - self.params['agrid'] / 2):
            p1 = self.system.part.add(pos=pos, v=[1, 2, 3])
            p2 = self.system.part.add(pos=pos + offset, v=[-2, 1, 0.3])

            v_part1 = p1.v
            v_part2 = p2.v
            # In the first time step after a system change, LB coupling forces
            # are ignored. Hence, the coupling position is shifted
            coupling_pos1 = p1.pos + self.system.time_step * p1.v
            coupling_pos2 = p2.pos + self.system.time_step * p2.v

            v_fluid1 = lbf.get_interpolated_velocity(pos=coupling_pos1)
            v_fluid2 = lbf.get_interpolated_velocity(pos=coupling_pos2)
            # Nodes to which forces will be interpolated
            lb_nodes1 = tests_common.get_lb_nodes_around_pos(
                coupling_pos1, lbf)
            lb_nodes2 = tests_common.get_lb_nodes_around_pos(
                coupling_pos2, lbf)

            all_coupling_nodes = [lbf[index] for index in set(
                [n.index for n in (lb_nodes1 + lb_nodes2)])]
            self.system.integrator.run(1)
            # Check friction force
            np.testing.assert_allclose(
                np.copy(p1.f), -self.gamma * (v_part1 - v_fluid1), atol=1E-10)
            np.testing.assert_allclose(
                np.copy(p2.f), -self.gamma * (v_part2 - v_fluid2), atol=1E-10)

            # check particle/fluid force balance
            applied_forces = np.array(
                [n.last_applied_force for n in all_coupling_nodes])
            np.testing.assert_allclose(
                np.sum(applied_forces, axis=0), -np.copy(p1.f) - np.copy(p2.f), atol=1E-10)

            # Check that last_applied_force gets cleared
            self.system.part.clear()
            self.system.integrator.run(1)
            applied_forces = np.array(
                [n.last_applied_force for n in all_coupling_nodes])
            np.testing.assert_allclose(
                np.sum(applied_forces, axis=0), [0, 0, 0])

    def test_thermalization_force_balance(self):
        system = self.system

        system.part.add(pos=np.random.random((1000, 3)) * system.box_l)
        if espressomd.has_features("MASS"):
            system.part.all().mass = 0.1 + np.random.random(len(system.part))

        lbf = self.lb_class(kT=1.5, seed=4, **self.params, **self.lb_params)
        system.actors.add(lbf)
        system.thermostat.set_lb(LB_fluid=lbf, seed=3, gamma=self.gamma)

        for _ in range(20):
            system.integrator.run(1)
            particle_force = np.sum(system.part.all().f, axis=0)
            fluid_force = np.copy(
                np.sum(lbf[:, :, :].last_applied_force, axis=(0, 1, 2)))
            np.testing.assert_allclose(
                particle_force, -fluid_force, rtol=self.rtol)

    def test_force_interpolation(self):
        lbf = self.lb_class(**self.params, **self.lb_params)

        self.system.actors.add(lbf)
        self.system.thermostat.set_lb(LB_fluid=lbf, seed=3, gamma=self.gamma)

        position = np.array([1., 2., 3.])
        position_lb_units = position / lbf.agrid
        force = np.array([4., -5., 6.])
        lbf.add_force_at_pos(pos=position, force=force)

        self.system.integrator.run(1)

        # the force should be split equally across the 8 nearest vertices
        n_couplings = 0
        for n in lbf[:, :, :]:
            if np.sum(np.abs(n.last_applied_force)):
                fluid_force = np.copy(n.last_applied_force)
                np.testing.assert_allclose(fluid_force, force / 8.)
                distance = np.linalg.norm(n.index - position_lb_units)
                self.assertLessEqual(int(np.round(distance**2)), 3)
                n_couplings += 1
        self.assertEqual(n_couplings, 8)

    @utx.skipIfMissingFeatures("EXTERNAL_FORCES")
    def test_ext_force_density(self):
        ext_force_density = [2.3, 1.2, 0.1]
        lbf = self.lb_class(ext_force_density=ext_force_density, **self.params,
                            **self.lb_params)
        self.system.actors.add(lbf)
        n_time_steps = 1
        self.system.integrator.run(n_time_steps)
        # ext_force_density is a force density, therefore v = ext_force_density
        # / dens * tau * (n_time_steps + 0.5)
        # Walberla TODO: 0.5 needs to be added to time step once f/2
        # correction is back
        fluid_velocity = np.array(ext_force_density) * self.system.time_step * (
            n_time_steps + 0.5) / self.params['density']
        # Chck global linear momentum = density * volume * velocity
        rtol = self.rtol
        ratio = self.system.analysis.linear_momentum() \
            / (fluid_velocity * self.params['density'] * self.system.volume())
        print(ratio, 1 / ratio)
        if hasattr(lbf, 'is_single_precision') and lbf.is_single_precision:
            rtol *= 10.
        # Walberla todo: The factor 1.5 can go, once f/2 correction is back
        np.testing.assert_allclose(
            np.copy(self.system.analysis.linear_momentum()),
            fluid_velocity * self.params['density'] * self.system.volume(),
            rtol=rtol)

        # Check node velocities
        for node_velocity in lbf[:, :, :].velocity.reshape((-1, 3)):
            np.testing.assert_allclose(
                node_velocity, fluid_velocity, atol=1E-6)

    @utx.skipIfMissingFeatures("EXTERNAL_FORCES")
    def test_unequal_time_step(self):
        """
        Checks that LB tau can only be an integer multiple of the MD time_step
        and that different time steps don't affect the physics of a system
        where particles don't move.

        """
        p = self.system.part.add(pos=[0.1, 0.2, 0.3], fix=[1, 1, 1])
        base_params = {}
        base_params.update(
            ext_force_density=[2.3, 1.2, 0.1],
            viscosity=self.params['viscosity'],
            density=self.params['density'],
            agrid=self.params['agrid'])

        def params_with_tau(tau):
            params = base_params.copy()
            params.update(tau=tau)
            return params

        lbf = self.lb_class(**params_with_tau(self.system.time_step),
                            **self.lb_params)
        sim_time = 100 * self.params['tau']
        self.system.actors.add(lbf)
        self.system.thermostat.set_lb(LB_fluid=lbf, gamma=0.1)
        self.system.integrator.run(
            int(round(sim_time / self.system.time_step)))
        probe_pos = np.array(self.system.box_l) / 2.
        v1 = np.copy(lbf.get_interpolated_velocity(pos=probe_pos))
        f1 = np.copy(p.f)
        self.system.actors.clear()
        # get fresh LBfluid and change time steps
        with self.assertRaises(Exception):
            self.system.actors.add(
                self.lb_class(**params_with_tau(0.5 * self.system.time_step),
                              **self.lb_params))
        self.system.actors.clear()
        with self.assertRaises(Exception):
            self.system.actors.add(
                self.lb_class(**params_with_tau(1.1 * self.system.time_step),
                              **self.lb_params))
        self.system.actors.clear()

        self.system.actors.add(
            self.lb_class(**params_with_tau(self.system.time_step),
                          **self.lb_params))

        with self.assertRaisesRegex(ValueError, r"LB tau \(0\.0100[0-9]+\) must be >= MD time_step \(0\.0200[0-9]+\)"):
            self.system.time_step = 2.0 * lbf.get_params()["tau"]
        with self.assertRaisesRegex(ValueError, r"LB tau \(0\.0100[0-9]+\) must be an integer multiple of the MD time_step \(0\.0080[0-9]+\)"):
            self.system.time_step = 0.8 * lbf.get_params()["tau"]

        self.system.actors.clear()
        self.system.time_step = 0.5 * self.params['tau']
        lbf = self.lb_class(**params_with_tau(self.system.time_step),
                            **self.lb_params)
        self.system.actors.add(lbf)
        self.system.integrator.run(
            int(round(sim_time / self.system.time_step)))
        v2 = np.copy(lbf.get_interpolated_velocity(pos=probe_pos))
        f2 = np.copy(p.f)
        np.testing.assert_allclose(v1, v2, rtol=1e-2)
        np.testing.assert_allclose(f1, f2, rtol=1e-2)


@utx.skipIfMissingFeatures("LB_WALBERLA")
class LBTestWalberla(LBTest, ut.TestCase):

    """Test for the Walberla implementation of the LB in double-precision."""

    lb_class = espressomd.lb.LBFluidWalberla
    lb_params = {'single_precision': False}
    atol = 1e-10
    rtol = 1e-7


@utx.skipIfMissingFeatures("LB_WALBERLA")
class LBTestWalberlaSinglePrecision(LBTest, ut.TestCase):

    """Test for the Walberla implementation of the LB in single-precision."""

    lb_class = espressomd.lb.LBFluidWalberla
    lb_params = {'single_precision': True}
    atol = 1e-7
    rtol = 4e-5


if __name__ == "__main__":
    ut.main()<|MERGE_RESOLUTION|>--- conflicted
+++ resolved
@@ -1,9 +1,5 @@
 #
-<<<<<<< HEAD
-# Copyright (C) 2010-2019 The ESPResSo project
-=======
 # Copyright (C) 2010-2022 The ESPResSo project
->>>>>>> bed97881
 #
 # This file is part of ESPResSo.
 #
