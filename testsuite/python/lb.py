--- conflicted
+++ resolved
@@ -336,16 +336,12 @@
         for n in self.lbf.nodes():
             np.testing.assert_allclose(
                 np.copy(n.velocity), fluid_velocity, atol=1E-6)
-<<<<<<< HEAD
             position = (np.array(n.index) + 0.5) * self.params['agrid']
             np.testing.assert_allclose(
                 np.copy(self.lbf.get_interpolated_velocity(position)), fluid_velocity, atol=1E-6)
-    
-=======
         np.testing.assert_allclose(
             self.system.analysis.linear_momentum() / self.system.volume() / self.params['dens'], fluid_velocity, atol=3E-6)
 
->>>>>>> d01a0e64
     @utx.skipIfMissingFeatures("EXTERNAL_FORCES")
     def test_unequal_time_step(self):
         """
