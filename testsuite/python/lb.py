--- conflicted
+++ resolved
@@ -14,6 +14,7 @@
 #
 # You should have received a copy of the GNU General Public License
 # along with this program.  If not, see <http://www.gnu.org/licenses/>.
+from copy import copy
 import itertools
 import unittest as ut
 import unittest_decorators as utx
@@ -171,12 +172,7 @@
             tau=self.system.time_step)
         self.system.actors.add(self.lbf)
         with self.assertRaises(ValueError):
-            self.lbf.density = -0.1
-        self.lbf.density = 1.0
-        with self.assertRaises(ValueError):
             self.lbf.viscosity = -0.1
-        self.density = 2.4
-        self.assertEqual(self.density, 2.4)
         self.lbf.seed = 56
         self.system.integrator.run(1)
         self.assertEqual(self.lbf.seed, 57)
@@ -202,10 +198,6 @@
         stress summed up over the entire fluid.
 
         """
-<<<<<<< HEAD
-
-=======
->>>>>>> 0b7b3573
         system = self.system
         self.n_col_part = 1000
         system.part.add(pos=np.random.random(
@@ -248,7 +240,6 @@
             tau=self.system.time_step,
             ext_force_density=[0, 0, 0])
         self.system.actors.add(self.lbf)
-<<<<<<< HEAD
         self.assertAlmostEqual(
             self.lbf[0,
                      0,
@@ -256,11 +247,7 @@
             self.params['dens'],
             delta=1e-4)
 
-        self.assertEqual(self.lbf.shape,
-=======
-
         self.assertEqual(self.lbf.shape, 
->>>>>>> 0b7b3573
                          (
                              int(self.system.box_l[0] / self.params["agrid"]),
                              int(self.system.box_l[1] / self.params["agrid"]),
@@ -338,13 +325,9 @@
 
     @utx.skipIfMissingFeatures("EXTERNAL_FORCES")
     def test_viscous_coupling(self):
-<<<<<<< HEAD
-        self.system.cell_system.skin = .01
         self.system.thermostat.turn_off()
         self.system.actors.clear()
         self.system.part.clear()
-=======
->>>>>>> 0b7b3573
         v_part = np.array([1, 2, 3])
         v_fluid = np.array([1.2, 4.3, 0.2])
         self.lbf = self.lb_class(
@@ -371,15 +354,7 @@
             np.copy(self.system.part[0].f), -self.params['friction'] * (v_part - v_fluid), atol=1E-6)
 
     @utx.skipIfMissingFeatures("EXTERNAL_FORCES")
-<<<<<<< HEAD
-    def test_a_ext_force_density(self):
-        self.system.thermostat.turn_off()
-        self.system.cell_system.skin = 0.4 * self.params['agrid']
-        self.system.actors.clear()
-        self.system.part.clear()
-=======
     def test_ext_force_density(self):
->>>>>>> 0b7b3573
         ext_force_density = [2.3, 1.2, 0.1]
         self.lbf = self.lb_class(
             visc=self.params['viscosity'],
@@ -390,21 +365,11 @@
         self.system.actors.add(self.lbf)
         n_time_steps = 1
         self.system.integrator.run(n_time_steps)
-<<<<<<< HEAD
-        # ext_force_density is a force density, therefore v = ext_force_density / dens * tau * (n_time_steps - 0.5)
-        # (force is applied only to the second half of the first integration step)
-        # velocity includes half of the forces applied in the prev.
-        # integration step
-        fluid_velocity = np.array(ext_force_density) * self.system.time_step * (
-            n_time_steps + 0.5) / self.params['dens']
-        for n in list(itertools.combinations(range(int(self.system.box_l[0] / self.params['agrid'])), 3)):
-=======
         # ext_force_density is a force density, therefore v = ext_force_density
         # / dens * tau * (n_time_steps + 0.5)
         fluid_velocity = np.array(ext_force_density) * self.system.time_step * (
             n_time_steps + 0.5) / self.params['dens']
         for n in self.lbf.nodes():
->>>>>>> 0b7b3573
             np.testing.assert_allclose(
                 np.copy(n.velocity), fluid_velocity, atol=1E-6, err_msg="Fluid node velocity not as expected on node {}".format(n.index))
 
@@ -417,14 +382,21 @@
 
         """
         self.system.part.add(pos=[0.1, 0.2, 0.3], fix=[1, 1, 1])
-        ext_force_density = [2.3, 1.2, 0.1]
-        lbf = self.lb_class(
-            visc=self.params['viscosity'],
-            dens=self.params['dens'],
-            agrid=self.params['agrid'],
-            tau=self.params['time_step'],
-            ext_force_density=ext_force_density,
-            kT=0.)
+        base_params = {}
+        base_params.update(
+          ext_force_density = [2.3, 1.2, 0.1],
+          visc=self.params['viscosity'],
+          dens=self.params['dens'],
+          agrid=self.params['agrid'])
+
+        def params_with_tau(tau):
+            params = copy(base_params)
+            params.update(tau=tau)
+            return params
+
+          
+        
+        lbf = self.lb_class(**params_with_tau(self.system.time_step))
         sim_time = 100 * self.params['time_step']
         self.system.actors.add(lbf)
         self.system.thermostat.set_lb(LB_fluid=lbf, gamma=0.1)
@@ -435,24 +407,23 @@
         f1 = np.copy(self.system.part[0].f)
         self.system.actors.clear()
         # get fresh LBfluid and change time steps
-        lbf = self.lb_class(
-            visc=self.params['viscosity'],
-            dens=self.params['dens'],
-            agrid=self.params['agrid'],
-            tau=self.params['time_step'],
-            ext_force_density=ext_force_density)
-        self.system.actors.add(lbf)
-        self.system.thermostat.set_lb(LB_fluid=lbf, gamma=0.1)
-        # illegal time_step/ tau combinations
-        with self.assertRaises(ValueError):
-            lbf.tau = 0.5 * self.system.time_step
-        with self.assertRaises(ValueError):
-            lbf.tau = 1.1 * self.system.time_step
+        with self.assertRaises(ValueError):
+            self.system.actors.add(
+                self.lb_class(**params_with_tau(0.5 * self.system.time_step)))
+        with self.assertRaises(ValueError):
+            self.system.actors.add(
+                self.lb_class(params_with_tau(1.1 * self.system.time_step)))
+        
+        self.system.actors.clear()
+        self.system.actors.add(
+            self.lb_class(**params_with_tau(self.system.time_step)))
+        
         with self.assertRaises(ValueError):
             self.system.time_step = 2. * lbf.get_params()["tau"]
+            self.system.integrator.run(1)
+
         with self.assertRaises(ValueError):
             self.system.time_step = 0.8 * lbf.get_params()["tau"]
-        lbf.tau = self.params['time_step']
         self.system.time_step = 0.5 * self.params['time_step']
         self.system.integrator.run(
             int(round(sim_time / self.system.time_step)))
@@ -519,7 +490,13 @@
 
     def test_parameter_change_without_seed(self):
         print("Thermalization not implemented for Walberla. skipping test")
-
-
+    def test_raise_if_not_active(self):
+        print("Not supported by Walberla ")
+
+    def test_properties(self):
+        print("LB Walberla ont thermliized." )
+
+    def test_stress_tensor_observable(self):
+        print("Not supported by Walberla")
 if __name__ == "__main__":
     ut.main()