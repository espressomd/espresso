# Copyright (C) 2010-2019 The ESPResSo project
#
# This file is part of ESPResSo.
#
# ESPResSo is free software: you can redistribute it and/or modify
# it under the terms of the GNU General Public License as published by
# the Free Software Foundation, either version 3 of the License, or
# (at your option) any later version.
#
# ESPResSo is distributed in the hope that it will be useful,
# but WITHOUT ANY WARRANTY; without even the implied warranty of
# MERCHANTABILITY or FITNESS FOR A PARTICULAR PURPOSE.  See the
# GNU General Public License for more details.
#
# You should have received a copy of the GNU General Public License
# along with this program.  If not, see <http://www.gnu.org/licenses/>.
import unittest as ut
import unittest_decorators as utx
import numpy as np

import espressomd.lb
import espressomd.shapes
import tests_common

AGRID = 0.5
EXT_FORCE = np.array([-.01, 0.02, 0.03])
VISC = 3.5
DENS = 1.5
TIME_STEP = 0.05
LB_PARAMS = {'agrid': AGRID,
             'density': DENS,
             'viscosity': VISC,
             'tau': TIME_STEP,
             'ext_force_density': EXT_FORCE}


class LBBoundaryForceCommon:

    """
    Checks force on lb boundaries for a fluid with a uniform volume force
    """

    system = espressomd.System(box_l=np.array([12.0, 4.0, 4.0]) * AGRID)
    system.time_step = TIME_STEP
    system.cell_system.skin = 0.4 * AGRID

    def setUp(self):
        self.lbf = self.lb_class(**LB_PARAMS, **self.lb_params)
        self.system.actors.add(self.lbf)

    def tearDown(self):
        self.system.lbboundaries.clear()
        self.system.actors.clear()

    def test(self):
        """
        Integrate the LB fluid until steady state is reached within a certain
        accuracy. Then compare the force balance between force exerted on fluid
        and forces acting on the boundaries.

        """
<<<<<<< HEAD
        self.system.actors.clear()
        self.system.actors.add(self.lbf)
        self.lbf.clear_boundaries()
=======
>>>>>>> 7890487a
        wall_shape1 = espressomd.shapes.Wall(normal=[1, 0, 0], dist=AGRID)
        wall_shape2 = espressomd.shapes.Wall(
            normal=[-1, 0, 0], dist=-(self.system.box_l[0] - AGRID))

<<<<<<< HEAD
        fluid_nodes = count_fluid_nodes(self.lbf)
=======
        self.system.lbboundaries.add(wall1)
        self.system.lbboundaries.add(wall2)
        fluid_nodes = tests_common.count_fluid_nodes(self.lbf)
>>>>>>> 7890487a

        self.system.integrator.run(20)
        diff = float("inf")
        old_val = float("inf")
        # TODO: WALBERLA: (#4381) boundary forces not reliable at the moment
        # while diff > 0.002:
        #     self.system.integrator.run(10)
        #     new_val = wall1.get_force()[0]
        #     diff = abs(new_val - old_val)
        #     old_val = new_val

        # expected_force = fluid_nodes * AGRID**3 * \
        #     np.copy(self.lbf.ext_force_density)
        # measured_force = np.array(wall1.get_force()) + \
        #     np.array(wall2.get_force())
        # # TODO WALBERLA: the force converges to 90% of the expected force
        # np.testing.assert_allclose(
        #     measured_force,
        #     expected_force * 0.9,
        #     atol=1E-10)


@utx.skipIfMissingFeatures(["LB_BOUNDARIES"])
@utx.skipIfMissingFeatures(["LB_WALBERLA"])
class LBBoundaryForceWalberla(LBBoundaryForceCommon, ut.TestCase):

    """Test for the Walberla implementation of the LB in double-precision."""

    lb_class = espressomd.lb.LBFluidWalberla
    lb_params = {'single_precision': False}


@utx.skipIfMissingFeatures(["LB_BOUNDARIES"])
@utx.skipIfMissingFeatures(["LB_WALBERLA"])
class LBBoundaryForceWalberlaSinglePrecision(
        LBBoundaryForceCommon, ut.TestCase):

    """Test for the Walberla implementation of the LB in single-precision."""

    lb_class = espressomd.lb.LBFluidWalberla
    lb_params = {'single_precision': True}


if __name__ == '__main__':
    ut.main()<|MERGE_RESOLUTION|>--- conflicted
+++ resolved
@@ -49,7 +49,7 @@
         self.system.actors.add(self.lbf)
 
     def tearDown(self):
-        self.system.lbboundaries.clear()
+        self.lbf.clear_boundaries()
         self.system.actors.clear()
 
     def test(self):
@@ -59,23 +59,13 @@
         and forces acting on the boundaries.
 
         """
-<<<<<<< HEAD
-        self.system.actors.clear()
-        self.system.actors.add(self.lbf)
-        self.lbf.clear_boundaries()
-=======
->>>>>>> 7890487a
         wall_shape1 = espressomd.shapes.Wall(normal=[1, 0, 0], dist=AGRID)
         wall_shape2 = espressomd.shapes.Wall(
             normal=[-1, 0, 0], dist=-(self.system.box_l[0] - AGRID))
 
-<<<<<<< HEAD
-        fluid_nodes = count_fluid_nodes(self.lbf)
-=======
-        self.system.lbboundaries.add(wall1)
-        self.system.lbboundaries.add(wall2)
         fluid_nodes = tests_common.count_fluid_nodes(self.lbf)
->>>>>>> 7890487a
+        self.lbf.add_boundary_from_shape(wall_shape1)
+        self.lbf.add_boundary_from_shape(wall_shape2)
 
         self.system.integrator.run(20)
         diff = float("inf")
@@ -98,7 +88,6 @@
         #     atol=1E-10)
 
 
-@utx.skipIfMissingFeatures(["LB_BOUNDARIES"])
 @utx.skipIfMissingFeatures(["LB_WALBERLA"])
 class LBBoundaryForceWalberla(LBBoundaryForceCommon, ut.TestCase):
 
@@ -108,7 +97,6 @@
     lb_params = {'single_precision': False}
 
 
-@utx.skipIfMissingFeatures(["LB_BOUNDARIES"])
 @utx.skipIfMissingFeatures(["LB_WALBERLA"])
 class LBBoundaryForceWalberlaSinglePrecision(
         LBBoundaryForceCommon, ut.TestCase):
