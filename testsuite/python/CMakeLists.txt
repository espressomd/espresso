--- conflicted
+++ resolved
@@ -54,28 +54,10 @@
   set(python_tests ${python_tests} ${TEST_FILE_CONFIGURED} PARENT_SCOPE)
 endfunction(PYTHON_TEST)
 
-<<<<<<< HEAD
-# Checkpointing tests: semicolon-separated list of mutually-compatible features.
-# Separate features with hyphens, use a period to add an optional flag.
-foreach(
-  TEST_COMBINATION
-  lb.active.walberla-p3m.cpu-lj-therm.lb;lb.active.walberla-p3m.elc-lj-therm.lb;lb.off-therm.npt-int.npt;lb.off-int.sd;lb.off-dp3m.cpu-therm.langevin-int.nvt;lb.off-therm.dpd-int.nvt;lb.off-scafacos-therm.bd-int.bd;lb.off-therm.sdm-int.sdm;lb.active.walberla-p3m.cpu-lj-therm.lb-mpi.1.core
-)
-  if(${TEST_COMBINATION} MATCHES "mpi\\.1\\.core")
-    set(TEST_NPROCS 1)
-  else()
-    set(TEST_NPROCS 2)
-  endif()
-  if(${TEST_COMBINATION} MATCHES "\\.gpu")
-    set(TEST_LABELS "gpu")
-  else()
-    set(TEST_LABELS "")
-=======
 function(CHECKPOINT_TEST)
   cmake_parse_arguments(TEST "" "MODES;MAX_NUM_PROC;SUFFIX" "LABELS" ${ARGN})
   if(NOT DEFINED TEST_MAX_NUM_PROC)
     set(TEST_MAX_NUM_PROC 4)
->>>>>>> 240af627
   endif()
   if(TEST_SUFFIX)
     set(TEST_ARGUMENTS "Test_suffix_${TEST_SUFFIX}__${TEST_MODES}")
@@ -110,12 +92,14 @@
 # feature with zero or more options; separate features with 2 underscores and
 # options with 1 underscore (options can appear in any order). For example,
 # "p3m_cpu__lb_cpu_ascii" generates modes P3M, P3M.CPU, LB, LB.CPU, LB.ASCII.
-checkpoint_test(MODES therm_lb__p3m_cpu__lj__lb_cpu_ascii SUFFIX 1_core
+checkpoint_test(MODES therm_lb__p3m_cpu__lj__lb_walberla_cpu_ascii SUFFIX 1_core
                 MAX_NUM_PROC 1)
-checkpoint_test(MODES therm_lb__p3m_cpu__lj__lb_cpu_ascii)
-checkpoint_test(MODES therm_lb__elc_cpu__lj__lb_cpu_binary)
-checkpoint_test(MODES therm_lb__elc_cpu__lj__lb_gpu_ascii LABELS gpu)
-checkpoint_test(MODES therm_lb__p3m_gpu__lj__lb_gpu_binary LABELS gpu)
+checkpoint_test(MODES therm_lb__p3m_cpu__lj__lb_walberla_cpu_ascii
+                MAX_NUM_PROC 2)
+checkpoint_test(MODES therm_lb__elc_cpu__lj__lb_walberla_cpu_binary
+                MAX_NUM_PROC 2)
+# checkpoint_test(MODES therm_lb__elc_cpu__lj__lb_walberla_gpu_ascii LABELS gpu) # TODO WALBERLA
+# checkpoint_test(MODES therm_lb__p3m_gpu__lj__lb_walberla_gpu_binary LABELS gpu) # TODO WALBERLA
 checkpoint_test(MODES therm_npt__int_npt)
 checkpoint_test(MODES int_sd__lj)
 checkpoint_test(MODES dp3m_cpu__therm_langevin__int_nvt)
@@ -170,24 +154,16 @@
 python_test(FILE constant_pH.py MAX_NUM_PROC 1)
 python_test(FILE constant_pH_stats.py MAX_NUM_PROC 4 LABELS long)
 python_test(FILE writevtf.py MAX_NUM_PROC 4)
-# python_test(FILE lb_stokes_sphere.py MAX_NUM_PROC 8 LABELS gpu long) # TODO WALBERLA
+# python_test(FILE lb_stokes_sphere.py MAX_NUM_PROC 4 LABELS gpu long) # TODO WALBERLA
 python_test(FILE lb_pressure_tensor.py MAX_NUM_PROC 1 LABELS gpu long)
-<<<<<<< HEAD
 # python_test(FILE ek_fluctuations.py MAX_NUM_PROC 1 LABELS gpu) # TODO WALBERLA
 # python_test(FILE ek_charged_plate.py MAX_NUM_PROC 1 LABELS gpu) # TODO WALBERLA
-# python_test(FILE ek_eof_one_species.py MAX_NUM_PROC 1 LABELS gpu SUFFIX x) # TODO WALBERLA
-# python_test(FILE ek_eof_one_species.py MAX_NUM_PROC 1 LABELS gpu SUFFIX y) # TODO WALBERLA
-# python_test(FILE ek_eof_one_species.py MAX_NUM_PROC 1 LABELS gpu SUFFIX z) # TODO WALBERLA
-=======
-python_test(FILE ek_fluctuations.py MAX_NUM_PROC 1 LABELS gpu)
-python_test(FILE ek_charged_plate.py MAX_NUM_PROC 1 LABELS gpu)
-python_test(FILE ek_eof_one_species.py MAX_NUM_PROC 1 LABELS gpu SUFFIX x
-            ARGUMENTS Test__axis_x DEPENDENCIES unittest_generator.py)
-python_test(FILE ek_eof_one_species.py MAX_NUM_PROC 1 LABELS gpu SUFFIX y
-            ARGUMENTS Test__axis_y DEPENDENCIES unittest_generator.py)
-python_test(FILE ek_eof_one_species.py MAX_NUM_PROC 1 LABELS gpu SUFFIX z
-            ARGUMENTS Test__axis_z DEPENDENCIES unittest_generator.py)
->>>>>>> 240af627
+# python_test(FILE ek_eof_one_species.py MAX_NUM_PROC 1 LABELS gpu SUFFIX x
+#             ARGUMENTS Test__axis_x DEPENDENCIES unittest_generator.py) # TODO WALBERLA
+# python_test(FILE ek_eof_one_species.py MAX_NUM_PROC 1 LABELS gpu SUFFIX y
+#             ARGUMENTS Test__axis_y DEPENDENCIES unittest_generator.py) # TODO WALBERLA
+# python_test(FILE ek_eof_one_species.py MAX_NUM_PROC 1 LABELS gpu SUFFIX z
+#             ARGUMENTS Test__axis_z DEPENDENCIES unittest_generator.py) # TODO WALBERLA
 python_test(FILE exclusions.py MAX_NUM_PROC 2)
 python_test(FILE langevin_thermostat.py MAX_NUM_PROC 1)
 python_test(FILE langevin_thermostat_stats.py MAX_NUM_PROC 1 LABELS long)
@@ -199,14 +175,8 @@
 python_test(FILE lb_planar_couette.py MAX_NUM_PROC 1)
 python_test(FILE nsquare.py MAX_NUM_PROC 4)
 python_test(FILE virtual_sites_relative.py MAX_NUM_PROC 2)
-<<<<<<< HEAD
-python_test(FILE virtual_sites_tracers_walberla.py MAX_NUM_PROC 1)
-=======
-python_test(FILE virtual_sites_tracers.py MAX_NUM_PROC 2 DEPENDENCIES
-            virtual_sites_tracers_common.py)
-python_test(FILE virtual_sites_tracers_gpu.py MAX_NUM_PROC 2 LABELS gpu
+python_test(FILE virtual_sites_tracers_walberla.py MAX_NUM_PROC 1
             DEPENDENCIES virtual_sites_tracers_common.py)
->>>>>>> 240af627
 python_test(FILE regular_decomposition.py MAX_NUM_PROC 4)
 python_test(FILE integrator_npt.py MAX_NUM_PROC 4)
 python_test(FILE integrator_npt_stats.py MAX_NUM_PROC 4 LABELS long)
