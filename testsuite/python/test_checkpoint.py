# Copyright (C) 2010-2019 The ESPResSo project
#
# This file is part of ESPResSo.
#
# ESPResSo is free software: you can redistribute it and/or modify
# it under the terms of the GNU General Public License as published by
# the Free Software Foundation, either version 3 of the License, or
# (at your option) any later version.
#
# ESPResSo is distributed in the hope that it will be useful,
# but WITHOUT ANY WARRANTY; without even the implied warranty of
# MERCHANTABILITY or FITNESS FOR A PARTICULAR PURPOSE.  See the
# GNU General Public License for more details.
#
# You should have received a copy of the GNU General Public License
# along with this program.  If not, see <http://www.gnu.org/licenses/>.

# pylint: disable=undefined-variable
import unittest as ut
import unittest_decorators as utx
import unittest_generator as utg
import numpy as np
import os

import espressomd
import espressomd.checkpointing
import espressomd.electrostatics
import espressomd.magnetostatics
import espressomd.scafacos
import espressomd.virtual_sites
import espressomd.integrate
import espressomd.shapes
import espressomd.constraints
import espressomd.lb

<<<<<<< HEAD
modes = {x for mode in set("@TEST_COMBINATION@".upper().split('-'))
         for x in [mode, mode.split('.')[0]]}

LB = (espressomd.has_features('LB_WALBERLA') and 'LB.ACTIVE.WALBERLA' in modes
      or espressomd.gpu_available() and 'LB.GPU' in modes)
=======
config = utg.TestGenerator()
is_gpu_available = espressomd.gpu_available()
modes = config.get_modes()
has_lb_mode = 'LB.CPU' in modes or 'LB.GPU' in modes and is_gpu_available
has_p3m_mode = 'P3M.CPU' in modes or 'P3M.GPU' in modes and is_gpu_available
>>>>>>> 240af627


class CheckpointTest(ut.TestCase):

    checkpoint = espressomd.checkpointing.Checkpoint(
        **config.get_checkpoint_params())
    checkpoint.load(0)
    n_nodes = system.cell_system.get_state()["n_nodes"]

    @classmethod
    def setUpClass(cls):
        cls.ref_box_l = np.array([6.0, 7.0, 8.0])
        if 'DP3M' in modes:
            cls.ref_box_l = np.array([8.0, 8.0, 8.0])
        cls.ref_periodicity = np.array([True, True, True])
        if espressomd.has_features('STOKESIAN_DYNAMICS') and (
                'THERM.SDM' in modes or 'INT.SDM' in modes):
            cls.ref_periodicity = np.array([False, False, False])

    def get_active_actor_of_type(self, actor_type):
        for actor in system.actors.active_actors:
            if isinstance(actor, actor_type):
                return actor
        self.fail(
            f"system doesn't have an actor of type {actor_type.__name__}")

    @ut.skipIf(not has_lb_mode, "Skipping test due to missing mode.")
    def test_lb_fluid(self):
<<<<<<< HEAD
        lbf = self.get_active_actor_of_type(espressomd.lb.LBFluidWalberla)
        cpt_mode = int("@TEST_BINARY@")
=======
        '''
        Check serialization of the LB fluid. The checkpoint file only stores
        population information, therefore calling ``lbf.load_checkpoint()``
        erases all LBBoundaries information but doesn't remove the objects
        contained in ``system.lbboundaries`. This test method is named such
        that it is executed after ``self.test_lb_boundaries()``.
        '''
        lbf = self.get_active_actor_of_type(
            espressomd.lb.HydrodynamicInteraction)
        cpt_mode = 0 if 'LB.ASCII' in modes else 1
>>>>>>> 240af627
        cpt_path = self.checkpoint.checkpoint_dir + "/lb{}.cpt"

        # check exception mechanism with corrupted LB checkpoint files
        with self.assertRaisesRegex(RuntimeError, 'EOF found'):
            lbf.load_checkpoint(cpt_path.format("-missing-data"), cpt_mode)
        with self.assertRaisesRegex(RuntimeError, 'extra data found, expected EOF'):
            lbf.load_checkpoint(cpt_path.format("-extra-data"), cpt_mode)
        if cpt_mode == 0:
            with self.assertRaisesRegex(RuntimeError, 'incorrectly formatted data'):
                lbf.load_checkpoint(cpt_path.format("-wrong-format"), cpt_mode)
            with self.assertRaisesRegex(RuntimeError, 'grid dimensions mismatch'):
                lbf.load_checkpoint(cpt_path.format("-wrong-boxdim"), cpt_mode)
            with self.assertRaisesRegex(RuntimeError, 'population size mismatch'):
                lbf.load_checkpoint(
                    cpt_path.format("-wrong-popsize"), cpt_mode)
        with self.assertRaisesRegex(RuntimeError, 'could not open file'):
            lbf.load_checkpoint(cpt_path.format("-unknown"), cpt_mode)

        # load the valid LB checkpoint file
        lbf.load_checkpoint(cpt_path.format(""), cpt_mode)
        precision = 9 if "LB.ACTIVE.WALBERLA" in modes else 5
        m = np.pi / 12
        nx = lbf.shape[0]
        ny = lbf.shape[1]
        nz = lbf.shape[2]
        grid_3D = np.fromfunction(
            lambda i, j, k: np.cos(i * m) * np.cos(j * m) * np.cos(k * m),
            (nx, ny, nz), dtype=float)
        for i in range(nx):
            for j in range(ny):
                for k in range(nz):
                    np.testing.assert_almost_equal(
                        np.copy(lbf[i, j, k].population),
                        grid_3D[i, j, k] * np.arange(1, 20),
                        decimal=precision)
                    np.testing.assert_almost_equal(
                        np.copy(lbf[i, j, k].last_applied_force),
                        grid_3D[i, j, k] * np.arange(1, 4),
                        decimal=precision)
        state = lbf.get_params()
        reference = {
            'agrid': 0.5,
            'viscosity': 1.3,
            'density': 1.5,
            'tau': 0.01}
        for key in reference:
            self.assertIn(key, state)
            self.assertAlmostEqual(reference[key], state[key], delta=1E-7)
        self.assertTrue(lbf.is_active)
        self.assertFalse(lbf.is_single_precision)

        # check boundary objects
        slip_velocity1 = np.array([1e-4, 1e-4, 0.])
        slip_velocity2 = np.array([0., 0., 0.])
        # check boundary flag
        np.testing.assert_equal(
            np.copy(lbf[0, :, :].is_boundary.astype(int)), 1)
        np.testing.assert_equal(
            np.copy(lbf[-1, :, :].is_boundary.astype(int)), 1)
        np.testing.assert_equal(
            np.copy(lbf[1:-1, :, :].is_boundary.astype(int)), 0)
        for node in lbf[0, :, :]:
            np.testing.assert_allclose(np.copy(node.velocity), slip_velocity1)
        for node in lbf[-1, :, :]:
            np.testing.assert_allclose(np.copy(node.velocity), slip_velocity2)
        for node in lbf[2, :, :]:
            np.testing.assert_allclose(np.copy(node.velocity), 0.)
        # remove boundaries
        lbf.clear_boundaries()
        np.testing.assert_equal(
            np.copy(lbf[:, :, :].is_boundary.astype(int)), 0)

    @utx.skipIfMissingFeatures('LB_WALBERLA')
    @ut.skipIf('LB.ACTIVE.WALBERLA' not in modes, 'waLBerla LBM not in modes')
    def test_VTK(self):
        vtk_suffix = '@TEST_COMBINATION@_@TEST_BINARY@'
        vtk_registry = espressomd.lb._vtk_registry
        key_auto = f'vtk_out/auto_{vtk_suffix}'
        self.assertIn(key_auto, vtk_registry.map)
        obj = vtk_registry.map[key_auto]
        self.assertIsInstance(obj, espressomd.lb.VTKOutput)
        self.assertEqual(obj.vtk_uid, key_auto)
        self.assertEqual(obj.delta_N, 1)
        self.assertFalse(obj.enabled)
        self.assertEqual(set(obj.observables), {'density', 'velocity_vector'})
        self.assertIn(
            f"write to '{key_auto}' every 1 LB steps (disabled)>", repr(obj))
        key_manual = f'vtk_out/manual_{vtk_suffix}'
        self.assertIn(key_manual, vtk_registry.map)
        obj = vtk_registry.map[key_manual]
        self.assertIsInstance(obj, espressomd.lb.VTKOutput)
        self.assertEqual(obj.vtk_uid, key_manual)
        self.assertEqual(obj.delta_N, 0)
        self.assertEqual(set(obj.observables), {'density'})
        self.assertIn(f"write to '{key_manual}' on demand>", repr(obj))
        # check file numbering when resuming VTK write operations
        filepath_template = key_manual + '/simulation_step_{}.vtu'
        vtk_manual = espressomd.lb._vtk_registry.map[key_manual]
        self.assertTrue(os.path.isfile(filepath_template.format(0)))
        self.assertFalse(os.path.isfile(filepath_template.format(1)))
        self.assertFalse(os.path.isfile(filepath_template.format(2)))
        vtk_manual.write()
        self.assertTrue(os.path.isfile(filepath_template.format(0)))
        self.assertTrue(os.path.isfile(filepath_template.format(1)))
        self.assertFalse(os.path.isfile(filepath_template.format(2)))

    def test_system_variables(self):
        cell_system_params = system.cell_system.get_state()
        self.assertTrue(cell_system_params['use_verlet_list'])
        self.assertAlmostEqual(system.cell_system.skin, 0.1, delta=1E-10)
        self.assertAlmostEqual(system.time_step, 0.01, delta=1E-10)
        self.assertAlmostEqual(system.time, 1.5, delta=1E-10)
        self.assertAlmostEqual(system.force_cap, 1e8, delta=1E-10)
        self.assertAlmostEqual(system.min_global_cut, 2.0, delta=1E-10)
        self.assertEqual(system.max_oif_objects, 5)
        np.testing.assert_allclose(np.copy(system.box_l), self.ref_box_l)
        np.testing.assert_array_equal(
            np.copy(system.periodicity), self.ref_periodicity)

    def test_part(self):
        p1, p2 = system.part.by_ids([0, 1])
        np.testing.assert_allclose(np.copy(p1.pos), np.array([1.0, 2.0, 3.0]))
        np.testing.assert_allclose(np.copy(p2.pos), np.array([1.0, 1.0, 2.0]))
        np.testing.assert_allclose(np.copy(p1.f), particle_force0)
        np.testing.assert_allclose(np.copy(p2.f), particle_force1)

    def test_bonded_interactions_serialization(self):
        '''
        Check that particles at the interface between two MPI nodes still
        experience the force from a harmonic bond. The thermostat friction
        is negligible compared to the harmonic bond strength.
        '''
        p3, p4 = system.part.by_ids([3, 4])
        np.testing.assert_allclose(np.copy(p3.pos), system.box_l / 2. - 1.)
        np.testing.assert_allclose(np.copy(p4.pos), system.box_l / 2. + 1.)
        np.testing.assert_allclose(np.copy(p3.f), -np.copy(p4.f), rtol=1e-4)

    @utx.skipIfMissingFeatures('LENNARD_JONES')
    @ut.skipIf('LJ' not in modes, "Skipping test due to missing mode.")
    @ut.skipIf(n_nodes > 1, "only runs for 1 MPI rank")
    def test_shape_based_constraints_serialization(self):
        '''
        Check that particles at the interface between two MPI nodes still
        experience the force from a shape-based constraint. The thermostat
        friction is negligible compared to the LJ force.
        '''
        p3, p4 = system.part.by_ids([3, 4])
        old_force = np.copy(p3.f)
        system.constraints.remove(system.constraints[0])
        system.integrator.run(0, recalc_forces=True)
        np.testing.assert_allclose(
            np.copy(p3.f), -np.copy(p4.f), rtol=1e-4)
        self.assertGreater(np.linalg.norm(np.copy(p3.f) - old_force), 1e6)

    @utx.skipIfMissingFeatures('LB_WALBERLA')
    @ut.skipIf('LB.ACTIVE.WALBERLA' not in modes, 'waLBerla LBM not in modes')
    @ut.skipIf('THERM.LB' not in modes, 'LB thermostat not in modes')
    def test_thermostat_LB(self):
        thmst = system.thermostat.get_state()[0]
        if 'LB.GPU' in modes and not espressomd.gpu_available():
            self.assertEqual(thmst['type'], 'OFF')
        else:
            self.assertEqual(thmst['type'], 'LB')
            # rng_counter_fluid = seed, seed is 0 because kT=0
            self.assertEqual(thmst['rng_counter_fluid'], 0)
            self.assertEqual(thmst['gamma'], 2.0)

    @ut.skipIf('THERM.LANGEVIN' not in modes,
               'Langevin thermostat not in modes')
    def test_thermostat_Langevin(self):
        thmst = system.thermostat.get_state()[0]
        self.assertEqual(thmst['type'], 'LANGEVIN')
        self.assertEqual(thmst['kT'], 1.0)
        self.assertEqual(thmst['seed'], 42)
        self.assertEqual(thmst['counter'], 0)
        self.assertFalse(thmst['act_on_virtual'])
        np.testing.assert_array_equal(thmst['gamma'], 3 * [2.0])
        if espressomd.has_features('ROTATION'):
            np.testing.assert_array_equal(thmst['gamma_rotation'], 3 * [2.0])

    @ut.skipIf('THERM.BD' not in modes,
               'Brownian thermostat not in modes')
    def test_thermostat_Brownian(self):
        thmst = system.thermostat.get_state()[0]
        self.assertEqual(thmst['type'], 'BROWNIAN')
        self.assertEqual(thmst['kT'], 1.0)
        self.assertEqual(thmst['seed'], 42)
        self.assertEqual(thmst['counter'], 0)
        self.assertFalse(thmst['act_on_virtual'])
        np.testing.assert_array_equal(thmst['gamma'], 3 * [2.0])
        if espressomd.has_features('ROTATION'):
            np.testing.assert_array_equal(thmst['gamma_rotation'], 3 * [2.0])

    @utx.skipIfMissingFeatures('DPD')
    @ut.skipIf('THERM.DPD' not in modes, 'DPD thermostat not in modes')
    def test_thermostat_DPD(self):
        thmst = system.thermostat.get_state()[0]
        self.assertEqual(thmst['type'], 'DPD')
        self.assertEqual(thmst['kT'], 1.0)
        self.assertEqual(thmst['seed'], 42)
        self.assertEqual(thmst['counter'], 0)

    @utx.skipIfMissingFeatures('NPT')
    @ut.skipIf('THERM.NPT' not in modes, 'NPT thermostat not in modes')
    def test_thermostat_NPT(self):
        thmst = system.thermostat.get_state()[0]
        self.assertEqual(thmst['type'], 'NPT_ISO')
        self.assertEqual(thmst['seed'], 42)
        self.assertEqual(thmst['counter'], 0)
        self.assertEqual(thmst['gamma0'], 2.0)
        self.assertEqual(thmst['gammav'], 0.1)

    @utx.skipIfMissingFeatures('STOKESIAN_DYNAMICS')
    @ut.skipIf('THERM.SDM' not in modes, 'SDM thermostat not in modes')
    def test_thermostat_SDM(self):
        thmst = system.thermostat.get_state()[0]
        self.assertEqual(thmst['type'], 'SD')
        self.assertEqual(thmst['kT'], 1.0)
        self.assertEqual(thmst['seed'], 42)
        self.assertEqual(thmst['counter'], 0)

    def test_integrator(self):
        params = system.integrator.get_state()
        self.assertAlmostEqual(params['force_cap'], 1e8, delta=1E-10)
        self.assertAlmostEqual(params['time_step'], 0.01, delta=1E-10)
        self.assertAlmostEqual(params['time'], 1.5, delta=1E-10)

    @utx.skipIfMissingFeatures('NPT')
    @ut.skipIf('INT.NPT' not in modes, 'NPT integrator not in modes')
    def test_integrator_NPT(self):
        integ = system.integrator.get_state()
        self.assertIsInstance(
            integ['integrator'], espressomd.integrate.VelocityVerletIsotropicNPT)
        params = integ['integrator'].get_params()
        self.assertEqual(params['ext_pressure'], 2.0)
        self.assertEqual(params['piston'], 0.01)
        self.assertEqual(params['direction'], [1, 0, 0])
        self.assertEqual(params['cubic_box'], False)

    @ut.skipIf('INT.SD' not in modes, 'SD integrator not in modes')
    def test_integrator_SD(self):
        integ = system.integrator.get_state()
        self.assertIsInstance(
            integ['integrator'],
            espressomd.integrate.SteepestDescent)
        params = integ['integrator'].get_params()
        self.assertEqual(params['f_max'], 2.0)
        self.assertEqual(params['gamma'], 0.1)
        self.assertEqual(params['max_displacement'], 0.01)

    @ut.skipIf('INT.NVT' not in modes, 'NVT integrator not in modes')
    def test_integrator_NVT(self):
        integ = system.integrator.get_state()
        self.assertIsInstance(
            integ['integrator'],
            espressomd.integrate.VelocityVerlet)
        params = integ['integrator'].get_params()
        self.assertEqual(params, {})

    @ut.skipIf('INT' in modes, 'VV integrator not the default')
    def test_integrator_VV(self):
        integ = system.integrator.get_state()
        self.assertIsInstance(
            integ['integrator'],
            espressomd.integrate.VelocityVerlet)
        params = integ['integrator'].get_params()
        self.assertEqual(params, {})

    @ut.skipIf('INT.BD' not in modes, 'BD integrator not in modes')
    def test_integrator_BD(self):
        integ = system.integrator.get_state()
        self.assertIsInstance(
            integ['integrator'],
            espressomd.integrate.BrownianDynamics)
        params = integ['integrator'].get_params()
        self.assertEqual(params, {})

    @utx.skipIfMissingFeatures('STOKESIAN_DYNAMICS')
    @ut.skipIf('INT.SDM' not in modes, 'SDM integrator not in modes')
    def test_integrator_SDM(self):
        integ = system.integrator.get_state()
        self.assertIsInstance(
            integ['integrator'],
            espressomd.integrate.StokesianDynamics)
        expected_params = {
            'approximation_method': 'ft', 'radii': {0: 1.5}, 'viscosity': 0.5,
            'lubrication': False, 'pair_mobility': False, 'self_mobility': True}
        params = integ['integrator'].get_params()
        self.assertEqual(params, expected_params)

    @utx.skipIfMissingFeatures('LENNARD_JONES')
    @ut.skipIf('LJ' not in modes, "Skipping test due to missing mode.")
    def test_non_bonded_inter(self):
        params1 = system.non_bonded_inter[0, 0].lennard_jones.get_params()
        params2 = system.non_bonded_inter[3, 0].lennard_jones.get_params()
        reference1 = {'shift': 0.1, 'sigma': 1.3, 'epsilon': 1.2,
                      'cutoff': 2.0, 'offset': 0.0, 'min': 0.0}
        reference2 = {'shift': 0.1, 'sigma': 1.7, 'epsilon': 1.2,
                      'cutoff': 2.0, 'offset': 0.0, 'min': 0.0}
        self.assertEqual(params1, reference1)
        self.assertEqual(params2, reference2)

    def test_bonded_inter(self):
        # check the ObjectHandle was correctly initialized (including MPI)
        bond_ids = system.bonded_inter.call_method('get_bond_ids')
        self.assertEqual(len(bond_ids), len(system.bonded_inter))
        # check bonded interactions
        partcl_1 = system.part.by_id(1)
        state = partcl_1.bonds[0][0].params
        reference = {'r_0': 0.0, 'k': 1.0, 'r_cut': 0.0}
        self.assertEqual(state, reference)
        state = partcl_1.bonds[0][0].params
        self.assertEqual(state, reference)
        if 'THERM.LB' not in modes:
            state = partcl_1.bonds[1][0].params
            reference = {'temp_com': 0., 'gamma_com': 0., 'temp_distance': 0.2,
                         'gamma_distance': 0.5, 'r_cut': 2.0, 'seed': 51}
            self.assertEqual(state, reference)
            state = partcl_1.bonds[1][0].params
            self.assertEqual(state, reference)
        # immersed boundary bonds
        self.assertEqual(
            ibm_volcons_bond.params, {'softID': 15, 'kappaV': 0.01})
        self.assertEqual(ibm_tribend_bond.params['refShape'], 'Initial')
        self.assertAlmostEqual(ibm_tribend_bond.params['kb'], 2., delta=1E-9)
        if 'DP3M.CPU' not in modes:
            self.assertAlmostEqual(
                ibm_tribend_bond.params['theta0'], 5.9739919862366, delta=1E-9)
        self.assertEqual(
            ibm_triel_bond.params,
            {'k1': 1.1, 'k2': 1.2, 'maxDist': 1.6, 'elasticLaw': 'NeoHookean'})
        # check new bonds can be added
        if 'LB.ACTIVE.WALBERLA' not in modes:
            new_bond = espressomd.interactions.HarmonicBond(r_0=0.2, k=1.)
            system.bonded_inter.add(new_bond)
            bond_ids = system.bonded_inter.call_method('get_bond_ids')
            self.assertEqual(len(bond_ids), len(system.bonded_inter))

    def test_bond_breakage_specs(self):
        # check the ObjectHandle was correctly initialized (including MPI)
        spec_ids = list(system.bond_breakage.keys())
        self.assertEqual(len(spec_ids), 1)
        cpt_spec = system.bond_breakage[spec_ids[0]]
        self.assertAlmostEqual(
            break_spec.breakage_length,
            cpt_spec.breakage_length,
            delta=1e-10)
        self.assertEqual(break_spec.action_type, cpt_spec.action_type)

    @ut.skipIf('THERM.LB' in modes, 'LB thermostat in modes')
    @utx.skipIfMissingFeatures(['ELECTROSTATICS', 'MASS', 'ROTATION'])
    def test_drude_helpers(self):
        drude_type = 10
        core_type = 0
        self.assertIn(drude_type, dh.drude_dict)
        self.assertEqual(dh.drude_dict[drude_type]['alpha'], 1.)
        self.assertEqual(dh.drude_dict[drude_type]['thole_damping'], 2.)
        self.assertEqual(dh.drude_dict[drude_type]['core_type'], core_type)
        self.assertIn(core_type, dh.drude_dict)
        self.assertEqual(dh.drude_dict[core_type]['alpha'], 1.)
        self.assertEqual(dh.drude_dict[core_type]['thole_damping'], 2.)
        self.assertEqual(dh.drude_dict[core_type]['drude_type'], drude_type)
        self.assertEqual(len(dh.drude_dict), 2)
        self.assertEqual(dh.core_type_list, [core_type])
        self.assertEqual(dh.drude_type_list, [drude_type])
        self.assertEqual(dh.core_id_from_drude_id, {5: 1})
        self.assertEqual(dh.drude_id_list, [5])

    @utx.skipIfMissingFeatures(['VIRTUAL_SITES', 'VIRTUAL_SITES_RELATIVE'])
    def test_virtual_sites(self):
        self.assertTrue(system.part.by_id(1).virtual)
        self.assertIsInstance(
            system.virtual_sites,
            espressomd.virtual_sites.VirtualSitesRelative)

    def test_mean_variance_calculator(self):
        np.testing.assert_array_equal(
            acc_mean_variance.mean(),
            np.array([[1.0, 1.5, 2.0], [1.0, 1.0, 2.0]]))
        np.testing.assert_array_equal(
            acc_mean_variance.variance(),
            np.array([[0., 0.5, 2.], [0., 0., 0.]]))
        if self.n_nodes == 1:
            np.testing.assert_array_equal(
                system.auto_update_accumulators[0].variance(),
                np.array([[0., 0.5, 2.], [0., 0., 0.]]))

    def test_time_series(self):
        expected = [[[1, 1, 1], [1, 1, 2]], [[1, 2, 3], [1, 1, 2]]]
        np.testing.assert_array_equal(acc_time_series.time_series(), expected)
        if self.n_nodes == 1:
            np.testing.assert_array_equal(
                system.auto_update_accumulators[1].time_series(),
                expected)

    def test_correlator(self):
        expected = np.zeros((36, 2, 3))
        expected[0:2] = [[[1, 2.5, 5], [1, 1, 4]], [[1, 2, 3], [1, 1, 4]]]
        np.testing.assert_array_equal(acc_correlator.result(), expected)
        if self.n_nodes == 1:
            np.testing.assert_array_equal(
                system.auto_update_accumulators[2].result(),
                expected)

    @utx.skipIfMissingFeatures('DP3M')
    @ut.skipIf('DP3M.CPU' not in modes,
               "Skipping test due to missing combination.")
    def test_dp3m(self):
        actor = self.get_active_actor_of_type(
            espressomd.magnetostatics.DipolarP3M)
        state = actor.get_params()
        reference = {'prefactor': 1.0, 'accuracy': 0.01, 'mesh': 3 * [8],
                     'cao': 1, 'alpha': 12.0, 'r_cut': 2.4, 'tune': False,
                     'mesh_off': [0.5, 0.5, 0.5], 'epsilon': 2.0, 'timings': 15}
        for key in reference:
            self.assertIn(key, state)
            np.testing.assert_almost_equal(state[key], reference[key],
                                           err_msg=f'for parameter {key}')

    @utx.skipIfMissingFeatures('P3M')
    @ut.skipIf(not has_p3m_mode, "Skipping test due to missing combination.")
    def test_p3m(self):
        actor = self.get_active_actor_of_type(
            espressomd.electrostatics.ElectrostaticInteraction)
        state = actor.get_params()
        reference = {'prefactor': 1.0, 'accuracy': 0.1, 'mesh': 3 * [10],
                     'cao': 1, 'alpha': 1.0, 'r_cut': 1.0, 'tune': False,
                     'timings': 15}
        for key in reference:
            self.assertIn(key, state)
            np.testing.assert_almost_equal(state[key], reference[key],
                                           err_msg=f'for parameter {key}')

    @utx.skipIfMissingFeatures('P3M')
    @ut.skipIf('ELC' not in modes, "Skipping test due to missing combination.")
    def test_elc(self):
        actor = self.get_active_actor_of_type(espressomd.electrostatics.ELC)
        elc_state = actor.get_params()
        p3m_state = elc_state['p3m_actor'].get_params()
        p3m_reference = {'prefactor': 1.0, 'accuracy': 0.1, 'mesh': 3 * [10],
                         'cao': 1, 'alpha': 1.0, 'r_cut': 1.0, 'tune': False,
                         'timings': 15}
        elc_reference = {'gap_size': 2.0, 'maxPWerror': 0.1,
                         'delta_mid_top': 0.9, 'delta_mid_bot': 0.1}
        for key in elc_reference:
            self.assertIn(key, elc_state)
            np.testing.assert_almost_equal(elc_state[key], elc_reference[key],
                                           err_msg=f'for parameter {key}')
        for key in p3m_reference:
            self.assertIn(key, p3m_state)
            np.testing.assert_almost_equal(p3m_state[key], p3m_reference[key],
                                           err_msg=f'for parameter {key}')

    @ut.skipIf(not espressomd.has_features('SCAFACOS') or
               'SCAFACOS' not in modes or
               'p3m' not in espressomd.scafacos.available_methods(),
               "Skipping test due to missing combination or p3m method.")
    def test_scafacos(self):
        actor = self.get_active_actor_of_type(
            espressomd.electrostatics.Scafacos)
        state = actor.get_params()
        reference = {'prefactor': 0.5, 'method_name': 'p3m',
                     'method_params': {
                         'p3m_cao': '7',
                         'p3m_r_cut': '1.0',
                         'p3m_grid': '64',
                         'p3m_alpha': '2.320667'}}
        for key in reference:
            self.assertEqual(state[key], reference[key], msg=f'for {key}')

    @ut.skipIf(not espressomd.has_features('SCAFACOS_DIPOLES') or
               'SCAFACOS' not in modes or
               'p2nfft' not in espressomd.scafacos.available_methods(),
               "Skipping test due to missing combination or p2nfft method.")
    def test_scafacos_dipoles(self):
        actor = self.get_active_actor_of_type(
            espressomd.magnetostatics.Scafacos)
        state = actor.get_params()
        reference = {'prefactor': 1.2, 'method_name': 'p2nfft',
                     'method_params': {
                         "p2nfft_verbose_tuning": "0",
                         "pnfft_N": "32,32,32",
                         "pnfft_n": "32,32,32",
                         "pnfft_window_name": "bspline",
                         "pnfft_m": "4",
                         "p2nfft_ignore_tolerance": "1",
                         "pnfft_diff_ik": "0",
                         "p2nfft_r_cut": "11",
                         "p2nfft_alpha": "0.37"}}
        for key in reference:
            self.assertIn(key, state)
            self.assertEqual(state[key], reference[key], msg=f'for {key}')

    @utx.skipIfMissingFeatures('COLLISION_DETECTION')
    def test_collision_detection(self):
        coldet = system.collision_detection
        self.assertEqual(coldet.mode, "bind_centers")
        self.assertAlmostEqual(coldet.distance, 0.11, delta=1E-9)
        self.assertEqual(coldet.bond_centers, system.bonded_inter[0])

    @utx.skipIfMissingFeatures('EXCLUSIONS')
    def test_exclusions(self):
        self.assertEqual(list(system.part.by_id(0).exclusions), [2])
        self.assertEqual(list(system.part.by_id(1).exclusions), [2])
        self.assertEqual(list(system.part.by_id(2).exclusions), [0, 1])

<<<<<<< HEAD
=======
    @ut.skipIf(not has_lb_mode or not (espressomd.has_features("LB_BOUNDARIES")
                                       or espressomd.has_features("LB_BOUNDARIES_GPU")),
               "Missing features")
    @ut.skipIf(n_nodes > 1, "only runs for 1 MPI rank")
    def test_lb_boundaries(self):
        # check boundary objects
        self.assertEqual(len(system.lbboundaries), 2)
        np.testing.assert_allclose(
            np.copy(system.lbboundaries[0].velocity), [1e-4, 1e-4, 0])
        np.testing.assert_allclose(
            np.copy(system.lbboundaries[1].velocity), [0, 0, 0])
        self.assertIsInstance(
            system.lbboundaries[0].shape, espressomd.shapes.Wall)
        self.assertIsInstance(
            system.lbboundaries[1].shape, espressomd.shapes.Wall)
        # check boundary flag
        lbf = self.get_active_actor_of_type(
            espressomd.lb.HydrodynamicInteraction)
        np.testing.assert_equal(np.copy(lbf[0, :, :].boundary.astype(int)), 1)
        np.testing.assert_equal(np.copy(lbf[-1, :, :].boundary.astype(int)), 2)
        np.testing.assert_equal(
            np.copy(lbf[1:-1, :, :].boundary.astype(int)), 0)
        # remove boundaries
        system.lbboundaries.clear()
        self.assertEqual(len(system.lbboundaries), 0)
        np.testing.assert_equal(np.copy(lbf[:, :, :].boundary.astype(int)), 0)

>>>>>>> 240af627
    @ut.skipIf(n_nodes > 1, "only runs for 1 MPI rank")
    def test_constraints(self):
        self.assertEqual(len(system.constraints),
                         8 - int(not espressomd.has_features("ELECTROSTATICS")))
        c = system.constraints
        ref_shape = self.ref_box_l.astype(int) + 2

        self.assertIsInstance(c[0].shape, espressomd.shapes.Sphere)
        self.assertAlmostEqual(c[0].shape.radius, 0.1, delta=1E-10)
        self.assertEqual(c[0].particle_type, 17)

        self.assertIsInstance(c[1].shape, espressomd.shapes.Wall)
        np.testing.assert_allclose(np.copy(c[1].shape.normal),
                                   [1. / np.sqrt(3)] * 3)

        self.assertIsInstance(c[2], espressomd.constraints.Gravity)
        np.testing.assert_allclose(np.copy(c[2].g), [1., 2., 3.])

        self.assertIsInstance(
            c[3], espressomd.constraints.HomogeneousMagneticField)
        np.testing.assert_allclose(np.copy(c[3].H), [1., 2., 3.])

        self.assertIsInstance(
            c[4], espressomd.constraints.HomogeneousFlowField)
        np.testing.assert_allclose(np.copy(c[4].u), [1., 2., 3.])
        self.assertAlmostEqual(c[4].gamma, 2.3, delta=1E-10)

        self.assertIsInstance(c[5], espressomd.constraints.PotentialField)
        self.assertEqual(c[5].field.shape, tuple(list(ref_shape) + [1]))
        self.assertAlmostEqual(c[5].default_scale, 1.6, delta=1E-10)
        self.assertAlmostEqual(c[5].particle_scales[5], 6.0, delta=1E-10)
        np.testing.assert_allclose(np.copy(c[5].origin), [-0.5, -0.5, -0.5])
        np.testing.assert_allclose(np.copy(c[5].grid_spacing), np.ones(3))
        ref_pot = espressomd.constraints.PotentialField(
            field=pot_field_data, grid_spacing=np.ones(3), default_scale=1.6)
        np.testing.assert_allclose(np.copy(c[5].field), np.copy(ref_pot.field),
                                   atol=1e-10)

        self.assertIsInstance(c[6], espressomd.constraints.ForceField)
        self.assertEqual(c[6].field.shape, tuple(list(ref_shape) + [3]))
        self.assertAlmostEqual(c[6].default_scale, 1.4, delta=1E-10)
        np.testing.assert_allclose(np.copy(c[6].origin), [-0.5, -0.5, -0.5])
        np.testing.assert_allclose(np.copy(c[6].grid_spacing), np.ones(3))
        ref_vec = espressomd.constraints.ForceField(
            field=vec_field_data, grid_spacing=np.ones(3), default_scale=1.4)
        np.testing.assert_allclose(np.copy(c[6].field), np.copy(ref_vec.field),
                                   atol=1e-10)

        if espressomd.has_features("ELECTROSTATICS"):
            self.assertIsInstance(
                c[7], espressomd.constraints.ElectricPlaneWave)
            np.testing.assert_allclose(np.copy(c[7].E0), [1., -2., 3.])
            np.testing.assert_allclose(np.copy(c[7].k), [-.1, .2, .3])
            self.assertAlmostEqual(c[7].omega, 5., delta=1E-10)
            self.assertAlmostEqual(c[7].phi, 1.4, delta=1E-10)


if __name__ == '__main__':
    config.bind_test_class(CheckpointTest)
    ut.main()<|MERGE_RESOLUTION|>--- conflicted
+++ resolved
@@ -33,19 +33,12 @@
 import espressomd.constraints
 import espressomd.lb
 
-<<<<<<< HEAD
-modes = {x for mode in set("@TEST_COMBINATION@".upper().split('-'))
-         for x in [mode, mode.split('.')[0]]}
-
-LB = (espressomd.has_features('LB_WALBERLA') and 'LB.ACTIVE.WALBERLA' in modes
-      or espressomd.gpu_available() and 'LB.GPU' in modes)
-=======
 config = utg.TestGenerator()
 is_gpu_available = espressomd.gpu_available()
 modes = config.get_modes()
-has_lb_mode = 'LB.CPU' in modes or 'LB.GPU' in modes and is_gpu_available
+has_lb_mode = ('LB.WALBERLA' in modes and espressomd.has_features('LB_WALBERLA')
+               and ('LB.CPU' in modes or 'LB.GPU' in modes and is_gpu_available))
 has_p3m_mode = 'P3M.CPU' in modes or 'P3M.GPU' in modes and is_gpu_available
->>>>>>> 240af627
 
 
 class CheckpointTest(ut.TestCase):
@@ -72,23 +65,11 @@
         self.fail(
             f"system doesn't have an actor of type {actor_type.__name__}")
 
-    @ut.skipIf(not has_lb_mode, "Skipping test due to missing mode.")
+    @utx.skipIfMissingFeatures('LB_WALBERLA')
+    @ut.skipIf(not has_lb_mode, "Skipping test due to missing LB feature.")
     def test_lb_fluid(self):
-<<<<<<< HEAD
         lbf = self.get_active_actor_of_type(espressomd.lb.LBFluidWalberla)
-        cpt_mode = int("@TEST_BINARY@")
-=======
-        '''
-        Check serialization of the LB fluid. The checkpoint file only stores
-        population information, therefore calling ``lbf.load_checkpoint()``
-        erases all LBBoundaries information but doesn't remove the objects
-        contained in ``system.lbboundaries`. This test method is named such
-        that it is executed after ``self.test_lb_boundaries()``.
-        '''
-        lbf = self.get_active_actor_of_type(
-            espressomd.lb.HydrodynamicInteraction)
         cpt_mode = 0 if 'LB.ASCII' in modes else 1
->>>>>>> 240af627
         cpt_path = self.checkpoint.checkpoint_dir + "/lb{}.cpt"
 
         # check exception mechanism with corrupted LB checkpoint files
@@ -109,7 +90,7 @@
 
         # load the valid LB checkpoint file
         lbf.load_checkpoint(cpt_path.format(""), cpt_mode)
-        precision = 9 if "LB.ACTIVE.WALBERLA" in modes else 5
+        precision = 9 if "LB.WALBERLA" in modes else 5
         m = np.pi / 12
         nx = lbf.shape[0]
         ny = lbf.shape[1]
@@ -162,9 +143,9 @@
             np.copy(lbf[:, :, :].is_boundary.astype(int)), 0)
 
     @utx.skipIfMissingFeatures('LB_WALBERLA')
-    @ut.skipIf('LB.ACTIVE.WALBERLA' not in modes, 'waLBerla LBM not in modes')
+    @ut.skipIf(not has_lb_mode, "Skipping test due to missing LB feature.")
     def test_VTK(self):
-        vtk_suffix = '@TEST_COMBINATION@_@TEST_BINARY@'
+        vtk_suffix = config.test_name
         vtk_registry = espressomd.lb._vtk_registry
         key_auto = f'vtk_out/auto_{vtk_suffix}'
         self.assertIn(key_auto, vtk_registry.map)
@@ -244,7 +225,7 @@
         self.assertGreater(np.linalg.norm(np.copy(p3.f) - old_force), 1e6)
 
     @utx.skipIfMissingFeatures('LB_WALBERLA')
-    @ut.skipIf('LB.ACTIVE.WALBERLA' not in modes, 'waLBerla LBM not in modes')
+    @ut.skipIf(not has_lb_mode, "Skipping test due to missing LB feature.")
     @ut.skipIf('THERM.LB' not in modes, 'LB thermostat not in modes')
     def test_thermostat_LB(self):
         thmst = system.thermostat.get_state()[0]
@@ -421,7 +402,7 @@
             ibm_triel_bond.params,
             {'k1': 1.1, 'k2': 1.2, 'maxDist': 1.6, 'elasticLaw': 'NeoHookean'})
         # check new bonds can be added
-        if 'LB.ACTIVE.WALBERLA' not in modes:
+        if not has_lb_mode:
             new_bond = espressomd.interactions.HarmonicBond(r_0=0.2, k=1.)
             system.bonded_inter.add(new_bond)
             bond_ids = system.bonded_inter.call_method('get_bond_ids')
@@ -595,36 +576,6 @@
         self.assertEqual(list(system.part.by_id(1).exclusions), [2])
         self.assertEqual(list(system.part.by_id(2).exclusions), [0, 1])
 
-<<<<<<< HEAD
-=======
-    @ut.skipIf(not has_lb_mode or not (espressomd.has_features("LB_BOUNDARIES")
-                                       or espressomd.has_features("LB_BOUNDARIES_GPU")),
-               "Missing features")
-    @ut.skipIf(n_nodes > 1, "only runs for 1 MPI rank")
-    def test_lb_boundaries(self):
-        # check boundary objects
-        self.assertEqual(len(system.lbboundaries), 2)
-        np.testing.assert_allclose(
-            np.copy(system.lbboundaries[0].velocity), [1e-4, 1e-4, 0])
-        np.testing.assert_allclose(
-            np.copy(system.lbboundaries[1].velocity), [0, 0, 0])
-        self.assertIsInstance(
-            system.lbboundaries[0].shape, espressomd.shapes.Wall)
-        self.assertIsInstance(
-            system.lbboundaries[1].shape, espressomd.shapes.Wall)
-        # check boundary flag
-        lbf = self.get_active_actor_of_type(
-            espressomd.lb.HydrodynamicInteraction)
-        np.testing.assert_equal(np.copy(lbf[0, :, :].boundary.astype(int)), 1)
-        np.testing.assert_equal(np.copy(lbf[-1, :, :].boundary.astype(int)), 2)
-        np.testing.assert_equal(
-            np.copy(lbf[1:-1, :, :].boundary.astype(int)), 0)
-        # remove boundaries
-        system.lbboundaries.clear()
-        self.assertEqual(len(system.lbboundaries), 0)
-        np.testing.assert_equal(np.copy(lbf[:, :, :].boundary.astype(int)), 0)
-
->>>>>>> 240af627
     @ut.skipIf(n_nodes > 1, "only runs for 1 MPI rank")
     def test_constraints(self):
         self.assertEqual(len(system.constraints),
