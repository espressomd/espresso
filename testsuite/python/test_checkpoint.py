--- conflicted
+++ resolved
@@ -52,16 +52,7 @@
 
     @classmethod
     def setUpClass(cls):
-<<<<<<< HEAD
-        cls.checkpoint = espressomd.checkpointing.Checkpoint(
-            checkpoint_id="mycheckpoint_@TEST_COMBINATION@_@TEST_BINARY@".replace(
-                '.', '__'),
-            checkpoint_path="@CMAKE_CURRENT_BINARY_DIR@")
-        cls.checkpoint.load(0)
         cls.ref_box_l = np.array([6.0, 7.0, 8.0])
-=======
-        cls.ref_box_l = np.array([12.0, 14.0, 16.0])
->>>>>>> fef813e7
         if 'DP3M' in modes:
             cls.ref_box_l = np.array([8.0, 8.0, 8.0])
         cls.ref_periodicity = np.array([True, True, True])
@@ -77,15 +68,6 @@
             f"system doesn't have an actor of type {actor_type.__name__}")
 
     @ut.skipIf(not LB, "Skipping test due to missing mode.")
-<<<<<<< HEAD
-    def test_LB(self):
-        for actor in system.actors.active_actors:
-            if isinstance(actor, espressomd.lb.LBFluidWalberla):
-                lbf = actor
-                break
-        else:
-            raise RuntimeError('LB actor not found')
-=======
     def test_lb_fluid(self):
         '''
         Check serialization of the LB fluid. The checkpoint file only stores
@@ -94,8 +76,7 @@
         contained in ``system.lbboundaries`. This test method is named such
         that it is executed after ``self.test_lb_boundaries()``.
         '''
-        lbf = system.actors[0]
->>>>>>> fef813e7
+        lbf = self.get_active_actor_of_type(espressomd.lb.LBFluidWalberla)
         cpt_mode = int("@TEST_BINARY@")
         cpt_path = self.checkpoint.checkpoint_dir + "/lb{}.cpt"
         with self.assertRaises(RuntimeError):
