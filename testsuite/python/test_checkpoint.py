# Copyright (C) 2010-2019 The ESPResSo project
#
# This file is part of ESPResSo.
#
# ESPResSo is free software: you can redistribute it and/or modify
# it under the terms of the GNU General Public License as published by
# the Free Software Foundation, either version 3 of the License, or
# (at your option) any later version.
#
# ESPResSo is distributed in the hope that it will be useful,
# but WITHOUT ANY WARRANTY; without even the implied warranty of
# MERCHANTABILITY or FITNESS FOR A PARTICULAR PURPOSE.  See the
# GNU General Public License for more details.
#
# You should have received a copy of the GNU General Public License
# along with this program.  If not, see <http://www.gnu.org/licenses/>.

# pylint: disable=undefined-variable
import unittest as ut
import unittest_decorators as utx
import numpy as np
import os

import espressomd
import espressomd.checkpointing
import espressomd.electrostatics
import espressomd.magnetostatics
import espressomd.scafacos
import espressomd.virtual_sites
import espressomd.integrate
import espressomd.shapes
import espressomd.constraints
import espressomd.lb

modes = {x for mode in set("@TEST_COMBINATION@".upper().split('-'))
         for x in [mode, mode.split('.')[0]]}

LB = (espressomd.has_features('LB_WALBERLA') and 'LB.ACTIVE.WALBERLA' in modes
      or espressomd.gpu_available() and 'LB.GPU' in modes)


class CheckpointTest(ut.TestCase):

    checkpoint = espressomd.checkpointing.Checkpoint(
        checkpoint_id="mycheckpoint_@TEST_COMBINATION@_@TEST_BINARY@".replace(
            '.', '__'),
        checkpoint_path="@CMAKE_CURRENT_BINARY_DIR@")
    checkpoint.load(0)
    n_nodes = system.cell_system.get_state()["n_nodes"]

    @classmethod
    def setUpClass(cls):
        cls.ref_box_l = np.array([6.0, 7.0, 8.0])
        if 'DP3M' in modes:
            cls.ref_box_l = np.array([8.0, 8.0, 8.0])
        cls.ref_periodicity = np.array([True, True, True])
        if espressomd.has_features('STOKESIAN_DYNAMICS') and (
                'THERM.SDM' in modes or 'INT.SDM' in modes):
            cls.ref_periodicity = np.array([False, False, False])

    def get_active_actor_of_type(self, actor_type):
        for actor in system.actors.active_actors:
            if isinstance(actor, actor_type):
                return actor
        self.fail(
            f"system doesn't have an actor of type {actor_type.__name__}")

    @ut.skipIf(not LB, "Skipping test due to missing mode.")
    def test_lb_fluid(self):
        lbf = self.get_active_actor_of_type(espressomd.lb.LBFluidWalberla)
        cpt_mode = int("@TEST_BINARY@")
        cpt_path = self.checkpoint.checkpoint_dir + "/lb{}.cpt"

        # check exception mechanism with corrupted LB checkpoint files
        with self.assertRaisesRegex(RuntimeError, 'EOF found'):
            lbf.load_checkpoint(cpt_path.format("-missing-data"), cpt_mode)
        with self.assertRaisesRegex(RuntimeError, 'extra data found, expected EOF'):
            lbf.load_checkpoint(cpt_path.format("-extra-data"), cpt_mode)
        if cpt_mode == 0:
            with self.assertRaisesRegex(RuntimeError, 'incorrectly formatted data'):
                lbf.load_checkpoint(cpt_path.format("-wrong-format"), cpt_mode)
            with self.assertRaisesRegex(RuntimeError, 'grid dimensions mismatch'):
                lbf.load_checkpoint(cpt_path.format("-wrong-boxdim"), cpt_mode)
            with self.assertRaisesRegex(RuntimeError, 'population size mismatch'):
                lbf.load_checkpoint(
                    cpt_path.format("-wrong-popsize"), cpt_mode)
        with self.assertRaisesRegex(RuntimeError, 'could not open file'):
            lbf.load_checkpoint(cpt_path.format("-unknown"), cpt_mode)

        # load the valid LB checkpoint file
        lbf.load_checkpoint(cpt_path.format(""), cpt_mode)
        precision = 9 if "LB.ACTIVE.WALBERLA" in modes else 5
        m = np.pi / 12
        nx = lbf.shape[0]
        ny = lbf.shape[1]
        nz = lbf.shape[2]
        grid_3D = np.fromfunction(
            lambda i, j, k: np.cos(i * m) * np.cos(j * m) * np.cos(k * m),
            (nx, ny, nz), dtype=float)
        for i in range(nx):
            for j in range(ny):
                for k in range(nz):
                    np.testing.assert_almost_equal(
                        np.copy(lbf[i, j, k].population),
                        grid_3D[i, j, k] * np.arange(1, 20),
                        decimal=precision)
                    np.testing.assert_almost_equal(
                        np.copy(lbf[i, j, k].last_applied_force),
                        grid_3D[i, j, k] * np.arange(1, 4),
                        decimal=precision)
        state = lbf.get_params()
        reference = {
            'agrid': 0.5,
            'viscosity': 1.3,
            'density': 1.5,
            'tau': 0.01}
        for key in reference:
            self.assertIn(key, state)
            self.assertAlmostEqual(reference[key], state[key], delta=1E-7)
        self.assertTrue(lbf.is_active)
        self.assertFalse(lbf.is_single_precision)

        # check boundary objects
        slip_velocity1 = np.array([1e-4, 1e-4, 0.])
        slip_velocity2 = np.array([0., 0., 0.])
        # check boundary flag
        np.testing.assert_equal(
            np.copy(lbf[0, :, :].is_boundary.astype(int)), 1)
        np.testing.assert_equal(
            np.copy(lbf[-1, :, :].is_boundary.astype(int)), 1)
        np.testing.assert_equal(
            np.copy(lbf[1:-1, :, :].is_boundary.astype(int)), 0)
        for node in lbf[0, :, :]:
            np.testing.assert_allclose(np.copy(node.velocity), slip_velocity1)
        for node in lbf[-1, :, :]:
            np.testing.assert_allclose(np.copy(node.velocity), slip_velocity2)
        for node in lbf[2, :, :]:
            np.testing.assert_allclose(np.copy(node.velocity), 0.)
        # remove boundaries
        lbf.clear_boundaries()
        np.testing.assert_equal(
            np.copy(lbf[:, :, :].is_boundary.astype(int)), 0)

    @utx.skipIfMissingFeatures('LB_WALBERLA')
    @ut.skipIf('LB.ACTIVE.WALBERLA' not in modes, 'waLBerla LBM not in modes')
    def test_VTK(self):
        vtk_suffix = '@TEST_COMBINATION@_@TEST_BINARY@'
        vtk_registry = espressomd.lb._vtk_registry
        key_auto = f'vtk_out/auto_{vtk_suffix}'
        self.assertIn(key_auto, vtk_registry.map)
        obj = vtk_registry.map[key_auto]
        self.assertIsInstance(obj, espressomd.lb.VTKOutput)
        self.assertEqual(obj.vtk_uid, key_auto)
        self.assertEqual(obj.delta_N, 1)
        self.assertFalse(obj.enabled)
        self.assertEqual(set(obj.observables), {'density', 'velocity_vector'})
        self.assertIn(
            f"write to '{key_auto}' every 1 LB steps (disabled)>", repr(obj))
        key_manual = f'vtk_out/manual_{vtk_suffix}'
        self.assertIn(key_manual, vtk_registry.map)
        obj = vtk_registry.map[key_manual]
        self.assertIsInstance(obj, espressomd.lb.VTKOutput)
        self.assertEqual(obj.vtk_uid, key_manual)
        self.assertEqual(obj.delta_N, 0)
        self.assertEqual(set(obj.observables), {'density'})
        self.assertIn(f"write to '{key_manual}' on demand>", repr(obj))
        # check file numbering when resuming VTK write operations
        filepath_template = key_manual + '/simulation_step_{}.vtu'
        vtk_manual = espressomd.lb._vtk_registry.map[key_manual]
        self.assertTrue(os.path.isfile(filepath_template.format(0)))
        self.assertFalse(os.path.isfile(filepath_template.format(1)))
        self.assertFalse(os.path.isfile(filepath_template.format(2)))
        vtk_manual.write()
        self.assertTrue(os.path.isfile(filepath_template.format(0)))
        self.assertTrue(os.path.isfile(filepath_template.format(1)))
        self.assertFalse(os.path.isfile(filepath_template.format(2)))

    def test_system_variables(self):
        cell_system_params = system.cell_system.get_state()
        self.assertTrue(cell_system_params['use_verlet_list'])
        self.assertAlmostEqual(system.cell_system.skin, 0.1, delta=1E-10)
        self.assertAlmostEqual(system.time_step, 0.01, delta=1E-10)
        self.assertAlmostEqual(system.time, 1.5, delta=1E-10)
        self.assertAlmostEqual(system.force_cap, 1e8, delta=1E-10)
        self.assertAlmostEqual(system.min_global_cut, 2.0, delta=1E-10)
        self.assertEqual(system.max_oif_objects, 5)
        np.testing.assert_allclose(np.copy(system.box_l), self.ref_box_l)
        np.testing.assert_array_equal(
            np.copy(system.periodicity), self.ref_periodicity)

    def test_part(self):
        p1, p2 = system.part.by_ids([0, 1])
        np.testing.assert_allclose(np.copy(p1.pos), np.array([1.0, 2.0, 3.0]))
        np.testing.assert_allclose(np.copy(p2.pos), np.array([1.0, 1.0, 2.0]))
        np.testing.assert_allclose(np.copy(p1.f), particle_force0)
        np.testing.assert_allclose(np.copy(p2.f), particle_force1)

    def test_bonded_interactions_serialization(self):
        '''
        Check that particles at the interface between two MPI nodes still
        experience the force from a harmonic bond. The thermostat friction
        is negligible compared to the harmonic bond strength.
        '''
        p3, p4 = system.part.by_ids([3, 4])
        np.testing.assert_allclose(np.copy(p3.pos), system.box_l / 2. - 1.)
        np.testing.assert_allclose(np.copy(p4.pos), system.box_l / 2. + 1.)
        np.testing.assert_allclose(np.copy(p3.f), -np.copy(p4.f), rtol=1e-4)

    @utx.skipIfMissingFeatures('LENNARD_JONES')
    @ut.skipIf('LJ' not in modes, "Skipping test due to missing mode.")
    @ut.skipIf(n_nodes > 1, "only runs for 1 MPI rank")
    def test_shape_based_constraints_serialization(self):
        '''
        Check that particles at the interface between two MPI nodes still
        experience the force from a shape-based constraint. The thermostat
        friction is negligible compared to the LJ force.
        '''
        p3, p4 = system.part.by_ids([3, 4])
        old_force = np.copy(p3.f)
        system.constraints.remove(system.constraints[0])
        system.integrator.run(0, recalc_forces=True)
        np.testing.assert_allclose(
            np.copy(p3.f), -np.copy(p4.f), rtol=1e-4)
        self.assertGreater(np.linalg.norm(np.copy(p3.f) - old_force), 1e6)

    @utx.skipIfMissingFeatures('LB_WALBERLA')
    @ut.skipIf('LB.ACTIVE.WALBERLA' not in modes, 'waLBerla LBM not in modes')
    @ut.skipIf('THERM.LB' not in modes, 'LB thermostat not in modes')
    def test_thermostat_LB(self):
        thmst = system.thermostat.get_state()[0]
        if 'LB.GPU' in modes and not espressomd.gpu_available():
            self.assertEqual(thmst['type'], 'OFF')
        else:
            self.assertEqual(thmst['type'], 'LB')
            # rng_counter_fluid = seed, seed is 0 because kT=0
            self.assertEqual(thmst['rng_counter_fluid'], 0)
            self.assertEqual(thmst['gamma'], 2.0)

    @ut.skipIf('THERM.LANGEVIN' not in modes,
               'Langevin thermostat not in modes')
    def test_thermostat_Langevin(self):
        thmst = system.thermostat.get_state()[0]
        self.assertEqual(thmst['type'], 'LANGEVIN')
        self.assertEqual(thmst['kT'], 1.0)
        self.assertEqual(thmst['seed'], 42)
        self.assertEqual(thmst['counter'], 0)
        self.assertFalse(thmst['act_on_virtual'])
        np.testing.assert_array_equal(thmst['gamma'], 3 * [2.0])
        if espressomd.has_features('ROTATION'):
            np.testing.assert_array_equal(thmst['gamma_rotation'], 3 * [2.0])

    @ut.skipIf('THERM.BD' not in modes,
               'Brownian thermostat not in modes')
    def test_thermostat_Brownian(self):
        thmst = system.thermostat.get_state()[0]
        self.assertEqual(thmst['type'], 'BROWNIAN')
        self.assertEqual(thmst['kT'], 1.0)
        self.assertEqual(thmst['seed'], 42)
        self.assertEqual(thmst['counter'], 0)
        self.assertFalse(thmst['act_on_virtual'])
        np.testing.assert_array_equal(thmst['gamma'], 3 * [2.0])
        if espressomd.has_features('ROTATION'):
            np.testing.assert_array_equal(thmst['gamma_rotation'], 3 * [2.0])

    @utx.skipIfMissingFeatures('DPD')
    @ut.skipIf('THERM.DPD' not in modes, 'DPD thermostat not in modes')
    def test_thermostat_DPD(self):
        thmst = system.thermostat.get_state()[0]
        self.assertEqual(thmst['type'], 'DPD')
        self.assertEqual(thmst['kT'], 1.0)
        self.assertEqual(thmst['seed'], 42)
        self.assertEqual(thmst['counter'], 0)

    @utx.skipIfMissingFeatures('NPT')
    @ut.skipIf('THERM.NPT' not in modes, 'NPT thermostat not in modes')
    def test_thermostat_NPT(self):
        thmst = system.thermostat.get_state()[0]
        self.assertEqual(thmst['type'], 'NPT_ISO')
        self.assertEqual(thmst['seed'], 42)
        self.assertEqual(thmst['counter'], 0)
        self.assertEqual(thmst['gamma0'], 2.0)
        self.assertEqual(thmst['gammav'], 0.1)

    @utx.skipIfMissingFeatures('STOKESIAN_DYNAMICS')
    @ut.skipIf('THERM.SDM' not in modes, 'SDM thermostat not in modes')
    def test_thermostat_SDM(self):
        thmst = system.thermostat.get_state()[0]
        self.assertEqual(thmst['type'], 'SD')
        self.assertEqual(thmst['kT'], 1.0)
        self.assertEqual(thmst['seed'], 42)
        self.assertEqual(thmst['counter'], 0)

    def test_integrator(self):
        params = system.integrator.get_state()
        self.assertAlmostEqual(params['force_cap'], 1e8, delta=1E-10)
        self.assertAlmostEqual(params['time_step'], 0.01, delta=1E-10)
        self.assertAlmostEqual(params['time'], 1.5, delta=1E-10)

    @utx.skipIfMissingFeatures('NPT')
    @ut.skipIf('INT.NPT' not in modes, 'NPT integrator not in modes')
    def test_integrator_NPT(self):
        integ = system.integrator.get_state()
        self.assertIsInstance(
            integ['integrator'], espressomd.integrate.VelocityVerletIsotropicNPT)
        params = integ['integrator'].get_params()
        self.assertEqual(params['ext_pressure'], 2.0)
        self.assertEqual(params['piston'], 0.01)
        self.assertEqual(params['direction'], [1, 0, 0])
        self.assertEqual(params['cubic_box'], False)

    @ut.skipIf('INT.SD' not in modes, 'SD integrator not in modes')
    def test_integrator_SD(self):
        integ = system.integrator.get_state()
        self.assertIsInstance(
            integ['integrator'],
            espressomd.integrate.SteepestDescent)
        params = integ['integrator'].get_params()
        self.assertEqual(params['f_max'], 2.0)
        self.assertEqual(params['gamma'], 0.1)
        self.assertEqual(params['max_displacement'], 0.01)

    @ut.skipIf('INT.NVT' not in modes, 'NVT integrator not in modes')
    def test_integrator_NVT(self):
        integ = system.integrator.get_state()
        self.assertIsInstance(
            integ['integrator'],
            espressomd.integrate.VelocityVerlet)
        params = integ['integrator'].get_params()
        self.assertEqual(params, {})

    @ut.skipIf('INT' in modes, 'VV integrator not the default')
    def test_integrator_VV(self):
        integ = system.integrator.get_state()
        self.assertIsInstance(
            integ['integrator'],
            espressomd.integrate.VelocityVerlet)
        params = integ['integrator'].get_params()
        self.assertEqual(params, {})

    @ut.skipIf('INT.BD' not in modes, 'BD integrator not in modes')
    def test_integrator_BD(self):
        integ = system.integrator.get_state()
        self.assertIsInstance(
            integ['integrator'],
            espressomd.integrate.BrownianDynamics)
        params = integ['integrator'].get_params()
        self.assertEqual(params, {})

    @utx.skipIfMissingFeatures('STOKESIAN_DYNAMICS')
    @ut.skipIf('INT.SDM' not in modes, 'SDM integrator not in modes')
    def test_integrator_SDM(self):
        integ = system.integrator.get_state()
        self.assertIsInstance(
            integ['integrator'],
            espressomd.integrate.StokesianDynamics)
        expected_params = {
            'approximation_method': 'ft', 'radii': {0: 1.5}, 'viscosity': 0.5,
            'lubrication': False, 'pair_mobility': False, 'self_mobility': True}
        params = integ['integrator'].get_params()
        self.assertEqual(params, expected_params)

    @utx.skipIfMissingFeatures('LENNARD_JONES')
    @ut.skipIf('LJ' not in modes, "Skipping test due to missing mode.")
    def test_non_bonded_inter(self):
        params1 = system.non_bonded_inter[0, 0].lennard_jones.get_params()
        params2 = system.non_bonded_inter[3, 0].lennard_jones.get_params()
        reference1 = {'shift': 0.1, 'sigma': 1.3, 'epsilon': 1.2,
                      'cutoff': 2.0, 'offset': 0.0, 'min': 0.0}
        reference2 = {'shift': 0.1, 'sigma': 1.7, 'epsilon': 1.2,
                      'cutoff': 2.0, 'offset': 0.0, 'min': 0.0}
        self.assertEqual(params1, reference1)
        self.assertEqual(params2, reference2)

    def test_bonded_inter(self):
        # check the ObjectHandle was correctly initialized (including MPI)
        bond_ids = system.bonded_inter.call_method('get_bond_ids')
        self.assertEqual(len(bond_ids), len(system.bonded_inter))
        # check bonded interactions
        partcl_1 = system.part.by_id(1)
        state = partcl_1.bonds[0][0].params
        reference = {'r_0': 0.0, 'k': 1.0, 'r_cut': 0.0}
        self.assertEqual(state, reference)
        state = partcl_1.bonds[0][0].params
        self.assertEqual(state, reference)
        if 'THERM.LB' not in modes:
            state = partcl_1.bonds[1][0].params
            reference = {'temp_com': 0., 'gamma_com': 0., 'temp_distance': 0.2,
                         'gamma_distance': 0.5, 'r_cut': 2.0, 'seed': 51}
            self.assertEqual(state, reference)
            state = partcl_1.bonds[1][0].params
            self.assertEqual(state, reference)
        # immersed boundary bonds
        self.assertEqual(
            ibm_volcons_bond.params, {'softID': 15, 'kappaV': 0.01})
        self.assertAlmostEqual(ibm_tribend_bond.params['kb'], 2., delta=1E-9)
        if 'DP3M.CPU' not in modes:
<<<<<<< HEAD
            self.assertAlmostEqual(
                ibm_tribend_bond.params['theta0'], 5.9739919862366, delta=1E-9)
=======
            self.assertEqual(
                ibm_tribend_bond.params,
                {'kb': 2., 'theta0': 0., 'refShape': 'Initial'})
>>>>>>> a59cdfaf
        self.assertEqual(
            ibm_triel_bond.params,
            {'k1': 1.1, 'k2': 1.2, 'maxDist': 1.6, 'elasticLaw': 'NeoHookean'})
        # check new bonds can be added
        if 'LB.ACTIVE.WALBERLA' not in modes:
            new_bond = espressomd.interactions.HarmonicBond(r_0=0.2, k=1.)
            system.bonded_inter.add(new_bond)
            bond_ids = system.bonded_inter.call_method('get_bond_ids')
            self.assertEqual(len(bond_ids), len(system.bonded_inter))

    @ut.skipIf('THERM.LB' in modes, 'LB thermostat in modes')
    @utx.skipIfMissingFeatures(['ELECTROSTATICS', 'MASS', 'ROTATION'])
    def test_drude_helpers(self):
        drude_type = 10
        core_type = 0
        self.assertIn(drude_type, dh.drude_dict)
        self.assertEqual(dh.drude_dict[drude_type]['alpha'], 1.)
        self.assertEqual(dh.drude_dict[drude_type]['thole_damping'], 2.)
        self.assertEqual(dh.drude_dict[drude_type]['core_type'], core_type)
        self.assertIn(core_type, dh.drude_dict)
        self.assertEqual(dh.drude_dict[core_type]['alpha'], 1.)
        self.assertEqual(dh.drude_dict[core_type]['thole_damping'], 2.)
        self.assertEqual(dh.drude_dict[core_type]['drude_type'], drude_type)
        self.assertEqual(len(dh.drude_dict), 2)
        self.assertEqual(dh.core_type_list, [core_type])
        self.assertEqual(dh.drude_type_list, [drude_type])
        self.assertEqual(dh.core_id_from_drude_id, {5: 1})
        self.assertEqual(dh.drude_id_list, [5])

    @utx.skipIfMissingFeatures(['VIRTUAL_SITES', 'VIRTUAL_SITES_RELATIVE'])
    def test_virtual_sites(self):
        self.assertTrue(system.part.by_id(1).virtual)
        self.assertIsInstance(
            system.virtual_sites,
            espressomd.virtual_sites.VirtualSitesRelative)

    def test_mean_variance_calculator(self):
        np.testing.assert_array_equal(
            acc_mean_variance.mean(),
            np.array([[1.0, 1.5, 2.0], [1.0, 1.0, 2.0]]))
        np.testing.assert_array_equal(
            acc_mean_variance.variance(),
            np.array([[0., 0.5, 2.], [0., 0., 0.]]))
        if self.n_nodes == 1:
            np.testing.assert_array_equal(
                system.auto_update_accumulators[0].variance(),
                np.array([[0., 0.5, 2.], [0., 0., 0.]]))

    def test_time_series(self):
        expected = [[[1, 1, 1], [1, 1, 2]], [[1, 2, 3], [1, 1, 2]]]
        np.testing.assert_array_equal(acc_time_series.time_series(), expected)
        if self.n_nodes == 1:
            np.testing.assert_array_equal(
                system.auto_update_accumulators[1].time_series(),
                expected)

    def test_correlator(self):
        expected = np.zeros((36, 2, 3))
        expected[0:2] = [[[1, 2.5, 5], [1, 1, 4]], [[1, 2, 3], [1, 1, 4]]]
        np.testing.assert_array_equal(acc_correlator.result(), expected)
        if self.n_nodes == 1:
            np.testing.assert_array_equal(
                system.auto_update_accumulators[2].result(),
                expected)

    @utx.skipIfMissingFeatures('DP3M')
    @ut.skipIf('DP3M.CPU' not in modes,
               "Skipping test due to missing combination.")
    def test_dp3m(self):
        actor = self.get_active_actor_of_type(
            espressomd.magnetostatics.DipolarP3M)
        state = actor.get_params()
        reference = {'prefactor': 1.0, 'accuracy': 0.01, 'mesh': 3 * [8],
                     'cao': 1, 'alpha': 12.0, 'r_cut': 2.4, 'tune': False,
                     'mesh_off': [0.5, 0.5, 0.5], 'epsilon': 2.0, 'timings': 15}
        for key in reference:
            self.assertIn(key, state)
            np.testing.assert_almost_equal(state[key], reference[key],
                                           err_msg=f'for parameter {key}')

    @utx.skipIfMissingFeatures('P3M')
    @ut.skipIf('P3M.CPU' not in modes,
               "Skipping test due to missing combination.")
    def test_p3m(self):
        actor = self.get_active_actor_of_type(espressomd.electrostatics.P3M)
        state = actor.get_params()
        reference = {'prefactor': 1.0, 'accuracy': 0.1, 'mesh': 3 * [10],
                     'cao': 1, 'alpha': 1.0, 'r_cut': 1.0, 'tune': False,
                     'timings': 15}
        for key in reference:
            self.assertIn(key, state)
            np.testing.assert_almost_equal(state[key], reference[key],
                                           err_msg=f'for parameter {key}')

    @utx.skipIfMissingFeatures('P3M')
    @ut.skipIf('P3M.ELC' not in modes,
               "Skipping test due to missing combination.")
    def test_elc(self):
        actor = self.get_active_actor_of_type(espressomd.electrostatics.ELC)
        elc_state = actor.get_params()
        p3m_state = elc_state['p3m_actor'].get_params()
        p3m_reference = {'prefactor': 1.0, 'accuracy': 0.1, 'mesh': 3 * [10],
                         'cao': 1, 'alpha': 1.0, 'r_cut': 1.0, 'tune': False,
                         'timings': 15}
        elc_reference = {'gap_size': 2.0, 'maxPWerror': 0.1,
                         'delta_mid_top': 0.9, 'delta_mid_bot': 0.1}
        for key in elc_reference:
            self.assertIn(key, elc_state)
            np.testing.assert_almost_equal(elc_state[key], elc_reference[key],
                                           err_msg=f'for parameter {key}')
        for key in p3m_reference:
            self.assertIn(key, p3m_state)
            np.testing.assert_almost_equal(p3m_state[key], p3m_reference[key],
                                           err_msg=f'for parameter {key}')

    @ut.skipIf(not espressomd.has_features('SCAFACOS') or
               'SCAFACOS' not in modes or
               'p3m' not in espressomd.scafacos.available_methods(),
               "Skipping test due to missing combination or p3m method.")
    def test_scafacos(self):
        actor = self.get_active_actor_of_type(
            espressomd.electrostatics.Scafacos)
        state = actor.get_params()
        reference = {'prefactor': 0.5, 'method_name': 'p3m',
                     'method_params': {
                         'p3m_cao': '7',
                         'p3m_r_cut': '1.0',
                         'p3m_grid': '64',
                         'p3m_alpha': '2.320667'}}
        for key in reference:
            self.assertEqual(state[key], reference[key], msg=f'for {key}')

    @ut.skipIf(not espressomd.has_features('SCAFACOS_DIPOLES') or
               'SCAFACOS' not in modes or
               'p2nfft' not in espressomd.scafacos.available_methods(),
               "Skipping test due to missing combination or p2nfft method.")
    def test_scafacos_dipoles(self):
        actor = self.get_active_actor_of_type(
            espressomd.magnetostatics.Scafacos)
        state = actor.get_params()
        reference = {'prefactor': 1.2, 'method_name': 'p2nfft',
                     'method_params': {
                         "p2nfft_verbose_tuning": "0",
                         "pnfft_N": "32,32,32",
                         "pnfft_n": "32,32,32",
                         "pnfft_window_name": "bspline",
                         "pnfft_m": "4",
                         "p2nfft_ignore_tolerance": "1",
                         "pnfft_diff_ik": "0",
                         "p2nfft_r_cut": "11",
                         "p2nfft_alpha": "0.37"}}
        for key in reference:
            self.assertIn(key, state)
            self.assertEqual(state[key], reference[key], msg=f'for {key}')

    @utx.skipIfMissingFeatures('COLLISION_DETECTION')
    def test_collision_detection(self):
        coldet = system.collision_detection
        self.assertEqual(coldet.mode, "bind_centers")
        self.assertAlmostEqual(coldet.distance, 0.11, delta=1E-9)
        self.assertEqual(coldet.bond_centers, system.bonded_inter[0])

    @utx.skipIfMissingFeatures('EXCLUSIONS')
    def test_exclusions(self):
        self.assertEqual(list(system.part.by_id(0).exclusions), [2])
        self.assertEqual(list(system.part.by_id(1).exclusions), [2])
        self.assertEqual(list(system.part.by_id(2).exclusions), [0, 1])

    @ut.skipIf(n_nodes > 1, "only runs for 1 MPI rank")
    def test_constraints(self):
        self.assertEqual(len(system.constraints),
                         8 - int(not espressomd.has_features("ELECTROSTATICS")))
        c = system.constraints
        ref_shape = self.ref_box_l.astype(int) + 2

        self.assertIsInstance(c[0].shape, espressomd.shapes.Sphere)
        self.assertAlmostEqual(c[0].shape.radius, 0.1, delta=1E-10)
        self.assertEqual(c[0].particle_type, 17)

        self.assertIsInstance(c[1].shape, espressomd.shapes.Wall)
        np.testing.assert_allclose(np.copy(c[1].shape.normal),
                                   [1. / np.sqrt(3)] * 3)

        self.assertIsInstance(c[2], espressomd.constraints.Gravity)
        np.testing.assert_allclose(np.copy(c[2].g), [1., 2., 3.])

        self.assertIsInstance(
            c[3], espressomd.constraints.HomogeneousMagneticField)
        np.testing.assert_allclose(np.copy(c[3].H), [1., 2., 3.])

        self.assertIsInstance(
            c[4], espressomd.constraints.HomogeneousFlowField)
        np.testing.assert_allclose(np.copy(c[4].u), [1., 2., 3.])
        self.assertAlmostEqual(c[4].gamma, 2.3, delta=1E-10)

        self.assertIsInstance(c[5], espressomd.constraints.PotentialField)
        self.assertEqual(c[5].field.shape, tuple(list(ref_shape) + [1]))
        self.assertAlmostEqual(c[5].default_scale, 1.6, delta=1E-10)
        self.assertAlmostEqual(c[5].particle_scales[5], 6.0, delta=1E-10)
        np.testing.assert_allclose(np.copy(c[5].origin), [-0.5, -0.5, -0.5])
        np.testing.assert_allclose(np.copy(c[5].grid_spacing), np.ones(3))
        ref_pot = espressomd.constraints.PotentialField(
            field=pot_field_data, grid_spacing=np.ones(3), default_scale=1.6)
        np.testing.assert_allclose(np.copy(c[5].field), np.copy(ref_pot.field),
                                   atol=1e-10)

        self.assertIsInstance(c[6], espressomd.constraints.ForceField)
        self.assertEqual(c[6].field.shape, tuple(list(ref_shape) + [3]))
        self.assertAlmostEqual(c[6].default_scale, 1.4, delta=1E-10)
        np.testing.assert_allclose(np.copy(c[6].origin), [-0.5, -0.5, -0.5])
        np.testing.assert_allclose(np.copy(c[6].grid_spacing), np.ones(3))
        ref_vec = espressomd.constraints.ForceField(
            field=vec_field_data, grid_spacing=np.ones(3), default_scale=1.4)
        np.testing.assert_allclose(np.copy(c[6].field), np.copy(ref_vec.field),
                                   atol=1e-10)

        if espressomd.has_features("ELECTROSTATICS"):
            self.assertIsInstance(
                c[7], espressomd.constraints.ElectricPlaneWave)
            np.testing.assert_allclose(np.copy(c[7].E0), [1., -2., 3.])
            np.testing.assert_allclose(np.copy(c[7].k), [-.1, .2, .3])
            self.assertAlmostEqual(c[7].omega, 5., delta=1E-10)
            self.assertAlmostEqual(c[7].phi, 1.4, delta=1E-10)


if __name__ == '__main__':
    ut.main()<|MERGE_RESOLUTION|>--- conflicted
+++ resolved
@@ -392,16 +392,11 @@
         # immersed boundary bonds
         self.assertEqual(
             ibm_volcons_bond.params, {'softID': 15, 'kappaV': 0.01})
+        self.assertEqual(ibm_tribend_bond.params['refShape'], 'Initial')
         self.assertAlmostEqual(ibm_tribend_bond.params['kb'], 2., delta=1E-9)
         if 'DP3M.CPU' not in modes:
-<<<<<<< HEAD
             self.assertAlmostEqual(
                 ibm_tribend_bond.params['theta0'], 5.9739919862366, delta=1E-9)
-=======
-            self.assertEqual(
-                ibm_tribend_bond.params,
-                {'kb': 2., 'theta0': 0., 'refShape': 'Initial'})
->>>>>>> a59cdfaf
         self.assertEqual(
             ibm_triel_bond.params,
             {'k1': 1.1, 'k2': 1.2, 'maxDist': 1.6, 'elasticLaw': 'NeoHookean'})
