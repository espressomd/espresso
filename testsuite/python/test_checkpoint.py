--- conflicted
+++ resolved
@@ -566,18 +566,12 @@
         p3m_state = elc_state['actor'].get_params()
         p3m_reference = {'prefactor': 1.0, 'accuracy': 0.1, 'mesh': 3 * [10],
                          'cao': 1, 'alpha': 1.0, 'r_cut': 1.0, 'tune': False,
-<<<<<<< HEAD
-                         'timings': 15}
-        elc_reference = {'gap_size': 2.0, 'maxPWerror': 0.1,
-                         'delta_mid_top': 0.9, 'delta_mid_bot': 0.1}
-=======
                          'timings': 15, 'check_neutrality': True,
                          'charge_neutrality_tolerance': 7e-12}
-        elc_reference = {'gap_size': 6.0, 'maxPWerror': 0.1,
+        elc_reference = {'gap_size': 2.0, 'maxPWerror': 0.1,
                          'delta_mid_top': 0.9, 'delta_mid_bot': 0.1,
                          'check_neutrality': True,
                          'charge_neutrality_tolerance': 5e-12}
->>>>>>> 58cfc203
         for key in elc_reference:
             self.assertIn(key, elc_state)
             np.testing.assert_almost_equal(elc_state[key], elc_reference[key],
@@ -596,17 +590,10 @@
         state = actor.get_params()
         reference = {'prefactor': 0.5, 'method_name': 'p3m',
                      'method_params': {
-<<<<<<< HEAD
-                         'p3m_cao': '7',
-                         'p3m_r_cut': '1.0',
-                         'p3m_grid': '64',
-                         'p3m_alpha': '2.320667'}}
-=======
                          'p3m_cao': 7,
                          'p3m_r_cut': 1.0,
                          'p3m_grid': 64,
-                         'p3m_alpha': 2.084652}}
->>>>>>> 58cfc203
+                         'p3m_alpha': 2.320667}}
         for key in reference:
             self.assertEqual(state[key], reference[key], msg=f'for {key}')
 
