# Copyright (C) 2010-2019 The ESPResSo project
#
# This file is part of ESPResSo.
#
# ESPResSo is free software: you can redistribute it and/or modify
# it under the terms of the GNU General Public License as published by
# the Free Software Foundation, either version 3 of the License, or
# (at your option) any later version.
#
# ESPResSo is distributed in the hope that it will be useful,
# but WITHOUT ANY WARRANTY; without even the implied warranty of
# MERCHANTABILITY or FITNESS FOR A PARTICULAR PURPOSE.  See the
# GNU General Public License for more details.
#
# You should have received a copy of the GNU General Public License
# along with this program.  If not, see <http://www.gnu.org/licenses/>.

# pylint: disable=undefined-variable
import unittest as ut
import unittest_decorators as utx
import numpy as np
import os

import espressomd
import espressomd.checkpointing
import espressomd.electrostatics
import espressomd.magnetostatics
import espressomd.scafacos
import espressomd.virtual_sites
import espressomd.integrate
import espressomd.shapes
import espressomd.constraints
import espressomd.lb

modes = {x for mode in set("@TEST_COMBINATION@".upper().split('-'))
         for x in [mode, mode.split('.')[0]]}

LB = (espressomd.has_features('LB_WALBERLA') and 'LB.ACTIVE.WALBERLA' in modes
      or espressomd.gpu_available() and 'LB.GPU' in modes)


class CheckpointTest(ut.TestCase):

    checkpoint = espressomd.checkpointing.Checkpoint(
        checkpoint_id="mycheckpoint_@TEST_COMBINATION@_@TEST_BINARY@".replace(
            '.', '__'),
        checkpoint_path="@CMAKE_CURRENT_BINARY_DIR@")
    checkpoint.load(0)
    n_nodes = system.cell_system.get_state()["n_nodes"]

    @classmethod
    def setUpClass(cls):
        cls.ref_box_l = np.array([6.0, 7.0, 8.0])
        if 'DP3M' in modes:
            cls.ref_box_l = np.array([8.0, 8.0, 8.0])
        cls.ref_periodicity = np.array([True, True, True])
        if espressomd.has_features('STOKESIAN_DYNAMICS') and (
                'THERM.SDM' in modes or 'INT.SDM' in modes):
            cls.ref_periodicity = np.array([False, False, False])

    def get_active_actor_of_type(self, actor_type):
        for actor in system.actors.active_actors:
            if isinstance(actor, actor_type):
                return actor
        self.fail(
            f"system doesn't have an actor of type {actor_type.__name__}")

    @ut.skipIf(not LB, "Skipping test due to missing mode.")
    def test_lb_fluid(self):
        '''
        Check serialization of the LB fluid. The checkpoint file only stores
        population information, therefore calling ``lbf.load_checkpoint()``
        erases all LBBoundaries information but doesn't remove the objects
        contained in ``system.lbboundaries`. This test method is named such
        that it is executed after ``self.test_lb_boundaries()``.
        '''
<<<<<<< HEAD
        lbf = self.get_active_actor_of_type(espressomd.lb.LBFluidWalberla)
=======
        lbf = self.get_active_actor_of_type(
            espressomd.lb.HydrodynamicInteraction)
>>>>>>> dec21f28
        cpt_mode = int("@TEST_BINARY@")
        cpt_path = self.checkpoint.checkpoint_dir + "/lb{}.cpt"

        # check exception mechanism with corrupted LB checkpoint files
        with self.assertRaisesRegex(RuntimeError, 'EOF found'):
            lbf.load_checkpoint(cpt_path.format("-missing-data"), cpt_mode)
        with self.assertRaisesRegex(RuntimeError, 'extra data found, expected EOF'):
            lbf.load_checkpoint(cpt_path.format("-extra-data"), cpt_mode)
        if cpt_mode == 0:
            with self.assertRaisesRegex(RuntimeError, 'incorrectly formatted data'):
                lbf.load_checkpoint(cpt_path.format("-wrong-format"), cpt_mode)
            with self.assertRaisesRegex(RuntimeError, 'grid dimensions mismatch'):
                lbf.load_checkpoint(cpt_path.format("-wrong-boxdim"), cpt_mode)
        with self.assertRaisesRegex(RuntimeError, 'could not open file'):
            lbf.load_checkpoint(cpt_path.format("-unknown"), cpt_mode)

        # load the valid LB checkpoint file
        lbf.load_checkpoint(cpt_path.format(""), cpt_mode)
        precision = 9 if "LB.ACTIVE.WALBERLA" in modes else 5
        m = np.pi / 12
        nx = lbf.shape[0]
        ny = lbf.shape[1]
        nz = lbf.shape[2]
        grid_3D = np.fromfunction(
            lambda i, j, k: np.cos(i * m) * np.cos(j * m) * np.cos(k * m),
            (nx, ny, nz), dtype=float)
        for i in range(nx):
            for j in range(ny):
                for k in range(nz):
                    np.testing.assert_almost_equal(
                        np.copy(lbf[i, j, k].population),
                        grid_3D[i, j, k] * np.arange(1, 20),
                        decimal=precision)
                    np.testing.assert_almost_equal(
                        np.copy(lbf[i, j, k].last_applied_force),
                        grid_3D[i, j, k] * np.arange(1, 4),
                        decimal=precision)
        state = lbf.get_params()
        reference = {'agrid': 0.5, 'visc': 1.3, 'dens': 1.5, 'tau': 0.01}
        for key in reference:
            self.assertIn(key, state)
            self.assertAlmostEqual(reference[key], state[key], delta=1E-7)

    @utx.skipIfMissingFeatures('LB_WALBERLA')
    @ut.skipIf('LB.ACTIVE.WALBERLA' not in modes, 'waLBerla LBM not in modes')
    def test_VTK(self):
        vtk_suffix = '@TEST_COMBINATION@_@TEST_BINARY@'
        for vtk_registry in (system._vtk_registry,
                             espressomd.lb._vtk_registry):
            key = f'vtk_out/auto_{vtk_suffix}'
            self.assertIn(key, vtk_registry.map)
            obj = vtk_registry.map[key]
            self.assertIsInstance(obj, espressomd.lb.VTKOutputAutomatic)
            self.assertEqual(obj._params['vtk_uid'], key)
            self.assertEqual(obj._params['delta_N'], 1)
            self.assertFalse(obj._params['enabled'])
            self.assertEqual(obj._params['observables'],
                             {'density', 'velocity_vector'})
            self.assertIn(
                "writes to '{}' every 1 LB step (disabled)>".format(key),
                repr(obj))
            key = f'vtk_out/manual_{vtk_suffix}'
            self.assertIn(key, vtk_registry.map)
            obj = vtk_registry.map[key]
            self.assertIsInstance(obj, espressomd.lb.VTKOutputManual)
            self.assertEqual(obj._params['vtk_uid'], key)
            self.assertEqual(obj._params['delta_N'], 0)
            self.assertEqual(obj._params['observables'], {'density'})
            self.assertIn("writes to '{}' on demand>".format(key), repr(obj))
        # check file numbering when resuming VTK write operations
        filepath_template = key + '/simulation_step_{}.vtu'
        vtk_manual = system._vtk_registry.map[key]
        self.assertTrue(os.path.isfile(filepath_template.format(0)))
        self.assertFalse(os.path.isfile(filepath_template.format(1)))
        self.assertFalse(os.path.isfile(filepath_template.format(2)))
        vtk_manual.write()
        self.assertTrue(os.path.isfile(filepath_template.format(0)))
        self.assertTrue(os.path.isfile(filepath_template.format(1)))
        self.assertFalse(os.path.isfile(filepath_template.format(2)))

    def test_system_variables(self):
        cell_system_params = system.cell_system.get_state()
        self.assertTrue(cell_system_params['use_verlet_list'])
        self.assertAlmostEqual(system.cell_system.skin, 0.1, delta=1E-10)
        self.assertAlmostEqual(system.time_step, 0.01, delta=1E-10)
        self.assertAlmostEqual(system.time, 1.5, delta=1E-10)
        self.assertAlmostEqual(system.force_cap, 1e8, delta=1E-10)
        self.assertAlmostEqual(system.min_global_cut, 2.0, delta=1E-10)
        self.assertEqual(system.max_oif_objects, 5)
        np.testing.assert_allclose(np.copy(system.box_l), self.ref_box_l)
        np.testing.assert_array_equal(
            np.copy(system.periodicity), self.ref_periodicity)

    def test_part(self):
        p1, p2 = system.part[0:2]
        np.testing.assert_allclose(np.copy(p1.pos), np.array([1.0, 2.0, 3.0]))
        np.testing.assert_allclose(np.copy(p2.pos), np.array([1.0, 1.0, 2.0]))
        np.testing.assert_allclose(np.copy(p1.f), particle_force0)
        np.testing.assert_allclose(np.copy(p2.f), particle_force1)

    @ut.skipIf(n_nodes > 1, "only runs for 1 MPI rank")
    def test_object_containers_serialization(self):
        '''
        Check that particles at the interface between two MPI nodes still
        experience the force from a shape-based constraint and a harmonic
        bond. The thermostat friction is negligible compared to the force
        factors used for both the harmonic bond and LJ potential.
        '''
        # check containers agree on all MPI nodes
        p3, p4 = system.part[3:5]
        np.testing.assert_allclose(np.copy(p3.pos), system.box_l / 2. - 1.)
        np.testing.assert_allclose(np.copy(p4.pos), system.box_l / 2. + 1.)
        np.testing.assert_allclose(np.copy(p3.f), -np.copy(p4.f), rtol=1e-4)
        # remove a shape-based constraint on all MPI nodes
        if espressomd.has_features('LENNARD_JONES') and 'LJ' in modes:
            old_force = np.copy(p3.f)
            system.constraints.remove(system.constraints[0])
            system.integrator.run(0, recalc_forces=True)
            np.testing.assert_allclose(
                np.copy(p3.f), -np.copy(p4.f), rtol=1e-4)
            self.assertGreater(np.linalg.norm(np.copy(p3.f) - old_force), 1e6)

    @utx.skipIfMissingFeatures('LB_WALBERLA')
    @ut.skipIf('LB.ACTIVE.WALBERLA' not in modes, 'waLBerla LBM not in modes')
    @ut.skipIf('THERM.LB' not in modes, 'LB thermostat not in modes')
    def test_thermostat_LB(self):
        thmst = system.thermostat.get_state()[0]
        if 'LB.GPU' in modes and not espressomd.gpu_available():
            self.assertEqual(thmst['type'], 'OFF')
        else:
            self.assertEqual(thmst['type'], 'LB')
            # rng_counter_fluid = seed, seed is 0 because kT=0
            self.assertEqual(thmst['rng_counter_fluid'], 0)
            self.assertEqual(thmst['gamma'], 2.0)

    @ut.skipIf('THERM.LANGEVIN' not in modes,
               'Langevin thermostat not in modes')
    def test_thermostat_Langevin(self):
        thmst = system.thermostat.get_state()[0]
        self.assertEqual(thmst['type'], 'LANGEVIN')
        self.assertEqual(thmst['kT'], 1.0)
        self.assertEqual(thmst['seed'], 42)
        self.assertEqual(thmst['counter'], 0)
        self.assertFalse(thmst['act_on_virtual'])
        np.testing.assert_array_equal(thmst['gamma'], 3 * [2.0])
        if espressomd.has_features('ROTATION'):
            np.testing.assert_array_equal(thmst['gamma_rotation'], 3 * [2.0])

    @ut.skipIf('THERM.BD' not in modes,
               'Brownian thermostat not in modes')
    def test_thermostat_Brownian(self):
        thmst = system.thermostat.get_state()[0]
        self.assertEqual(thmst['type'], 'BROWNIAN')
        self.assertEqual(thmst['kT'], 1.0)
        self.assertEqual(thmst['seed'], 42)
        self.assertEqual(thmst['counter'], 0)
        self.assertFalse(thmst['act_on_virtual'])
        np.testing.assert_array_equal(thmst['gamma'], 3 * [2.0])
        if espressomd.has_features('ROTATION'):
            np.testing.assert_array_equal(thmst['gamma_rotation'], 3 * [2.0])

    @utx.skipIfMissingFeatures('DPD')
    @ut.skipIf('THERM.DPD' not in modes, 'DPD thermostat not in modes')
    def test_thermostat_DPD(self):
        thmst = system.thermostat.get_state()[0]
        self.assertEqual(thmst['type'], 'DPD')
        self.assertEqual(thmst['kT'], 1.0)
        self.assertEqual(thmst['seed'], 42)
        self.assertEqual(thmst['counter'], 0)

    @utx.skipIfMissingFeatures('NPT')
    @ut.skipIf('THERM.NPT' not in modes, 'NPT thermostat not in modes')
    def test_thermostat_NPT(self):
        thmst = system.thermostat.get_state()[0]
        self.assertEqual(thmst['type'], 'NPT_ISO')
        self.assertEqual(thmst['seed'], 42)
        self.assertEqual(thmst['counter'], 0)
        self.assertEqual(thmst['gamma0'], 2.0)
        self.assertEqual(thmst['gammav'], 0.1)

    @utx.skipIfMissingFeatures('STOKESIAN_DYNAMICS')
    @ut.skipIf('THERM.SDM' not in modes, 'SDM thermostat not in modes')
    def test_thermostat_SDM(self):
        thmst = system.thermostat.get_state()[0]
        self.assertEqual(thmst['type'], 'SD')
        self.assertEqual(thmst['kT'], 1.0)
        self.assertEqual(thmst['seed'], 42)
        self.assertEqual(thmst['counter'], 0)

    def test_integrator(self):
        params = system.integrator.get_state()
        self.assertAlmostEqual(params['force_cap'], 1e8, delta=1E-10)
        self.assertAlmostEqual(params['time_step'], 0.01, delta=1E-10)
        self.assertAlmostEqual(params['time'], 1.5, delta=1E-10)

    @utx.skipIfMissingFeatures('NPT')
    @ut.skipIf('INT.NPT' not in modes, 'NPT integrator not in modes')
    def test_integrator_NPT(self):
        integ = system.integrator.get_state()
        self.assertIsInstance(
            integ['integrator'], espressomd.integrate.VelocityVerletIsotropicNPT)
        params = integ['integrator'].get_params()
        self.assertEqual(params['ext_pressure'], 2.0)
        self.assertEqual(params['piston'], 0.01)
        self.assertEqual(params['direction'], [1, 0, 0])
        self.assertEqual(params['cubic_box'], False)

    @ut.skipIf('INT.SD' not in modes, 'SD integrator not in modes')
    def test_integrator_SD(self):
        integ = system.integrator.get_state()
        self.assertIsInstance(
            integ['integrator'],
            espressomd.integrate.SteepestDescent)
        params = integ['integrator'].get_params()
        self.assertEqual(params['f_max'], 2.0)
        self.assertEqual(params['gamma'], 0.1)
        self.assertEqual(params['max_displacement'], 0.01)

    @ut.skipIf('INT.NVT' not in modes, 'NVT integrator not in modes')
    def test_integrator_NVT(self):
        integ = system.integrator.get_state()
        self.assertIsInstance(
            integ['integrator'],
            espressomd.integrate.VelocityVerlet)
        params = integ['integrator'].get_params()
        self.assertEqual(params, {})

    @ut.skipIf('INT' in modes, 'VV integrator not the default')
    def test_integrator_VV(self):
        integ = system.integrator.get_state()
        self.assertIsInstance(
            integ['integrator'],
            espressomd.integrate.VelocityVerlet)
        params = integ['integrator'].get_params()
        self.assertEqual(params, {})

    @ut.skipIf('INT.BD' not in modes, 'BD integrator not in modes')
    def test_integrator_BD(self):
        integ = system.integrator.get_state()
        self.assertIsInstance(
            integ['integrator'],
            espressomd.integrate.BrownianDynamics)
        params = integ['integrator'].get_params()
        self.assertEqual(params, {})

    @utx.skipIfMissingFeatures('STOKESIAN_DYNAMICS')
    @ut.skipIf('INT.SDM' not in modes, 'SDM integrator not in modes')
    def test_integrator_SDM(self):
        integ = system.integrator.get_state()
        self.assertIsInstance(
            integ['integrator'],
            espressomd.integrate.StokesianDynamics)
        expected_params = {
            'approximation_method': 'ft', 'radii': {0: 1.5}, 'viscosity': 0.5,
            'lubrication': False, 'pair_mobility': False, 'self_mobility': True}
        params = integ['integrator'].get_params()
        self.assertEqual(params, expected_params)

    @utx.skipIfMissingFeatures('LENNARD_JONES')
    @ut.skipIf('LJ' not in modes, "Skipping test due to missing mode.")
    def test_non_bonded_inter(self):
        params1 = system.non_bonded_inter[0, 0].lennard_jones.get_params()
        params2 = system.non_bonded_inter[3, 0].lennard_jones.get_params()
        reference1 = {'shift': 0.1, 'sigma': 1.3, 'epsilon': 1.2,
                      'cutoff': 2.0, 'offset': 0.0, 'min': 0.0}
        reference2 = {'shift': 0.1, 'sigma': 1.7, 'epsilon': 1.2,
                      'cutoff': 2.0, 'offset': 0.0, 'min': 0.0}
        self.assertEqual(params1, reference1)
        self.assertEqual(params2, reference2)

    def test_bonded_inter(self):
        state = system.part[1].bonds[0][0].params
        reference = {'r_0': 0.0, 'k': 1.0, 'r_cut': 0.0}
        self.assertEqual(state, reference)
        state = system.part[1].bonds[0][0].params
        self.assertEqual(state, reference)
        if 'THERM.LB' not in modes:
            state = system.part[1].bonds[1][0].params
            reference = {'temp_com': 0., 'gamma_com': 0., 'temp_distance': 0.2,
                         'gamma_distance': 0.5, 'r_cut': 2.0, 'seed': 51}
            self.assertEqual(state, reference)
            state = system.part[1].bonds[1][0].params
            self.assertEqual(state, reference)

    @ut.skipIf('THERM.LB' in modes, 'LB thermostat in modes')
    @utx.skipIfMissingFeatures(['MASS'])
    def test_drude_helpers(self):
        drude_type = 10
        core_type = 0
        self.assertIn(drude_type, dh.drude_dict)
        self.assertEqual(dh.drude_dict[drude_type]['alpha'], 1.)
        self.assertEqual(dh.drude_dict[drude_type]['thole_damping'], 2.)
        self.assertEqual(dh.drude_dict[drude_type]['core_type'], core_type)
        self.assertIn(core_type, dh.drude_dict)
        self.assertEqual(dh.drude_dict[core_type]['alpha'], 1.)
        self.assertEqual(dh.drude_dict[core_type]['thole_damping'], 2.)
        self.assertEqual(dh.drude_dict[core_type]['drude_type'], drude_type)
        self.assertEqual(len(dh.drude_dict), 2)
        self.assertEqual(dh.core_type_list, [core_type])
        self.assertEqual(dh.drude_type_list, [drude_type])
        self.assertEqual(dh.core_id_from_drude_id, {5: 1})
        self.assertEqual(dh.drude_id_list, [5])

    @utx.skipIfMissingFeatures(['VIRTUAL_SITES', 'VIRTUAL_SITES_RELATIVE'])
    def test_virtual_sites(self):
        self.assertTrue(system.part[1].virtual)
        self.assertIsInstance(
            system.virtual_sites,
            espressomd.virtual_sites.VirtualSitesRelative)

    def test_mean_variance_calculator(self):
        np.testing.assert_array_equal(
            acc_mean_variance.mean(),
            np.array([[1.0, 1.5, 2.0], [1.0, 1.0, 2.0]]))
        np.testing.assert_array_equal(
            acc_mean_variance.variance(),
            np.array([[0., 0.5, 2.], [0., 0., 0.]]))
        if self.n_nodes == 1:
            np.testing.assert_array_equal(
                system.auto_update_accumulators[0].variance(),
                np.array([[0., 0.5, 2.], [0., 0., 0.]]))

    def test_time_series(self):
        expected = [[[1, 1, 1], [1, 1, 2]], [[1, 2, 3], [1, 1, 2]]]
        np.testing.assert_array_equal(acc_time_series.time_series(), expected)
        if self.n_nodes == 1:
            np.testing.assert_array_equal(
                system.auto_update_accumulators[1].time_series(),
                expected)

    def test_correlator(self):
        expected = np.zeros((36, 2, 3))
        expected[0:2] = [[[1, 2.5, 5], [1, 1, 4]], [[1, 2, 3], [1, 1, 4]]]
        np.testing.assert_array_equal(acc_correlator.result(), expected)
        if self.n_nodes == 1:
            np.testing.assert_array_equal(
                system.auto_update_accumulators[2].result(),
                expected)

    @utx.skipIfMissingFeatures('DP3M')
    @ut.skipIf('DP3M.CPU' not in modes,
               "Skipping test due to missing combination.")
    def test_dp3m(self):
        actor = self.get_active_actor_of_type(
            espressomd.magnetostatics.DipolarP3M)
        state = actor.get_params()
        reference = {'prefactor': 1.0, 'accuracy': 0.01, 'mesh': 3 * [8],
                     'cao': 1, 'alpha': 12.0, 'r_cut': 2.4, 'tune': False,
                     'mesh_off': [0.5, 0.5, 0.5], 'epsilon': 2.0, 'timings': 15}
        for key in reference:
            self.assertIn(key, state)
            np.testing.assert_almost_equal(state[key], reference[key],
                                           err_msg=f'for parameter {key}')

    @utx.skipIfMissingFeatures('P3M')
    @ut.skipIf('P3M.CPU' not in modes,
               "Skipping test due to missing combination.")
    def test_p3m(self):
        actor = self.get_active_actor_of_type(espressomd.electrostatics.P3M)
        state = actor.get_params()
        reference = {'prefactor': 1.0, 'accuracy': 0.1, 'mesh': 3 * [10],
                     'cao': 1, 'alpha': 1.0, 'r_cut': 1.0, 'tune': False,
                     'timings': 15}
        for key in reference:
            self.assertIn(key, state)
            np.testing.assert_almost_equal(state[key], reference[key],
                                           err_msg=f'for parameter {key}')

    @utx.skipIfMissingFeatures('P3M')
    @ut.skipIf('P3M.ELC' not in modes,
               "Skipping test due to missing combination.")
    def test_elc(self):
        actor = self.get_active_actor_of_type(espressomd.electrostatics.ELC)
        elc_state = actor.get_params()
        p3m_state = elc_state['p3m_actor'].get_params()
        p3m_reference = {'prefactor': 1.0, 'accuracy': 0.1, 'mesh': 3 * [10],
                         'cao': 1, 'alpha': 1.0, 'r_cut': 1.0, 'tune': False,
                         'timings': 15}
        elc_reference = {'gap_size': 2.0, 'maxPWerror': 0.1,
                         'delta_mid_top': 0.9, 'delta_mid_bot': 0.1}
        for key in elc_reference:
            self.assertIn(key, elc_state)
            np.testing.assert_almost_equal(elc_state[key], elc_reference[key],
                                           err_msg=f'for parameter {key}')
        for key in p3m_reference:
            self.assertIn(key, p3m_state)
            np.testing.assert_almost_equal(p3m_state[key], p3m_reference[key],
                                           err_msg=f'for parameter {key}')

    @ut.skipIf(not espressomd.has_features('SCAFACOS') or
               'SCAFACOS' not in modes or
               'p3m' not in espressomd.scafacos.available_methods(),
               "Skipping test due to missing combination or p3m method.")
    def test_scafacos(self):
        actor = self.get_active_actor_of_type(
            espressomd.electrostatics.Scafacos)
        state = actor.get_params()
        reference = {'prefactor': 0.5, 'method_name': 'p3m',
                     'method_params': {
                         'p3m_cao': '7',
                         'p3m_r_cut': '1.0',
                         'p3m_grid': '64',
                         'p3m_alpha': '2.320667'}}
        for key in reference:
            self.assertEqual(state[key], reference[key], msg=f'for {key}')

    @ut.skipIf(not espressomd.has_features('SCAFACOS_DIPOLES') or
               'SCAFACOS' not in modes or
               'p2nfft' not in espressomd.scafacos.available_methods(),
               "Skipping test due to missing combination or p2nfft method.")
    def test_scafacos_dipoles(self):
        actor = self.get_active_actor_of_type(
            espressomd.magnetostatics.Scafacos)
        state = actor.get_params()
        reference = {'prefactor': 1.2, 'method_name': 'p2nfft',
                     'method_params': {
                         "p2nfft_verbose_tuning": "0",
                         "pnfft_N": "32,32,32",
                         "pnfft_n": "32,32,32",
                         "pnfft_window_name": "bspline",
                         "pnfft_m": "4",
                         "p2nfft_ignore_tolerance": "1",
                         "pnfft_diff_ik": "0",
                         "p2nfft_r_cut": "11",
                         "p2nfft_alpha": "0.37"}}
        for key in reference:
            self.assertIn(key, state)
            self.assertEqual(state[key], reference[key], msg=f'for {key}')

    @utx.skipIfMissingFeatures('COLLISION_DETECTION')
    def test_collision_detection(self):
        coldet = system.collision_detection
        self.assertEqual(coldet.mode, "bind_centers")
        self.assertAlmostEqual(coldet.distance, 0.11, delta=1E-9)
        self.assertEqual(coldet.bond_centers, system.bonded_inter[0])

    @utx.skipIfMissingFeatures('EXCLUSIONS')
    def test_exclusions(self):
        self.assertEqual(list(system.part[0].exclusions), [2])
        self.assertEqual(list(system.part[1].exclusions), [2])
        self.assertEqual(list(system.part[2].exclusions), [0, 1])

    @utx.skipIfMissingFeatures('LB_WALBERLA')
    @ut.skipIf('LB.ACTIVE.WALBERLA' not in modes, 'waLBerla LBM not in modes')
    @ut.skipIf(not LB or not espressomd.has_features("LB_BOUNDARIES"),
               "Missing features")
    @ut.skipIf(n_nodes > 1, "only runs for 1 MPI rank")
    def test_lb_boundaries(self):
        # check boundary objects
        self.assertEqual(len(system.lbboundaries), 2)
        np.testing.assert_allclose(
            np.copy(system.lbboundaries[0].velocity), [1e-4, 1e-4, 0])
        np.testing.assert_allclose(
            np.copy(system.lbboundaries[1].velocity), [0, 0, 0])
        self.assertIsInstance(
            system.lbboundaries[0].shape, espressomd.shapes.Wall)
        self.assertIsInstance(
            system.lbboundaries[1].shape, espressomd.shapes.Wall)
        # check boundary flag
        lbf = self.get_active_actor_of_type(espressomd.lb.LBFluidWalberla)
        np.testing.assert_equal(lbf[0, :, :].is_boundary.astype(int), 1)
        np.testing.assert_equal(lbf[-1, :, :].is_boundary.astype(int), 1)
        np.testing.assert_equal(lbf[1:-1, :, :].is_boundary.astype(int), 0)
        # remove boundaries
        system.lbboundaries.clear()
        self.assertEqual(len(system.lbboundaries), 0)
        np.testing.assert_equal(lbf[:, :, :].is_boundary.astype(int), 0)

    @ut.skipIf(n_nodes > 1, "only runs for 1 MPI rank")
    def test_constraints(self):
        self.assertEqual(len(system.constraints),
                         8 - int(not espressomd.has_features("ELECTROSTATICS")))
        c = system.constraints
        ref_shape = self.ref_box_l.astype(int) + 2

        self.assertIsInstance(c[0].shape, espressomd.shapes.Sphere)
        self.assertAlmostEqual(c[0].shape.radius, 0.1, delta=1E-10)
        self.assertEqual(c[0].particle_type, 17)

        self.assertIsInstance(c[1].shape, espressomd.shapes.Wall)
        np.testing.assert_allclose(np.copy(c[1].shape.normal),
                                   [1. / np.sqrt(3)] * 3)

        self.assertIsInstance(c[2], espressomd.constraints.Gravity)
        np.testing.assert_allclose(np.copy(c[2].g), [1., 2., 3.])

        self.assertIsInstance(
            c[3], espressomd.constraints.HomogeneousMagneticField)
        np.testing.assert_allclose(np.copy(c[3].H), [1., 2., 3.])

        self.assertIsInstance(
            c[4], espressomd.constraints.HomogeneousFlowField)
        np.testing.assert_allclose(np.copy(c[4].u), [1., 2., 3.])
        self.assertAlmostEqual(c[4].gamma, 2.3, delta=1E-10)

        self.assertIsInstance(c[5], espressomd.constraints.PotentialField)
        self.assertEqual(c[5].field.shape, tuple(list(ref_shape) + [1]))
        self.assertAlmostEqual(c[5].default_scale, 1.6, delta=1E-10)
        self.assertAlmostEqual(c[5].particle_scales[5], 6.0, delta=1E-10)
        np.testing.assert_allclose(np.copy(c[5].origin), [-0.5, -0.5, -0.5])
        np.testing.assert_allclose(np.copy(c[5].grid_spacing), np.ones(3))
        ref_pot = espressomd.constraints.PotentialField(
            field=pot_field_data, grid_spacing=np.ones(3), default_scale=1.6)
        np.testing.assert_allclose(np.copy(c[5].field), np.copy(ref_pot.field),
                                   atol=1e-10)

        self.assertIsInstance(c[6], espressomd.constraints.ForceField)
        self.assertEqual(c[6].field.shape, tuple(list(ref_shape) + [3]))
        self.assertAlmostEqual(c[6].default_scale, 1.4, delta=1E-10)
        np.testing.assert_allclose(np.copy(c[6].origin), [-0.5, -0.5, -0.5])
        np.testing.assert_allclose(np.copy(c[6].grid_spacing), np.ones(3))
        ref_vec = espressomd.constraints.ForceField(
            field=vec_field_data, grid_spacing=np.ones(3), default_scale=1.4)
        np.testing.assert_allclose(np.copy(c[6].field), np.copy(ref_vec.field),
                                   atol=1e-10)

        if espressomd.has_features("ELECTROSTATICS"):
            self.assertIsInstance(
                c[7], espressomd.constraints.ElectricPlaneWave)
            np.testing.assert_allclose(np.copy(c[7].E0), [1., -2., 3.])
            np.testing.assert_allclose(np.copy(c[7].k), [-.1, .2, .3])
            self.assertAlmostEqual(c[7].omega, 5., delta=1E-10)
            self.assertAlmostEqual(c[7].phi, 1.4, delta=1E-10)


if __name__ == '__main__':
    ut.main()<|MERGE_RESOLUTION|>--- conflicted
+++ resolved
@@ -74,12 +74,7 @@
         contained in ``system.lbboundaries`. This test method is named such
         that it is executed after ``self.test_lb_boundaries()``.
         '''
-<<<<<<< HEAD
         lbf = self.get_active_actor_of_type(espressomd.lb.LBFluidWalberla)
-=======
-        lbf = self.get_active_actor_of_type(
-            espressomd.lb.HydrodynamicInteraction)
->>>>>>> dec21f28
         cpt_mode = int("@TEST_BINARY@")
         cpt_path = self.checkpoint.checkpoint_dir + "/lb{}.cpt"
 
@@ -93,6 +88,9 @@
                 lbf.load_checkpoint(cpt_path.format("-wrong-format"), cpt_mode)
             with self.assertRaisesRegex(RuntimeError, 'grid dimensions mismatch'):
                 lbf.load_checkpoint(cpt_path.format("-wrong-boxdim"), cpt_mode)
+            with self.assertRaisesRegex(RuntimeError, 'population size mismatch'):
+                lbf.load_checkpoint(
+                    cpt_path.format("-wrong-popsize"), cpt_mode)
         with self.assertRaisesRegex(RuntimeError, 'could not open file'):
             lbf.load_checkpoint(cpt_path.format("-unknown"), cpt_mode)
 
