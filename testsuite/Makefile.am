# Copyright (C) 2007,2008,2009,2010,2011 Olaf Lenz, Axel Arnold
#
# This file is part of ESPResSo.
#
# ESPResSo is free software: you can redistribute it and/or modify
# it under the terms of the GNU General Public License as published by
# the Free Software Foundation, either version 3 of the License, or
# (at your option) any later version.
#
# ESPResSo is distributed in the hope that it will be useful,
# but WITHOUT ANY WARRANTY; without even the implied warranty of
# MERCHANTABILITY or FITNESS FOR A PARTICULAR PURPOSE.  See the
# GNU General Public License for more details.
#
# You should have received a copy of the GNU General Public License
# along with this program.  If not, see <http://www.gnu.org/licenses/>.
#
SUBDIRS = configs .

# alphabetically sorted list of test scripts
tests = \
	analysis.tcl \
	collision-detection-centers.tcl \
	collision-detection-poc.tcl \
	comforce.tcl \
	comfixed.tcl \
	command_syntax.tcl \
	constraints.tcl \
	constraints_reflecting.tcl \
<<<<<<< HEAD
	correlation.tcl \
=======
	constraints_rhomboid.tcl \
>>>>>>> cc4c011a
	dh.tcl \
	el2d.tcl \
	el2d_die.tcl \
	el2d_nonneutral.tcl \
	exclusions.tcl \
	fene.tcl \
	gb.tcl \
	harm.tcl \
	intpbc.tcl \
	intppbc.tcl \
	kinetic.tcl \
	layered.tcl \
	lb.tcl \
	lb_stokes_sphere.tcl \
	lb_gpu.tcl \
	lj.tcl \
	lj-cos.tcl \
	lj-generic.tcl \
	madelung.tcl \
	maggs.tcl \
	magnetic-field.tcl \
	mass.tcl \
	mass-and-rinertia.tcl \
	mdlc.tcl \
	mmm1d.tcl \
	npt.tcl \
	nsquare.tcl \
	nve_pe.tcl \
	observable.tcl \
	p3m.tcl \
	p3m_magnetostatics.tcl \
	p3m_magnetostatics2.tcl \
	p3m_simple_noncubic.tcl \
	p3m_wall.tcl \
	rotation.tcl \
	tabulated.tcl \
	thermostat.tcl \
        tunable_slip.tcl \
	virtual-sites.tcl
# please keep the alphabetic ordering of the above list!

deactivated_tests =

# add data files for the tests here
EXTRA_DIST = $(tests) $(deactivated_tests) \
	tests_common.tcl \
	analysis_system.data.00.gz analysis_system.data.01.gz \
	analysis_system.data.02.gz analysis_system.data.03.gz \
	analysis_system.data.04.gz analysis_system.data.05.gz \
	analysis_system.data.06.gz analysis_system.data.07.gz \
	analysis_system.data.08.gz analysis_system.data.09.gz \
	analysis_system.data.10.gz analysis_system.data.chk \
	comforce_system.data comfixed_system.data \
	constraints_system.data \
        p3m_magnetostatics.data \
        p3m_magnetostatics2_system.data p3m_magnetostatics2_expected.data \
	p3m_wall_system.data \
	p3m_system.data el2d_system.data el2d_system_die.data \
	mdlc_system.data mdlc_expected_energy.data mdlc_expected_force_torque.data \
	mmm1d_system.data dh_system.data \
	lj_system.data lj-cos_system.data \
	gb_system.data \
	tabulated_system.data lj1.tab lj2.tab lj3.tab \
	fene_system.data.gz harm_system.data.gz \
	intpbc_system.data.gz intppbc.tcl intppbc_system.data.gz \
	npt_lj_system.data \
	thermostat.data thermostat_rot.data \
	mass_system.data \
	lb_system.data \
	\
	pe_micelle.tcl pe_micelle.data \
	uwerr_test.tcl uwerr_test.data \
	\
	gen_fene.tcl gen_harm.tcl \
	\
	maggs_correct_rdf.data

# run the testsuite
check-local: runtest.sh
	if test -n "$(processors)"; then \
	  @builddir@/runtest.sh -p "${processors}" $(tests); \
	else \
	  @builddir@/runtest.sh $(tests); \
	fi

CLEANFILES=runtest.log

DISTCLEANFILES=\
	fftw3_1d_wisdom_*.file<|MERGE_RESOLUTION|>--- conflicted
+++ resolved
@@ -27,11 +27,8 @@
 	command_syntax.tcl \
 	constraints.tcl \
 	constraints_reflecting.tcl \
-<<<<<<< HEAD
 	correlation.tcl \
-=======
 	constraints_rhomboid.tcl \
->>>>>>> cc4c011a
 	dh.tcl \
 	el2d.tcl \
 	el2d_die.tcl \
