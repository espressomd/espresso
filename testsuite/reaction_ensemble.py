--- conflicted
+++ resolved
@@ -49,18 +49,11 @@
     reactant_coefficients = [1]
     product_types = [type_A, type_H]
     product_coefficients = [1, 1]
-<<<<<<< HEAD
     nubar=1; 
     system = espressomd.System()
-    #make reaction code deterministic
-    system.seed = system.cell_system.get_state()['n_nodes'] * [2]
-    np.random.seed(69) 
-    system.box_l = np.ones(3) * (N0 / c0)**(1.0 / 3.0)
-=======
     system = espressomd.System(box_l=np.ones(3) * (N0 / c0)**(1.0 / 3.0))
     system.seed = system.cell_system.get_state()['n_nodes'] * [2]
     np.random.seed(69) #make reaction code fully deterministic
->>>>>>> f74064d6
     system.cell_system.skin = 0.4
     volume = np.prod(system.box_l)  # cuboid box
     # Calculate Gamma which should lead to target_alpha with given N0 and V
