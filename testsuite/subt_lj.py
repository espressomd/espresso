--- conflicted
+++ resolved
@@ -25,12 +25,8 @@
 @ut.skipIf(not espressomd.has_features("LENNARD_JONES"),
            "Skipped because of not LENNARD_JONES")
 class SubtLjTest(ut.TestCase):
-<<<<<<< HEAD
     system = espressomd.System(box_l=[1.0, 1.0, 1.0])
-=======
-    system = espressomd.System()
     system.seed = system.cell_system.get_state()['n_nodes'] * [1234]
->>>>>>> 866f0307
     system.box_l = 3*[10]
     system.time_step = 1.
 
