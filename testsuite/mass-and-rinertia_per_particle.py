--- conflicted
+++ resolved
@@ -17,14 +17,8 @@
     es = espressomd.System()
 
     def run_test_case(self, test_case):
-<<<<<<< HEAD
-        self.es.thermostat.turn_off()
-        gamma = np.array([1.0, 1.0])
-
-        # Decelleration
-=======
         seed(1)
-        # Decelleration
+        # Decelleration / drift tests
         self.es.time_step = 0.007
         # gamma_tran/gamma_rot matrix: [2 types of particless] x [3 dimensions
         # X Y Z]
@@ -42,7 +36,14 @@
         gamma_tran[0, 0] = np.array(0.5 + random(1))
         gamma_tran[0, 1] = gamma_tran[0, 0]
         gamma_tran[0, 2] = gamma_tran[0, 0]
-        gamma_rot[0, :] = np.array((0.5 + random(3)) * 2.0 / 3.0)
+        if test_case < 4:
+            gamma_rot[0, :] = np.array((0.5 + random(3)) * 2.0 / 3.0)
+        else:
+            if "BROWNIAN_DYNAMICS" in espressomd.features():
+                # Isotropy is required here for drift tests (see below)
+                gamma_rot[0, 0] = np.array((0.5 + random(1)) * 2.0 / 3.0)
+                gamma_rot[0, 1] = gamma_rot[0, 0]
+                gamma_rot[0, 2] = gamma_rot[0, 0]
         
         gamma_tran[1, 0] = np.array(0.5 + random(1))
         gamma_tran[1, 1] = gamma_tran[1, 0]
@@ -51,14 +52,24 @@
         gamma_rot[1, 1] = gamma_rot[1, 0]
         gamma_rot[1, 2] = gamma_rot[1, 0]
 
-        self.es.thermostat.set_langevin(
-            kT=0.0,
-            gamma=[
-                gamma_global[0],
-                gamma_global[1],
-                gamma_global[2]])
-
->>>>>>> d2ed4d4f
+        if test_case < 4:
+            self.es.thermostat.set_langevin(
+                kT=0.0,
+                gamma=[
+                    gamma_global[0],
+                    gamma_global[1],
+                    gamma_global[2]])
+        else:
+            if "BROWNIAN_DYNAMICS" in espressomd.features():
+                # Brownian thermostat activation
+                self.es.thermostat.turn_off()
+                self.es.thermostat.set_brownian(
+                    kT=0.0,
+                    gamma=[
+                        gamma_global[0],
+                        gamma_global[1],
+                        gamma_global[2]])
+
         self.es.cell_system.skin = 5.0
         mass = 12.74
         J = [10.0, 10.0, 10.0]
@@ -125,14 +136,6 @@
                 self.es.part[0].gamma_rot = gamma_rot[0, :]
                 self.es.part[1].gamma_rot = gamma_rot[1, :]
 
-        if test_case == 1 or test_case == 3:
-            gamma_tr = gamma_tran
-            gamma_rot_validate = gamma_rot
-        else:
-            for k in range(2):
-                gamma_tr[k, :] = gamma_global[:]
-                gamma_rot_validate[k, :] = gamma_global[:]
-
         if "BROWNIAN_DYNAMICS" in espressomd.features():
             if test_case == 4:
                 print("================================================")
@@ -141,7 +144,7 @@
                 print("------------------------------------------------")
                 print("Test " + str(test_case) + ": no particle specific values")
                 print("------------------------------------------------")
-                gamma[1] = gamma[0]
+                # No assignments are needed.
     
             if test_case == 5:
                 print("------------------------------------------------")
@@ -149,18 +152,14 @@
                     ": particle specific gamma but not temperature")
                 print("------------------------------------------------")
                 if "PARTICLE_ANISOTROPY" in espressomd.features():
-                    self.es.part[0].gamma = np.array(
-                        [gamma[0], gamma[0], gamma[0]])
-                    self.es.part[1].gamma = np.array(
-                        [gamma[1], gamma[1], gamma[1]])
+                    self.es.part[0].gamma = gamma_tran[0, :]
+                    self.es.part[1].gamma = gamma_tran[1, :]
                 else:
-                    self.es.part[0].gamma = gamma[0]
-                    self.es.part[1].gamma = gamma[1]
+                    self.es.part[0].gamma = gamma_tran[0, 0]
+                    self.es.part[1].gamma = gamma_tran[1, 0]
                 if "ROTATION" in espressomd.features():
-                    self.es.part[0].gamma_rot = np.array(
-                        [gamma[0], gamma[0], gamma[0]])
-                    self.es.part[1].gamma_rot = np.array(
-                        [gamma[1], gamma[1], gamma[1]])
+                    self.es.part[0].gamma_rot = gamma_rot[0, :]
+                    self.es.part[1].gamma_rot = gamma_rot[1, :]
     
             if test_case == 6:
                 print("------------------------------------------------")
@@ -169,7 +168,6 @@
                 print("------------------------------------------------")
                 self.es.part[0].temp = 0.0
                 self.es.part[1].temp = 0.0
-                gamma[1] = gamma[0]
     
             if test_case == 7:
                 print("------------------------------------------------")
@@ -179,72 +177,71 @@
                 self.es.part[0].temp = 0.0
                 self.es.part[1].temp = 0.0
                 if "PARTICLE_ANISOTROPY" in espressomd.features():
-                    self.es.part[0].gamma = np.array(
-                        [gamma[0], gamma[0], gamma[0]])
-                    self.es.part[1].gamma = np.array(
-                        [gamma[1], gamma[1], gamma[1]])
+                    self.es.part[0].gamma = gamma_tran[0, :]
+                    self.es.part[1].gamma = gamma_tran[1, :]
                 else:
-                    self.es.part[0].gamma = gamma[0]
-                    self.es.part[1].gamma = gamma[1]
+                    self.es.part[0].gamma = gamma_tran[0, 0]
+                    self.es.part[1].gamma = gamma_tran[1, 0]
                 if "ROTATION" in espressomd.features():
-                    self.es.part[0].gamma_rot = np.array(
-                        [gamma[0], gamma[0], gamma[0]])
-                    self.es.part[1].gamma_rot = np.array(
-                        [gamma[1], gamma[1], gamma[1]])
+                    self.es.part[0].gamma_rot = gamma_rot[0, :]
+                    self.es.part[1].gamma_rot = gamma_rot[1, :]
+
+        if test_case == 1 or test_case == 3 or test_case == 5 or test_case == 7:
+            gamma_tr = gamma_tran
+            gamma_rot_validate = gamma_rot
+        else:
+            for k in range(2):
+                gamma_tr[k, :] = gamma_global[:]
+                gamma_rot_validate[k, :] = gamma_global[:]
 
         self.es.time = 0.0
 
-<<<<<<< HEAD
         if test_case < 4:
             self.es.time_step = 0.007
-            self.es.thermostat.set_langevin(kT=0.0, gamma=gamma[0])
             tol = 1.25E-4
             for i in range(100):
                 for k in range(3):
                     self.assertLess(
-                        abs(self.es.part[0].v[k] - math.exp(- gamma[0] * self.es.time / mass)), tol)
+                        abs(self.es.part[0].v[k] - math.exp(- gamma_tr[0, k] * self.es.time / mass)), tol)
                     self.assertLess(
-                        abs(self.es.part[1].v[k] - math.exp(- gamma[1] * self.es.time / mass)), tol)
+                        abs(self.es.part[1].v[k] - math.exp(- gamma_tr[1, k] * self.es.time / mass)), tol)
                     if "ROTATION" in espressomd.features():
                         self.assertLess(abs(
-                            self.es.part[0].omega_body[k] - math.exp(- gamma[0] * self.es.time / J[k])), tol)
+                            self.es.part[0].omega_body[k] - math.exp(- gamma_rot_validate[0, k] * self.es.time / J[k])), tol)
                         self.assertLess(abs(
-                            self.es.part[1].omega_body[k] - math.exp(- gamma[1] * self.es.time / J[k])), tol)
+                            self.es.part[1].omega_body[k] - math.exp(- gamma_rot_validate[1, k] * self.es.time / J[k])), tol)
                 self.es.integrator.run(10)
-        # BD drift test
-        else:
+        # Brownian dynamics drift test
+        else:
+            tol = 1.25E-4
             # Brownian dynamics is designed for larger time-steps
             # propagate for time_step >> max(tau0_tran, tau0_rot)
             # tau0_tran = mass / gamma = 12.74 / 1.0
             # tau0_rot = I / gamma = 10 / 1.0
             # Hence, let's select time_step ~ 100
             self.es.time_step = 100
-            # Brownian thermostat activation
-            self.es.thermostat.set_brownian(kT=0.0, gamma=gamma[0])
             if "EXTERNAL_FORCES" in espressomd.features():
-                f1 = np.array([-1.2, 58.3578, 0.002])
-                f2 = np.array([-15.112, -2.0, 368])
-                self.es.part[0].ext_force = f1
-                self.es.part[1].ext_force = f2
+                f0 = np.array([-1.2, 58.3578, 0.002])
+                f1 = np.array([-15.112, -2.0, 368])
+                self.es.part[0].ext_force = f0
+                self.es.part[1].ext_force = f1
+                if "ROTATION" in espressomd.features():
+                    tor0 = np.array([12, 0.022, 87])
+                    tor1 = np.array([-0.03, -174, 368])
+                    self.es.part[0].ext_torque = tor0
+                    self.es.part[1].ext_torque = tor1
                 for i in range(100):
                     self.es.integrator.run(1)
                     for k in range(3):
-                        # TODO
-=======
-        tol = 1.25E-4
-        for i in range(100):
-            for k in range(3):
-                self.assertLess(
-                    abs(self.es.part[0].v[k] - math.exp(- gamma_tr[0, k] * self.es.time / mass)), tol)
-                self.assertLess(
-                    abs(self.es.part[1].v[k] - math.exp(- gamma_tr[1, k] * self.es.time / mass)), tol)
-                if "ROTATION" in espressomd.features():
-                    self.assertLess(abs(
-                        self.es.part[0].omega_body[k] - math.exp(- gamma_rot_validate[0, k] * self.es.time / J[k])), tol)
-                    self.assertLess(abs(
-                        self.es.part[1].omega_body[k] - math.exp(- gamma_rot_validate[1, k] * self.es.time / J[k])), tol)
-            self.es.integrator.run(10)
->>>>>>> d2ed4d4f
+                        self.assertLess(
+                            abs(self.es.part[0].v[k] - f0[k] / gamma_tr[0, k]), tol)
+                        self.assertLess(
+                            abs(self.es.part[1].v[k] - f1[k] / gamma_tr[1, k]), tol)
+                        if "ROTATION" in espressomd.features():
+                            self.assertLess(abs(
+                                self.es.part[0].omega_lab[k] - tor0[k] / gamma_rot_validate[0, k]), tol)
+                            self.assertLess(abs(
+                                self.es.part[1].omega_lab[k] - tor1[k] / gamma_rot_validate[1, k]), tol)
 
         for i in range(len(self.es.part)):
             self.es.part[i].remove()
