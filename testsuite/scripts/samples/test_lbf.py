# Copyright (C) 2019 The ESPResSo project
#
# This file is part of ESPResSo.
#
# ESPResSo is free software: you can redistribute it and/or modify
# it under the terms of the GNU General Public License as published by
# the Free Software Foundation, either version 3 of the License, or
# (at your option) any later version.
#
# ESPResSo is distributed in the hope that it will be useful,
# but WITHOUT ANY WARRANTY; without even the implied warranty of
# MERCHANTABILITY or FITNESS FOR A PARTICULAR PURPOSE.  See the
# GNU General Public License for more details.
#
# You should have received a copy of the GNU General Public License
# along with this program.  If not, see <http://www.gnu.org/licenses/>.

import unittest as ut
import importlib_wrapper
import numpy as np

implementation = "gpu" if "gpu" in "@TEST_LABELS@".split(";") else "cpu"
sample, skipIfMissingFeatures = importlib_wrapper.configure_and_import(
    "@SAMPLES_DIR@/lbf.py", gpu=implementation == "gpu",
    cmd_arguments=["--" + implementation], script_suffix=implementation)


@skipIfMissingFeatures
class Sample(ut.TestCase):
    system = sample.system

    def test_electrophoresis_gradient(self):
        # the force is applied along the z-axis
        gradient = np.mean(np.gradient(sample.f_list.T, axis=1), axis=1)
        self.assertAlmostEqual(gradient[0], 0.0, places=11)
        self.assertAlmostEqual(gradient[1], 0.0, places=11)
<<<<<<< HEAD
        self.assertAlmostEqual(gradient[2], -7.72896462e-07, places=11)
=======
        self.assertAlmostEqual(gradient[2], -7.78814e-7, places=11)
>>>>>>> d01a0e64


if __name__ == "__main__":
    ut.main()<|MERGE_RESOLUTION|>--- conflicted
+++ resolved
@@ -34,11 +34,7 @@
         gradient = np.mean(np.gradient(sample.f_list.T, axis=1), axis=1)
         self.assertAlmostEqual(gradient[0], 0.0, places=11)
         self.assertAlmostEqual(gradient[1], 0.0, places=11)
-<<<<<<< HEAD
-        self.assertAlmostEqual(gradient[2], -7.72896462e-07, places=11)
-=======
         self.assertAlmostEqual(gradient[2], -7.78814e-7, places=11)
->>>>>>> d01a0e64
 
 
 if __name__ == "__main__":
