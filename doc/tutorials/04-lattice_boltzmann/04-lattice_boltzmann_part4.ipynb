{
 "cells": [
  {
   "cell_type": "markdown",
   "metadata": {},
   "source": [
    "# Tutorial 4 : The lattice-Boltzmann method in ESPResSo - Part 4"
   ]
  },
  {
   "cell_type": "markdown",
   "metadata": {},
   "source": [
    "## Poiseuille flow in ESPResSo\n",
    "\n",
    "Poiseuille flow is the flow through a pipe or (in our case) a slit\n",
    "under a homogeneous force density, e.g. gravity. In the limit of small Reynolds\n",
    "numbers, the flow can be described with the Stokes equation. \n",
    "We assume the slit being infinitely extended in $y$ and $z$ \n",
    "direction and a force density $f_y$ on the fluid \n",
    "in $y$ direction. No slip-boundary conditions  (i.e. $\\vec{u}=0$)\n",
    "are located at $x = \\pm h/2$.\n",
    "Assuming invariance in $y$ and $z$ direction and a steady state, \n",
    "the Stokes equation is simplified to:\n",
    "\n",
    "\\begin{equation}\n",
    "  \\mu \\partial_x^2 u_y = f_y\n",
    "\\end{equation}\n",
    "\n",
    "where $f_y$ denotes the force density and $\\mu$ the dynamic viscosity.\n",
    "This can be integrated twice and the integration constants are chosen\n",
    "so that $u_y=0$ at $x = \\pm h/2$ to obtain the solution to the\n",
    "planar Poiseuille flow [8]:\n",
    "\n",
    "\\begin{equation}\n",
    "  u_y(x) = \\frac{f_y}{2\\mu} \\left(h^2/4-x^2\\right)\n",
    "\\end{equation}\n",
    "\n",
    "We will simulate a planar Poiseuille flow using a square box, two walls\n",
    "with normal vectors $\\left(\\pm 1, 0, 0 \\right)$, and an external force density\n",
    "applied to every node."
   ]
  },
  {
   "cell_type": "markdown",
   "metadata": {},
   "source": [
    "### 1. Setting up the system"
   ]
  },
  {
   "cell_type": "code",
   "execution_count": null,
   "metadata": {},
   "outputs": [],
   "source": [
    "import logging\n",
    "import sys\n",
    "\n",
    "import matplotlib.pyplot as plt\n",
    "import numpy as np\n",
    "\n",
    "import espressomd\n",
    "import espressomd.lb\n",
    "import espressomd.lbboundaries\n",
    "import espressomd.shapes\n",
    "\n",
    "logging.basicConfig(level=logging.INFO, stream=sys.stdout)\n",
    "\n",
    "espressomd.assert_features(['LB_BOUNDARIES_GPU'])\n",
    "\n",
    "# System constants\n",
    "BOX_L = 16.0\n",
    "TIME_STEP = 0.01\n",
    "\n",
    "system = espressomd.System(box_l=[BOX_L]*3)\n",
    "system.time_step = TIME_STEP\n",
    "system.cell_system.skin = 0.4"
   ]
  },
  {
   "cell_type": "markdown",
   "metadata": {},
   "source": [
    "#### 1.1 Setting up the lattice-Boltzmann fluid\n",
    "\n",
    "We will now create a lattice-Boltzmann fluid confined between two walls."
   ]
  },
  {
   "cell_type": "code",
   "execution_count": null,
   "metadata": {},
   "outputs": [],
   "source": [
    "# LB parameters\n",
    "AGRID = 0.5\n",
    "VISCOSITY = 2.0\n",
    "FORCE_DENSITY = [0.0, 0.001, 0.0]\n",
    "DENSITY = 1.5\n",
    "\n",
    "# LB boundary parameters\n",
    "WALL_OFFSET = AGRID"
   ]
  },
  {
   "cell_type": "markdown",
   "metadata": {
    "solution2": "hidden",
    "solution2_first": true
   },
   "source": [
    "Create a lattice-Boltzmann actor and append it to the list of system actors. Use the GPU implementation of LB.\n",
    "\n",
<<<<<<< HEAD
    "lbf = espressomd.lb.LBFluidWalberla(agrid=AGRID, dens=DENSITY, visc=VISCOSITY, tau=TIME_STEP,\n",
    "                    ext_force_density=FORCE_DENSITY)\n",
=======
    "You can refer to section [setting up a LB fluid](http://espressomd.org/html/doc/lb.html#setting-up-a-lb-fluid)\n",
    "in the user guide."
   ]
  },
  {
   "cell_type": "markdown",
   "metadata": {
    "solution2": "hidden"
   },
   "source": [
    "```python\n",
    "logging.info(\"Setup LB fluid.\")\n",
    "lbf = espressomd.lb.LBFluidGPU(agrid=AGRID, dens=DENSITY, visc=VISCOSITY, tau=TIME_STEP,\n",
    "                               ext_force_density=FORCE_DENSITY)\n",
>>>>>>> cf157f52
    "system.actors.add(lbf)\n",
    "```"
   ]
  },
  {
   "cell_type": "code",
   "execution_count": null,
   "metadata": {},
   "outputs": [],
   "source": []
  },
  {
   "cell_type": "markdown",
   "metadata": {
    "solution2": "hidden",
    "solution2_first": true
   },
   "source": [
    "Create a LB boundary and append it to the list of system LB boundaries.\n",
    "\n",
    "You can refer to section [using shapes as lattice-Boltzmann boundary](http://espressomd.org/html/doc/lb.html#using-shapes-as-lattice-boltzmann-boundary) in the user guide."
   ]
  },
  {
   "cell_type": "markdown",
   "metadata": {
    "solution2": "hidden"
   },
   "source": [
    "```python\n",
    "logging.info(\"Setup LB boundaries.\")\n",
    "top_wall = espressomd.shapes.Wall(normal=[1, 0, 0], dist=WALL_OFFSET)\n",
    "bottom_wall = espressomd.shapes.Wall(normal=[-1, 0, 0], dist=-(BOX_L - WALL_OFFSET))\n",
    "\n",
    "top_boundary = espressomd.lbboundaries.LBBoundary(shape=top_wall)\n",
    "bottom_boundary = espressomd.lbboundaries.LBBoundary(shape=bottom_wall)\n",
    "\n",
    "system.lbboundaries.add(top_boundary)\n",
    "system.lbboundaries.add(bottom_boundary)\n",
    "```"
   ]
  },
  {
   "cell_type": "code",
   "execution_count": null,
   "metadata": {},
   "outputs": [],
   "source": []
  },
  {
   "cell_type": "markdown",
   "metadata": {},
   "source": [
    "### 2. Simulation\n",
    "\n",
    "We will now simulate the fluid flow until we reach the steady state."
   ]
  },
  {
   "cell_type": "code",
   "execution_count": null,
   "metadata": {},
   "outputs": [],
   "source": [
    "logging.info(\"Iterate until the flow profile converges (5000 LB updates).\")\n",
    "system.integrator.run(5000)"
   ]
  },
  {
   "cell_type": "markdown",
   "metadata": {},
   "source": [
    "### 3. Data analysis\n",
    "\n",
    "We can now extract the flow profile and compare it to the analytical solution for the planar Poiseuille flow."
   ]
  },
  {
   "cell_type": "code",
   "execution_count": null,
   "metadata": {},
   "outputs": [],
   "source": [
    "logging.info(\"Extract fluid velocities along the x-axis\")\n",
    "fluid_positions = np.zeros(lbf.shape[0])\n",
    "fluid_velocities = np.zeros(lbf.shape[0])\n",
    "for x in range(lbf.shape[0]):\n",
    "    # Average over the nodes in y direction\n",
    "    v = [lbf[x, y, 0].velocity[1] for y in range(lbf.shape[1])]\n",
    "    fluid_velocities[x] = np.average(v)\n",
    "    fluid_positions[x] = (x + 0.5) * AGRID\n",
    "\n",
    "def poiseuille_flow(x, force_density, dynamic_viscosity, height):\n",
    "    return force_density / (2 * dynamic_viscosity) * (height**2 / 4 - x**2)\n",
    "\n",
    "# Note that the LB viscosity is not the dynamic viscosity but the\n",
    "# kinematic viscosity (mu=LB_viscosity * density)\n",
    "x_values = np.linspace(0.0, BOX_L, lbf.shape[0])\n",
    "HEIGHT = BOX_L - 2.0 * AGRID\n",
    "# analytical curve\n",
    "y_values = poiseuille_flow(x_values - (HEIGHT / 2 + AGRID), FORCE_DENSITY[1],\n",
    "                           VISCOSITY * DENSITY, HEIGHT)\n",
    "# velocity is zero inside the walls\n",
    "y_values[np.nonzero(x_values < WALL_OFFSET)] = 0.0\n",
    "y_values[np.nonzero(x_values > BOX_L - WALL_OFFSET)] = 0.0\n",
    "\n",
    "fig1 = plt.figure(figsize=(10, 6))\n",
    "plt.plot(x_values, y_values, '-', linewidth=2, label='analytical')\n",
    "plt.plot(fluid_positions, fluid_velocities, 'o', label='simulation')\n",
    "plt.xlabel('Position on the $x$-axis', fontsize=16)\n",
    "plt.ylabel('Fluid velocity in $y$-direction', fontsize=16)\n",
    "plt.legend()\n",
    "plt.show()"
   ]
  },
  {
   "cell_type": "markdown",
   "metadata": {},
   "source": [
    "## References\n",
    "\n",
    "[1] S. Succi. *The lattice Boltzmann equation for fluid dynamics and beyond.* Clarendon Press, Oxford, 2001.  \n",
    "[2] B. Dünweg and A. J. C. Ladd. *Advanced Computer Simulation Approaches for Soft Matter Sciences III*, chapter II, pages 89–166. Springer, 2009.  \n",
    "[3] B. Dünweg, U. Schiller, and A.J.C. Ladd. Statistical mechanics of the fluctuating lattice-Boltzmann equation. *Phys. Rev. E*, 76:36704, 2007.  \n",
    "[4] P. G. de Gennes. *Scaling Concepts in Polymer Physics*. Cornell University Press, Ithaca, NY, 1979.  \n",
    "[5] M. Doi. *Introduction to Polymer Physics.* Clarendon Press, Oxford, 1996.  \n",
    "[6] Michael Rubinstein and Ralph H. Colby. *Polymer Physics.* Oxford University Press, Oxford, UK, 2003.  \n",
    "[7] Daan Frenkel and Berend Smit. *Understanding Molecular Simulation.* Academic Press, San Diego, second edition, 2002.  \n",
    "[8] W. E. Langlois and M. O. Deville. *Exact Solutions to the Equations of Viscous Flow*. In: *Slow Viscous Flow*, Springer, Cham, 2014."
   ]
  }
 ],
 "metadata": {
  "kernelspec": {
   "display_name": "Python 3",
   "language": "python",
   "name": "python3"
  },
  "language_info": {
   "codemirror_mode": {
    "name": "ipython",
    "version": 3
   },
   "file_extension": ".py",
   "mimetype": "text/x-python",
   "name": "python",
   "nbconvert_exporter": "python",
   "pygments_lexer": "ipython3",
   "version": "3.6.8"
  }
 },
 "nbformat": 4,
 "nbformat_minor": 1
}<|MERGE_RESOLUTION|>--- conflicted
+++ resolved
@@ -67,7 +67,7 @@
     "\n",
     "logging.basicConfig(level=logging.INFO, stream=sys.stdout)\n",
     "\n",
-    "espressomd.assert_features(['LB_BOUNDARIES_GPU'])\n",
+    "espressomd.assert_features(['LB_WALBERLA', 'LB_BOUNDARIES'])\n",
     "\n",
     "# System constants\n",
     "BOX_L = 16.0\n",
@@ -112,10 +112,6 @@
    "source": [
     "Create a lattice-Boltzmann actor and append it to the list of system actors. Use the GPU implementation of LB.\n",
     "\n",
-<<<<<<< HEAD
-    "lbf = espressomd.lb.LBFluidWalberla(agrid=AGRID, dens=DENSITY, visc=VISCOSITY, tau=TIME_STEP,\n",
-    "                    ext_force_density=FORCE_DENSITY)\n",
-=======
     "You can refer to section [setting up a LB fluid](http://espressomd.org/html/doc/lb.html#setting-up-a-lb-fluid)\n",
     "in the user guide."
    ]
@@ -128,9 +124,8 @@
    "source": [
     "```python\n",
     "logging.info(\"Setup LB fluid.\")\n",
-    "lbf = espressomd.lb.LBFluidGPU(agrid=AGRID, dens=DENSITY, visc=VISCOSITY, tau=TIME_STEP,\n",
-    "                               ext_force_density=FORCE_DENSITY)\n",
->>>>>>> cf157f52
+    "lbf = espressomd.lb.LBFluidWalberla(agrid=AGRID, dens=DENSITY, visc=VISCOSITY, tau=TIME_STEP,\n",
+    "                                    ext_force_density=FORCE_DENSITY)\n",
     "system.actors.add(lbf)\n",
     "```"
    ]
