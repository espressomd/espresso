{
 "cells": [
  {
   "cell_type": "markdown",
   "id": "357a65e2",
   "metadata": {},
   "source": [
    "# Basic simulation of electrodes in ESPResSo part II: Electrolyte capacitor and Poisson–Boltzmann theory"
   ]
  },
  {
   "cell_type": "markdown",
   "id": "a90e9ca7",
   "metadata": {},
   "source": [
    "## Prerequisites\n",
    "\n",
    "To work with this tutorial, you should be familiar with the following topics:\n",
    "\n",
    "1. Setting up and running simulations in ESPResSo - creating particles,\n",
    "   incorporating interactions.\n",
    "   If you are unfamiliar with this, you can go through the tutorial\n",
    "   in the `lennard_jones` folder.\n",
    "2. Basic knowledge of classical electrostatics:\n",
    "   dipoles, surface and image charges.\n",
    "3. Reduced units and how to relate them to physical quantities, see the ESPResSo\n",
    "   [user guide](https://espressomd.github.io/doc/introduction.html#on-units)."
   ]
  },
  {
   "cell_type": "markdown",
   "id": "4c0ab2c6",
   "metadata": {},
   "source": [
    "## Introduction\n",
    "\n",
    "Ionic liquid (IL) based capacitors have long been established as promising\n",
    "candidates in the area of efficient energy storage devices due to their\n",
    "extraordinary capacitance, which is why they are also termed super-capacitors.\n",
    "Typically, in these setups a fluid consisting of mobile charge carriers is\n",
    "placed between two electrodes and thus gets polarized upon application of an\n",
    "external potential formic an electric double layer at the interfaces\n",
    "<a href='#[1]'>[1]</a>.\n",
    "Electric double-layer capacitors (EDLCs) can be constructed from electrodes of\n",
    "various geometries and materials where energy is stored by potential driven\n",
    "adsorption of counterions on the surface of the electrodes and forming the\n",
    "double layer. \n",
    "Thus, conducting, high surface area electrode materials can further maximize the\n",
    "energy per volume.\n",
    "\n",
    "In this tutorial we are going to investigate the ionic layer formation between\n",
    "two conducting dielectric walls in presence of an applied voltage using **ESPResSo**'s\n",
    "\"Electrostatic layer correction with image charges\" (ELC-IC) method\n",
    "<a href='#[1]'>[2]</a>.\n",
    "We employ a primitive model of an aqueous salt solution, where the solvent is\n",
    "treated implicitly as a homogeneous dielectric background.\n",
    "Thus, within the limits of a mean-field treatment and for not too small slit\n",
    "widths, we can compare our findings with the analytical Gouy–Chapmann\n",
    "solution for a single charged plane since additivity is assumed to hold if the\n",
    "potential of both walls is screened sufficiently.\n",
    "While this mean-field formalism properly describes the behavior of Coulomb\n",
    "fluids composed of monovalent ions at low concentrations in the vicinity of\n",
    "weakly charged interfaces, for strongly charged systems, where correlation and\n",
    "finite size effects begin to dominate, Poisson–Boltzmann theory falls\n",
    "inadequate.\n",
    "Our goal in this tutorial is to demonstrate how coarse grained implicit solvent\n",
    "simulations can corroborate on some of the approximations and hint on\n",
    "extensions/deviations.\n",
    "\n",
    "The inclusion of dielectric inhomogeneities appearing at the conducting\n",
    "interfaces demands to take into account image effects that involve the full\n",
    "solution of the Poisson equation.\n",
    "This is dealt with in a computationally cost-effective way using the ELC-IC method to\n",
    "treat the image charge effects in the presence of 2D dielectric bounding\n",
    "interfaces. "
   ]
  },
  {
   "cell_type": "markdown",
   "id": "7b1ef707",
   "metadata": {},
   "source": [
    "## Theoretical Background \n",
    "\n",
    "### Poisson–Boltzmann Theory\n",
    "\n",
    "Charged surfaces in contact with a liquid containing free charges (ions) attract\n",
    "oppositely charged ions that form a diffusive electric double layer. \n",
    "The competition between electrostatic interactions and entropy of ions in\n",
    "solution determines the exact distribution of mobile ions close to charged\n",
    "membranes.\n",
    "Gouy <a href='#[1]'>[3]</a> and Chapman <a href='#[1]'>[4]</a> derived in the\n",
    "early 20th century the analytic solution for the case of a single planar wall\n",
    "within the mean-field approximation of the Poisson–Boltzmann (PB) equation. \n",
    "We will use it to describe our two-electrode system, which is justified if the electrodes are \n",
    "so far apart that one surface does not influence the ion distribution in front of the other surface.\n",
    "\n",
    "In the case of a monovalent electrolyte, double integrating the PB equation and\n",
    "employing the corresponding boundary conditions for the charged plane located at\n",
    "$z=0$ yields the electrostatic potential:\n",
    "$$\\phi(z) = -2\\ln\\left[\n",
    "    \\frac{1-\\tanh(\\phi_\\mathrm{s}/4)e^{-\\kappa_\\mathrm{D} z}}\n",
    "         {1+\\tanh(\\phi_\\mathrm{s}/4)e^{-\\kappa_\\mathrm{D}z}}  \\right].$$ \n",
    "Here, $\\phi_\\mathrm{s}=\\phi(z=0)=$ const is the surface potential such\n",
    "that $\\phi(z\\rightarrow \\infty)=0$.\n",
    "$\\kappa_\\mathrm{D} = \\lambda_\\mathrm{D}^{-1}$ is the inverse Debye screening length given by\n",
    "$$ \\lambda_\\mathrm{D} = \\left(\\frac{\\varepsilon \\, k_{\\mathrm B} T}{\\sum_{j = 1}^N n_j^0 \\, q_j^2}\\right)^{1/2}, $$\n",
    "where $n_j^{(0)}$ and $q_j$ are the equilibrium number density and charge of the\n",
    "$j$-th ion species.\n",
    "For the monovalent salt this can conveniently be expressed in terms of the\n",
    "Bjerrum length $\\ell_\\mathrm{B}$ and the equilibrium salt concentration\n",
    "$\\rho^{(0)}=\\sum_j \\rho_j^{(0)}$,\n",
    "$$ \\lambda_{\\mathrm D} = \\left(4 \\pi \\, \\ell_\\mathrm{B} \\, \\rho^{(0)}/e\\right)^{-1/2} . $$\n",
    "\n",
    "The cationic and anionic density profiles then follow from the Boltzmann\n",
    "distribution as:\n",
    "$$n_{\\pm}(z)=n_\\pm^{(0)}\\left(\\frac{1\\pm\\gamma e^{-\\kappa_\\mathrm{D}z}}\n",
    "                                     {1\\mp\\gamma e^{-\\kappa_\\mathrm{D}z}} \\right)^2$$\n",
    "Here, $\\gamma$ is associated with the surface potential as\n",
    "$\\phi_\\mathrm{s}=-4\\tanh^{-1}(\\gamma)$.\n",
    "At large z, where the potential decays to zero, the ionic profiles tend to their\n",
    "bulk (reservoir) densities, $n_\\pm(z\\to\\infty) = n_\\pm^{(0)}$\n",
    "\n",
    "The relation between the surface potential and the surface charge induced on the\n",
    "electrode is given by the Grahame Equation <a href='#[1]'>[5]</a> :\n",
    "$$ \\sigma = \\sinh(\\phi_\\mathrm{s}/2) \\sqrt{\\frac{2 n_\\mathrm{b}}{\\pi \\ell_\\mathrm{B}}} $$\n",
    "The latter expression thus yields the differential capacitance\n",
    "$C=\\displaystyle\\frac{\\mathrm{d}\\sigma}{\\mathrm{d}\\phi_\\mathrm{s}}$ within the mean-field\n",
    "solution for non-overlapping double layers."
   ]
  },
  {
   "cell_type": "markdown",
   "id": "38ba2c5c",
   "metadata": {},
   "source": [
    "## ELC-IC for 2D+h periodic systems with dielectric interfaces\n",
    "\n",
    "In this tutorial we employ a parallel plate capacitor setup with constant\n",
    "potential boundary conditions which needs to be treated appropriately by the\n",
    "electrostatics solver.\n",
    "To simulate a two-dimensional partially periodic system, we combine the efficient\n",
    "scaling behavior of three-dimensional mesh-based solvers (typically\n",
    "$\\mathcal{O}(N \\log N)$ for P3M) with the Electrostatic Layer Correction (ELC)\n",
    "<a href='#[1]'>[1]</a>.\n",
    "The latter removes the contributions from the periodic images in the\n",
    "non-periodic direction and its numerical cost grows linear with the number of\n",
    "point charges $N$, hence the performance overall depends on the underlying 3D\n",
    "Coulomb solver.\n",
    "Furthermore, ELC can be extended straightforwardly to metallic boundary\n",
    "conditions (or any other dielectric contrast) by using the method of image charges,\n",
    "which is referred to as the “Electrostatic Layer Correction with Image Charges”\n",
    "(ELC-IC) approach used in this tutorial.\n",
    "\n",
    "A voltage difference can be applied between the electrodes by following\n",
    "considerations:\n",
    "The total potential drop $\\Delta \\phi$ across the simulated system is readily\n",
    "obtained from the ion distribution and integrating twice over the one-dimensional Poisson equation:\n",
    "$$-\\varepsilon_{0}\\varepsilon_{r}\\phi_\\mathrm{ind}(z)=\\iint_{0}^{z}\\rho(z^{\\prime})(z-z^{\\prime})dz^{\\prime}$$\n",
    "Here, the subscript 'ind' indicates that this is the potential due to the\n",
    "induced inhomogeneous charge distribution.\n",
    "In order to set up a constant potential difference $\\Delta \\phi$, a homogeneous\n",
    "electric field is superimposed such that\n",
    "$$ \\Delta \\phi = \\Delta \\phi_\\mathrm{ind} + \\Delta \\phi_\\mathrm{bat},$$\n",
    "where $\\Delta \\phi_\\mathrm{bat}$ corresponds to the potential of a (virtually)\n",
    "applied battery.\n",
    "In practice, the linear electric field in $E_z^\\mathrm{(bat)}=-\\phi_\\mathrm{bat}/L_z$\n",
    "in the $z$-direction normal to the surface that one needs to apply can be\n",
    "calculated straightforwardly, as the corresponding contribution from the induced\n",
    "charges is known:\n",
    "$$ E_z^\\mathrm{(ind)} = \\frac{1}{\\varepsilon_0 \\varepsilon_r L^2 L_z} P_z$$\n",
    "Here, $L$ denotes the lateral system size, $L_z$ the distance between the plates\n",
    "and $P_z = \\sum_i q_i z_i$ is the total dipole moment in $z$-direction due to\n",
    "the charges $q_i$.\n",
    "Then, to maintain $\\Delta \\phi$, a force $F_z^\\mathrm{bat} = q E_z^\\mathrm{(bat)}$\n",
    "is applied on all charges.\n",
    "Since ELC already calculates $P_z$, the constant potential correction requires no\n",
    "additional computational effort.\n",
    "\n",
    "*Note*: Apart from ELC-IC, **ESPResSo** also provides the ICC$^\\star$ method\n",
    "<a href='#[2]'>[2]</a> which employs an iterative numerical scheme with\n",
    "discretized surface particles to solve the boundary integrals at the dieletcric\n",
    "interface.\n",
    "The tutorial on *Basic simulation of electrodes in ESPResSo part I* addresses this\n",
    "in detail."
   ]
  },
  {
   "cell_type": "markdown",
   "id": "f128c80a",
   "metadata": {},
   "source": [
    "## 1. System setup \n",
    "\n",
    "First we import all ESPResSo features and external modules"
   ]
  },
  {
   "cell_type": "code",
   "execution_count": null,
   "id": "7661ce98",
   "metadata": {},
   "outputs": [],
   "source": [
    "import numpy as np\n",
    "import matplotlib.pyplot as plt\n",
    "import scipy.constants as constants\n",
    "import scipy.stats\n",
    "import tqdm\n",
    "\n",
    "import espressomd\n",
    "import espressomd.electrostatics\n",
    "import espressomd.electrostatic_extensions\n",
    "import espressomd.observables\n",
    "import espressomd.accumulators\n",
    "import espressomd.shapes\n",
    "\n",
    "espressomd.assert_features(['WCA', 'ELECTROSTATICS'])\n",
    "rng = np.random.default_rng(42)\n",
    "plt.rcParams.update({'font.size': 18})"
   ]
  },
  {
   "cell_type": "markdown",
   "id": "16cce457",
   "metadata": {},
   "source": [
    "We need to define system dimensions and some physical parameters related to\n",
    "length, time and energy scales of our system.\n",
    "As discussed in previous tutorials, all physical parameters are defined in terms\n",
    "of a length $\\sigma$, mass $m$ and time $t$ and unit of charge $q$.\n",
    "Since we are not explicitly interested in the dynamics of the system, we set the\n",
    "mass to $m=1$ (particle mass).\n",
    "For convenience, we choose the elementary charge as fundamental unit ($q=1e$)\n",
    "and $\\sigma = 1 \\,\\mathrm{nm}$.\n",
    "\n",
    "With this we can now define the fundamental parameters of our system:"
   ]
  },
  {
   "cell_type": "code",
   "execution_count": null,
   "id": "43ae6591",
   "metadata": {},
   "outputs": [],
   "source": [
    "# water at room temperature\n",
    "EPSILON_R = 78.4             # Relative dielectric constant of water\n",
    "TEMPERATURE = 300.0          # Temperature in Kelvin\n",
    "BJERRUM_LENGTH = constants.elementary_charge**2 / constants.nano / \\\n",
    "  (4 * np.pi * constants.epsilon_0 * EPSILON_R * constants.Boltzmann * TEMPERATURE)\n",
    "# BERRUM_LENGTH of water at room temperature is 0.71 nm; electrostatic prefactor passed to P3M KBT/e2                \n",
    "\n",
    "# Lennard-Jones parameters\n",
    "LJ_SIGMA = 0.3 # Particle size in nanometers\n",
    "LJ_EPSILON = 1.0\n",
    "\n",
    "CONCENTRATION = 1e-2 # desired concentration in mol/l\n",
    "DISTANCE = 10 # 10 Debye lengths\n",
    "N_IONPAIRS = 500\n",
    "\n",
    "POTENTIAL_DIFF = 5.0\n",
    "\n",
    "# Elementary charge \n",
    "q = 1.\n",
    "types = {\"Cation\": 0, \"Anion\": 1, \"Electrodes\": 2}\n",
    "charges = {\"Cation\": q, \"Anion\": -q}"
   ]
  },
  {
   "cell_type": "markdown",
   "id": "a3b0c640",
   "metadata": {},
   "source": [
    "### 1.1 Setting up the box dimensions and create system\n",
    "\n",
    "We want to make use of the optimal performance of **ESPResSo** in this tutorial,\n",
    "which is roughly at 1000 particles/core.\n",
    "Thus, we fixed above the number of ion pairs to `N_IONPAIRS = 500`.\n",
    "\n",
    "To be able to employ the analytical solution for the single plate also for the\n",
    "double layer capacitor setup, the two electrodes need to be sufficiently far\n",
    "away such that the additivity of the two surface potentials holds. In practice,\n",
    "a separation of $d=10\\lambda_\\mathrm{D}$ is a good choice, represented by \n",
    "`DISTANCE = 10`.\n",
    "\n",
    "Our choice of $c=10\\,\\mathrm{mmol}$ is a compromise between a sufficiently low\n",
    "concentration for the PB theory to hold and not too large distances $d$ such\n",
    "that the equilibration/diffusion of the ions is sufficiently fast\n",
    "(`CONCENTRATION = 1e-2`).\n",
    "\n",
    "Note that in order to obtain results that we can interpret easily, we explicitly\n",
    "set a unit system using nanometers as length-scale above.\n",
    "The corresponding ion size of about 0.3 nm is a\n",
    "typical value for a simple salt; this, however, is in sharp contrast to the\n",
    "mean-field assumption of point-like ions.\n",
    "The latter are not easily studied within Molecular Dynamics simulations due to\n",
    "the required small time steps and are better suited for Monte Carlo type\n",
    "simulations.\n",
    "We instead focus here on analyzing deviations from PB theory due to the finite\n",
    "ion size."
   ]
  },
  {
   "cell_type": "markdown",
   "id": "867de4db",
   "metadata": {},
   "source": [
    "### Task\n",
    "\n",
    "* write a function \n",
    "`get_box_dimension(concentration, distance, n_ionpairs=N_IONPAIRS)`\n",
    "that returns the lateral and normal box lengths `box_l_xy` and `box_l_z` (in\n",
    "nanometers) for the given parameters.\n",
    "\n",
    "**Hint:** To account for the finite ion size and the wall interaction it is\n",
    "useful to define the effective separation $d^\\prime = d-2\\sigma$, such that the\n",
    "concentration is $\\rho = N/(A \\cdot d^\\prime)$."
   ]
  },
  {
   "cell_type": "code",
   "execution_count": null,
   "id": "5a65af0b",
   "metadata": {},
   "outputs": [],
   "source": [
    "# SOLUTION CELL\n",
    "def get_box_dimension(concentration, distance, n_ionpairs=N_IONPAIRS):\n",
    "    \"\"\"\n",
    "    For a given number of particles, determine the lateral area of the box\n",
    "    to match the desired concentration.\n",
    "    \"\"\"\n",
    "\n",
    "    # concentration is in mol/l, convert to 1/sigma**3\n",
    "    rho = concentration * (constants.Avogadro / constants.liter) * constants.nano**3\n",
    "    debye_length = (4. * np.pi * BJERRUM_LENGTH * rho * 2.)**(-1. / 2.) # desired Debye length in nm\n",
    "    l_z = distance * debye_length\n",
    "    \n",
    "    box_volume = n_ionpairs / rho\n",
    "    area = box_volume / (l_z - 2. * LJ_SIGMA) # account for finite ion size in density calculation\n",
    "    l_xy = np.sqrt(area)\n",
    "\n",
    "    return l_xy, l_z"
   ]
  },
  {
   "cell_type": "code",
   "execution_count": null,
   "id": "9b70bad1",
   "metadata": {},
   "outputs": [],
   "source": []
  },
  {
   "cell_type": "code",
   "execution_count": null,
   "id": "264d82af",
   "metadata": {},
   "outputs": [],
   "source": [
    "box_l_xy, box_l_z = get_box_dimension(CONCENTRATION, DISTANCE, N_IONPAIRS)\n",
    "\n",
    "# useful quantities for the following calculations\n",
    "DEBYE_LENGTH = box_l_z / DISTANCE # in units of nm\n",
    "rho = N_IONPAIRS / (box_l_xy * box_l_xy * box_l_z) # in units of 1/nm^3"
   ]
  },
  {
   "cell_type": "markdown",
   "id": "7aaec7a5",
   "metadata": {},
   "source": [
    "We now can create the **ESPResSo** system.\n",
    "\n",
    "Note that for ELC to work properly, we need to add a gap of `ELC_GAP` in the\n",
    "non-periodic direction.\n",
    "The precise value highly affects the performance due to the tuning of the P3M\n",
    "electrostatic solver.\n",
    "For $d=10\\lambda$ a gap value of $6 L_z$ is a good choice.\n",
    "\n",
    "We also set the time-step $dt = 0.01 \\tau$, which is limited by the choice of\n",
    "$\\sigma$ and $\\tau$ in the repulsive WCA interaction."
   ]
  },
  {
   "cell_type": "code",
   "execution_count": null,
   "id": "eb642f0f",
   "metadata": {},
   "outputs": [],
   "source": [
    "ELC_GAP = 6. * box_l_z\n",
    "system = espressomd.System(box_l=[box_l_xy, box_l_xy, box_l_z + ELC_GAP])\n",
    "system.time_step = 0.01"
   ]
  },
  {
   "cell_type": "markdown",
   "id": "df4888a5",
   "metadata": {},
   "source": [
    "### 1.2 Set up the double-layer capacitor\n",
    "\n",
    "We now set up an electrolyte solution made of monovalent cations and anions\n",
    "between two metallic electrodes at constant potential. \n",
    "\n",
    "#### 1.2.1 Electrode walls "
   ]
  },
  {
   "cell_type": "markdown",
   "id": "48abb259",
   "metadata": {},
   "source": [
    "### Task\n",
    "* add two wall constraints at $z=0$ and $z=L_z$ to stop particles from\n",
    "crossing the boundaries and model the electrodes.\n",
    "Refer to \n",
    "[espressomd.constraints.ShapeBasedConstraint](https://espressomd.github.io/doc/espressomd.html#espressomd.constraints.ShapeBasedConstraint)\n",
    "and its\n",
    "[wall constraint](https://espressomd.github.io/doc/constraints.html?highlight=constraint#wall)\n",
    "in the documentation to set up constraints and the `types` dictionary for the\n",
    "particle type."
   ]
  },
  {
   "cell_type": "code",
   "execution_count": null,
   "id": "af3cb791",
   "metadata": {},
   "outputs": [],
   "source": [
    "# SOLUTION CELL\n",
    "# Bottom wall, normal pointing in the +z direction \n",
    "floor = espressomd.shapes.Wall(normal=[0, 0, 1])\n",
    "c1 = system.constraints.add(\n",
    "    particle_type=types[\"Electrodes\"], penetrable=False, shape=floor)\n",
    "\n",
    "# Top wall, normal pointing in the -z direction\n",
    "ceiling = espressomd.shapes.Wall(normal=[0, 0, -1], dist=-box_l_z)   \n",
    "c2 = system.constraints.add(\n",
    "    particle_type=types[\"Electrodes\"], penetrable=False, shape=ceiling)"
   ]
  },
  {
   "cell_type": "code",
   "execution_count": null,
   "id": "88ba5371",
   "metadata": {},
   "outputs": [],
   "source": []
  },
  {
   "cell_type": "markdown",
   "id": "a990659a",
   "metadata": {},
   "source": [
    "#### 1.2.2 Add particles for the ions\n",
    "\n",
    "### Task\n",
    "\n",
    "* place ion pairs at random positions between the electrodes.\n",
    "\n",
    "Note, that unfavorable overlap can be avoided by placing the particles in the\n",
    "interval $[\\sigma, d-\\sigma]$ in the $z$-direction only."
   ]
  },
  {
   "cell_type": "code",
   "execution_count": null,
   "id": "5a62db5a",
   "metadata": {},
   "outputs": [],
   "source": [
    "# SOLUTION CELL\n",
    "offset = LJ_SIGMA # avoid unfavorable overlap at close distance to the walls\n",
    "init_part_btw_z1 = offset \n",
    "init_part_btw_z2 = box_l_z - offset\n",
    "ion_pos = np.empty((3), dtype=float)\n",
    "\n",
    "for i in range (N_IONPAIRS):\n",
    "    ion_pos[0] = rng.random(1) * system.box_l[0]\n",
    "    ion_pos[1] = rng.random(1) * system.box_l[1]\n",
    "    ion_pos[2] = rng.random(1) * (init_part_btw_z2 - init_part_btw_z1) + init_part_btw_z1\n",
    "    system.part.add(pos=ion_pos, type=types[\"Cation\"], q=charges[\"Cation\"])\n",
    "    \n",
    "for i in range (N_IONPAIRS):\n",
    "    ion_pos[0] = rng.random(1) * system.box_l[0]\n",
    "    ion_pos[1] = rng.random(1) * system.box_l[1]\n",
    "    ion_pos[2] = rng.random(1) * (init_part_btw_z2 - init_part_btw_z1) + init_part_btw_z1\n",
    "    system.part.add(pos=ion_pos, type=types[\"Anion\"], q=charges[\"Anion\"])"
   ]
  },
  {
   "cell_type": "code",
   "execution_count": null,
   "id": "dc4f8d89",
   "metadata": {},
   "outputs": [],
   "source": []
  },
  {
   "cell_type": "markdown",
   "id": "b95f1bba",
   "metadata": {},
   "source": [
    "#### 1.2.3 Add interactions:\n",
    "\n",
    "### Task\n",
    "\n",
    "* For excluded volume interactions, add a WCA potential. \n",
    "\n",
    "Refer to the documentation to set up the\n",
    "[WCA interaction](https://espressomd.github.io/doc/espressomd.html#espressomd.interactions.WCAInteraction) \n",
    "under [Non-bonded](https://espressomd.github.io/doc/inter_non-bonded.html)\n",
    "section."
   ]
  },
  {
   "cell_type": "code",
   "execution_count": null,
   "id": "dacf9cc5",
   "metadata": {},
   "outputs": [],
   "source": [
    "# SOLUTION CELL\n",
    "for t1 in types.values():\n",
    "    for t2 in types.values():\n",
    "        system.non_bonded_inter[t1, t2].wca.set_params(epsilon=LJ_EPSILON, sigma=LJ_SIGMA)"
   ]
  },
  {
   "cell_type": "code",
   "execution_count": null,
   "id": "31de8dc6",
   "metadata": {},
   "outputs": [],
   "source": []
  },
  {
   "cell_type": "markdown",
   "id": "61700a87",
   "metadata": {},
   "source": [
    "For the (2D+h) electrostatic with dielectrics we choose the ELC-IC with P3M.\n",
    "\n",
    "Refer the documentation to set up\n",
    "[ELCIC with P3M](https://espressomd.github.io/doc/electrostatics.html#electrostatic-layer-correction-elc)\n",
    "under the [electrostatics](https://espressomd.github.io/doc/electrostatics.html)\n",
    "section. \n",
    "\n",
    "As later we will study different potential drops between the electrodes, write a\n",
    "function that sets up the electrostatic solver for a given value\n",
    "`POTENTIAL_DIFF.`\n",
    "This function will take care of tuning the P3M and ELC parameters.\n",
    "For our purposes, an accuracy of $10^{-3}$ is sufficient.\n",
    "\n",
    "### Task\n",
    "\n",
    "* Write a function `setup_electrostatic_solver(potential_diff)` that\n",
    "returns the ELC instance."
   ]
  },
  {
   "cell_type": "code",
   "execution_count": null,
   "id": "2e566993",
   "metadata": {},
   "outputs": [],
   "source": [
    "# SOLUTION CELL\n",
    "def setup_electrostatic_solver(potential_diff):\n",
    "    delta_mid_top = -1.  # (Fully metallic case both -1)                 \n",
    "    delta_mid_bot = -1.\n",
    "    accuracy = 1e-3\n",
    "    elc_accuracy = 1e-3\n",
    "    p3m = espressomd.electrostatics.P3M(prefactor=BJERRUM_LENGTH,\n",
    "                                        accuracy=accuracy,\n",
    "                                        tune=True,\n",
    "                                        verbose=False)\n",
    "    elc = espressomd.electrostatics.ELC(actor=p3m,\n",
    "                                        gap_size=ELC_GAP,\n",
    "                                        const_pot=True,\n",
    "                                        pot_diff=potential_diff,\n",
    "                                        maxPWerror=elc_accuracy,\n",
    "                                        delta_mid_bot=delta_mid_bot,\n",
    "                                        delta_mid_top=delta_mid_top)\n",
    "    return elc"
   ]
  },
  {
   "cell_type": "code",
   "execution_count": null,
   "id": "efbf4cf9",
   "metadata": {},
   "outputs": [],
   "source": []
  },
  {
   "cell_type": "markdown",
   "id": "03ab39a1",
   "metadata": {},
   "source": [
    "Now add the solver to the system:"
   ]
  },
  {
   "cell_type": "code",
   "execution_count": null,
   "id": "25219528",
   "metadata": {},
   "outputs": [],
   "source": [
    "system.electrostatics.solver = setup_electrostatic_solver(POTENTIAL_DIFF)"
   ]
  },
  {
   "cell_type": "markdown",
   "id": "5fed3232",
   "metadata": {},
   "source": [
    "## 2. Equilibration\n",
    "\n",
    "### 2.1 Steepest descent\n",
    "\n",
    "Before we can start the simulation, we need to remove the overlap between particles.\n",
    "For this, we use the steepest descent integrator.\n",
    "Afterwards, we switch to a Velocity Verlet integrator and set up a Langevin thermostat.\n",
    "Note, that we only analyze static properties, thus the damping and temperature chosen\n",
    "here only determine the simulation time towards the equilibrium distribution."
   ]
  },
  {
   "cell_type": "code",
   "execution_count": null,
   "id": "51a25228",
   "metadata": {},
   "outputs": [],
   "source": [
    "# suitable minimization parameters for this system\n",
    "F_TOL = 1e-2\n",
    "DAMPING = 30\n",
    "MAX_STEPS = 10000\n",
    "MAX_DISPLACEMENT = 0.01 * LJ_SIGMA\n",
    "EM_STEP = 10"
   ]
  },
  {
   "cell_type": "code",
   "execution_count": null,
<<<<<<< HEAD
=======
   "id": "1a3cacd2",
>>>>>>> a22c2fed
   "metadata": {
    "scrolled": true
   },
   "outputs": [],
   "source": [
    "# Set up steepest descent integration\n",
    "system.integrator.set_steepest_descent(f_max=0,  # use a relative convergence criterion only\n",
    "                                       gamma=DAMPING,\n",
    "                                       max_displacement=MAX_DISPLACEMENT)\n",
    "\n",
    "# Initialize integrator to obtain initial forces\n",
    "system.integrator.run(0)\n",
    "old_force = np.max(np.linalg.norm(system.part.all().f, axis=1))\n",
    "\n",
    "\n",
    "while system.time / system.time_step < MAX_STEPS:\n",
    "    system.integrator.run(EM_STEP)\n",
    "    force = np.max(np.linalg.norm(system.part.all().f, axis=1))\n",
    "    rel_force = np.abs((force - old_force) / old_force)\n",
    "    print(f'rel. force change: {rel_force:.2e}')\n",
    "    if rel_force < F_TOL:\n",
    "        break\n",
    "    old_force = force"
   ]
  },
  {
   "cell_type": "markdown",
   "id": "abbfc272",
   "metadata": {},
   "source": [
    "### 2.2 Equilibrate the ion distribution"
<<<<<<< HEAD
   ]
  },
  {
   "cell_type": "code",
   "execution_count": null,
   "metadata": {},
   "outputs": [],
   "source": [
    "# Switch to velocity verlet integration using a Langevin thermostat\n",
    "system.integrator.set_vv()\n",
    "system.thermostat.set_langevin(kT=1.0, gamma=0.1, seed=42)"
=======
>>>>>>> a22c2fed
   ]
  },
  {
   "cell_type": "code",
   "execution_count": null,
   "id": "45c444f5",
   "metadata": {},
   "outputs": [],
   "source": [
    "# Switch to velocity verlet integration using a Langevin thermostat\n",
    "system.integrator.set_vv()\n",
    "system.thermostat.set_langevin(kT=1.0, gamma=0.1, seed=42)"
   ]
  },
  {
   "cell_type": "code",
   "execution_count": null,
   "id": "e9c7fe2f",
   "metadata": {},
   "outputs": [],
   "source": [
    "# Equlibration parameters\n",
    "STEPS_PER_SAMPLE = 200\n",
    "N_SAMPLES_EQUIL = 50\n",
    "N_PART = 2 * N_IONPAIRS\n",
    "\n",
    "times = np.zeros(N_SAMPLES_EQUIL)\n",
    "e_total = np.zeros_like(times)\n",
    "e_kin = np.zeros_like(times)\n",
    "\n",
    "for i in tqdm.trange(N_SAMPLES_EQUIL):\n",
    "    times[i] = system.time\n",
    "    energy = system.analysis.energy()\n",
    "    e_total[i] = energy['total']\n",
    "    e_kin[i] = energy['kinetic']\n",
    "    system.integrator.run(STEPS_PER_SAMPLE)"
   ]
  },
  {
   "cell_type": "code",
   "execution_count": null,
   "id": "c45afc27",
   "metadata": {},
   "outputs": [],
   "source": [
    "# Plot the convergence of the total energy\n",
    "plt.figure(figsize=(10, 6))\n",
    "plt.plot(times, e_total, label='total')\n",
    "plt.plot(times, e_kin, label='kinetic')\n",
    "plt.xlabel('Simulation time')\n",
    "plt.ylabel('Energy')\n",
    "plt.legend()\n",
    "plt.show()"
   ]
  },
  {
   "cell_type": "markdown",
   "id": "1f1f7892",
   "metadata": {},
   "source": [
    "Convergence after $t\\sim50$ time units."
   ]
  },
  {
   "cell_type": "markdown",
   "id": "60271c57",
   "metadata": {},
   "source": [
    "## 3. Calculate and analyze ion profile\n",
    "\n",
    "### 3.1 Set up the density accumulators\n",
    "\n",
    "We now need to set up an \n",
    "[espressomd.observables.DensityProfile](https://espressomd.github.io/doc/espressomd.html#espressomd.observables.DensityProfile)\n",
    "observable to calculate the anion and cation density profiles.\n",
    "\n",
    "The time average is obtained through a\n",
    "[espressomd.accumulators.MeanVarianceCalculator](espressomd.accumulators.MeanVarianceCalculator).\n",
    "\n",
    "### Task\n",
    "\n",
    "* Write a function `setup_densityprofile_accumulators(bin_width)` that returns the\n",
    "`bin_centers` and the accumulators for both ion species in the $z$-range $[0,d]$.\n",
    "Since we are not estimating errors in this tutorial, the choice of `delta_N` is\n",
    "rather arbitrary and does not affect the results. In practice, a typical value is\n",
    "`delta_N=20`."
   ]
  },
  {
   "cell_type": "code",
   "execution_count": null,
   "id": "22a22497",
   "metadata": {},
   "outputs": [],
   "source": [
    "# SOLUTION CELL\n",
    "def setup_densityprofile_accumulators(bin_width):\n",
    "    cations = system.part.select(type=types[\"Cation\"]) \n",
    "    anions = system.part.select(type=types[\"Anion\"])\n",
    "    n_z_bins = int(np.round((system.box_l[2] - ELC_GAP) / bin_width))\n",
    "    density_profile_cation = espressomd.observables.DensityProfile(\n",
    "        ids=cations.id, n_x_bins=1, n_y_bins=1, n_z_bins=n_z_bins, min_x=0, min_y=0, min_z=0,\n",
    "        max_x=system.box_l[0], max_y=system.box_l[1], max_z=system.box_l[2] - ELC_GAP)\n",
    "    density_accumulator_cation = espressomd.accumulators.MeanVarianceCalculator(\n",
    "        obs=density_profile_cation, delta_N=20)\n",
    "    density_profile_anion = espressomd.observables.DensityProfile(\n",
    "        ids=anions.id, n_x_bins=1, n_y_bins=1, n_z_bins=n_z_bins, min_x=0, min_y=0, min_z=0,\n",
    "        max_x=system.box_l[0], max_y=system.box_l[1], max_z=system.box_l[2] - ELC_GAP)\n",
    "    density_accumulator_anion = espressomd.accumulators.MeanVarianceCalculator(\n",
    "        obs=density_profile_anion, delta_N=20)\n",
    "    zs = density_profile_anion.bin_centers()[0, 0, :, 2]\n",
    "    return zs, density_accumulator_cation, density_accumulator_anion"
   ]
  },
  {
   "cell_type": "code",
   "execution_count": null,
   "id": "b9a7d815",
   "metadata": {},
   "outputs": [],
   "source": []
  },
  {
   "cell_type": "code",
   "execution_count": null,
   "id": "e9843a03",
   "metadata": {},
   "outputs": [],
   "source": [
    "zs, density_accumulator_cation, density_accumulator_anion = setup_densityprofile_accumulators(\n",
    "    bin_width=DEBYE_LENGTH / 10.)"
   ]
  },
  {
   "cell_type": "markdown",
   "id": "6db1f679",
   "metadata": {},
   "source": [
    "### 3.2 Run the simulation\n",
    "\n",
    "Now we take some measurement sampling the density profiles."
   ]
  },
  {
   "cell_type": "code",
   "execution_count": null,
   "id": "c218d24f",
   "metadata": {},
   "outputs": [],
   "source": [
    "N_SAMPLES_PROD = 10\n",
    "\n",
    "# Add the accumulators\n",
    "system.auto_update_accumulators.clear()\n",
    "system.auto_update_accumulators.add(density_accumulator_cation)\n",
    "system.auto_update_accumulators.add(density_accumulator_anion)\n",
    "    \n",
    "times = []\n",
    "e_total = []\n",
    "for tm in tqdm.trange(N_SAMPLES_PROD):\n",
    "    system.integrator.run(STEPS_PER_SAMPLE)\n",
    "    times.append(system.time)\n",
    "    energy = system.analysis.energy()\n",
    "    e_total.append(energy['total'])\n",
    "\n",
    "cation_profile_mean = density_accumulator_cation.mean()[0, 0, :]\n",
    "anion_profile_mean = density_accumulator_anion.mean()[0, 0, :]"
   ]
  },
  {
   "cell_type": "markdown",
   "id": "b20e4939",
   "metadata": {},
   "source": [
    "### Compare to analytical prediction\n",
    "\n",
    "Since we assume additivity, the total ion density follows from\n",
    "$$ \\rho (z) = \\rho_+(z) - \\rho_+ (d-z) + \\rho_-(z) - \\rho_-(d-z) .$$"
   ]
  },
  {
   "cell_type": "code",
   "execution_count": null,
   "id": "ad677e07",
   "metadata": {},
   "outputs": [],
   "source": [
    "def gouy_chapman_potential(x, debye_length, phi_0):\n",
    "    kappa = 1. / debye_length\n",
    "    return 2. * np.log((1. + np.tanh(1. / 4. * phi_0 * np.exp(-kappa * x))) \\\n",
    "                     / (1. - np.tanh(1. / 4. * phi_0 * np.exp(-kappa * x))))\n",
    "\n",
    "def gouy_chapman_density(x, c0, debye_length, phi_0):\n",
    "    phi = gouy_chapman_potential(x, debye_length, phi_0)\n",
    "    return c0 / 2. * np.exp(-phi)"
   ]
  },
  {
   "cell_type": "code",
   "execution_count": null,
   "id": "343d4b27",
   "metadata": {},
   "outputs": [],
   "source": [
    "fig, (ax1, ax2, ax3) = plt.subplots(figsize=(16, 4), nrows=1, ncols=3, sharey=True)\n",
    "fig.subplots_adjust(wspace=0)\n",
    "\n",
    "x = np.linspace(LJ_SIGMA, box_l_z-LJ_SIGMA, 100)\n",
    "anion_profile_analytic = (gouy_chapman_density(x, CONCENTRATION, DEBYE_LENGTH,-POTENTIAL_DIFF/2.) \\\n",
    "    + gouy_chapman_density(box_l_z-LJ_SIGMA-x, CONCENTRATION, DEBYE_LENGTH,POTENTIAL_DIFF/2.))/2.\n",
    "cation_profile_analytic = (gouy_chapman_density(x, CONCENTRATION, DEBYE_LENGTH,POTENTIAL_DIFF/2.) \\\n",
    "    + gouy_chapman_density(box_l_z-LJ_SIGMA-x, CONCENTRATION, DEBYE_LENGTH,-POTENTIAL_DIFF/2.))/2.\n",
    "\n",
    "ax1.set_title('Cation')\n",
    "ax2.set_title('Anion')\n",
    "ax3.set_title('Total')\n",
    "\n",
    "ax1.plot(x, cation_profile_analytic, label='analytic')\n",
    "ax2.plot(x, anion_profile_analytic, label='analytic')\n",
    "ax3.plot(x, cation_profile_analytic + anion_profile_analytic, label='analytic')\n",
    "\n",
    "ax1.plot(zs[1:-1], cation_profile_mean[1:-1], 'o', mfc='none', label='simulation')\n",
    "ax2.plot(zs[1:-1], anion_profile_mean[1:-1], 'o', mfc='none', label='simulation')\n",
    "ax3.plot(zs[1:-1], cation_profile_mean[1:-1] + anion_profile_mean[1:-1], 'o', mfc='none', label='simulation')\n",
    "\n",
    "ax1.legend(loc='upper center')\n",
    "ax2.legend(loc='upper center')\n",
    "ax3.legend(loc='upper center')\n",
    "\n",
    "ax2.set_xlabel(r'$z\\,\\mathrm{[nm]}$')\n",
    "ax1.set_ylabel(r'$\\rho(z)\\,\\mathrm{[mol/l]}$')\n",
    "plt.show()"
   ]
  },
  {
   "cell_type": "markdown",
   "id": "8c870e94",
   "metadata": {},
   "source": [
    "We see good agreement between our simulation and the meanfield solution of Guy and Chapman. Low density and reasonably low potential make the assumptions of the analytical approach justified."
   ]
  },
  {
   "cell_type": "markdown",
   "id": "78ee5747",
   "metadata": {},
   "source": [
    "We now check how well the surface charge agrees with Grahame's equation.\n",
    "To this end we calculate \n",
    "$$\\sigma = \\int_0^{d/2} \\rho(z) \\,\\mathrm{d}z .$$"
   ]
  },
  {
   "cell_type": "code",
   "execution_count": null,
   "id": "8e65a805",
   "metadata": {},
   "outputs": [],
   "source": [
    "sigma_left = np.sum((cation_profile_mean-anion_profile_mean)[:len(zs)//2]) * (zs[1] - zs[0])\n",
    "sigma_right = np.sum((cation_profile_mean-anion_profile_mean)[len(zs)//2:]) * (zs[1] - zs[0])\n",
    "\n",
    "def grahame_sigma(phi):\n",
    "    return np.sinh(phi / 4.) * np.sqrt(2. * rho / (np.pi * BJERRUM_LENGTH))\n",
    "\n",
    "sigma_grahame = grahame_sigma(POTENTIAL_DIFF)\n",
    "print(f'simulation: {sigma_right:.3f} e/nm^2')\n",
    "print(f'grahame:    {sigma_grahame:.3f} e/nm^2')\n",
    "print(f'relative deviation: {abs(1. - sigma_right/sigma_grahame) * 100.:.0f}%')"
   ]
  },
  {
   "cell_type": "markdown",
   "id": "d0de3b90",
   "metadata": {},
   "source": [
    "The electric field is readily obtained from the integral \n",
    "$$E(z) = \\int_0^{z} \\frac{1}{\\varepsilon_0 \\varepsilon_r} \\rho(z^\\prime) \\,\\mathrm{d}z^\\prime .$$"
   ]
  },
  {
   "cell_type": "code",
   "execution_count": null,
   "id": "8a6bd126",
   "metadata": {},
   "outputs": [],
   "source": [
    "# plot the electric field\n",
    "fig, ax = plt.subplots(figsize=(10, 6))\n",
    "\n",
    "dz_SI = (zs[1] - zs[0]) * constants.nano\n",
    "chargedensity = (cation_profile_mean - anion_profile_mean) * constants.elementary_charge / constants.nano**3 \n",
    "E_SI = 1. / (EPSILON_R * constants.epsilon_0) * np.cumsum(chargedensity * dz_SI)\n",
    "# integration constant: zero field in the center\n",
    "E_SI -= E_SI.min()\n",
    "E = E_SI / (constants.elementary_charge / (constants.Boltzmann * TEMPERATURE) / constants.nano)\n",
    "ax2 = plt.twinx()\n",
    "\n",
    "ax.plot(zs, E_SI)\n",
    "ax2.plot(zs, E)\n",
    "ax.set_xlabel(r'$z\\,\\mathrm{[nm]}$')\n",
    "ax.set_ylabel(r'$E_\\mathrm{ind}\\,\\mathrm{[V/m]}$')\n",
    "ax2.set_ylabel(r'$E_\\mathrm{ind}\\,\\mathrm{[(k_\\mathrm{B}T/e)/nm]}$')\n",
    "plt.show()"
   ]
  },
  {
   "cell_type": "markdown",
   "id": "365290da",
   "metadata": {},
   "source": [
    "We see that the electric field reduces to 0 in the middle of the channel, justifying the assumption that the two electrodes are far enough apart to not influence each other."
   ]
  },
  {
   "cell_type": "markdown",
   "id": "5f11c2b0",
   "metadata": {},
   "source": [
    "The electric potential can be calculated from $\\phi(z) = \\int_0^z -E(z^\\prime)\\,\\mathrm{d}z^\\prime$."
   ]
  },
  {
   "cell_type": "code",
   "execution_count": null,
   "id": "bf3506c3",
   "metadata": {},
   "outputs": [],
   "source": [
    "# plot the elecrostatic potential\n",
    "fig, ax = plt.subplots(figsize=(10, 6))\n",
    "ax2 = ax.twinx()\n",
    "phi_SI = -np.cumsum(E_SI * dz_SI)\n",
    "phi = phi_SI * (constants.elementary_charge / (constants.Boltzmann * TEMPERATURE))\n",
    "ax.plot(zs, phi_SI)\n",
    "ax.set_xlabel(r'$z\\,\\mathrm{[nm]}$')\n",
    "ax.set_ylabel(r'$\\phi\\,[V]$')\n",
    "ax2.set_ylabel(r'$\\phi\\,[k_\\mathrm{B}T/e]$')\n",
    "ax2.axhline(-5, ls='--', color='k')\n",
    "ax2.axhline(0, ls='--', color='k')\n",
    "ax.set_xlim(0, 10. * DEBYE_LENGTH)\n",
    "plt.show()"
   ]
  },
  {
   "cell_type": "code",
   "execution_count": null,
   "id": "3ff40269",
   "metadata": {},
   "outputs": [],
   "source": [
    "measured_potential_difference = -(phi[-1] - phi[0])\n",
    "print(f'applied voltage:  {POTENTIAL_DIFF:.2f} V')\n",
    "print(f'measured voltage: {measured_potential_difference:.2f} V')\n",
    "print(f'relative deviation: {abs(1. - measured_potential_difference / POTENTIAL_DIFF) * 100:.0f}%')"
   ]
  },
  {
   "cell_type": "markdown",
   "id": "ddc72205",
   "metadata": {},
   "source": [
    "## 4. Differential capacitance\n",
    "\n",
    "With the above knowledge, we can now assess the \n",
    "differential capacitance of the system, by changing the applied voltage\n",
    "difference and determining the corresponding surface charge density."
   ]
  },
  {
   "cell_type": "code",
   "execution_count": null,
   "id": "ae22f800",
   "metadata": {},
   "outputs": [],
   "source": [
    "sigma_vs_phi = []\n",
    "MIN_PHI = 0.5\n",
    "MAX_PHI = 10\n",
    "N_PHI = 7\n",
    "N_SAMPLES_EQUIL_CAP = 5\n",
    "N_SAMPLES_CAP = 5\n",
    "\n",
    "# sample from high to low potential to improve sampling\n",
    "for potential_diff in tqdm.tqdm(np.linspace(MIN_PHI, MAX_PHI, N_PHI)[::-1]):\n",
    "    system.electrostatics.solver = setup_electrostatic_solver(potential_diff)\n",
    "    system.integrator.run(N_SAMPLES_EQUIL_CAP * STEPS_PER_SAMPLE)\n",
    "    sigmas = []\n",
    "\n",
    "    for tm in range(N_SAMPLES_CAP):\n",
    "        zs, density_accumulator_cation, density_accumulator_anion = \\\n",
    "            setup_densityprofile_accumulators(bin_width=DEBYE_LENGTH / 10.)\n",
    "\n",
    "        system.auto_update_accumulators.clear()\n",
    "        system.auto_update_accumulators.add(density_accumulator_cation)\n",
    "        system.auto_update_accumulators.add(density_accumulator_anion)\n",
    "        system.integrator.run(STEPS_PER_SAMPLE)\n",
    "\n",
    "        cation_profile_mean = density_accumulator_cation.mean()[0, 0, :]\n",
    "        anion_profile_mean = density_accumulator_anion.mean()[0, 0, :]\n",
    "\n",
    "        sigmas.append(np.sum((cation_profile_mean - anion_profile_mean)[:int(len(zs) / 2.)]) * (zs[1] - zs[0]))\n",
    "\n",
    "    sigma_vs_phi.append([potential_diff, np.mean(sigmas), scipy.stats.sem(sigmas)]) "
   ]
  },
  {
   "cell_type": "code",
   "execution_count": null,
<<<<<<< HEAD
   "metadata": {
    "scrolled": true
   },
=======
   "id": "82b62e62",
   "metadata": {},
>>>>>>> a22c2fed
   "outputs": [],
   "source": [
    "fig, ax = plt.subplots(figsize=(10, 6))\n",
    "sigma_vs_phi = np.array(sigma_vs_phi)\n",
    "x = np.linspace(0, sigma_vs_phi[:,0].max())\n",
    "phi_SI = sigma_vs_phi[:,0] / (constants.elementary_charge / (constants.Boltzmann * TEMPERATURE))\n",
    "plt.errorbar(-sigma_vs_phi[:,1] * constants.elementary_charge / constants.nano**2,\n",
    "             phi_SI, xerr=sigma_vs_phi[:,2] * scipy.constants.elementary_charge / scipy.constants.nano**2,\n",
    "             fmt='o',label='Simulation')\n",
    "plt.plot(grahame_sigma(x) * constants.elementary_charge / constants.nano**2,\n",
    "         x / (constants.elementary_charge / (constants.Boltzmann * TEMPERATURE)), label='Grahame')\n",
    "x = np.linspace(0, ax.get_ylim()[1])\n",
    "plt.plot(EPSILON_R * constants.epsilon_0 * x / 2. / (DEBYE_LENGTH * constants.nano), x, label='linear PB',\n",
    "         ls='--')\n",
    "plt.xlabel(r'$\\sigma\\,\\mathrm{[C/m^2]}$')\n",
    "plt.ylabel(r'$\\phi_\\mathrm{s}\\,\\mathrm{[V]}$')\n",
    "plt.legend()\n",
    "plt.show()"
   ]
  },
  {
   "cell_type": "markdown",
   "id": "85c325bc",
   "metadata": {},
   "source": [
    "For small potential drops, one observes the expected Poisson–Boltzmann behavior. It also agrees with the linearized solution $\\sigma(\\phi_\\mathrm{s}) = \\varepsilon_r\\varepsilon_0 \\frac{\\phi_\\mathrm{s}}{2 \\lambda_\\mathrm{D}}$.\n",
    "However, we observe already for potentials $\\sim 0.1\\,\\mathrm{V} = 4\\,k_\\mathrm{B}T / e$ a significant deviation which can be attributed to the fact that our ions are of finite size and thus the surface charge saturates."
   ]
  },
  {
   "cell_type": "markdown",
   "id": "2e97a52a",
   "metadata": {},
   "source": [
    "## References\n",
    "\n",
    "<a id='[1]'></a>[1] Conway, B. E. Electrochemical Supercapacitors; Springer US: Boston, MA, 1999. https://doi.org/10.1007/978-1-4757-3058-6.\n",
    "\n",
    "<a id='[2]'></a>[2] Tyagi, S.; Arnold, A.; Holm, C. Electrostatic Layer Correction with Image Charges: A Linear Scaling Method to Treat Slab 2D+h Systems with Dielectric Interfaces. J. Chem. Phys. 2008, 129 (20), 204102. https://doi.org/10.1063/1.3021064.\n",
    "\n",
    "<a id='[3]'></a>[3] Gouy, G. Constitution of the Electric Charge at the Surface of an Electrolyte. J. Phys. 1910, 9 (4), 457–467.\n",
    "\n",
    "<a id='[4]'></a>[4] Chapman, D. L. A Contribution to the Theory of Electrocapillarity. The London, Edinburgh, and Dublin Philosophical Magazine and Journal of Science 1913, 25 (148), 475. https://doi.org/10.1080/14786440408634187.\n",
    "\n",
    "<a id='[5]'></a>[5] Grahame, D. C. The Electrical Double Layer and the Theory of Electrocapillarity. Chem. Rev. 1947, 41 (3), 441–501. https://doi.org/10.1021/cr60130a002.\n",
    "\n",
    "<a id='[6]'></a>[6] Tyagi, S.; Süzen, M.; Sega, M.; Barbosa, M.; Kantorovich, S. S.; Holm, C. An Iterative, Fast, Linear-Scaling Method for Computing Induced Charges on Arbitrary Dielectric Boundaries. J. Chem. Phys. 2010, 132 (15), 154112. https://doi.org/10.1063/1.3376011."
   ]
  }
 ],
 "metadata": {
  "kernelspec": {
   "display_name": "Python 3",
   "language": "python",
   "name": "python3"
  },
  "language_info": {
   "codemirror_mode": {
    "name": "ipython",
    "version": 3
   },
   "file_extension": ".py",
   "mimetype": "text/x-python",
   "name": "python",
   "nbconvert_exporter": "python",
   "pygments_lexer": "ipython3",
   "version": "3.10.12"
  }
 },
 "nbformat": 4,
 "nbformat_minor": 5
}<|MERGE_RESOLUTION|>--- conflicted
+++ resolved
@@ -649,10 +649,7 @@
   {
    "cell_type": "code",
    "execution_count": null,
-<<<<<<< HEAD
-=======
    "id": "1a3cacd2",
->>>>>>> a22c2fed
    "metadata": {
     "scrolled": true
    },
@@ -684,20 +681,6 @@
    "metadata": {},
    "source": [
     "### 2.2 Equilibrate the ion distribution"
-<<<<<<< HEAD
-   ]
-  },
-  {
-   "cell_type": "code",
-   "execution_count": null,
-   "metadata": {},
-   "outputs": [],
-   "source": [
-    "# Switch to velocity verlet integration using a Langevin thermostat\n",
-    "system.integrator.set_vv()\n",
-    "system.thermostat.set_langevin(kT=1.0, gamma=0.1, seed=42)"
-=======
->>>>>>> a22c2fed
    ]
   },
   {
@@ -1107,14 +1090,8 @@
   {
    "cell_type": "code",
    "execution_count": null,
-<<<<<<< HEAD
-   "metadata": {
-    "scrolled": true
-   },
-=======
    "id": "82b62e62",
    "metadata": {},
->>>>>>> a22c2fed
    "outputs": [],
    "source": [
     "fig, ax = plt.subplots(figsize=(10, 6))\n",
