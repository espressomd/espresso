% Copyright (C) 2010,2011,2012 The ESPResSo project
% Copyright (C) 2002,2003,2004,2005,2006,2007,2008,2009,2010 
%    Max-Planck-Institute for Polymer Research, Theory Group
%  
% This file is part of ESPResSo.
%   
% ESPResSo is free software: you can redistribute it and/or modify it
% under the terms of the GNU General Public License as published by the
% Free Software Foundation, either version 3 of the License, or (at your
% option) any later version.
%  
% ESPResSo is distributed in the hope that it will be useful, but
% WITHOUT ANY WARRANTY; without even the implied warranty of
% MERCHANTABILITY or FITNESS FOR A PARTICULAR PURPOSE.  See the GNU
% General Public License for more details.
%  
% You should have received a copy of the GNU General Public License
% along with this program.  If not, see <http://www.gnu.org/licenses/>.
%
\newcommand{\taumax}{\tau_{\mathrm{max}}}
\newcommand{\taumin}{\tau_{\mathrm{min}}}
\chapter{Analysis}
\label{chap:analysis}
\index{analysis}
\newescommand{analyze}

\es provides some tools for online (during the simulation run) and
offline (on stored data) analysis of your simulation. The
\keyword{analyze} command has two main uses: Calculation of
observables (\keyword{analyze \var{observable}}) and definition and
analysis of topologies in the system (\keyword{analyze \var{topology
    command}}).

In addition, \es offers the command \keyword{uwerr} (see section
\ref{sec:uwerr} for computing statistical errors in time series.

\section{Measuring observables}

The command \keyword{analyze} provides online-calculation of local and
global observables. 

\subsection{Minimal distances between particles}
\label{analyze:mindist}
\label{analyze:distto}
\analyzeindex{minimal particle distance}
\analyzeindex{particle distance}

\begin{essyntax}
  \variant{1} analyze mindist \opt{\var{type\_list\_a} \var{type\_list\_b}}
  \variant{2} analyze distto \var{pid}
  \variant{3} analyze distto \var{x} \var{y} \var{z}
\end{essyntax}

Variant \variant{1} returns the minimal distance between two particles
in the system. If the type-lists are given, then the minimal distance
between particles of only those types is determined.

\keyword{distto} returns the minimal distance of all particles to
particle \var{pid} (variant \variant{2}), or to the coordinates
(\var{x}, \var{y}, \var{z}) (Variant \variant{3}).

\subsection{Particles in the neighbourhood}
\label{analyze:nbhood}
\analyzeindex{particles in the neighbourhood}

\begin{essyntax}
 \variant{1} analyze nbhood \var{pid} \var{r\_catch}
 \variant{2} analyze nbhood \var{x} \var{y} \var{z}
 \var{r_catch}
\end{essyntax}
Returns a Tcl-list of the particle ids of all particles within a given
radius \var{r\_catch} around the position of the particle with number
\var{pid} in variant \variant{1} or around the spatial coordinate
(\var{x}, \var{y}, \var{z}) in variant \variant{2}.

\subsection{Particle distribution}
\label{analyze:distribution}
\analyzeindex{particle distribution}

\begin{essyntax}
  analyze distribution \var{part\_type\_list\_a} \var{part\_type\_list\_b}
  \opt{\var{rmin} \opt{\var{rmax} \opt{\var{rbins} 
        \opt{\var{log\_flag} \opt{\var{int\_flag}}}}}}
\end{essyntax}
Returns its parameters and the distance distribution of particles with
types specified in \var{part\_type\_list\_a} around particles with
types specified in \var{part\_type\_list\_b} with distances between
\var{rmin} and \var{rmax}, binned into \var{rbins} bins. The
bins are either equidistant (if $\var{log\_flag} = 0$) or
logarithmically equidistant (if $\var{log\_flag} \geq 1$). If an
integrated distribution is required, use $\var{int\_flag}=1$. The
distance is defined as the \emph{minimal} distance between a particle
of one group to any of the other group.

\minisec{Output format} 

The output corresponds to the blockfile format (see section
\vref{sec:structured-file-format}):
\begin{code}
\{ \var{parameters} \} 
\{ 
  \{ \var{r} \var{dist(r)} \} 
  \vdots 
\}
\end{code}

\subsection{Radial density map}
\label{analyze:radialdensitymap}

\begin{essyntax}
  analyze radial_density_map \var{xbins} \var{ybins} \var{xrange} \var{yrange}
  \opt{\var{axisofrotation} \var{centerofrotation} \var{beadtypelist}
  \opt{\var{thetabins}}}
\end{essyntax}

Returns the radial density of particles around a given
axis. Parameters are:

\todo{Someone who knows or wrote this command should check this.}

\begin{itemize}
\item \var{xbins} histogram bins in x direction.
\item \var{ybins} histogram bins in y direction.
\item \var{xrange} range for analysis in x direction.
\item \var{yrange} range for analysis in y direction.
\item \var{axisofrotation} rotate around given axis. (x, y, or z)
\item \var{centerofrotation} rotate around given point.
\item \var{beadtypelist} only analyze beads of given types.
\item \var{thetabins} histogram bins in angle theta.
\end{itemize}

\subsection{Modes}
\label{analyze:modes2d}

\begin{essyntax}
  analyze modes2d
\end{essyntax}

Analyzes the modes of a configuration. Requires that a grid is set and
that the system contains more than two particles. Output are four
numbers in the order:

\begin{displaymath}
ht_{RE}\qquad ht_{IM}\qquad \theta_{RE}\qquad \theta_{IM}
\end{displaymath}

\subsection{Lipid orientation}
\label{analyze:lipids}

\begin{essyntax}
  \variant{1} analyze get_lipid_orients
  \variant{2} analyze lipid_orient_order
\end{essyntax}

\todo{Document the usage!}

\subsection{Bilayers}
\label{analyze:bilayers}

\begin{essyntax}
  \variant{1} analyze bilayer_set
  \variant{2} analyze bilayer_density_profile
\end{essyntax}

\todo{Document the usage!}

\subsection{GPB}
\label{analyze:cellgpb}

\begin{essyntax}
  analyze cell_gpb \var{Manning parameter} \var{outer cell radius}
  \var{inner cell radius} \opt{\var{accuracy}
    \opt{\var{number of interactions}}}
\end{essyntax}

\todo{Document the usage and what it is!}

\subsection{Get folded positions}
\label{analyze:folded}

\begin{essyntax}
  analyze get_folded_positions \opt{-molecule} \opt{shift \var{x} \var{y} \var{z}}
\end{essyntax}

Outputs the folded positions of particles. Without any parameters, the
positions of all particles are given, folded to the box length. The
optional parameter \keyword{-molecule} ensures that molecules
(particle groups) are kept intact. The optional shift parameters can
be used to shift the not separated molecules if needed.

\subsection{Vkappa}
\label{analyze:Vkappa}

\begin{essyntax}
  analyze Vkappa \opt{\alt{ reset \asep read \asep set \var{V_{\kappa, 1}} \var{V_{\kappa, 2}} \var{avk} } }
\end{essyntax}

\todo{Document the usage and what it is!}

\subsection{Radial distribution function}
\label{analyze:rdf}
\label{analyze:<rdf>}
\analyzeindex{radial distribution function $g(r)$}

\begin{essyntax}
  analyze \alt{rdf \asep <rdf>} 
  \var{part\_type\_list\_a} \var{part\_type\_list\_b} 
  \opt{\var{rmin} \var{rmax} \var{rbins}}
\end{essyntax}
Returns its parameters and the radial distribution function (rdf) of
particles with types specified in \var{part\_type\_list\_a} around
particles with types specified in \var{part\_type\_list\_b}. The range
is given by \var{rmin} and \var{rmax} and is divided into
\var{rbins} equidistant bins.

\minisec{Output format}

The output corresponds to the blockfile format (see section
\vref{sec:structured-file-format}):
\begin{code}
\{ \var{parameters} \} 
\{ 
  \{ \var{r} \var{rdf(r)} \} 
  \vdots
\}
\end{code}

\subsection{Structure factor}
\label{analyze:structurefactor}
\analyzeindex{structure factor $S(q)$}

\begin{essyntax}
  analyze structurefactor \var{type} \var{order}
\end{essyntax}

Returns the spherically averaged structure factor $S(q)$ for particles
of a given type \var{type}. The $S(q)$ is calculated for all possible
wave vectors, $\frac{2\pi}{L} <= q <= \frac{2\pi}{L}\var{order}$. Do
not chose parameter \var{order} too large, because the number of
calculations grows as $\var{order}^3$. 


\minisec{Output format} 

The output corresponds to the blockfile format (see section
\vref{sec:structured-file-format}):
\begin{code}
\{ \var{q\_value} \var{S(q)\_value} \} 
\vdots
\end{code}

\subsection{Van-Hove autocorrelation function $G(r,t)$}
\label{analyze:vanhove}
\analyzeindex{van Hove autocorrelation function $G(r,t)$}
\begin{essyntax}
  analyze vanhove \var{type} \var{rmin} \var{rmax} \var{rbins}
  \opt{\var{tmax}}
\end{essyntax}
Returns the van Hove auto correlation function $G(r,t)$ and the mean
square displacement $msd(t)$ for particles of type \var{ptype} for the
configurations stored in the array configs. This tool assumes that the
configurations stored with \codebox{analyze append} (see section
\vref{sec:stored-configs}) are stored at equidistant time intervals.
$G(r,t)$ is calculated for each multiple of this time intervals. For
each time t the distribution of particle displacements is calculated
according to the specification given by \var{rmin}, \var{rmax} and
\var{rbins}. Optional argument \var{tmax} defines the maximum value
of $t$ for which $G(r,t)$ is calculated. If it is omitted or set to
zero, maximum possible value is used.
If the particles perform a random walk (\ie a normal
diffusion process) $G(r,t)/r^2$ is a Gaussian distribution for all
times.  Deviations of this behavior hint on another diffusion process
or on the fact that your system has not reached the diffusive regime.
In this case it is also very questionable to calculate a diffusion
constant from the mean square displacement via the Stokes-Einstein
relation. 

\minisec{Output format}
The output corresponds to the blockfile format (see section
\vref{sec:structured-file-format}):
\begin{code}
\{ msd \{ \var{msd(0)} \var{msd(1)} \dots \} \} 
\{ vanhove \{ \{ \var{G(0,0)} \var{G(1,0)} \dots \} 
            \{ \var{G(0,1)} \var{G(1,1)} \dots \}
\vdots
          \}
\}
\end{code}

The $G(r,t)$ are normalized such that the integral over space always
yields $1$.

\subsection{Center of mass}
\label{analyze:centermass}
\analyzeindex{center of mass}
\begin{essyntax}
  analyze centermass \var{part_type}
\end{essyntax}
Returns the center of mass of particles of the given type.

\subsection{Moment of inertia matrix}
\label{analyze:momentofinteratiamatrix}
\label{analyze:find-principal-axis}
\analyzeindex{moment of inertia matrix}
\analyzeindex{principal axis of the moment of inertia}

\begin{essyntax}
  \variant{1} analyze momentofinertiamatrix { \var{typeid} } 
  \variant{2} analyze find_principal_axis \var{typeid}
\end{essyntax}
Variant \variant{1} returns the moment of inertia matrix for particles
of given type \var{typeid}. The output is a list of all the elements
of the 3x3 matrix. Variant \variant{2} returns the eigenvalues and
eigenvectors of the matrix.

\subsection{Gyration tensor}
\label{analyze:gyration-tensor}
\analyzeindex{gyration tensor}

\begin{essyntax}
  analyze gyration\_tensor \opt{\var{typeid}} 
\end{essyntax}
Analyze the gyration tensor of particles of a given type \var{typeid},
or of all particles in the system if no type is given.
Returns a Tcl-list containing the squared radius of gyration,
 three shape descriptors (asphericity, acylindricity,
 and relative shape anisotropy), eigenvalues of the gyration tensor and their
corresponding eigenvectors. The eigenvalues are sorted in descending order.

\subsection{Aggregation}
\label{analyze:aggregation}
\analyzeindex{aggregation}

\begin{essyntax}
  analyze aggregation \var{dist\_criteria} \var{s\_mol\_id}
  \var{f\_mol\_id} \opt{\var{min\_contact} \opt{\var{charge\_criteria}}}
\end{essyntax}
Returns the aggregate size distribution for the molecules in the
molecule id range \var{s\_mol\_id} to \var{f\_mol\_id}. If any
monomers in two different molecules are closer than
\var{dist\_criteria} they are considered to be in the same aggregate.
One can use the optional \var{min\_contact} parameter to specify a
minimum number of contacts such that only molecules having at least
\var{min\_contact} contacts will be considered to be in the same
aggregate. The second optional parameter \var{charge\_criteria}
enables one to consider aggregation state of only oppositely charged
particles.

\subsection{Identifying pearl-necklace structures}
\label{analyze:necklace}
\analyzeindex{pearl-necklace structures}

\begin{essyntax}
 analyze necklace \var{pearl\_threshold} \var{back\_dist} \var{space\_dist}
\var{first} \var{length} 
\end{essyntax}
Algorithm for identifying pearl necklace structures for
polyelectrolytes in poor solvent \citep{limbach03a}. The first three
parameters are tuning parameters for the algorithm:
\var{pearl\_treshold} is the minimal number of monomers in a pearl.
\var{back\_dist} is the number of monomers along the chain backbone
which are excluded from the space distance criterion to form clusters.
\var{space\_dist} is the distance between two monomers up to which
they are considered to belong to the same clusters. The three
parameters may be connected by scaling arguments. Make sure that your
results are only weakly dependent on the exact choice of your
parameters. For the algorithm the coordinates stored in partCfg are
used. The chain itself is defined by the identity first of its first
monomer and the chain length length.  Attention: This function is very
specific to the problem and might not give useful results for other
cases with similar structures.

\subsection{Finding holes}
\label{analyze:holes}
\analyzeindex{finding holes}

\begin{essyntax}
  analyze holes \var{typeid_\mathrm{probe}} \var{mesh\_size} 
\end{essyntax}
Function for the calculation of the unoccupied volume (often also
called free volume) in a system. Details can be found in
\citet{schmitz00a}.  It identifies free space in the simulation box
via a mesh based cluster algorithm.  Free space is defined via a probe
particle and its interactions with other particles which have to be
defined through LJ interactions with the other existing particle types
via the inter command before calling this routine. A point of the mesh
is counted as free space if the distance of the point is larger than
LJ_cut+LJ_offset to any particle as defined by the LJ interaction
parameters between the probe particle type and other particle types.\
How to use this function:\ Define interactions between all (or the
ones you are interested in) particle types in your system and a
fictitious particle type.  Practically one uses the van der Waals radius
of the particles plus the size of the probe you want to use as the
Lennard Jones cutoff. The mesh spacing is the box length divided by
the \var{mesh_size}.

\minisec{Output format}
\begin{code}
\{ \var{n\_holes} \var{mean\_hole\_size} \var{max\_hole\_size} \var{free\_volume\_fraction} 
    \{ \var{sizes} \}
    \{ \var{surfaces} \} 
    \{ \var{element\_lists} \} 
\} 
\end{code}

A hole is defined as a continuous cluster of mesh elements that belong
to the unoccupied volume. Since the function is quite rudimentary it
gives back the whole information suitable for further processing on
the script level. \var{sizes} and \var{surfaces} are given in number
of mesh points, which means you have to calculate the actual size via
the corresponding volume or surface elements yourself. The complete
information is given in the element_lists for each hole. The element
numbers give the position of a mesh point in the linear representation
of the 3D grid (coordinates are in the order x, y, z). Attention: the
algorithm assumes a cubic box. Surface results have not been tested.
Requires the feature LENNARD_JONES.  \todo{I think there is still a
  bug in there (Hanjo)}.

\subsection{Energies}
\label{analyze:energy}
\analyzeindex{energies}

\begin{essyntax}
  \variant{1} analyze energy
  \variant{2} analyze energy \alt{total \asep kinetic \asep coulomb \asep magnetic}
  \variant{3} analyze energy bonded \var{bondid}
  \variant{4} analyze energy nonbonded \var{typeid1} \var{typeid2}
\end{essyntax}
\todo{Describe the different energies components returned by the
  different commands!}
Returns the energies of the system. Variant \variant{1} returns all
the contributions to the total energy. Variant \variant{2} returns the
numerical value of the total energy or its kinetic or Coulomb or magnetic
contributions only. Variants \variant{3} and \variant{4} return the
energy contributions of the bonded resp. non-bonded interactions.

\minisec{Output format (variant \variant{1})}
\begin{code}
\{ energy \var{value} \} \{ kinetic \var{value} \} \{ interaction \var{value} \} \dots 
\end{code}


\subsection{Pressure}
\label{analyze:pressure}
\analyzeindex{pressure}

\begin{essyntax}
  \variant{1} analyze pressure
  \variant{2} analyze pressure total
  \variant{3} analyze pressure \alt{totals \asep ideal \asep coulomb
    \asep \\tot_nonbonded_inter \asep tot_nonbonded_intra}
  \variant{4} analyze pressure bonded \var{bondid}
  \variant{5} analyze pressure nonbonded \var{typeid1} \var{typeid2}
  \variant{6} analyze pressure nonbonded_intra \opt{\var{typeid}}
  \variant{7} analyze pressure nonbonded_inter \opt{\var{typeid}}
\end{essyntax}

Computes the pressure and its contributions in the system. Variant
\variant{1} returns all the contributions to the total pressure.
Variant \variant{2} will return the total pressure only.  Variants
\variant{3}, \variant{4} and \variant{5} return the corresponding
contributions to the total pressure.

\warning{Pressure works only with certain interactions and
features. Read in detail before use!}

\todo{Document arguments nb_inter, nb_intra, tot_nb_inter and
  tot_nb_intra}

The pressure is calculated (if there are no electrostatic interactions) by 
\begin{equation}
\label{eq:ptens}
  p = \frac{2E_{kinetic}}{Vf} + \frac{\sum_{j>i} {F_{ij}r_{ij}}}{3V}
\end{equation}
where $f$ is the number of degrees of freedom of each particle, $V$
is the volume of the system, $E_{kinetic}$ is the kinetic energy, $F_{ij}$ the force between
particles i and j, and $r_{ij}$ is the distance between them.  The kinetic energy divided by the
degrees of freedom is
\begin{equation}
\frac{2E_{kinetic}}{f} = \frac{1}{3}\sum_{i} {m_{i}v_{i}^{2}}
\end {equation}
when the ROTATION option is turned off and
\begin{equation}
\frac{2E_{kinetic}}{f} = \frac{1}{6}\sum_{i}{(m_{i}v_{i}^{2} + I_{i}w_{i}^{2})})
\end{equation}
 when the ROTATION option is compiled in.  $I_{i}$ is the moment of inertia of the particle and
 $w_{i}$ is the angular velocity.

Note that Equation~\ref{eq:ptens} can only be applied to pair potentials and central forces.
Description of how contributions from other interactions are calculated is beyond the scope
of this manual. Three body potentials are implemented following the procedure in 
Ref.~\cite{thompson09a}.
A different formula is used to calculate contribution from electrostatic interactions 
in P3M. For electrostatic interactions, the $k$-space contribution is not 
well tested, so use with caution!
\todo{Description of how electrostatic contribution to Pressure is calculated}
Anything outside that is currently not implemented.
Four-body dihedral potentials are not included.
In case of rigid body rotation, virial contribution from torques is not included.
Constraints of any kind are not currently accounted for in the pressure calculations. 
The pressure is no longer correct, e.g., when particles are confined to a plane.

The command is implemented in parallel.

\minisec{Output format (variant \variant{1})}

\begin{code}
\{ \{ pressure \var{total\_pressure} \}
   \{ ideal \var{ideal\_gas\_pressure} \} 
   \{ \{ \var{bond\_type} \var{pressure} \}
      \vdots
   \}
   \{ \{ \var{nonbonded\_type} \var{pressure} \}
      \vdots
   \}
   \{ coulomb \var{pressure} \}
\}
\end{code}
specifying the pressure, the ideal gas pressure, the
contributions from bonded interactions, the contributions from
non-bonded interactions and the electrostatic contributions.


\subsection{Stress Tensor}
\label{analyze:stresstensor}
\analyzeindex{stress tensor}

\begin{essyntax}
  \variant{1} analyze stress_tensor
  \variant{2} analyze stress_tensor total
  \variant{3} analyze stress_tensor \alt{totals \asep ideal \asep coulomb
    \asep \\tot_nonbonded_inter \asep tot_nonbonded_intra}
  \variant{4} analyze stress_tensor bonded \var{bond_type}
  \variant{5} analyze stress_tensor nonbonded \var{typeid1} \var{typeid2}
  \variant{6} analyze stress_tensor nonbonded_intra \opt{\var{typeid}}
  \variant{7} analyze stress_tensor nonbonded_inter \opt{\var{typeid}}
\end{essyntax}

Computes the stress tensor of the system.  The various options are equivalent to those described by
\keyword{analyze pressure} in \vref{analyze:pressure}. It is called a stress tensor but the sign
convention follows that of a pressure tensor.

\warning{Stress tensor works only with certain interactions and features. 
Same restrictions as in the case of Pressure are applicable 
(see scetion~\ref{analyze:pressure}).}

The stress tensor is calculated by 
\begin{equation}
  p^{(kl)} = \frac{\sum_{i} {m_{i}v_{i}^{(k)}v_{i}^{(l)}}}{V} + \frac{\sum_{j>i}{F_{ij}^{(k)}r_{ij}^{(l)}}}{V}
\end{equation}
where the notation is the same as for \keyword{analyze pressure} in \vref{analyze:pressure} and the
superscripts $k$ and $l$ correspond to the components in the tensors and vectors.  Note that the
angular velocities of the particles are not included in the calculation of the stress tensor.  This
means that when the ROTATION option is compiled in the instantaneous pressure calculated with
\keyword{analyze pressure} will be different from the pressure implied by
the stress tensor.  However, the time averages should be in agreement.


The command is implemented in parallel.

\minisec{Output format (variant \variant{1})}

\begin{code}
\{ \{ pressure \var{total\_pressure\_tensor} \}
   \{ ideal \var{ideal\_gas\_pressure\_tensor} \} 
   \{ \{ \var{bond\_type} \var{pressure\_tensor} \}
      \vdots
   \}
   \{ \{ \var{nonbonded\_type} \var{pressure\_tensor} \}
      \vdots
   \}
   \{ coulomb \var{pressure\_tensor} \}
\}
\end{code}
specifying the pressure tensor, the ideal gas pressure tensor, the
contributions from bonded interactions, the contributions from
non-bonded interactions and the electrostatic contributions.

\subsection{Local Stress Tensor}
\label{analyze:localstresstensor}
\analyzeindex{local stress tensor}

\begin{essyntax}
  analyze local_stress_tensor \var{periodic\_x} \var{periodic\_y} \var{periodic\_z} \var{range\_start\_x} \var{range\_start\_y} \var{range\_start\_z} \var{range\_x} \var{range\_y} \var{range\_z}  \var{bins\_x} \var{bins\_y} \var{bins\_z}
\end{essyntax}

Computes local stress tensors in the system.  A cuboid is defined starting at the coordinate
(\var{range\_start\_x},\var{range\_start\_y},\var{range\_start\_z}) and going to the coordinate
(\var{range\_start\_x}+\var{range\_x}, \var{range\_start\_y}+\var{range\_y},
\var{range\_start\_z}+\var{range\_z}).  This cuboid in divided into \var{bins\_x} bins in the x
direction, \var{bins\_y} bins in the y direction and \var{bins\_z} bins in the z direction such that
the total number of bins is \var{bins\_x}*\var{bins\_y}*\var{bins\_z}.  For each of these bins a stress
tensor is calculated using the Irving Kirkwood method.  That is, a given interaction contributes
towards the stress tensor in a bin proportional to the fraction of the line connecting the two
particles that is within the bin.

If the P3M and MMM1D electrostatic methods are used, these
interactions are not included in the local stress tensor.  The DH and
RF methods, in contrast, are included. Concerning bonded interactions 
only two body interactions (FENE, Harmonic) are included (angular and dihedral are not).
For all electrostatic interactions only the real space part is included.

Care should be taken when using constraints of any kind, since these are not accounted for
in the local stress tensor calculations. 

The command is implemented in parallel.

\minisec{Output format (variant \variant{1})}

\begin{code}
\{ \{ LocalStressTensor \}
   \{ \{ \var{x\_bin} \var{y\_bin} \var{z\_bin} \} \{ \var{pressure\_tensor} \} \}
      \vdots
\}
\end{code}
specifying the local pressure tensor in each bin.

\section{Analyze groups of particles (molecules)}
\analyzeindex{topologies}
\label{analyze:set}

The following set of functions is designed to facilitate analysis of molecules. Molecules are expected to be a group of particles
comprising a contiguous range of particle IDs. Each molecule
is a set of consecutively numbered particles and all molecules
are supposed to consist of the same number of particles.
Some functions in this group require that the particles constituting
a molecule are connected into linear chains (particle $n$ is connected
to $n+1$ and so on) while others are applicable to molecules
of whatever topology.

The \lit{analyze set} command defines the structure of the current
system to be used with some of the analysis functions.

\begin{essyntax}
  \variant{1} analyze set chains \opt{\var{chain\_start} \var{n\_chains}
    \var{chain\_length}}
  \variant{2} analyze set topo\_part\_sync
  \variant{3} analyze set
  %\variant{4} analyze set trapmol \var{mol\_id} \var{xpos} \var{ypos} \var{zpos} \var{isrelative} \var{spring\_constant} \var{drag\_constant} coords \var{trapped\_coord\_x} \var{trapped\_coord\_y} \var{trapped\_coord\_z} noforce\_coords \var{noforce\_coord\_x} \var{noforce\_coord\_y} \var{noforce\_coord\_z}
\end{essyntax}

Variant \variant{1} defines a set of \var{n\_chains} chains of equal
length \var{chain\_length} which start with the particle with particle
number \var{chain\_start} and are consecutively numbered (\ie the last
particle in that topology has number $\var{chain\_start} +
\var{n\_chains}*\var{chain\_length} - 1$). 

Variant \variant{2} synchronizes topology and particle data, assigning \var{mol\_id} values to particles.

Variant \variant{3} will return the chains currently stored.

%\todo{Why is setting up a trap implemented via analyze command?}
%Variant \variant{3} sets a trap on a molecule, i.e.\ an external potential acting on it.
%\var{mol\_id} define the molecule ID on which the trap is set, \var{xpos} \var{ypos} \var{zpos} define coordinates of the centre of the trap. \var{isrelative} is an integer specifying if the trap is relative or absolute. (Requires features: MOLFORCES and EXTERNAL\_FORCES).
%\todo{Trapmol documentation still incomplete.}


\subsection{Chains}
\analyzeindex{chains}

All analysis functions in this section require the topology of the
chains to be set correctly.  The topology can be provided upon
calling. This (re-)sets the structure info permanently, \ie it is only
required once.

\subsubsection{End-to-end distance}
\analyzeindex{end-to-end distance of a chain}

\begin{essyntax}
  analyze \alt{re \asep <re>} 
  \opt{\var{chain\_start} \var{n\_chains} \var{chain\_length}}
\end{essyntax}
Returns the quadratic end-to-end-distance and its root averaged over
all chains.  If \lit{<re>} is used, the distance is averaged over all
stored configurations (see section \vref{sec:stored-configs}).

\minisec{Output format}
\begin{code}
\{ \var{re} \var{error\_of\_re} \var{re2} \var{error\_of\_re2} \}
\end{code}

\subsubsection{Radius of gyration}
\analyzeindex{radius of gyration of a chain}

\begin{essyntax}
  analyze \alt{rg \asep <rg>} 
  \opt{\var{chain\_start} \var{n\_chains} \var{chain\_length}}
\end{essyntax}
Returns the radius of gyration averaged over all chains. It is a radius
of a sphere, which would have the same moment of inertia as the molecule, 
defined as
\begin{equation}
\label{eq:Rg}
R_{\mathrm G}^2 = \frac{1}{N} \sum\limits_{i=1}^{N} \left(\vec r_i - \vec r_{\mathrm{cm}}\right)^2\,,
\end{equation}
where $\vec r_i$ are position vectors of individual particles constituting a molecule
and $\vec r_{\mathrm{cm}}$ is the position vector of its centre of mass. The sum runs
over all $N$ particles comprising the molecule. For more information see
any polymer science book, e.g.~\cite{rubinstein03a}.
If \lit{<rg>} is used, the radius of gyration is averaged over all stored
configurations (see section \vref{sec:stored-configs}).

\minisec{Output format}
\begin{code}
\{ \var{rg} \var{error\_of\_rg} \var{rg2} \var{error\_of\_rg2} \}
\end{code}

\subsubsection{Hydrodynamic radius}
\analyzeindex{hydrodynamic radius of a chain}
\begin{essyntax}
  analyze \alt{rh \asep <rh>} 
  \opt{\var{chain\_start} \var{n\_chains} \var{chain\_length}}
\end{essyntax}
Returns the hydrodynamic radius averaged over all chains.  
If \lit{<rh>} is used, the hydrodynamic radius is averaged over all stored
configurations (see section \vref{sec:stored-configs}).
The following formula is used for the computation:
\begin{equation}
\label{eq:Rh}
\frac{1}{R_{\mathrm H}} = \frac{2}{N^2} \sum\limits_{i=1}^{N} \sum\limits_{j=i}^{N} \frac{1}{|\vec r_i - \vec r_j|}\,,
\end{equation}
The above-mentioned formula is only valid under certain assumptions.
For more information, see Chapter 4 and equation 4.102 in~\cite{doi86a}.
\minisec{Output format}
\begin{code}
\{ \var{rh} \var{error\_of\_rh} \}
\end{code}

\subsubsection{Internal distances}
\analyzeindex{internal distances within a chain}
\begin{essyntax}
 analyze \alt{internal_dist \asep <internal_dist>} 
 \opt{\var{chain\_start} \var{n\_chains} \var{chain\_length}}
\end{essyntax}
Returns the averaged internal distances within the chains (over
all pairs of particles).  
If \lit{<internal_dist>} is used, the values are averaged over all stored
configurations (see section \vref{sec:stored-configs}).
\minisec{Output format}
\begin{code}
\{ \var{idf(0)} \var{idf(1)} \dots \var{idf(chain\_length-1)} \}
\end{code}
The index corresponds to the number of beads between the two monomers
considered (0 = next neighbours, 1 = one monomer in between, \dots).

\subsubsection{Internal distances II (specific monomer)}
\analyzeindex{bond distances internal first monomer}

\begin{essyntax}
  analyze \alt{bond_dist \asep <bond_dist>} \opt{index \var{index}} 
  \opt{\var{chain\_start} \var{n\_chains} \var{chain\_length}}
\end{essyntax}
In contrast to \lit{analyze internal_dist}, it does not average over
the whole chain, but rather takes the chain monomer at position
\var{index} (default: $0$, \ie the first monomer on the chain) to be
the reference point to which all internal distances are calculated. If
\lit{<bond_dist>} is used, the values will be averaged over all stored
configurations (see section \vref{sec:stored-configs}).

\minisec{Output format}
\begin{code}
\{ \var{bdf(0)} \var{bdf(1)} \dots \var{bdf(chain\_length-1-index)} \}
\end{code}

\subsubsection{Bond lengths}
\analyzeindex{bond lengths}
\begin{essyntax}
  analyze \alt{bond_l \asep <bond_l>} 
  \opt{\var{chain\_start} \var{n\_chains} \var{chain\_length}}
\end{essyntax}

Analyzes the bond lengths of the chains in the system.  Returns its average, the
standard deviation, the maximum and the minimum.  If you want to look
only at specific chains, use the optional arguments, \ie $\var{chain\_start} =
2*\var{MPC}$ and $\var{n\_chains} = 1$ to only include the third
chain's monomers. If \lit{<bond_l>} is used, the value will be
averaged over all stored configurations (see section
\vref{sec:stored-configs}).
This function assumes linear chain topology and does not check 
if the bonds really exist!

\minisec{Output format}
\begin{code}
\{ \var{mean} \var{stddev} \var{max} \var{min} \}
\end{code}

\subsubsection{Form factor}
\analyzeindex{form factor of a chain}
\begin{essyntax}
  analyze \alt{formfactor \asep <formfactor> } 
  \var{qmin} \var{qmax} \var{qbins}\\
  \opt{\var{chain\_start} \var{n\_chains} \var{chain\_length}}
\end{essyntax}

\todo{Check this!}
Computes the spherically averaged form factor of a single chain, which
is defined by
\begin{equation}
  S(q) = \frac{1}{\var{chain\_length}} \sum_{i,j=1}^{\var{chain\_length}}
  \frac{\sin(q r_{ij})}{q r_{ij}}
\end{equation}
of a single chain, averaged over all chains for $\var{qbin}+1$
logarithmically spaced q-vectors $\var{qmin}, \dots ,\var{qmax}$ where
$\var{qmin}>0$ and $\var{qmax}>\var{qmin}$.  If \lit{<formfactor>} is
used, the form factor will be averaged over all stored configurations
(see section \vref{sec:stored-configs}).

\minisec{Output format}

\begin{code}
\{
  \{ \var{q} \var{S(q)} \}
  \vdots
\}
\end{code}
with $q \in \{\var{qmin},\dots,\var{qmax}\}$.

\subsubsection{Chain radial distribution function}
\analyzeindex{radial distribution function}

\begin{essyntax}
 analyze rdfchain \var{rmin} \var{rmax} \var{rbins} 
 \opt{\var{chain_start} \var{n_chains} \var{chain_length}}
\end{essyntax}
Returns three radial distribution functions (rdf) for the chains. The
first rdf is calculated for monomers belonging to different chains,
the second rdf is for the centers of mass of the chains and the third
one is the distribution of the closest distances between the chains
(\ie the shortest monomer-monomer distances). The distance range is
given by \var{rmin} and \var{rmax} and it is divided into
\var{rbins} equidistant bins.

\minisec{Output format}
\begin{code}
\{ 
  \{\var{r} \var{rdf1(r)} \var{rdf2(r)} \var{rdf3(r)} \}
  \vdots
\}
\end{code}

\subsubsection{Mean square displacement of chains}
\label{analyze:<g1>}
\label{analyze:<g2>}
\label{analyze:<g3>}
\label{analyze:g123}

\begin{essyntax}
  \variant{1} analyze \alt{<g1>\asep<g2>\asep<g3>} 
  \opt{\var{chain_start} \var{n_chains} \var{chain_length}}
  \variant{2} analyze g123 \opt{-init} 
  \opt{\var{chain_start} \var{n_chains} \var{chain_length}}
\end{essyntax}

Variant \variant{1} returns 
\todo{What's the difference between g2 and g3???}
\begin{itemize}
\item the mean-square displacement of the beads in the
  chain (\lit{<g1>})
\item the mean-square displacement of the beads in the center of
  mass of the chain (\lit{<g2>})
\item or the motion of the center of mass (\lit{<g3>})
\end{itemize}
averaged over all stored configurations (see section
\vref{sec:stored-configs}).

Variant \variant{2} returns all of these observables for the current
configuration, as compared to the reference configuration. The
reference configuration is set, when the option \lit{-init} is used.

\minisec{Output format (variant \variant{1})}
\begin{code}
  \{ \var{gi(0*dt)} \var{gi(1*dt)} \dots \}
\end{code}

\minisec{Output format (variant \variant{2})}
\begin{code}
  \{ \var{g1(t)} \var{g2(t)} \var{g3(t)} \}
\end{code}

\section{Storing configurations}
\label{sec:stored-configs}
\index{stored configurations}

Some observables (\ie non-static ones) require knowledge of the
particles' positions at more than one or two times. Therefore, it is
possible to store configurations for later analysis.  Using this
mechanism, the program is also able to work quasi-offline by
successively reading in previously saved configurations and storing
them to perform any analysis desired afterwards.

Note that the time at which configurations were taken is not
stored.  The most observables that work with the set of stored
configurations do expect that the configurations are taken at
equidistant timesteps.

Note also, that the stored configurations can be written to a file and
read from it via the \lit{blockfile} command (see section
\vref{tcl:blockfile}).

\subsection{Storing and removing configurations}
\label{analyze:append}
\label{analyze:push}
\label{analyze:replace}
\label{analyze:remove}

\begin{essyntax}
  \variant{1} analyze append
  \variant{2} analyze remove \opt{\var{index}}
  \variant{3} analyze replace \var{index} 
  \variant{4} analyze push \opt{\var{size}}
  \variant{5} analyze configs \var{config}
\end{essyntax}

Variant \variant{1} appends the current configuration to the set of
stored configurations.  Variant \variant{2} removes the \var{index}th
stored configuration, or all, if \var{index} is not specified.  Variant
\variant{3} will replace the \var{index}th configuration with the
current configuration.

Variant \variant{4} will append the current configuration to the set
of stored configuration and remove configurations from the beginning
of the set until the number of stored configurations is equal to
\var{size}. If \var{size} is not specified, only the first
configuration in the set is removed.

Variants \variant{1} to \variant{4} return the number of currently
stored configurations.

Variant \variant{5} will append the configuration \var{config} to the
set of stored configurations. \var{config} has to define coordinates
for all configurations in the format:
\begin{code}
 \{\var{x1} \var{y1} \var{z1} \var{x2} \var{y2} \var{z2} \dots \}
\end{code}

\subsection{Getting the stored configurations}
\label{analyze:configs}
\label{analyze:stored}
\begin{essyntax}
  \variant{1} analyze configs
  \variant{2} analyze stored 
\end{essyntax}

Variant \variant{1} returns all stored configurations, while variant
\variant{2} returns only the number of stored configurations.

\minisec{Output format (variant \variant{1})}
\begin{code}
\{
  \{\var{x1} \var{y1} \var{z1} \var{x2} \var{y2} \var{z2} \dots \}
  \vdots
\}
\end{code}


\section{Correlations and observables}
\index{Correlations}
\index{Observables}

\subsection{Introduction to the concept}
There is a fundamental difference between the observables defined in this
section and in the previous one. All the observables computed using the
\lit{analyze} command were temporary variables in the simulation kernel
and ceased to exist when they were returned to the script level.
The new concept of observables defined by the \lit{observable} command
creates variables in the kernel which exist for the entire simulation 
and when desired, their value is updated and either returned at the 
script level, or used by the kernel for further processing.
The ultimate goal of the whole framework is to provide a tool for
data processing on the fly. This is often desirable for 
the calculation of correlation functions. 

In general, a correlation function is any function of the form
\begin{equation}
C(\tau) = \left<A\left(t\right) \otimes B\left(t+\tau\right)\right>\,,
\label{eq:CtauDef}
\end{equation}
where $t$ is time, $\tau$ is the time difference between the moments
when the observables $A$ and $B$ were measured and $\otimes$ is an
arbitrary operator which produces a vector quantity 
$C$ from the two vectors $A$ and $B$. The ensemble averaging $\left< \cdot \right>$
implies averaging over all time origins $t$ and when applicable also
over realizations of observables $A$ and $B$ within individual configurations.
When both $A$ and $B$ are
the same quantity, $C(\tau)$ is called the autocorrelation, 
in the opposite case it is called the cross-correlation.

A stanadard example of an autocorrelation function is the velocity
autocorrelation function (vacf) and other correlation functions
which are useful in the Green-Kubo relations. In this case the observables
are particle velocities and the opeartion is scalar product.
The mean-square displacement (msd) is formally the same category of
a function, but now the observables are particle positions and
the operation is the square distance. 

In general, correlation functions
contain information on dynamics of the system. A typical vacf of a 
simple liquid oscillates and its envelope decays to zero beyond the 
time scale of molecular collisions.
To obtain it, one has to sample the velocities at very short intervals,
typically every timestep. If this should be done through the script interface
of \es, a significant part of cpu time would be spent on passing the control
from script to kernel and back. In more complex systems, the physically relevant 
part of correlation functions may span many orders of magnitude, ranging
from the time step to the total simulation time. In such cases offline
analysis is not possible becasue there is not enough space on the hard
drive to store the data. In addition to that, the trivial correlation algorithm
scales as $(\tau_{\mathrm{min}}/\tau_{\mathrm{max}})^2$ and if $\tau$
should span several orders of magnitude, the computation of correlation
functions may easily consume more cpu time than the actual simulation.
\es now features an efficient multiple tau correlation algorithm which
allows for computation of correlation functions over many orders of magnitude.
It is described in more detail in section~\ref{sec:multipleTau}.

The generic correlation interface of \es may process either observables
defined in the kernel, or data which it reads from an external file
or values entered through the scripting interface. 
\todo{Processing data from TCL input or from input files is not
  fully supported yet.}
Thus, apart from
data processing on the fly, it can also be used as an efficient correlator
for data produced by other programs. In all cases it produces a matrix of 
$n+2$ columns. The first two columns are the values of $\tau$ and 
the number of samples takes for a particular value of $\tau$ and the
remaining ones are the elements of the $n$-dimensional $C(\tau)$.


An example of the usage of observables and correlations is provided 
in the script \lit{correlation.tcl} in the samples directory.

\subsection{Observables}
\label{ssec:observable}
\newescommand{observable}
\index{Observables}

The following lines describe a generic call to work with 
observables. Different observables may require different further parameters.
\begin{essyntax}
  \variant{1} observable new \var{name} \opt{\var{parameters+}}
  \variant{2} observable \var{id} print \opt{formatted}
  \variant{3} observable \var{id} delete
\end{essyntax}
  
\variant{1} 
Defines a new observable and returns an integer $id$ which has been assigned to it.
The keyword \var{name} and the parameters have to correspond to one of the
observables described below.

\variant{2} Prints the value of the observable with a given $id$. If the observable
refers to the current state of the system, its value is updated before printing.
\todo{Formatted printing is not fully supported yet.}

\variant{3} Deletes the observable and makes the $id$ free for a new one.
\todo{Does not work yet}

\subsubsection{Implemented observables and their arguments}
Currently the following observables are implemented.
Particle specifications define a group of particles, from which
the observable should be calculated. They are generic to all 
observables and are described after the list of observables.

\todo{Missing descriptions of parameters of several observables}
  \begin{itemize}
    \item \lit{particle_positions} \var{particle\_specifications}\\
          Positions of the particles, in the format 
          $x_1,\ y_1,\ z_1,\ x_2,\ y_2,\ z_2,\ \dots\ x_n,\ y_n,\ z_n$. The particles 
          are ordered ascending according to their ids.
    \item \lit{particle_velocities} \var{particle\_specifications}\\
          Velocities of the particles, in the format\\ 
          $v^x_1,\ v^y_1,\ v^z_1,\ v^x_2,\ v^y_2,\ v^z_2,\ 
          \dots\ v^x_n,\ v^y_n,\ v^z_n$. 
          The particles are ordered ascending according to their ids.
    \item \lit{com_velocity} \var{particle\_specifications}\\
          Velocity of the centre of mass
    \item \lit{com_position} \var{particle\_specifications}\\
          Position of the centre of mass
    \item \lit{stress_tensor} \\
          The stress tensor. It only works with all particles. 
          It is returned as a 9-dimensional array:\\
          $ \{\ \sigma_{xx},\ \sigma_{xy},\ \sigma_{xz},\ \sigma_{yx},\ \sigma_{yy},\
          \sigma_{yz},\ \sigma_{zx},\ \sigma_{zy},\ \sigma_{zz}\ \} $
    \item \lit{stress_tensor_acf_obs} \\
          The observable for computation of the Stress tensor autocorrelation function. 
          Same as stress tensor, it only works with all particles.
          It is returned as a 6-dimensional array:\\
          $ \{\ \sigma_{xy},\ \sigma_{yz},\ \sigma_{zx},\ 
          ( \sigma_{xx} - \sigma_{yy}),\ 
          ( \sigma_{xx} - \sigma_{zz}),\ 
          ( \sigma_{yy} - \sigma_{zz})\  
          \} $ \\
          where $\sigma_{ij}$ are the components of the stress tensor.
    \item \lit{particle_currents} \var{particle\_specifications}\\
    \item \lit{currents} \var{particle\_specifications}\\
    \item \lit{dipole_moment} \var{particle\_specifications}\\
    \item \lit{structure_factor} \var{particle\_specifications}\\
    \item \lit{interacts_with} \var{particle\_specifications\_1} \var{particle\_specifications\_2} \var{cutoff} \\
          For each particle belonging to \var{particle\_specifications\_1} 
          the observable is unity if a neighbour of a type from 
          \var{particle\_specifications\_2} is found within the distance 
          defined by the \var{cutoff}. If no such neighbour is found, the 
          observable is zero. The observable has as one dimension per each 
          particle of \var{particle\_specifications\_1}
    \item \lit{nearest_neighbour_conditional} \\
          For each particle belonging to \var{type\_list\_1} return the particle id
	  of the nearest neighbour which has a particle type from \var{type\_list\_2}. 
	  If no such neighbour is found within the \var{cutoff}, it returns -1. 
	  The observable has 2 dimensions per particle of \var{type\_list\_1}. First
	  value is the neighbour id, the second one is the condition. Condition is
	  incremented when the particle state changes from \emph{no partners}
	  to \emph{some partner} or vice versa. In addition, in the former case
	  also the sign is changed.
          
    \item \lit{density_profile}
    \item \lit{lb_velocity_profile}
    \item \lit{radial_density_profile}
    \item \lit{radial_flux_density_profile}
    \item \lit{flux_density_profile}
    \item \lit{lb_radial_velocity_profile}
    \item \lit{textfile \var{textfilename} \opt{\var{column\_1} \dots \var{column\_n} }}
      This option allows to read data from an arbitrary text file, organized in columns.
      The name of the textfile is 
      \todo{Texfile input observable not fully supported yet!}
    \item \lit{tclinput \var{dimQ} } TCL input of length  \var{dimQ} is used as ``observable''. 
      \todo{Tcl input observable not fully supported yet!}
  \end{itemize}

\minisec{Particle specifications}
You can specify from which particles the observable should be computed in one of 
the following ways. In all cases, particle specifications refer to the current
state of espresso. Any later changes to particles (additions, deletions, changes
of types) will not be automatically reflected in the observable.
  \begin{itemize}
    \item \lit{all} \\
          Requests observable calculation based on all particles in the system.
    \item \lit{types} \var{ type\_list } \\
          Restricts observable calculation to a given particle type(s). The type
	  list is a tcl list of existing particle types.
    \item \lit{id} \var{ id\_list } \\
          Restricts observable calculation to a given list of particle id(s). The id 
	  list is a tcl list of existing particle ids.
% The following two particle specifications have not been implemented yet
%    \item \lit{blocks} \var{ m } \\
%          From an $n$-dimensional observable craeates an $n/m$-dimensional one by 
%	  averaging over $m$ neighbouring entries in the data array.
%      \todo{Not fully supported yet!}
%    \item \lit{strides} \var{ m } \\
%          From an $n$-dimensional observable craeates an $n/m$-dimensional one by 
%	  averaging over entries which are separated by $m$ in the data array.
%      \todo{Not fully supported yet!}
  \end{itemize}


\subsection{Correlations}
\label{ssec:correlations}
\newescommand{correlation}
\index{Correlations}

The observables defined by the \lit{observable} command can be used further 
to compute correlation functions. This requires some history of the observable values
to be stored in buffers and may consume a considerable amount of computer time.
The correlation first has to be defined by saying which observables 
are to be correlated, what should be the correlation operation, sampling
frequency, etc. When a correlation is defined, its id is returned which is
used further to do other operations with the correlation.
The general form is the following.
\begin{essyntax}
  \variant{0} correlation 
  \variant{1} correlation n_corr
  \variant{2} correlation \var{id} \{ update | autoupdate \{ start | stop\}  \}
  \variant{3} correlation \var{id} finalize
  \variant{4} correlation \var{id} print \opt{ average1 | variance1 | correlation_time | avarage_errorbars | spherically_averaged_sf }
  \variant{5} correlation \var{id} write_to_file \var{filname}
  \variant{6} correlation new obs1 \var{id1} \opt{obs2 \var{id2}} corr_operation \var{operation} dt \var{delta\_t} tau_max \var{tau\_max} \opt{tau_lin \var{tau\_lin}} \opt{compress1 \var{name} \opt{compress2 \var{name}} }
\end{essyntax}

Variants \variant{1} to \variant{5} operate only on existing
correlations. Variant\variant{6} creates an new correlation.
  
Variant \variant{0} returns a tcl list of the defined correlations
including their parameters.  \todo{Maybe not all parameters are
  printed.}  Variant \variant{1} returns the number of currently
defined correlations.  Variant \variant{2} starts or stops
automatically updating the correlation estimates (when using
\lit{autoupdate \{start | stop\}}. The update frequency is
automatically adjusted based based on the value of \var{dt} provided
when defining the correlation.  With \lit{update} it updates the
correlation estimates based on the instantaneous state of the system.
A correlation can be either in autoupdate or manual update regime but
not in both.  In the manual update mode it is the user's
responsibility to provide samples in the proper time interval. The
correlator has no way to check for it.  It is technically possible to
stop autoupdating and start updating manually but if you opt for it,
make sure that you exactly know what you are doing.

Variant \variant{3} correlates all data from history which are left in
the buffers. Once this has been done, the history is lost and no
further updates are possible. This operation improves the quality of
data in the tail of the  
correlation function if \var{tau\_max} is comparable to the total
simulation time. If \var{tau\_max} is much shorter, it does not
have much effect.

Variant \variant{4} returns the current status of the correlation
estimate as a Tcl variable. 

Variant \variant{5} writes the current status of the correlation
estimate to the specified filename. If the file exists, its contents will
be owerwritten.

Variant \variant{6} defines a new correlation and returns an integer
$id$ which has been assigned to it. Its further arguments are
described below.

\minisec{Output format} 

The output looks as follows:
\begin{code}
tau1 n_samples C1 C2 ... Cn
tau2 n_samples C1 C2 ... Cn
\end{code}
Where each line corresponds to a given value of \lit{tau}, \lit{n_samples} is the number
of samples which contributed to the correlation at this level and $C_i$ are the individual
components of the correlation.


\begin{arguments}
\item \lit{obs1} and \lit{obs2} \\ 
  are ids of the observables A and B that are to correlated. The ids have to refer to existing 
  observables which have been previously defined by the \lit{observable} command.
  Some observables are already implemented, and others can be easily added. This can be done
  with very limited \es{} knowledge just by following the implementations that are already
  in. If \lit{obs2} is omitted, autocorrelation of \lit{obs1} is calculated by default.
\item \lit{corr_operation} \\
  The operation that is performed on $A(t)$ and $B(t+\tau)$ to obtain $C(\tau)$. 
  The following operations are currently is available:
  \begin{itemize}
    \item \lit{scalar_product} \\
    Scalar product of $A$ and $B$, \ie $C=\sum\limits_{i} A_i B_i$
    \item \lit{componentwise_product} \\
    Comnponentwise product of $A$ and $B$, \ie $C_i = A_i B_i$
    \item \lit{square_distance_componentwise} \\
    Each component of the correlation vector is the square of the difference between the 
    corresponding components of the observables, \ie $C_i = (A_i-B_i)^2$. 
    Example: when $A$ is \lit{particle_positions}, it produces the mean square displacement
    (for each componnent separately).
    \item \lit{complex_conjugate_product}
    %\item List them here! \todo{write the list}
  \end{itemize}
\item \lit{dt} \\
  The time interval of sampling data points. When autoupdate is used, \var{dt} has
  to be a multiple of timestep. It is also used to produce time axis in real units.
  \textit{Warning: if \var{dt} is close to the timestep, autoupdate is strongly recommended.
  Otherwise cpu time is wasted on passing the control between the script and kernel.}
\item \lit{tau_max} \\
  This is the maximum value of $\tau$ for which the correlation should be computed.
  \textit{Warning: Unless you are using the multiple tau correlator, choosing \var{tau\_max}
  of more than 100\var{dt} will result in a huge computational overhead.
  In a multiple tau correlator with reasonable parameters, 
  \var{tau\_max} can span the entire simulation without
  too much additional cpu time.}
\item \lit{tau_lin} \\
  The number of datapoints for which the results are linearly spaced
  in tau.  This is a parameter of the multiple tau correlator. If you
  want to use it, make sure that you know how it works. By default, it
  is set equal to \var{tau\_max} which results in the trivial linear
  correlator. By setting \var{tau\_lin} < \var{tau\_max} the multiple
  tau correlator is switched on. In many cases, \var{tau\_lin}=16 is a
  good choice but this may strongly depend on the observables you are
  correlating.  For more information, we recommend to read
  Ref.~\cite{ramirez10a} or to perform your own tests.
\item \lit{compress1} and \lit{compress2} \\
  Are functions used to compress the data when going to the next level
  of the multiple tau correlator. Different compression functions for
  different observables can be specified if desired, otherwise the
  same function is used for both.  Default is \lit{discard} which
  takes one of the observable values and discards the other one. This
  is safe for all observables but produces poor statistics in the
  tail. For some observables, \lit{linear} compression can be used
  which makes an average of two neighbouring values but produces
  systematic errors.  Depending on the observable, the systematic
  error can be anything between harmless and disastrous. For more
  information, we recommend to read Ref.~\cite{ramirez10a} or to
  perform your own tests.
\end{arguments}

\subsubsection{Multiple tau correlator}
\label{sec:multipleTau}
\index{Multiple tau correlator}

<<<<<<< HEAD
Here we briefly describe the multiple tau correlator which is implemented in \es.
For a more detailed description and discussion of its behaviour with respect to
statistical and systematic errores, please read the cited literature.
This type of correlator has been in use for years in the analysis of
dynamic light scattering~\cite{schatzel88a}. About a decade later it found its way
to the Fluorescence Correlation Spectroscopy (FCS)~\cite{magatti01a}.
Despite its obvious advantages, has been used scarcely by the simulation community.
Even a detailed description in the book of Frenkel and Smit~\cite{frenkel02b}
for the special case of the velocity autocorrelation function did not really
help spreading the message.
=======
Here we briefly describe the multiple tau correlator which is
implemented in \es.  For a more detailed description and discussion of
its behaviour with respect to statistical and systematic errores,
please read the cited literature.  This type of correlator has been in
use for years in the analysis of dynamic light
scattering~\cite{dls}. About a decade later it has been re-invented
for the Fluorescence Correlation Spectroscopy (FCS)~\cite{fcs}.
Despite its obvious advantages, has been used scarcely by the
simulation community.  Even a detailed description in the book of
Frenkel and Smit~\cite{frenkel02b} for the special case of the
velocity autocorrelation function did not really help spreading the
message.
>>>>>>> 4da96205

\begin{figure}[ht]
\begin{center} 
\includegraphics[width=0.9\textwidth]{figures/correlator_scheme}
\end{center} 
\caption{Schematic representation of buffers in the correlator.}
\label{fig:dataSet}
\end{figure}

Let us consider a set of $N$ observable values as schematically shown
in Figures~\ref{fig:dataSet}, where a value of index $i$ was measured
in time $i\delta t$. We are interested in computing the correlation 
function according to Equation~\ref{eq:CtauDef} for a range lag times
$\tau = (i-j)\delta t$ between the measurements $i$ and $j$.
To simplify the notation, we further drop $\delta t$
when refering to observables and lag times. 

The trivial implementation takes all possible pairs of values
corresponding to lag times $\tau \in [\taumin:\taumax]$. 
Without loss of generality, let us further consider $\taumin=0$.
The computational effort for such an algorithm scales
as ${\cal O} \bigl(\taumax^2\bigr)$.
As a rule of thumb, this is feasible if $\taumax < 10^3$.
The multiple tau correlator provides a solution to compute the
correlation functions for arbitrary range of the lag times by
coarse-graining the high $\tau$ values. It applies the naive algorithm
to a relatively small range of lag times $\tau \in [0:p-1]$. This we refer
to as compression level 0. To compute the correlations for lag times
$\tau \in [p:2(p-1)]$, the original data are first coarse-grained, so
that $m$ values of the original data are compressed to produce a single
data point in the higher compression level. Thus the lag time between
the neighbouring values in the higher compression level increases
by a factor of $m$, while the number of stored values decreases by
the same factor and the number of correlation operations at this level
reduces by a factor of $m^2$. Correlations for lag times 
$\tau \in [2p:4(p-1)]$ are computed at compression level 2, which is created
in an analogous manner from level 1. This can continue hierarchically
up to an arbitrary level for which enough data is available. Due to the
hierarchical reduction of the data, the algorithm scales as 
${\cal O} \bigl( p^2 \log(\taumax) \bigr)$. Thus an additional order
of magnitude in $\taumax$ costs just a constant extra effort.

The speedup is gained at the expense of statistical accuracy.
The loss of accuracy occurs at the compression step.
In principle one can use any value of $m$ and $p$ to tune the algorithm
performance. However, it turns out that using a high $m$ dilutes the
data at high $\tau$. Therefore $m=2$ is hardcoded in the \es correlator
and cannot be modified by user. The value of $p$ remains an adjustable
parameter which can be modified by user by setting \lit{tau_lin}
when defining a correlation. In genral, one should choose $p \gg m$
to avoid loss of statistical accuracy. Choosing $p=16$ seems to be
safe but it may depend on the properties of the analyzed
corerlation functions. A detailed analysis has been performed
in Ref.~\cite{ramirez10a}.

The choice of the compression function also influences the statistical
accuracy and can even lead to systematic errors. The default compression 
function is \lit{discard2} which discards the second fo the compressed 
values and pushes the first one to the higher level. This is robust and 
can be applied universally to any combination of observables and
correlation operation. On the other hand, it reduces the
statistical accuracy as the compression level increases.
In many cases, the \lit{average} compression operation
can be applied, which averages the two neighbouring values
and the average then enters the higher level, preserving
almost the full statistical accuracy of the original data. 
In general, if averaging can be safely used or not, depends on the 
properties of the difference
\begin{equation} 
\frac{1}{2} (A_i \otimes B_{i+p} + A_{i+1} \otimes B_{i+p+1} ) - 
\frac{1}{2} (A_i + A_{i+1} ) \otimes \frac{1}{2} (B_{i+p} +  B_{i+p+1})
\label{eq:difference}
\end{equation} 
For example in the case of velocity autocorrelation function, the
above-mentioned difference has a small value and a random sign, \ie\ 
different contributions cancel each other. On the other hand, in the
of the case of mean square displacmenent the difference is always positive,
resulting in a non-negligible systematic error. A more general
discussion is presented in Ref.~\cite{ramirez10a}.


\section{\lit{uwerr}: Computing statistical errors in time series}
\label{sec:uwerr}
\newescommand{uwerr}

\begin{essyntax}
  \variant{1} uwerr \var{data} \var{nrep} 
  \var{col} \opt{\var{s\_tau}} \opt{plot}

  \variant{2} uwerr \var{data} \var{nrep} 
  \var{f} \opt{\var{s\_tau} \opt{\var{f\_args}}} \opt{plot}
\end{essyntax}
Calculates the mean value, the error and the error of the error for an
arbitrary numerical time series according to \citet{wolff04a}.

\begin{arguments}
\item[\var{data}] is a matrix filled with the primary estimates
  $a_\alpha^{i,r}$ from $R\/$ replica with $N_1,N_2,\ldots,N_R$
  measurements each.

  \begin{displaymath}
    \var{data}=\left(
      \begin{array}
        {*{4}{c}} a_1^{1,1}&a_2^{1,1}&a_3^{1,1}&\cdots\\ 
        a_1^{2,1}&a_2^{2,1}&a_3^{2,1}&\cdots\\
        \vdots&\vdots&\vdots&\vdots\\
        a_1^{{N_1},1}&a_2^{{N_1},1}&a_3^{{N_1},1}&\cdots\\
        a_1^{1,2}&a_2^{1,2}&a_3^{1,2}&\cdots\\
        \vdots&\vdots&\vdots&\vdots\\
        a_1^{{N_R},R}&a_2^{{N_R},R}&a_3^{{N_R},R}&\cdots\\
      \end{array}
    \right)
  \end{displaymath}
\item[\var{nrep}] is a vector whose elements specify the length of the
  individual replica. 
  \begin{displaymath}
    nrep=\left(N_1,N_2,\ldots,N_R\right)
  \end{displaymath}
\item[\var{f}] is a user defined Tcl function returning a double with
  first argument a vector which has as many entries as data has
  columns. If \var{f} is given instead of the column, the
  corresponding derived quantity is analyzed.

\item[\var{f\_args}] are further arguments to \var{f}.

\item[\var{s\_tau}] is the estimate $S=\tau/\tau_{\textrm{int}}$ as
  explained in section (3.3) of \cite{wolff04a}. The default is 1.5
  and it is never taken larger than $\min_{r=1}^R{N_r}/2$.

\item[\opt{plot}] If plot is specified, you will get the plots of
  $\Gamma/\Gamma(0)$ and $\tau_{int}$ vs. $W$.  The data and gnuplot
  script is written to the current directory.
\end{arguments}


\minisec{Output format}

\begin{code}
  \var{mean} \var{error} \var{error\_of\_error} \var{act}
  \var{error\_of\_act} \opt{\var{Q}}
\end{code}

where \var{act} denotes the integrated autocorrelation time, and
\var{Q} denotes a \emph{quality measure}, \ie the probability to find
a $\chi^2$ fit of the replica estimates.

The function returns an error message if the windowing failed or if
the error in one of the replica is to large.

%%% Local Variables: 
%%% mode: latex
%%% TeX-master: "ug"
%%% End: <|MERGE_RESOLUTION|>--- conflicted
+++ resolved
@@ -1287,7 +1287,6 @@
 \label{sec:multipleTau}
 \index{Multiple tau correlator}
 
-<<<<<<< HEAD
 Here we briefly describe the multiple tau correlator which is implemented in \es.
 For a more detailed description and discussion of its behaviour with respect to
 statistical and systematic errores, please read the cited literature.
@@ -1298,20 +1297,6 @@
 Even a detailed description in the book of Frenkel and Smit~\cite{frenkel02b}
 for the special case of the velocity autocorrelation function did not really
 help spreading the message.
-=======
-Here we briefly describe the multiple tau correlator which is
-implemented in \es.  For a more detailed description and discussion of
-its behaviour with respect to statistical and systematic errores,
-please read the cited literature.  This type of correlator has been in
-use for years in the analysis of dynamic light
-scattering~\cite{dls}. About a decade later it has been re-invented
-for the Fluorescence Correlation Spectroscopy (FCS)~\cite{fcs}.
-Despite its obvious advantages, has been used scarcely by the
-simulation community.  Even a detailed description in the book of
-Frenkel and Smit~\cite{frenkel02b} for the special case of the
-velocity autocorrelation function did not really help spreading the
-message.
->>>>>>> 4da96205
 
 \begin{figure}[ht]
 \begin{center} 
